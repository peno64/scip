--- conflicted
+++ resolved
@@ -329,11 +329,7 @@
 set(instances_Benders
     "instances/Stochastic/4node1.smps\;480.9"
     "instances/Stochastic/sslp_5_25_50.smps\;-121.6"
-<<<<<<< HEAD
-    "instances/Stochastic/qf_rrtailassign_0_5.smps\;1734.0"
-=======
     "instances/Stochastic/sslp_5_25_50_LB.smps\;-121.6"
->>>>>>> 55f29846
    )
 
 #
