include(CTest)

#
# add a custom SCIP check target 'scip_check'
#
add_custom_target(scip_check
                COMMAND ${CMAKE_CTEST_COMMAND} -R "-default" -E "applications" --output-on-failure
                DEPENDS scip
                )

#
# add a phony target check, if it has not been defined in a different SCIP Optimization Suite project, yet
# and add 'scip_check' as a dependency.
#
if (NOT TARGET check)
    add_custom_target(check)
endif()

add_dependencies(check scip_check)

#
# define the instance sets
#
# semicolon '\;' is used to split an instance and its optimal objective value
# For infeasible instances, '+infinity' is used (or '-infinity' in case of maximization)
#

#
# CP instances
#
set(instances_CP
    "instances/CP/linking.cip\;2"
    "instances/CP/j301_2.cip\;47"
    "instances/CP/disj_conj_rail.cip\;1324.43557422969"
    "instances/CP/stein27_super.cip\;1"
    )

set(settings_default
    "default"
)
#
# settings to run a whole test. In order to run a sub-suite, use -R
#
set(settings_MIP
    "default"
    "heuristics_off"
    "separating_fast"
    "presolving_fast"
    "heuristics_fast"
    "separating_aggressive"
    "presolving_aggressive"
    "heuristics_aggressive"

    #constraints
    "indicatorlogicorsepa"
    "indicatoralterlp"

    #presolving and branching
    "convertinttobin_mostinf"
    "setppclifting_leastinf"

    #branching and propagation
    "pscost_proporbitope"

    #separation and branching
    "oddcyclelift_randomhybrid"
    "oddcycle_distribution"

    #separation and heuristics
    "oddcycleliftheur_feaspump20"

    #heuristics and branching
    "heurlprows"
    "lns_epsgreedy_vanilla"
    "lns_exp3"
#    "dynamic"
    "intobj"
#    "nologicor"
    "xorsepaparity"
    "solvingphases"
#    "cloud"
    "uct_breadth_dualval"
    "conflictdiving"
<<<<<<< HEAD
    "treemodel-ratio"
    "treemodel-sampling"
    "treemodel-svts"
)
=======
    )
#
# settings for the componentshandler test
#
set(settings_compHandlerTest
    "components_during_solve"
    )
>>>>>>> 29f4f599
#
# settings to run a reduced MIP test
#
set(settings_fastMIP
    "all_aggressive"
    "alldisp"
    "allfull"
    "bakvisualization"
    "fullstrongbfs"
    "cgmip"
    "cgmipstrong"
    "cgmipviol"
    "lookahead-abbrev-bincons"
    "lookahead-addclique-scaledcutoffscore"
    "presolving_off"
    "separating_off"
    "vbcvisualization"
  )
set(settings_MINLP
    "minlp"
    "undercover1"
    "undercover2"
    "rensnlp"
    "nlpdiving2"
    "nlpdiving3"
    "nlpdiving1-relprop"
    "nlpdivingsolvesubmip"
    "nlpdiving4"
    "separating_aggressive"
)
set(settings_Bivariate
    "minlp"
    "bivariate"
)

set(settings_Bilinrelax
    "minlp"
    "bilinrelax"
  )

set(settings_Symmetry
    "orbitalfixing-timing0"
    "orbitalfixing-timing1"
    "orbitalfixing-timing2"
    "orbitopes-timing0"
    "orbitopes-timing2"
    "orbitopes-timing2-static"
    "packingorbitopes-timing0"
    "packingorbitopes-timing2"
    "symresacks-timing0"
    "symresacks-timing2"
    )

set(settings_sparsify
    "sparsifyaggr"
  )

set(settings_Benders
    "usebenders"
    "usebenders-tr"
    "usebenders-cutstrengthen"
   )
   
set(settings_Indicator
    "default"
    "indicatorrestart"
    "indicatorperspective"
    "indicatorlogicorsepa"
    "indicatorcoupling"
    "indicatorconflict"
    "indicatoralterlp"
    "indicatorupgrade"
   )

set(settings_reopt
    "reopt-test-settings-usesplitcons-TRUE"
    "reopt-test-settings-varorderinterdiction-d"
    "reopt-test-settings-varorderinterdiction-i"
    "reopt-test-settings-varorderinterdiction-r"
    )

   
#
# Indicator instances
#
set(instances_Indicator
    "instances/Indicator/mcf128-4-1.lp\;14"
    "instances/Indicator/mcf64-4-1.lp\;10"
)

set(settings_Cardinality
    "default"
#    "upgdcardinality"
)

set(settings_Or
    "default"
    "presolving_separating_heuristics_off_randombranching"
)


set(instances_Readertest
    "instances/MIP/bell5.mps\;8966406.49"
    "instances/MIP/egout.mps\;568.1007"
    "instances/MIP/enigma.mps\;0"
    "instances/MIP/flugpl.mps\;1201500"
    "instances/MIP/gt2.mps\;21166"
    "instances/MIP/lseu.mps\;1120"
    "instances/MIP/MANN_a9.clq.lp\;16"
    "instances/MIP/misc03.mps\;3360"
    "instances/MIP/p0033.osil\;3089"
    "instances/MIP/p0548.mps\;8691"
    "instances/MIP/stein27.fzn\;18"
    "instances/MIP/stein27_inf.lp\;+infinity"
    "instances/MIP/vpm2.fzn\;13.75"
)


#
# MIP instances
#
set(instances_MIP
    "instances/MIP/bell5.mps\;8966406.49"
    "instances/MIP/blend2.mps\;7.598985"
#    "instances/MIP/dcmulti.mps\;188182"
    "instances/MIP/egout.mps\;568.1007"
    "instances/MIP/enigma.mps\;0"
    "instances/MIP/flugpl.mps\;1201500"
    "instances/MIP/gt2.mps\;21166"
    "instances/MIP/lseu.mps\;1120"
    "instances/MIP/MANN_a9.clq.lp\;16"
    "instances/MIP/misc03.mps\;3360"
    "instances/MIP/p0033.osil\;3089"
    "instances/MIP/p0548.mps\;8691"
    "instances/MIP/rgn.mps\;82.1999974"
    "instances/MIP/stein27.fzn\;18"
    "instances/MIP/stein27_inf.lp\;+infinity"
    "instances/MIP/vpm2.fzn\;13.75"
    )
#
# Instances for component handler test
#
set(instances_compHandlerTest
    "instances/MIP/lseu_dcmulti.cip\;189302"
    "instances/MIP/4sHB.cip\;67"
    )
#
# Reduced set of MIP instances for more expensive settings
#
set(instances_fastMIP
    "instances/MIP/bell5.mps\;8966406.49"
    "instances/MIP/egout.mps\;568.1007"
    "instances/MIP/gt2.mps\;21166"
    "instances/MIP/MANN_a9.clq.lp\;16"
    "instances/MIP/p0033.osil\;3089"
    )

#
# add additional ZIMPL instances if the configuration uses ZIMPL
#
if(ZIMPL AND ZIMPL_FOUND)

list(APPEND
    instances_Indicator
    "/instances/Indicator/indicatortest.zpl\;-2"
    "instances/Indicator/mcf64-4-1.zpl\;10"
    )
#
# this instance was part of the original coverage tests. However, it causes
# a significant overhead without providing relevant benefit.
#
#list(APPEND
#    instances_MIP
#    "instances/MIP/rocII_2_11.zpl\;+4.61527698552400e+00"
#    )

endif()
#
# MINLP instances
#
set(instances_MINLP
    "instances/MINLP/bip_cross_min.10.10.10.1.pip\;1"
    "instances/MINLP/circle.cip\;4.57424778"
    "instances/MINLP/ex1266.mps\;16.3"
    "instances/MINLP/m3.osil\;37.8"
    "instances/MINLP/parincQuadratic.osil\;49920.5564"
    "instances/MINLP/tltr.mps\;48.0666666667"
    )
set(instances_Bivariate
    "instances/Bivariate/st_qpk1.osil\;-3"
    "instances/Bivariate/nvs01.osil\;12.4696688"
   )
set(instances_Bilinrelax
    "instances/Bilinrelax/pointpack04.osil\;1.00000024988836"
    "instances/Bilinrelax/pointpack06.osil\;0.361111675167215"
  )

#
# PseudoBoolean instances
#
set(instances_PseudoBoolean
    "instances/PseudoBoolean/factor-mod-size=9-P0=67-P1=349-P2=67-P3=499-P4=79-P5=347-P6=307-B.opb\;3"
    "instances/PseudoBoolean/normalized-bsg_10_4_5.opb\;-4"
    "instances/PseudoBoolean/normalized-mds_10_4_3.opb\;2"
    "instances/PseudoBoolean/normalized-mds_50_25_5.opb\;3"
    "instances/PseudoBoolean/normalized-t2001.13queen13.1111218308.opb\;+infinity"
    "instances/PseudoBoolean/normalized-t2001.13queen13.1110976730--soft-33-100-0.wbo\;4"
    "instances/PseudoBoolean/wheel010.lap.opb.pre.cip\;25"
    )

#
# sparsify instances
#
set(instances_sparsify
    "instances/MIP/blend2.mps\;7.598985"
    "instances/PseudoBoolean/normalized-t2001.13queen13.1111218308.opb\;+infinity"
    )

#
# Semicontinuous instances
#
set(instances_Semicontinuous
#    "instances/Semicontinuous/meanvarxsc.lp\;14.36918"
    "instances/Semicontinuous/semicon1.mps\;1.1"
    )
#
# SAT instance(s)
#
set(instances_SAT
    "instances/SAT/bart10.shuffled.cnf\;0"
    )

#
# Cardinality instances. Testing with or without cardinality upgrade
# should yield the same optimal solution
#
set(instances_Cardinality
#    "instances/Cardinality/atm_5_10_1.lp\;+5.97040200941306e+04"
    "instances/Cardinality/atm_5_25_1.cip\;+1.40606905557936e+05"
    "instances/Cardinality/atm_5_25_3.cip\;+1.35160667451104e+05"
    )

#
# SOS instances
#
set(instances_SOS
    "instances/SOS/findRoot.lp\;1.0"
    "instances/SOS/pcu_0.01.lp\;0.167527525"
    "instances/SOS/pcu_0.1.lp\;0.185145653"
    "instances/SOS/sparse2.lp\;26.0"
    "instances/SOS/tpesc.lp\;54027.1672208127"
    )

#
# Orbitope instances
#
set(instances_Orbitope
    "instances/Orbitope/packorb_1-FullIns_3.cip\;28"
    "instances/Orbitope/partorb_1-FullIns_3.cip\;4"
    )

#
# Symmetry instances
#
set(instances_Symmetry
    "instances/MIP/MANN_a9.clq.lp\;16"
    "instances/MIP/rgn.mps\;82.1999974"
    "instances/MIP/stein27.fzn\;18"
    "instances/MIP/stein27_inf.lp\;+infinity"
    "instances/PseudoBoolean/wheel010.lap.opb.pre.cip\;25"
    )

#
# Stochastic programming instances
#
set(instances_Stochastic
   "instances/Stochastic/pltexpA2_6.smps\;-9.479354404641"
   "instances/Stochastic/pltexpA2_16.smps\;-9.663308373027"
   "instances/Stochastic/pltexpA4_6.smps\;-19.5994173819041"
    "instances/Stochastic/sslp_5_25_5.smps\;-100.6"
   )

set(instances_Benders
    "instances/Stochastic/4node1.smps\;480.9"
    "instances/Stochastic/sslp_5_25_50.smps\;-121.6"
    "instances/Stochastic/sslp_5_25_50_LB.smps\;-121.6"
   )

set(instances_Or
    "instances/Or/or_constraint.cip\;18"
    )

#
# available reader file extensions for SCIP readers
#
set(scip_reader_extensions
    "cip"
    "gms"
    "ppm"
    "pbm"
    "ccg"
    "opb"
    "pip"
    "rlp"
    "mps"
    "lp"
    )

#
# add a test to build the SCIP binary that all further tests depend on
#
add_test(NAME scip-build
        COMMAND ${CMAKE_COMMAND} --build ${CMAKE_BINARY_DIR} --target scip
        )

#
# avoid that several build jobs try to concurrently build the SCIP library
# note that this ressource lock name is not the actual libscip target
#
set_tests_properties(scip-build
                    PROPERTIES
                        RESOURCE_LOCK libscip
                    )


#
# macro to split an instance into its relevant information
# - path
# - optval
# - basename
#
macro(split_instance instance)
    list(GET instance 0 path)
    list(GET instance 1 optval)
    get_filename_component(basename ${path} NAME)
endmacro(split_instance)

macro(add_instancetests instances settings prefix)
#
# loop over the instances
#
    foreach(instance ${${instances}})
        split_instance(instance)
        #
        # loop over all settings
        #
        foreach(setting ${${settings}})
            #
            # treat the instance as a tuple (list) of two values
            #
            add_test(NAME ${prefix}-${setting}-${basename}
                    COMMAND $<TARGET_FILE:scip> -f ${PROJECT_SOURCE_DIR}/check/${path} -s ${PROJECT_SOURCE_DIR}/check/coverage/settings/${setting}.set -o ${optval} ${optval}
                    )
            set_tests_properties(${prefix}-${setting}-${basename}
                                PROPERTIES
                                    PASS_REGULAR_EXPRESSION "Validation         : Success"
                                    FAIL_REGULAR_EXPRESSION "WARNING: unknown parameter"
                                    FAIL_REGULAR_EXPRESSION "user parameter file <${PROJECT_SOURCE_DIR}/check/coverage/settings/${setting}.set> not found"
                                    DEPENDS scip-build
                                )
        endforeach(setting)
    endforeach(instance)
endmacro(add_instancetests)

add_instancetests(instances_CP settings_default "CP")
add_instancetests(instances_Indicator settings_Indicator "Indicator")
add_instancetests(instances_MIP settings_MIP "MIP")
add_instancetests(instances_compHandlerTest settings_compHandlerTest "compHandlerTest")
add_instancetests(instances_fastMIP settings_fastMIP "FastMIP")
add_instancetests(instances_MINLP settings_MINLP "MINLP")
add_instancetests(instances_Bivariate settings_Bivariate "Bivariate")
add_instancetests(instances_Bilinrelax settings_Bilinrelax "Bilinrelax")
add_instancetests(instances_PseudoBoolean settings_default "PseudoBoolean")
add_instancetests(instances_sparsify settings_sparsify "Sparsify")
add_instancetests(instances_Semicontinuous settings_default "Semicontinuous")
add_instancetests(instances_SAT settings_default "SAT")
add_instancetests(instances_SOS settings_default "SOS")
add_instancetests(instances_Orbitope settings_default "Orbitope")
add_instancetests(instances_Symmetry settings_Symmetry "Symmetry")
add_instancetests(instances_Cardinality settings_Cardinality "Cardinality")
add_instancetests(instances_Stochastic settings_default "Stochastic")
add_instancetests(instances_Benders settings_Benders "Benders")
add_instancetests(instances_Or settings_Or "Or")

#
# test writing and reading solutions
#
foreach(instance ${instances_MINLP})
    split_instance(instance)
    #
    # configure the batch file for this test by substituting placeholders in the in.file
    #
    configure_file(interactiveshell/solutiontest.bat.in interactiveshell/solutiontest-${basename}.bat)
        add_test(NAME MINLP-solutiontest-${basename}
                COMMAND $<TARGET_FILE:scip> -b ${PROJECT_BINARY_DIR}/check/interactiveshell/solutiontest-${basename}.bat
                )
        set_tests_properties(MINLP-solutiontest-${basename}
                            PROPERTIES
                                PASS_REGULAR_EXPRESSION "Validation         : Success"
                                DEPENDS scip-build
                            )
endforeach(instance)

#
# test reading .cip files for indicator instances
#
foreach(instance ${instances_Indicator})
    split_instance(instance)
    #
    # configure the batch file for this test by substituting placeholders in the in.file
    #
    configure_file(interactiveshell/solvecip.bat.in interactiveshell/solvecip-${basename}.bat)
    add_test(NAME Indicator-solvecip-${basename}
            COMMAND $<TARGET_FILE:scip> -b ${PROJECT_BINARY_DIR}/check/interactiveshell/solvecip-${basename}.bat
            )
    set_tests_properties(Indicator-solvecip-${basename} PROPERTIES PASS_REGULAR_EXPRESSION "Validation         : Success")
endforeach(instance)


#
# the following instances are not pure binary and hence cannot be written out in opb format
#
set(basenames_opb_wrongformat
    bell5.mps
    blend2.mps
    egout.mps
    flugpl.mps
    gt2.mps
    MANN_a9.clq.lp
    misc03.mps
    rgn.mps
    vpm2.fzn
    lseu_dcmulti.cip
    lseu_dcmulti_sHB.cip
    )
set(message_format_opb "WARNING: only binary problems can be written in OPB format.")



#
# test writing and reading from and to different file extensions for MIP
#
foreach(instance ${instances_MIP})
    split_instance(instance)
    foreach(extension ${scip_reader_extensions})
        #
        # configure the batch file for this test by substituting placeholders in the in.file
        #

        # does this instance match the requirements of this format?
        list(FIND basenames_${extension}_wrongformat ${basename} wrongformat)

        #
        # use different template batch files depending on the format requirements
        #
        if( wrongformat EQUAL -1 )
            configure_file(interactiveshell/readertest.bat.in interactiveshell/readertest-${extension}-${basename}.bat)
            set(regex "Validation         : Success")
        else()
            configure_file(interactiveshell/readertest-wrongformat.bat.in interactiveshell/readertest-${extension}-${basename}.bat)
            set(regex "${message_format_${extension}}")
        endif()

        add_test(NAME MIP-readertest-${extension}-${basename}
                COMMAND $<TARGET_FILE:scip> -b ${PROJECT_BINARY_DIR}/check/interactiveshell/readertest-${extension}-${basename}.bat
                )
        set_tests_properties(MIP-readertest-${extension}-${basename}
                            PROPERTIES
                                PASS_REGULAR_EXPRESSION ${regex}
#                                     FAIL_REGULAR_EXPRESSION ERROR
                                DEPENDS scip-build
                            )
    endforeach(extension)
endforeach(instance)

#
# add tests for the tpi
#
if(NOT ${TPI} STREQUAL "none")
    foreach(instance ${instances_MIP})
    split_instance(instance)
        #
        # configure the batch file for this test by substituting placeholders in the in.file
        #
        configure_file(interactiveshell/concurrentsolve.bat.in interactiveshell/concurrentsolve-${basename}.bat)
        add_test(NAME MIP-concurrentsolve-${basename}
                COMMAND $<TARGET_FILE:scip> -b ${PROJECT_BINARY_DIR}/check/interactiveshell/concurrentsolve-${basename}.bat
                )
        set_tests_properties(MIP-concurrentsolve-${basename}
                            PROPERTIES
                                PASS_REGULAR_EXPRESSION "Validation         : Success"
                                DEPENDS scip-build
                            )
    endforeach(instance)
endif()

#
# add tests that read partial solutions
#
foreach(instance ${instances_MIP})
    split_instance(instance)
    #
    # if there is a partial solution file in mipstarts, we add a test
    #
    if( EXISTS "${CMAKE_CURRENT_SOURCE_DIR}/mipstarts/${basename}.mst" )
        #
        # configure the template batch file and store it under the binary (build) directory
        #
        configure_file(interactiveshell/mipstarts.bat.in interactiveshell/MIP-mipstart-${basename}.bat)

        #
        # add test that executes the configured batch file and greps the validation expression
        #
        add_test(NAME MIP-mipstart-${basename}
                COMMAND $<TARGET_FILE:scip> -b interactiveshell/MIP-mipstart-${basename}.bat
                )
        set_tests_properties(MIP-mipstart-${basename}
                            PROPERTIES
                                PASS_REGULAR_EXPRESSION "Validation         : Success"
                                # the MIP start instances are validated twice.
                                FAIL_REGULAR_EXPRESSION "Validation         : Fail"
                                DEPENDS scip-build
                            )
    endif()
endforeach(instance)

#
# interactive shell test.
# We substitute first path placeholders in the .in file, which creates a new file under the binary directory
# Then run SCIP to execute the list of commands defined there.
#
set(shell_tmp_dir ${PROJECT_BINARY_DIR}/check/temp)
file(MAKE_DIRECTORY ${shell_tmp_dir})

configure_file(interactiveshell/interactiveshell.bat.in interactiveshell/interactiveshell.bat)

add_test(NAME interactiveshell
        COMMAND $<TARGET_FILE:scip> -b ${PROJECT_BINARY_DIR}/check/interactiveshell/interactiveshell.bat
        )
set_tests_properties(interactiveshell
                    PROPERTIES
                        PASS_REGULAR_EXPRESSION "increased branching priority of new binary variables"
                        DEPENDS scip-build
                    )

add_test(NAME write_and_read_settings
        COMMAND $<TARGET_FILE:scip> -b ${CMAKE_CURRENT_SOURCE_DIR}/interactiveshell/write_and_read_settings.bat
        )
set_tests_properties(write_and_read_settings
                    PROPERTIES
                        FAIL_REGULAR_EXPRESSION "ERROR"
                        DEPENDS scip-build
                    )

#
# reopt test.
# We substitute first path placeholders in the .in file, which creates a new file under the binary directory
# Then run SCIP to execute the list of commands defined there.
#

set(shell_tmp_dir ${PROJECT_BINARY_DIR}/check/temp)
file(MAKE_DIRECTORY ${shell_tmp_dir})

# disabled reopt on FullIns_3 until #2758 is dealt with
# foreach(testname reopt-chg-obj-stein27 reopt-chg-obj-flugpl reopt-chg-obj-1-FullIns_3)
foreach(testname reopt-chg-obj-stein27 reopt-chg-obj-flugpl)
    foreach(setting ${settings_reopt})
        configure_file(interactiveshell/${testname}.bat.in interactiveshell/${testname}-${setting}.bat)
        add_test(NAME ${testname}-${setting}
                COMMAND $<TARGET_FILE:scip> -b ${PROJECT_BINARY_DIR}/check/interactiveshell/${testname}-${setting}.bat
                )
        set_tests_properties(${testname}-${setting} PROPERTIES
                                            PASS_REGULAR_EXPRESSION "Validation         : Success"
                                            FAIL_REGULAR_EXPRESSION "Validation         : Fail")
        endforeach()

endforeach()


#
# define sets of linear classification results
#

set(linclass_bell5
  "total             :         91"
  "singleton         :          2"
  "precedence        :         17"
  "varbound          :         18"
  "mixedbinary       :         26"
  "general           :         28"
  )

set(linclass_blend2
    "total             :        274"
    "singleton         :         88"
    "aggregation       :          9"
    "varbound          :         88"
    "intknapsack       :          0"
    "mixedbinary       :         68"
    "general           :         21"
    )
set(linclass_dcmulti
    "setpacking        :          5"
    "cardinality       :          3"
    "invknapsack       :         10"
    )

set(linclass_egout
    "total             :         98"
    "aggregation       :         10"
    "varbound          :         55"
    "knapsack          :          0"
    "intknapsack       :          0"
    "mixedbinary       :         33"
    "general           :          0"
    )

set(linclass_enigma
    "total             :         21"
    "varbound          :          0"
    "setpartition      :         20"
    "setpacking        :          0"
    "eqknapsack        :          1"
    )
set(linclass_flugpl
    "total             :         18"
    "empty             :          0"
    "free              :          0"
    "singleton         :          1"
    "varbound          :          6"
    "mixedbinary       :          0"
    "general           :         11"
    )
set(linclass_gt2
    "intknapsack       :         15"
    )
set(linclass_lseu
    "knapsack          :         11"
    )
set(linclass_misc03
    "setpartition      :          5"
    "setpacking        :          3"
    "setcovering       :         31"
    "cardinality       :         21"
    "invknapsack       :         33"
    "eqknapsack        :          0"
    "binpacking        :          2"
    )
set(linclass_p0548
    "empty             :          0"
    "free              :          0"
    "singleton         :          2"
    "aggregation       :          0"
    "precedence        :         12"
    "varbound          :         28"
    "setpartition      :          0"
    "setpacking        :         22"
    "setcovering       :          0"
    "cardinality       :          0"
    "invknapsack       :          0"
    "eqknapsack        :          0"
    "binpacking        :          5"
    "knapsack          :        107"
    )

set(linclasstests
    linclass_bell5
    linclass_blend2
    linclass_dcmulti
    linclass_egout
    linclass_enigma
    linclass_flugpl
    linclass_gt2
    linclass_lseu
    linclass_misc03
    linclass_p0548
    )

foreach(instance ${instances_MIP})
    split_instance(${instance})
    get_filename_component(shortbasename ${basename} NAME_WE)
    LIST(FIND linclasstests linclass_${shortbasename} linclassfound)
    if(NOT linclassfound EQUAL -1 )
        configure_file(interactiveshell/linclass.bat.in interactiveshell/linclass-${basename}.bat)
        add_test(NAME MIP-linclass-${basename}
                COMMAND $<TARGET_FILE:scip> -b interactiveshell/linclass-${basename}.bat
                )
        set_tests_properties(MIP-linclass-${basename}
                            PROPERTIES
                                DEPENDS scip-build
                            )
        foreach( pass_regex ${linclass_${shortbasename}} )
        set_tests_properties(MIP-linclass-${basename}
                            PROPERTIES
                                PASS_REGULAR_EXPRESSION "${pass_regex}"
                            )
        endforeach()

    endif()

endforeach()

#
# add a test for handling of the SIGTERM signal. The test uses the timeout command that
# is only available on Linux, that is available on MAC OS as "gtimeout" after installing
# the 'coreutils' package
#
if (TEST_SIGNAL_HANDLING)
if (UNIX)
    if (APPLE)
        set(timeoutcommand "gtimeout")
    else ()
        set(timeoutcommand "timeout")
    endif (APPLE)
    configure_file(interactiveshell/signal-handling-sigterm.bat.in interactiveshell/signal-handling-sigterm.bat)
    add_test(NAME signal-handling-sigterm
            COMMAND ${timeoutcommand} -sSIGTERM 1 $<TARGET_FILE:scip> -b interactiveshell/signal-handling-sigterm.bat
            )
    set_tests_properties(signal-handling-sigterm
                        PROPERTIES
                            DEPENDS scip-build
                            PASS_REGULAR_EXPRESSION "termination signal received"
                            #
                            # I assume that this test takes longer than 2 seconds
                            #
                            )
endif (UNIX)
endif()<|MERGE_RESOLUTION|>--- conflicted
+++ resolved
@@ -65,6 +65,10 @@
     #separation and branching
     "oddcyclelift_randomhybrid"
     "oddcycle_distribution"
+    "treemodel_ratio"
+    "treemodel_sampling"
+    "treemodel_svts_filter"
+    "treemodel_svts_nofilter"
 
     #separation and heuristics
     "oddcycleliftheur_feaspump20"
@@ -81,20 +85,13 @@
 #    "cloud"
     "uct_breadth_dualval"
     "conflictdiving"
-<<<<<<< HEAD
-    "treemodel-ratio"
-    "treemodel-sampling"
-    "treemodel-svts"
 )
-=======
-    )
 #
 # settings for the componentshandler test
 #
 set(settings_compHandlerTest
     "components_during_solve"
     )
->>>>>>> 29f4f599
 #
 # settings to run a reduced MIP test
 #
