#!/usr/bin/env bash
#* * * * * * * * * * * * * * * * * * * * * * * * * * * * * * * * * * * * * * *
#*                                                                           *
#*                  This file is part of the program and library             *
#*         SCIP --- Solving Constraint Integer Programs                      *
#*                                                                           *
#*    Copyright (C) 2002-2014 Konrad-Zuse-Zentrum                            *
#*                            fuer Informationstechnik Berlin                *
#*                                                                           *
#*  SCIP is distributed under the terms of the ZIB Academic License.         *
#*                                                                           *
#*  You should have received a copy of the ZIB Academic License              *
#*  along with SCIP; see the file COPYING. If not email to scip@zib.de.      *
#*                                                                           *
#* * * * * * * * * * * * * * * * * * * * * * * * * * * * * * * * * * * * * * *
TSTNAME=$1
BINNAME=$2
SETNAMES=$3
BINID=$4
TIMELIMIT=$5
NODELIMIT=$6
MEMLIMIT=$7
THREADS=$8
FEASTOL=$9
DISPFREQ=${10}
CONTINUE=${11}
LOCK=${12}
VERSION=${13}
LPS=${14}
VALGRIND=${15}
CLIENTTMPDIR=${16}
OPTCOMMAND=${17}

# check if all variables defined (by checking the last one)
if test -z $OPTCOMMAND
then
    echo Skipping test since not all variables are defined
    echo "TSTNAME       = $TSTNAME"
    echo "BINNAME       = $BINNAME"
    echo "SETNAMES       = $SETNAMES"
    echo "BINID         = $BINID"
    echo "TIMELIMIT     = $TIMELIMIT"
    echo "NODELIMIT     = $NODELIMIT"
    echo "MEMLIMIT      = $MEMLIMIT"
    echo "THREADS       = $THREADS"
    echo "FEASTOL       = $FEASTOL"
    echo "DISPFREQ      = $DISPFREQ"
    echo "CONTINUE      = $CONTINUE"
    echo "LOCK          = $LOCK"
    echo "VERSION       = $VERSION"
    echo "LPS           = $LPS"
    echo "VALGRIND      = $VALGRIND"
    echo "CLIENTTMPDIR  = $CLIENTTMPDIR"
    echo "OPTCOMMAND    = $OPTCOMMAND"
    exit 1;
fi

# call routines for creating the result directory, checking for existence
# of passed settings, etc
TIMEFORMAT="sec"
MEMFORMAT="kB"
. ./configuration_set.sh $BINNAME $TSTNAME $SETNAMES $TIMELIMIT $TIMEFORMAT $MEMLIMIT $MEMFORMAT $VALGRIND

<<<<<<< HEAD
if test ! -e results
then
    mkdir results
fi
if test ! -e locks
then
    mkdir locks
fi

# we add 10% to the hard time limit and additional 10 seconds in case of small time limits
HARDTIMELIMIT=`expr \`expr $TIMELIMIT + 10\` + \`expr $TIMELIMIT / 10\``

# we add 10% to the hard memory limit and additional 100mb to the hard memory limit
HARDMEMLIMIT=`expr \`expr $MEMLIMIT + 1000\` + \`expr $MEMLIMIT / 10\``
HARDMEMLIMIT=`expr $HARDMEMLIMIT \* 1024`

# split the comma separated list of settings into an array
SETTINGSLIST=(${SETNAMES//,/ })
FINALSETTINGSLIST=""
# copy existing settings (and the default, if included) to TMPSETTINGS
for S in ${SETTINGSLIST[@]}
do
   # every desired setting needs to exist in the $SETDIR; always accept the default setting
   if test "$S" = 'default' || test -e ${SETDIR}/${S}.set
   then
      FINALSETTINGSLIST="${FINALSETTINGSLIST} ${S}"
   else
      # not existing settings get rejected
      echo "Settings file ${SETDIR}/${S}.set doesn't exist"
   fi
done
# now copy the temporary list back to get a valid settings list
echo "Remaining settings to test"
echo ${FINALSETTINGSLIST[@]}

# set this to 1 if you want the scripts to (try to) pass a best known primal bound (from .solu file) to the GAMS solver
SETCUTOFF=0

for SET in ${FINALSETTINGSLIST[@]}
do
   LOCKFILE=locks/$TSTNAME.$SET.$VERSION.$LPS.lock
   RUNFILE=locks/$TSTNAME.$SET.$VERSION.$LPS.run.$BINID
   DONEFILE=locks/$TSTNAME.$SET.$VERSION.$LPS.done

   OUTFILE=results/check.$TSTNAME.$BINID.$SET.out
   ERRFILE=results/check.$TSTNAME.$BINID.$SET.err
   TMPFILE=results/check.$TSTNAME.$BINID.$SET.tmp
   SETFILE=results/check.$TSTNAME.$BINID.$SET.set

   # if cutoff should be passed, check for solu file
   if test $SETCUTOFF = 1 ; then
      if test -e testset/$TSTNAME.solu ; then
         SOLUFILE=testset/$TSTNAME.solu
      elif test -e testset/all.solu ; then
         SOLUFILE=testset/all.solu
      else
         echo "Warning: SETCUTOFF=1 set, but no .solu file (testset/$TSTNAME.solu or testset/all.solu) available"
         SETCUTOFF=0
      fi
   fi

   SETTINGS=$SETDIR/$SET.set

   if test "$LOCK" = "true"
   then
      if test -e $DONEFILE
      then
         echo skipping test due to existing done file $DONEFILE
         exit
      fi
      if test -e $LOCKFILE
      then
         if test -e $RUNFILE
         then
             echo continuing aborted run with run file $RUNFILE
         else
             echo skipping test due to existing lock file $LOCKFILE
             exit
         fi
      fi
      date > $LOCKFILE
      date > $RUNFILE
   fi

   if test ! -e $OUTFILE
   then
      CONTINUE=false
   fi

   # copy or move existing out/err-files of the same name to files tagged with .old and the date
   DATEINT=`date +"%s"`
   for FILE in $OUTFILE $ERRFILE
   do
      if test -e $FILE && test "$CONTINUE" = "true"
      then
          cp -v $FILE $FILE.old-$DATEINT
      elif test -e $FILE
      then
          mv -v $FILE $FILE.old-$DATEINT
      fi
   done

   if test "$CONTINUE" = "true"
   then
      LASTPROB=`awk -f getlastprob.awk $OUTFILE`
      echo Continuing benchmark. Last solved instance: $LASTPROB
      echo "" >> $OUTFILE
      echo "----- Continuing from here. Last solved: $LASTPROB -----" >> $OUTFILE
      echo "" >> $OUTFILE
   else
      LASTPROB=""
   fi

   uname -a >>$OUTFILE
   uname -a >>$ERRFILE
   date >>$OUTFILE
   date >>$ERRFILE


   echo "hard time limit: $HARDTIMELIMIT s" >>$OUTFILE
   echo "hard mem limit: $HARDMEMLIMIT k" >>$OUTFILE
done
# check if the test run should be processed in the valgrind environment
if test "$VALGRIND" = "true"
then
    VALGRINDCMD="valgrind --log-fd=1 --leak-check=full"
else
    VALGRINDCMD=""
fi

for i in `cat testset/$TSTNAME.test` DONE
do
    for SET in ${FINALSETTINGSLIST[@]}
    do
      LOCKFILE=locks/$TSTNAME.$SET.$VERSION.$LPS.lock
      RUNFILE=locks/$TSTNAME.$SET.$VERSION.$LPS.run.$BINID
      DONEFILE=locks/$TSTNAME.$SET.$VERSION.$LPS.done

      OUTFILE=results/check.$TSTNAME.$BINID.$SET.out
      ERRFILE=results/check.$TSTNAME.$BINID.$SET.err
      TMPFILE=results/check.$TSTNAME.$BINID.$SET.tmp
      SETFILE=results/check.$TSTNAME.$BINID.$SET.set
      SETTINGS=$SETDIR/$SET.set
      if test "$i" = "DONE"
      then
        date > $DONEFILE
        ./evalcheck.sh $OUTFILE

         if test "$LOCK" = "true"
         then
             rm -f $RUNFILE
         fi
         continue
      fi

      if test "$LASTPROB" = ""
      then
        if test -f $i
        then
        #todo put this into a readable for-loop
            SHORTFILENAME=`basename $i .gz`
            SHORTFILENAME=`basename $SHORTFILENAME .mps`
            SHORTFILENAME=`basename $SHORTFILENAME .lp`
            SHORTFILENAME=`basename $SHORTFILENAME .opb`
            SHORTFILENAME=`basename $SHORTFILENAME .gms`
            SHORTFILENAME=`basename $SHORTFILENAME .pip`
            SHORTFILENAME=`basename $SHORTFILENAME .zpl`
            SHORTFILENAME=`basename $SHORTFILENAME .cip`
            SHORTFILENAME=`basename $SHORTFILENAME .fzn`
            SHORTFILENAME=`basename $SHORTFILENAME .osil`
            SHORTFILENAME=`basename $SHORTFILENAME .wbo`
            SHORTFILENAME=`basename $SHORTFILENAME .cnf`

            if test $SETCUTOFF = 1
            then
                export CUTOFF=`grep "$SHORTFILENAME " $SOLUFILE | grep -v =feas= | grep -v =inf= | tail -n 1 | awk '{print $3}'`
                echo CUTOFF:  $CUTOFF
            fi

            echo @01 $i ===========                | tee -a $OUTFILE
            echo @01 $i ===========                >> $ERRFILE
            # overwrite the tmp file now
            echo                                    > $TMPFILE
            if test "$SETNAME" != "default"
            then
                echo set load $SETTINGS            >>  $TMPFILE
            fi
            if test "$FEASTOL" != "default"
            then
                echo set numerics feastol $FEASTOL >> $TMPFILE
            fi
            echo set limits time $TIMELIMIT        >> $TMPFILE
            echo set limits nodes $NODELIMIT       >> $TMPFILE
            echo set limits memory $MEMLIMIT       >> $TMPFILE
            echo set lp advanced threads $THREADS  >> $TMPFILE
            echo set timing clocktype 1            >> $TMPFILE
            echo set display freq $DISPFREQ        >> $TMPFILE
            echo set memory savefac 1.0            >> $TMPFILE # avoid switching to dfs - better abort with memory error
            if test "$LPS" = "none"      
            then
                echo set lp solvefreq -1           >> $TMPFILE # avoid solving LPs in case of LPS=none
            fi
            echo set save $SETFILE                 >> $TMPFILE
            echo read $i                           >> $TMPFILE
            if test $SETCUTOFF = 1
            then
               if test $CUTOFF != ""
               then
                  echo set limits objective $CUTOFF      >> $TMPFILE
               fi
               echo set heur emph off                 >> $TMPFILE
               echo set sepa emph off                 >> $TMPFILE
            fi
#            echo write genproblem cipreadparsetest.cip >> $TMPFILE
#            echo read cipreadparsetest.cip         >> $TMPFILE
            echo optimize                          >> $TMPFILE
            echo display statistics                >> $TMPFILE
#           echo display solution                  >> $TMPFILE
            echo checksol                          >> $TMPFILE
            echo quit                              >> $TMPFILE
            echo -----------------------------     | tee -a $OUTFILE
            date                                   | tee -a $OUTFILE
            date                                   >> $ERRFILE
            echo -----------------------------     | tee -a $OUTFILE
            date +"@03 %s"                         | tee -a $OUTFILE
            bash -c " ulimit -t $HARDTIMELIMIT s; ulimit -v $HARDMEMLIMIT k; ulimit -f 200000; $VALGRINDCMD ../$BINNAME < $TMPFILE" 2>>$ERRFILE | tee -a $OUTFILE
            date +"@04 %s"                         2>>$ERRFILE
            echo -----------------------------     | tee -a $OUTFILE
            date                                   | tee -a $OUTFILE
            date                                   >> $ERRFILE
            echo -----------------------------     | tee -a $OUTFILE
            echo                                   | tee -a $OUTFILE
            echo =ready=                           | tee -a $OUTFILE
        else
            echo @02 FILE NOT FOUND: $i =========== | tee -a $OUTFILE
            echo @02 FILE NOT FOUND: $i =========== >> $ERRFILE
        fi
    else
        echo skipping $i                            | tee -a $OUTFILE
        if test "$LASTPROB" = "$i"
=======
INIT="true"
COUNT=0
for INSTANCE in `cat testset/$TSTNAME.test` DONE
do
    COUNT=`expr $COUNT + 1`

    # loop over settings
    for SETNAME in ${SETTINGSLIST[@]}
    do
    # infer the names of all involved files from the arguments
        p=0 # currently, noone uses permutations here
        PERMUTE=0
        QUEUE=`hostname`
        # infer the names of all involved files from the arguments
        . ./configuration_logfiles.sh $INIT $COUNT $INSTANCE $BINID $PERMUTE $SETNAME $TSTNAME $CONTINUE $QUEUE  $p

        if test "$INSTANCE" = "DONE"
        then
            #echo $EVALFILE
            ./evalcheck_cluster.sh -r $EVALFILE
            continue
        fi
        # check if problem instance exists
        if ! test -f $SCIPPATH/$INSTANCE
>>>>>>> 03d07cce
        then
            echo "input file "$SCIPPATH/$INSTANCE" not found!"
            continue
        fi
<<<<<<< HEAD
    fi
    rm -f $TMPFILE
    done
    if test "$i" = "DONE"
    then
        break
    fi
=======

        if test "$SKIPINSTANCE" = "true"
        then
            continue
        fi
        # overwrite the tmp file now
        # call tmp file configuration for SCIP
        . ./configuration_tmpfile_setup_scip.sh $INSTANCE $SCIPPATH $TMPFILE $SETNAME $SETFILE $THREADS $SETCUTOFF $FEASTOL $TIMELIMIT $MEMLIMIT $NODELIMIT $LPS $DISPFREQ $OPTCOMMAND $SOLUFILE

        # additional environment variables needed by run.sh
        export SOLVERPATH=$SCIPPATH
        export EXECNAME=${VALGRINDCMD}$SCIPPATH/../$BINNAME
        export BASENAME=$FILENAME
        export FILENAME=$INSTANCE
        export CLIENTTMPDIR
        echo Solving instance $INSTANCE with settings $SETNAME, hard time $HARDTIMELIMIT, hard mem $HARDMEMLIMIT
        bash -c "ulimit -t $HARDTIMELIMIT s; ulimit -v $HARDMEMLIMIT k; ulimit -f 200000; ./run.sh"
        #./runcluster.sh
    done
    INIT="false"
>>>>>>> 03d07cce
done<|MERGE_RESOLUTION|>--- conflicted
+++ resolved
@@ -61,248 +61,6 @@
 MEMFORMAT="kB"
 . ./configuration_set.sh $BINNAME $TSTNAME $SETNAMES $TIMELIMIT $TIMEFORMAT $MEMLIMIT $MEMFORMAT $VALGRIND
 
-<<<<<<< HEAD
-if test ! -e results
-then
-    mkdir results
-fi
-if test ! -e locks
-then
-    mkdir locks
-fi
-
-# we add 10% to the hard time limit and additional 10 seconds in case of small time limits
-HARDTIMELIMIT=`expr \`expr $TIMELIMIT + 10\` + \`expr $TIMELIMIT / 10\``
-
-# we add 10% to the hard memory limit and additional 100mb to the hard memory limit
-HARDMEMLIMIT=`expr \`expr $MEMLIMIT + 1000\` + \`expr $MEMLIMIT / 10\``
-HARDMEMLIMIT=`expr $HARDMEMLIMIT \* 1024`
-
-# split the comma separated list of settings into an array
-SETTINGSLIST=(${SETNAMES//,/ })
-FINALSETTINGSLIST=""
-# copy existing settings (and the default, if included) to TMPSETTINGS
-for S in ${SETTINGSLIST[@]}
-do
-   # every desired setting needs to exist in the $SETDIR; always accept the default setting
-   if test "$S" = 'default' || test -e ${SETDIR}/${S}.set
-   then
-      FINALSETTINGSLIST="${FINALSETTINGSLIST} ${S}"
-   else
-      # not existing settings get rejected
-      echo "Settings file ${SETDIR}/${S}.set doesn't exist"
-   fi
-done
-# now copy the temporary list back to get a valid settings list
-echo "Remaining settings to test"
-echo ${FINALSETTINGSLIST[@]}
-
-# set this to 1 if you want the scripts to (try to) pass a best known primal bound (from .solu file) to the GAMS solver
-SETCUTOFF=0
-
-for SET in ${FINALSETTINGSLIST[@]}
-do
-   LOCKFILE=locks/$TSTNAME.$SET.$VERSION.$LPS.lock
-   RUNFILE=locks/$TSTNAME.$SET.$VERSION.$LPS.run.$BINID
-   DONEFILE=locks/$TSTNAME.$SET.$VERSION.$LPS.done
-
-   OUTFILE=results/check.$TSTNAME.$BINID.$SET.out
-   ERRFILE=results/check.$TSTNAME.$BINID.$SET.err
-   TMPFILE=results/check.$TSTNAME.$BINID.$SET.tmp
-   SETFILE=results/check.$TSTNAME.$BINID.$SET.set
-
-   # if cutoff should be passed, check for solu file
-   if test $SETCUTOFF = 1 ; then
-      if test -e testset/$TSTNAME.solu ; then
-         SOLUFILE=testset/$TSTNAME.solu
-      elif test -e testset/all.solu ; then
-         SOLUFILE=testset/all.solu
-      else
-         echo "Warning: SETCUTOFF=1 set, but no .solu file (testset/$TSTNAME.solu or testset/all.solu) available"
-         SETCUTOFF=0
-      fi
-   fi
-
-   SETTINGS=$SETDIR/$SET.set
-
-   if test "$LOCK" = "true"
-   then
-      if test -e $DONEFILE
-      then
-         echo skipping test due to existing done file $DONEFILE
-         exit
-      fi
-      if test -e $LOCKFILE
-      then
-         if test -e $RUNFILE
-         then
-             echo continuing aborted run with run file $RUNFILE
-         else
-             echo skipping test due to existing lock file $LOCKFILE
-             exit
-         fi
-      fi
-      date > $LOCKFILE
-      date > $RUNFILE
-   fi
-
-   if test ! -e $OUTFILE
-   then
-      CONTINUE=false
-   fi
-
-   # copy or move existing out/err-files of the same name to files tagged with .old and the date
-   DATEINT=`date +"%s"`
-   for FILE in $OUTFILE $ERRFILE
-   do
-      if test -e $FILE && test "$CONTINUE" = "true"
-      then
-          cp -v $FILE $FILE.old-$DATEINT
-      elif test -e $FILE
-      then
-          mv -v $FILE $FILE.old-$DATEINT
-      fi
-   done
-
-   if test "$CONTINUE" = "true"
-   then
-      LASTPROB=`awk -f getlastprob.awk $OUTFILE`
-      echo Continuing benchmark. Last solved instance: $LASTPROB
-      echo "" >> $OUTFILE
-      echo "----- Continuing from here. Last solved: $LASTPROB -----" >> $OUTFILE
-      echo "" >> $OUTFILE
-   else
-      LASTPROB=""
-   fi
-
-   uname -a >>$OUTFILE
-   uname -a >>$ERRFILE
-   date >>$OUTFILE
-   date >>$ERRFILE
-
-
-   echo "hard time limit: $HARDTIMELIMIT s" >>$OUTFILE
-   echo "hard mem limit: $HARDMEMLIMIT k" >>$OUTFILE
-done
-# check if the test run should be processed in the valgrind environment
-if test "$VALGRIND" = "true"
-then
-    VALGRINDCMD="valgrind --log-fd=1 --leak-check=full"
-else
-    VALGRINDCMD=""
-fi
-
-for i in `cat testset/$TSTNAME.test` DONE
-do
-    for SET in ${FINALSETTINGSLIST[@]}
-    do
-      LOCKFILE=locks/$TSTNAME.$SET.$VERSION.$LPS.lock
-      RUNFILE=locks/$TSTNAME.$SET.$VERSION.$LPS.run.$BINID
-      DONEFILE=locks/$TSTNAME.$SET.$VERSION.$LPS.done
-
-      OUTFILE=results/check.$TSTNAME.$BINID.$SET.out
-      ERRFILE=results/check.$TSTNAME.$BINID.$SET.err
-      TMPFILE=results/check.$TSTNAME.$BINID.$SET.tmp
-      SETFILE=results/check.$TSTNAME.$BINID.$SET.set
-      SETTINGS=$SETDIR/$SET.set
-      if test "$i" = "DONE"
-      then
-        date > $DONEFILE
-        ./evalcheck.sh $OUTFILE
-
-         if test "$LOCK" = "true"
-         then
-             rm -f $RUNFILE
-         fi
-         continue
-      fi
-
-      if test "$LASTPROB" = ""
-      then
-        if test -f $i
-        then
-        #todo put this into a readable for-loop
-            SHORTFILENAME=`basename $i .gz`
-            SHORTFILENAME=`basename $SHORTFILENAME .mps`
-            SHORTFILENAME=`basename $SHORTFILENAME .lp`
-            SHORTFILENAME=`basename $SHORTFILENAME .opb`
-            SHORTFILENAME=`basename $SHORTFILENAME .gms`
-            SHORTFILENAME=`basename $SHORTFILENAME .pip`
-            SHORTFILENAME=`basename $SHORTFILENAME .zpl`
-            SHORTFILENAME=`basename $SHORTFILENAME .cip`
-            SHORTFILENAME=`basename $SHORTFILENAME .fzn`
-            SHORTFILENAME=`basename $SHORTFILENAME .osil`
-            SHORTFILENAME=`basename $SHORTFILENAME .wbo`
-            SHORTFILENAME=`basename $SHORTFILENAME .cnf`
-
-            if test $SETCUTOFF = 1
-            then
-                export CUTOFF=`grep "$SHORTFILENAME " $SOLUFILE | grep -v =feas= | grep -v =inf= | tail -n 1 | awk '{print $3}'`
-                echo CUTOFF:  $CUTOFF
-            fi
-
-            echo @01 $i ===========                | tee -a $OUTFILE
-            echo @01 $i ===========                >> $ERRFILE
-            # overwrite the tmp file now
-            echo                                    > $TMPFILE
-            if test "$SETNAME" != "default"
-            then
-                echo set load $SETTINGS            >>  $TMPFILE
-            fi
-            if test "$FEASTOL" != "default"
-            then
-                echo set numerics feastol $FEASTOL >> $TMPFILE
-            fi
-            echo set limits time $TIMELIMIT        >> $TMPFILE
-            echo set limits nodes $NODELIMIT       >> $TMPFILE
-            echo set limits memory $MEMLIMIT       >> $TMPFILE
-            echo set lp advanced threads $THREADS  >> $TMPFILE
-            echo set timing clocktype 1            >> $TMPFILE
-            echo set display freq $DISPFREQ        >> $TMPFILE
-            echo set memory savefac 1.0            >> $TMPFILE # avoid switching to dfs - better abort with memory error
-            if test "$LPS" = "none"      
-            then
-                echo set lp solvefreq -1           >> $TMPFILE # avoid solving LPs in case of LPS=none
-            fi
-            echo set save $SETFILE                 >> $TMPFILE
-            echo read $i                           >> $TMPFILE
-            if test $SETCUTOFF = 1
-            then
-               if test $CUTOFF != ""
-               then
-                  echo set limits objective $CUTOFF      >> $TMPFILE
-               fi
-               echo set heur emph off                 >> $TMPFILE
-               echo set sepa emph off                 >> $TMPFILE
-            fi
-#            echo write genproblem cipreadparsetest.cip >> $TMPFILE
-#            echo read cipreadparsetest.cip         >> $TMPFILE
-            echo optimize                          >> $TMPFILE
-            echo display statistics                >> $TMPFILE
-#           echo display solution                  >> $TMPFILE
-            echo checksol                          >> $TMPFILE
-            echo quit                              >> $TMPFILE
-            echo -----------------------------     | tee -a $OUTFILE
-            date                                   | tee -a $OUTFILE
-            date                                   >> $ERRFILE
-            echo -----------------------------     | tee -a $OUTFILE
-            date +"@03 %s"                         | tee -a $OUTFILE
-            bash -c " ulimit -t $HARDTIMELIMIT s; ulimit -v $HARDMEMLIMIT k; ulimit -f 200000; $VALGRINDCMD ../$BINNAME < $TMPFILE" 2>>$ERRFILE | tee -a $OUTFILE
-            date +"@04 %s"                         2>>$ERRFILE
-            echo -----------------------------     | tee -a $OUTFILE
-            date                                   | tee -a $OUTFILE
-            date                                   >> $ERRFILE
-            echo -----------------------------     | tee -a $OUTFILE
-            echo                                   | tee -a $OUTFILE
-            echo =ready=                           | tee -a $OUTFILE
-        else
-            echo @02 FILE NOT FOUND: $i =========== | tee -a $OUTFILE
-            echo @02 FILE NOT FOUND: $i =========== >> $ERRFILE
-        fi
-    else
-        echo skipping $i                            | tee -a $OUTFILE
-        if test "$LASTPROB" = "$i"
-=======
 INIT="true"
 COUNT=0
 for INSTANCE in `cat testset/$TSTNAME.test` DONE
@@ -327,20 +85,10 @@
         fi
         # check if problem instance exists
         if ! test -f $SCIPPATH/$INSTANCE
->>>>>>> 03d07cce
         then
             echo "input file "$SCIPPATH/$INSTANCE" not found!"
             continue
         fi
-<<<<<<< HEAD
-    fi
-    rm -f $TMPFILE
-    done
-    if test "$i" = "DONE"
-    then
-        break
-    fi
-=======
 
         if test "$SKIPINSTANCE" = "true"
         then
@@ -361,5 +109,4 @@
         #./runcluster.sh
     done
     INIT="false"
->>>>>>> 03d07cce
 done