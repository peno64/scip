--- conflicted
+++ resolved
@@ -13,11 +13,6 @@
 #*  along with SCIP; see the file COPYING. If not email to scip@zib.de.      *
 #*                                                                           *
 #* * * * * * * * * * * * * * * * * * * * * * * * * * * * * * * * * * * * * * *
-<<<<<<< HEAD
-OUTFILE=/scratch/$BASENAME.out
-ERRFILE=/scratch/$BASENAME.err
-TMPFILE=$SCIPPATH/results/$BASENAME.tmp
-=======
 
 # check if tmp-path exists
 if test ! -d $CLIENTTMPDIR
@@ -29,7 +24,6 @@
 OUTFILE=$CLIENTTMPDIR/$BASENAME.out
 ERRFILE=$CLIENTTMPDIR/$BASENAME.err
 TMPFILE=$SOLVERPATH/results/$BASENAME.tmp
->>>>>>> 9948ed2b
 
 uname -a                            > $OUTFILE
 uname -a                            > $ERRFILE
@@ -40,12 +34,8 @@
 date                                >> $ERRFILE
 echo -----------------------------  >> $OUTFILE
 date +"@03 %s"                      >> $OUTFILE
-<<<<<<< HEAD
 ulimit -s 81920
-$SCIPPATH/../$BINNAME < $TMPFILE   >> $OUTFILE 2>>$ERRFILE
-=======
 $EXECNAME                < $TMPFILE >> $OUTFILE 2>>$ERRFILE
->>>>>>> 9948ed2b
 date +"@04 %s"                      >> $OUTFILE
 echo -----------------------------  >> $OUTFILE
 date                                >> $OUTFILE
