#!/usr/bin/env bash
# 
# This scripts generates the dependences for SCIP 
#

<<<<<<< HEAD
LPSS=(cpx spx none)
LPSEXS=(qsoex none)
OPTS=(opt dbg)
=======
LPSS=(cpx spx spx132 xprs msk clp grb qso none)
OPTS=(opt dbg prf opt-gccold)
EXPRINTS=(none cppad)
>>>>>>> 9948ed2b

for OPT in ${OPTS[@]}
do
    # dependencies of main SCIP source and objscip library
    # with ZIMPL disabled
<<<<<<< HEAD
    # with EXACTSOLVE, REDUCEDSOLVE, BRANCHPLGS disabled
    make OPT=$OPT ZIMPL=false LPS=none LPSEX=none REDUCEDSOLVE=false EXACTSOLVE=false BRANCHPLGS=false scipdepend

    # dependencies of cmain and cppmain
    make OPT=$OPT ZIMPL=false LPS=none LPSEX=none REDUCEDSOLVE=false EXACTSOLVE=false BRANCHPLGS=false LINKER=C   maindepend
    make OPT=$OPT ZIMPL=false LPS=none LPSEX=none REDUCEDSOLVE=false EXACTSOLVE=false BRANCHPLGS=false LINKER=CPP maindepend
=======
    make OPT=$OPT ZIMPL=false LPS=none scipdepend

    # dependencies of cmain and cppmain
    make OPT=$OPT ZIMPL=false LPS=none LINKER=C   maindepend
    make OPT=$OPT ZIMPL=false LPS=none LINKER=CPP maindepend
>>>>>>> 9948ed2b

    for LPS in ${LPSS[@]}
    do
        # check if the header for the LP solver are available,
        # or we are in the special case "none"
        # in the case "qso", the include directory is called qsinc
        if [ -e lib/$LPS"inc" ] || [ "$LPS" == "none" ] || [ "$LPS" == "qso" -a -e lib/qsinc ] || [ "$LPS" == "clp" -a -e lib/clp.*.opt ]
        then
             make LPS=$LPS OPT=$OPT lpidepend
        fi

    done

<<<<<<< HEAD
    for LPSEX in ${LPSEXS[@]}
    do
        # check if the header for the exact LP solver are available,
        # or we are in the special case "none"
        # in the case "qsoex", the include directory is called qsexinc
        if [ -e lib/$LPSEX"inc" ] || [ "$LPSEX" == "none" ] || [ "$LPSEX" == "qsoex" -a -e lib/qsexinc ]
        then
             make LPSEX=$LPSEX OPT=$OPT lpiexdepend
        fi
    done
=======
    # dependencies of nlpi libraries
    for EXPRINT in ${EXPRINTS[@]}
    do
        if test "$EXPRINT" == "none" -o -e lib/$EXPRINT -o -e lib/$EXPRINT"inc"
        then
            make OPT=$OPT LPS=none EXPRINT=$EXPRINT IPOPT=false nlpidepend

            if [ -e lib/ipopt.*.opt ]
            then
                make OPT=$OPT LPS=none EXPRINT=$EXPRINT IPOPT=true IPOPTOPT=opt nlpidepend
            elif [ -e lib/ipopt.*.dbg ]
            then
                make OPT=$OPT LPS=none EXPRINT=$EXPRINT IPOPT=true IPOPTOPT=dbg nlpidepend
            fi
        fi
    done

>>>>>>> 9948ed2b
done<|MERGE_RESOLUTION|>--- conflicted
+++ resolved
@@ -1,36 +1,23 @@
 #!/usr/bin/env bash
-# 
-# This scripts generates the dependences for SCIP 
+#
+# This scripts generates the dependences for SCIP
 #
 
-<<<<<<< HEAD
-LPSS=(cpx spx none)
+LPSS=(cpx spx spx132 xprs msk clp grb qso none)
 LPSEXS=(qsoex none)
-OPTS=(opt dbg)
-=======
-LPSS=(cpx spx spx132 xprs msk clp grb qso none)
 OPTS=(opt dbg prf opt-gccold)
 EXPRINTS=(none cppad)
->>>>>>> 9948ed2b
 
 for OPT in ${OPTS[@]}
 do
     # dependencies of main SCIP source and objscip library
     # with ZIMPL disabled
-<<<<<<< HEAD
     # with EXACTSOLVE, REDUCEDSOLVE, BRANCHPLGS disabled
     make OPT=$OPT ZIMPL=false LPS=none LPSEX=none REDUCEDSOLVE=false EXACTSOLVE=false BRANCHPLGS=false scipdepend
 
     # dependencies of cmain and cppmain
     make OPT=$OPT ZIMPL=false LPS=none LPSEX=none REDUCEDSOLVE=false EXACTSOLVE=false BRANCHPLGS=false LINKER=C   maindepend
     make OPT=$OPT ZIMPL=false LPS=none LPSEX=none REDUCEDSOLVE=false EXACTSOLVE=false BRANCHPLGS=false LINKER=CPP maindepend
-=======
-    make OPT=$OPT ZIMPL=false LPS=none scipdepend
-
-    # dependencies of cmain and cppmain
-    make OPT=$OPT ZIMPL=false LPS=none LINKER=C   maindepend
-    make OPT=$OPT ZIMPL=false LPS=none LINKER=CPP maindepend
->>>>>>> 9948ed2b
 
     for LPS in ${LPSS[@]}
     do
@@ -44,7 +31,6 @@
 
     done
 
-<<<<<<< HEAD
     for LPSEX in ${LPSEXS[@]}
     do
         # check if the header for the exact LP solver are available,
@@ -55,7 +41,7 @@
              make LPSEX=$LPSEX OPT=$OPT lpiexdepend
         fi
     done
-=======
+
     # dependencies of nlpi libraries
     for EXPRINT in ${EXPRINTS[@]}
     do
@@ -72,6 +58,4 @@
             fi
         fi
     done
-
->>>>>>> 9948ed2b
 done