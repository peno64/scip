--- conflicted
+++ resolved
@@ -143,17 +143,10 @@
 
    - "IPOPT=true"      to enable IPOPT interface (needs IPOPT)
    - "IPOPT=false"     to disable IPOPT interface (default)
-<<<<<<< HEAD
-
-   - "EXPRINT=cppad"   to use CppAD as expressions interpreter
-   - "EXPRINT=none"    to use no expressions interpreter (default)
-
-=======
-   
+
    - "EXPRINT=cppad"   to use CppAD as expressions interpreter (default)
    - "EXPRINT=none"    to use no expressions interpreter
- 
->>>>>>> 7a63a4a2
+
    - "VERBOSE=false"   to suppress display of compiler and linker invocations (default)
    - "VERBOSE=true"    to display compiler and linker invocations
 
