import weakref
from os.path import abspath
import sys

from cpython cimport Py_INCREF, Py_DECREF

include "linexpr.pxi"
include "lp.pxi"

include "branchrule.pxi"
include "conshdlr.pxi"
include "heuristic.pxi"
include "presol.pxi"
include "pricer.pxi"
include "propagator.pxi"
include "sepa.pxi"

# for external user functions use def; for functions used only inside the interface (starting with _) use cdef
# todo: check whether this is currently done like this

if sys.version_info >= (3, 0):
    str_conversion = lambda x:bytes(x,'utf-8')
else:
    str_conversion = lambda x:x

def scipErrorHandler(function):
    def wrapper(*args, **kwargs):
        return PY_SCIP_CALL(function(*args, **kwargs))
    return wrapper

# Mapping the SCIP_RESULT enum to a python class
# This is required to return SCIP_RESULT in the python code
# In __init__.py this is imported as SCIP_RESULT to keep the
# original naming scheme using capital letters
cdef class PY_SCIP_RESULT:
    DIDNOTRUN   = SCIP_DIDNOTRUN
    DELAYED     = SCIP_DELAYED
    DIDNOTFIND  = SCIP_DIDNOTFIND
    FEASIBLE    = SCIP_FEASIBLE
    INFEASIBLE  = SCIP_INFEASIBLE
    UNBOUNDED   = SCIP_UNBOUNDED
    CUTOFF      = SCIP_CUTOFF
    SEPARATED   = SCIP_SEPARATED
    NEWROUND    = SCIP_NEWROUND
    REDUCEDDOM  = SCIP_REDUCEDDOM
    CONSADDED   = SCIP_CONSADDED
    CONSCHANGED = SCIP_CONSCHANGED
    BRANCHED    = SCIP_BRANCHED
    SOLVELP     = SCIP_SOLVELP
    FOUNDSOL    = SCIP_FOUNDSOL
    SUSPENDED   = SCIP_SUSPENDED
    SUCCESS     = SCIP_SUCCESS

cdef class PY_SCIP_PARAMSETTING:
    DEFAULT     = SCIP_PARAMSETTING_DEFAULT
    AGGRESSIVE  = SCIP_PARAMSETTING_AGGRESSIVE
    FAST        = SCIP_PARAMSETTING_FAST
    OFF         = SCIP_PARAMSETTING_OFF

cdef class PY_SCIP_PARAMEMPHASIS:
    DEFAULT      = SCIP_PARAMEMPHASIS_DEFAULT
    CPSOLVER     = SCIP_PARAMEMPHASIS_CPSOLVER
    EASYCIP      = SCIP_PARAMEMPHASIS_EASYCIP
    FEASIBILITY  = SCIP_PARAMEMPHASIS_FEASIBILITY
    HARDLP       = SCIP_PARAMEMPHASIS_HARDLP
    OPTIMALITY   = SCIP_PARAMEMPHASIS_OPTIMALITY
    COUNTER      = SCIP_PARAMEMPHASIS_COUNTER
    PHASEFEAS    = SCIP_PARAMEMPHASIS_PHASEFEAS
    PHASEIMPROVE = SCIP_PARAMEMPHASIS_PHASEIMPROVE
    PHASEPROOF   = SCIP_PARAMEMPHASIS_PHASEPROOF

cdef class PY_SCIP_STATUS:
    UNKNOWN        = SCIP_STATUS_UNKNOWN
    USERINTERRUPT  = SCIP_STATUS_USERINTERRUPT
    NODELIMIT      = SCIP_STATUS_NODELIMIT
    TOTALNODELIMIT = SCIP_STATUS_TOTALNODELIMIT
    STALLNODELIMIT = SCIP_STATUS_STALLNODELIMIT
    TIMELIMIT      = SCIP_STATUS_TIMELIMIT
    MEMLIMIT       = SCIP_STATUS_MEMLIMIT
    GAPLIMIT       = SCIP_STATUS_GAPLIMIT
    SOLLIMIT       = SCIP_STATUS_SOLLIMIT
    BESTSOLLIMIT   = SCIP_STATUS_BESTSOLLIMIT
    RESTARTLIMIT   = SCIP_STATUS_RESTARTLIMIT
    OPTIMAL        = SCIP_STATUS_OPTIMAL
    INFEASIBLE     = SCIP_STATUS_INFEASIBLE
    UNBOUNDED      = SCIP_STATUS_UNBOUNDED
    INFORUNBD      = SCIP_STATUS_INFORUNBD

cdef class PY_SCIP_STAGE:
    STAGE_INIT         = SCIP_STAGE_INIT
    STAGE_PROBLEM      = SCIP_STAGE_PROBLEM
    STAGE_TRANSFORMING = SCIP_STAGE_TRANSFORMING
    STAGE_TRANSFORMED  = SCIP_STAGE_TRANSFORMED
    STAGE_INITPRESOLVE = SCIP_STAGE_INITPRESOLVE
    STAGE_PRESOLVING   = SCIP_STAGE_PRESOLVING
    STAGE_EXITPRESOLVE = SCIP_STAGE_EXITPRESOLVE
    STAGE_PRESOLVED    = SCIP_STAGE_PRESOLVED
    STAGE_INITSOLVE    = SCIP_STAGE_INITSOLVE
    STAGE_SOLVING      = SCIP_STAGE_SOLVING
    STAGE_SOLVED       = SCIP_STAGE_SOLVED
    STAGE_EXITSOLVE    = SCIP_STAGE_EXITSOLVE
    STAGE_FREETRANS    = SCIP_STAGE_FREETRANS
    STAGE_FREE         = SCIP_STAGE_FREE

cdef class PY_SCIP_PROPTIMING:
    BEFORELP     = SCIP_PROPTIMING_BEFORELP
    DURINGLPLOOP = SCIP_PROPTIMING_DURINGLPLOOP
    AFTERLPLOOP  = SCIP_PROPTIMING_AFTERLPLOOP
    AFTERLPNODE  = SCIP_PROPTIMING_AFTERLPNODE

cdef class PY_SCIP_PRESOLTIMING:
    NONE       = SCIP_PRESOLTIMING_NONE
    FAST       = SCIP_PRESOLTIMING_FAST
    MEDIUM     = SCIP_PRESOLTIMING_MEDIUM
    EXHAUSTIVE = SCIP_PRESOLTIMING_EXHAUSTIVE

cdef class PY_SCIP_HEURTIMING:
    BEFORENODE        = SCIP_HEURTIMING_BEFORENODE
    DURINGLPLOOP      = SCIP_HEURTIMING_DURINGLPLOOP
    AFTERLPLOOP       = SCIP_HEURTIMING_AFTERLPLOOP
    AFTERLPNODE       = SCIP_HEURTIMING_AFTERLPNODE
    AFTERPSEUDONODE   = SCIP_HEURTIMING_AFTERPSEUDONODE
    AFTERLPPLUNGE     = SCIP_HEURTIMING_AFTERLPPLUNGE
    AFTERPSEUDOPLUNGE = SCIP_HEURTIMING_AFTERPSEUDOPLUNGE
    DURINGPRICINGLOOP = SCIP_HEURTIMING_DURINGPRICINGLOOP
    BEFOREPRESOL      = SCIP_HEURTIMING_BEFOREPRESOL
    DURINGPRESOLLOOP  = SCIP_HEURTIMING_DURINGPRESOLLOOP
    AFTERPROPLOOP     = SCIP_HEURTIMING_AFTERPROPLOOP

def PY_SCIP_CALL(SCIP_RETCODE rc):
    if rc == SCIP_OKAY:
        pass
    elif rc == SCIP_ERROR:
        raise Exception('SCIP: unspecified error!')
    elif rc == SCIP_NOMEMORY:
        raise MemoryError('SCIP: insufficient memory error!')
    elif rc == SCIP_READERROR:
        raise IOError('SCIP: read error!')
    elif rc == SCIP_WRITEERROR:
        raise IOError('SCIP: write error!')
    elif rc == SCIP_NOFILE:
        raise IOError('SCIP: file not found error!')
    elif rc == SCIP_FILECREATEERROR:
        raise IOError('SCIP: cannot create file!')
    elif rc == SCIP_LPERROR:
        raise Exception('SCIP: error in LP solver!')
    elif rc == SCIP_NOPROBLEM:
        raise Exception('SCIP: no problem exists!')
    elif rc == SCIP_INVALIDCALL:
        raise Exception('SCIP: method cannot be called at this time'
                            + ' in solution process!')
    elif rc == SCIP_INVALIDDATA:
        raise Exception('SCIP: error in input data!')
    elif rc == SCIP_INVALIDRESULT:
        raise Exception('SCIP: method returned an invalid result code!')
    elif rc == SCIP_PLUGINNOTFOUND:
        raise Exception('SCIP: a required plugin was not found !')
    elif rc == SCIP_PARAMETERUNKNOWN:
        raise KeyError('SCIP: the parameter with the given name was not found!')
    elif rc == SCIP_PARAMETERWRONGTYPE:
        raise LookupError('SCIP: the parameter is not of the expected type!')
    elif rc == SCIP_PARAMETERWRONGVAL:
        raise ValueError('SCIP: the value is invalid for the given parameter!')
    elif rc == SCIP_KEYALREADYEXISTING:
        raise KeyError('SCIP: the given key is already existing in table!')
    elif rc == SCIP_MAXDEPTHLEVEL:
        raise Exception('SCIP: maximal branching depth level exceeded!')
    else:
        raise Exception('SCIP: unknown return code!')
    return rc

cdef class Column:
    """Base class holding a pointer to corresponding SCIP_COL"""
    cdef SCIP_COL* col

    @staticmethod
    cdef create(SCIP_COL* scip_col):
        col = Column()
        col.col = scip_col
        return col

cdef class Row:
    """Base class holding a pointer to corresponding SCIP_ROW"""
    cdef SCIP_ROW* row

    @staticmethod
    cdef create(SCIP_ROW* scip_row):
        row = Row()
        row.row = scip_row
        return row

cdef class Solution:
    """Base class holding a pointer to corresponding SCIP_SOL"""
    cdef SCIP_SOL* sol

    @staticmethod
    cdef create(SCIP_SOL* scip_sol):
        sol = Solution()
        sol.sol = scip_sol
        return sol

cdef class Variable(LinExpr):
    """Is a linear expression and has SCIP_VAR*"""
    cdef SCIP_VAR* var
    cdef readonly str name

    @staticmethod
    cdef create(SCIP_VAR* scipvar, str name):
        var = Variable()
        var.var = scipvar
        var.name = name
        return var

    def __init__(self):
        LinExpr.__init__(self, {(self,) : 1.0})

    def __hash__(self):
        return hash(id(self))

    def __richcmp__(self, other, op):
        if op == 0: # <
            return id(self) < id(other)
        elif op == 4: # > 
            return id(self) > id(other)
        else: # interpret variable as expression
            # would like to do this, but doesn't work :-\
            # return super(Variable, self).__richcmp__(self, other, op)
            return _expr_richcmp(self, other, op)

    def __repr__(self):
        return self.name

    def vtype(self):
        vartype = SCIPvarGetType(self.var)
        if vartype == SCIP_VARTYPE_BINARY:
            return "BINARY"
        elif vartype == SCIP_VARTYPE_INTEGER:
            return "INTEGER"
        elif vartype == SCIP_VARTYPE_CONTINUOUS or vartype == SCIP_VARTYPE_IMPLINT:
            return "CONTINUOUS"

    def isOriginal(self):
        return SCIPvarIsOriginal(self.var)

    def isInLP(self):
        return SCIPvarIsInLP(self.var)

    def getCol(self):
        cdef SCIP_COL* scip_col
        scip_col = SCIPvarGetCol(self.var)
        return Column.create(scip_col)

    def getLbLocal(self):
        return SCIPvarGetLbLocal(self.var)

    def getUbLocal(self):
        return SCIPvarGetUbLocal(self.var)

cdef class Constraint:
    cdef SCIP_CONS* cons
    cdef readonly str name
    cdef public object data #storage for python user

    @staticmethod
    cdef create(SCIP_CONS* scipcons, str name):
        cons = Constraint()
        cons.cons = scipcons
        cons.name = name
        return cons

    def __init__(self, name=None):
        self.name = name

    def __repr__(self):
        return self.name

    def isOriginal(self):
        return SCIPconsIsOriginal(self.cons)

    def isInitial(self):
        return SCIPconsIsInitial(self.cons)

    def isSeparated(self):
        return SCIPconsIsSeparated(self.cons)

    def isEnforced(self):
        return SCIPconsIsEnforced(self.cons)

    def isChecked(self):
        return SCIPconsIsChecked(self.cons)

    def isPropagated(self):
        return SCIPconsIsPropagated(self.cons)

    def isLocal(self):
        return SCIPconsIsLocal(self.cons)

    def isModifiable(self):
        return SCIPconsIsModifiable(self.cons)

    def isDynamic(self):
        return SCIPconsIsDynamic(self.cons)

    def isRemovable(self):
        return SCIPconsIsRemovable(self.cons)

    def isStickingAtNode(self):
        return SCIPconsIsStickingAtNode(self.cons)

# - remove create(), includeDefaultPlugins(), createProbBasic() methods
# - replace free() by "destructor"
# - interface SCIPfreeProb()
cdef class Model:
    cdef SCIP* _scip
    # store best solution to get the solution values easier
    cdef Solution _bestSol
    # can be used to store problem data
    cdef public object data
    # make Model weak referentiable
    cdef object __weakref__

    def __init__(self, problemName='model', defaultPlugins=True):
        """
        Keyword arguments:
        problemName -- the name of the problem (default 'model')
        defaultPlugins -- use default plugins? (default True)
        """
        self.create()
        self._bestSol = None
        if defaultPlugins:
            self.includeDefaultPlugins()
        self.createProbBasic(problemName)

    def __dealloc__(self):
        # call C function directly, because we can no longer call this object's methods, according to
        # http://docs.cython.org/src/reference/extension_types.html#finalization-dealloc
        PY_SCIP_CALL( SCIPfree(&self._scip) )

    @scipErrorHandler
    def create(self):
        return SCIPcreate(&self._scip)

    @scipErrorHandler
    def includeDefaultPlugins(self):
        return SCIPincludeDefaultPlugins(self._scip)

    @scipErrorHandler
    def createProbBasic(self, problemName='model'):
        n = str_conversion(problemName)
        return SCIPcreateProbBasic(self._scip, n)

    @scipErrorHandler
    def freeProb(self):
        return SCIPfreeProb(self._scip)

    @scipErrorHandler
    def freeTransform(self):
        return SCIPfreeTransform(self._scip)

    def printVersion(self):
        SCIPprintVersion(self._scip, NULL)

    def getTotalTime(self):
        return SCIPgetTotalTime(self._scip)

    def getSolvingTime(self):
        return SCIPgetSolvingTime(self._scip)

    def getReadingTime(self):
        return SCIPgetReadingTime(self._scip)

    def getPresolvingTime(self):
        return SCIPgetPresolvingTime(self._scip)

    def infinity(self):
        """Retrieve 'infinity' value."""
        return SCIPinfinity(self._scip)

    def epsilon(self):
        """Return epsilon for e.g. equality checks"""
        return SCIPepsilon(self._scip)

    def feastol(self):
        """Return feasibility tolerance"""
        return SCIPfeastol(self._scip)


    # Objective function

    def setMinimize(self):
<<<<<<< HEAD
        """Set the objective sense to maximization."""
        PY_SCIP_CALL(SCIPsetObjsense(self._scip, SCIP_OBJSENSE_MINIMIZE))

    def setMaximize(self):
        """Set the objective sense to minimization."""
        PY_SCIP_CALL(SCIPsetObjsense(self._scip, SCIP_OBJSENSE_MAXIMIZE))
=======
        """Set the objective sense to minimization."""
        PY_SCIP_CALL(scip.SCIPsetObjsense(self._scip, SCIP_OBJSENSE_MINIMIZE))

    def setMaximize(self):
        """Set the objective sense to maximization."""
        PY_SCIP_CALL(scip.SCIPsetObjsense(self._scip, SCIP_OBJSENSE_MAXIMIZE))
>>>>>>> 08b31b44

    def setObjlimit(self, objlimit):
        """Set a limit on the objective function.
        Only solutions with objective value better than this limit are accepted.

        Keyword arguments:
        objlimit -- limit on the objective function
        """
        PY_SCIP_CALL(SCIPsetObjlimit(self._scip, objlimit))

    def setObjective(self, coeffs, sense = 'minimize'):
        """Establish the objective function, either as a variable dictionary or as a linear expression.

        Keyword arguments:
        coeffs -- the coefficients
        sense -- the objective sense (default 'minimize')
        """
        cdef SCIP_Real coeff
        if isinstance(coeffs, LinExpr):
            # transform linear expression into variable dictionary
            terms = coeffs.terms
            coeffs = {t:c for t, c in terms.items() if c != 0.0}
        elif coeffs == 0:
            coeffs = {}
        for k in coeffs:
            var = <Variable>k
            PY_SCIP_CALL(SCIPchgVarObj(self._scip, var.var, <SCIP_Real>coeffs[k]))
        if sense == "minimize":
            self.setMinimize()
        elif sense == "maximize":
            self.setMaximize()
        else:
            raise Warning("unrecognized objective sense")

    # Setting parameters
    def setPresolve(self, setting):
        """Set presolving parameter settings.

        Keyword arguments:
        setting -- the parameter settings
        """
        PY_SCIP_CALL(SCIPsetPresolving(self._scip, setting, True))

    # Write original problem to file
    def writeProblem(self, filename='origprob.cip'):
        """Write original problem to a file.

        Keyword arguments:
        filename -- the name of the file to be used (default 'origprob.cip')
        """
        if filename.find('.') < 0:
            filename = filename + '.cip'
            ext = str_conversion('cip')
        else:
            ext = str_conversion(filename.split('.')[1])
        fn = str_conversion(filename)
        PY_SCIP_CALL(SCIPwriteOrigProblem(self._scip, fn, ext, False))
        print('wrote original problem to file ' + filename)

    # Variable Functions

    def addVar(self, name='', vtype='C', lb=0.0, ub=None, obj=0.0, pricedVar = False):
        """Create a new variable.

        Keyword arguments:
        name -- the name of the variable (default '')
        vtype -- the typ of the variable (default 'C')
        lb -- the lower bound of the variable (default 0.0)
        ub -- the upper bound of the variable (default None)
        obj -- the objective value of the variable (default 0.0)
        pricedVar -- is the variable a pricing candidate? (default False)
        """
        cname = str_conversion(name)
        if ub is None:
            ub = SCIPinfinity(self._scip)
        cdef SCIP_VAR* scip_var
        if vtype in ['C', 'CONTINUOUS']:
            PY_SCIP_CALL(SCIPcreateVarBasic(self._scip, &scip_var, cname, lb, ub, obj, SCIP_VARTYPE_CONTINUOUS))
        elif vtype in ['B', 'BINARY']:
            lb = 0.0
            ub = 1.0
            PY_SCIP_CALL(SCIPcreateVarBasic(self._scip, &scip_var, cname, lb, ub, obj, SCIP_VARTYPE_BINARY))
        elif vtype in ['I', 'INTEGER']:
            PY_SCIP_CALL(SCIPcreateVarBasic(self._scip, &scip_var, cname, lb, ub, obj, SCIP_VARTYPE_INTEGER))
        else:
            raise Warning("unrecognized variable type")

        if pricedVar:
            PY_SCIP_CALL(SCIPaddPricedVar(self._scip, scip_var, 1.0))
        else:
            PY_SCIP_CALL(SCIPaddVar(self._scip, scip_var))

        pyVar = Variable.create(scip_var, name)
        PY_SCIP_CALL(SCIPreleaseVar(self._scip, &scip_var))
        return pyVar

    def releaseVar(self, Variable var):
        """Release the variable.

        Keyword arguments:
        var -- the variable
        """
        PY_SCIP_CALL(SCIPreleaseVar(self._scip, &var.var))

    def getTransformedVar(self, Variable var):
        """Retrieve the transformed variable.

        Keyword arguments:
        var -- the variable
        """
        cdef SCIP_VAR* _tvar
        PY_SCIP_CALL(SCIPtransformVar(self._scip, var.var, &_tvar))
        return Variable.create(_tvar, SCIPvarGetName(_tvar).decode("utf-8"))

    def addVarLocks(self, Variable var, nlocksdown, nlocksup):
        """adds given values to lock numbers of variable for rounding

        Keyword arguments:
        var -- the variable to adjust the locks for
        nlocksdown -- modification number of down locks
        nlocksup -- modification number of up locks
        """
        PY_SCIP_CALL(SCIPaddVarLocks(self._scip, var.var, nlocksdown, nlocksup))

    def chgVarLb(self, Variable var, lb=None):
        """Changes the lower bound of the specified variable.

        Keyword arguments:
        var -- the variable
        lb -- the lower bound (default None)
        """
        if lb is None:
           lb = -SCIPinfinity(self._scip)
        PY_SCIP_CALL(SCIPchgVarLb(self._scip, var.var, lb))

    def chgVarUb(self, Variable var, ub=None):
        """Changes the upper bound of the specified variable.

        Keyword arguments:
        var -- the variable
        ub -- the upper bound (default None)
        """
        if ub is None:
           ub = SCIPinfinity(self._scip)
        PY_SCIP_CALL(SCIPchgVarUb(self._scip, var.var, ub))

    def chgVarType(self, Variable var, vtype):
        cdef SCIP_Bool infeasible
        if vtype in ['C', 'CONTINUOUS']:
            PY_SCIP_CALL(SCIPchgVarType(self._scip, var.var, SCIP_VARTYPE_CONTINUOUS, &infeasible))
        elif vtype in ['B', 'BINARY']:
            PY_SCIP_CALL(SCIPchgVarType(self._scip, var.var, SCIP_VARTYPE_BINARY, &infeasible))
        elif vtype in ['I', 'INTEGER']:
            PY_SCIP_CALL(SCIPchgVarType(self._scip, var.var, SCIP_VARTYPE_INTEGER, &infeasible))
        else:
            raise Warning("unrecognized variable type")
        if infeasible:
            print('could not change variable type of variable ', var.name)

    def getVars(self, transformed=False):
        """Retrieve all variables.

        Keyword arguments:
        transformed -- get transformed variables instead of original
        """
        cdef SCIP_VAR** _vars
        cdef SCIP_VAR* _var
        cdef int _nvars
        vars = []

        if transformed:
            _vars = SCIPgetVars(self._scip)
            _nvars = SCIPgetNVars(self._scip)
        else:
            _vars = SCIPgetOrigVars(self._scip)
            _nvars = SCIPgetNOrigVars(self._scip)

        for i in range(_nvars):
            _var = _vars[i]
            name = SCIPvarGetName(_var).decode("utf-8")
            vars.append(Variable.create(_var, name))

        return vars


    # Constraint functions
    # . By default the lhs is set to 0.0.
    # If the lhs is to be unbounded, then you set lhs to None.
    # By default the rhs is unbounded.
    def addCons(self, coeffs, lhs=0.0, rhs=None, name="cons",
                initial=True, separate=True, enforce=True, check=True,
                propagate=True, local=False, modifiable=False, dynamic=False,
                removable=False, stickingatnode=False):
        """Add a linear or quadratic constraint.

        Keyword arguments:
        coeffs -- list of coefficients
        lhs -- the left hand side (default 0.0)
        rhs -- the right hand side (default None)
        name -- the name of the constraint (default 'cons')
        initial -- should the LP relaxation of constraint be in the initial LP? (default True)
        separate -- should the constraint be separated during LP processing? (default True)
        enforce -- should the constraint be enforced during node processing? (default True)
        check -- should the constraint be checked for feasibility? (default True)
        propagate -- should the constraint be propagated during node processing? (default True)
        local -- is the constraint only valid locally? (default False)
        modifiable -- is the constraint modifiable (subject to column generation)? (default False)
        dynamic -- is the constraint subject to aging? (default False)
        removable -- hould the relaxation be removed from the LP due to aging or cleanup? (default False)
        stickingatnode -- should the constraint always be kept at the node where it was added, even if it may be moved to a more global node? (default False)
        """
        if isinstance(coeffs, LinCons):
            kwargs = dict(lhs=lhs, rhs=rhs, name=name,
                          initial=initial, separate=separate, enforce=enforce,
                          check=check, propagate=propagate, local=local,
                          modifiable=modifiable, dynamic=dynamic,
                          removable=removable, stickingatnode=stickingatnode)
            deg = coeffs.expr.degree()
            if deg <= 1:
                return self._addLinCons(coeffs, **kwargs)
            elif deg <= 2:
                return self._addQuadCons(coeffs, **kwargs)
            else:
                raise NotImplementedError('Constraints of degree %d!' % deg)

        if lhs is None:
            lhs = -SCIPinfinity(self._scip)
        if rhs is None:
            rhs = SCIPinfinity(self._scip)
        cdef SCIP_CONS* scip_cons
        PY_SCIP_CALL(SCIPcreateConsLinear(self._scip, &scip_cons, str_conversion(name), 0, NULL, NULL, lhs, rhs,
            initial, separate, enforce, check, propagate, local, modifiable, dynamic, removable, stickingatnode))

        for k in coeffs:
            var = <Variable>k
            PY_SCIP_CALL(SCIPaddCoefLinear(self._scip, scip_cons, var.var, <SCIP_Real>coeffs[k]))

        PY_SCIP_CALL(SCIPaddCons(self._scip, scip_cons))
        PyCons = Constraint.create(scip_cons, name)

        PY_SCIP_CALL(SCIPreleaseCons(self._scip, &scip_cons))

        return PyCons

    def _addLinCons(self, LinCons lincons, **kwargs):
        """Add object of class LinCons."""
        assert isinstance(lincons, LinCons)
        kwargs['lhs'], kwargs['rhs'] = lincons.lb, lincons.ub
        terms = lincons.expr.terms
        assert lincons.expr.degree() <= 1
        assert terms[()] == 0.0
        coeffs = {t[0]:c for t, c in terms.items() if c != 0.0}

        return self.addCons(coeffs, **kwargs)

    def _addQuadCons(self, LinCons quadcons, **kwargs):
        kwargs['lhs'] = -SCIPinfinity(self._scip) if quadcons.lb is None else quadcons.lb
        kwargs['rhs'] =  SCIPinfinity(self._scip) if quadcons.ub is None else quadcons.ub
        terms = quadcons.expr.terms
        assert quadcons.expr.degree() <= 2
        assert terms[()] == 0.0

        name = str_conversion("quadcons") # TODO

        cdef SCIP_CONS* scip_cons
        PY_SCIP_CALL(SCIPcreateConsQuadratic(
            self._scip, &scip_cons, name,
            0, NULL, NULL,        # linear
            0, NULL, NULL, NULL,  # quadratc
            kwargs['lhs'], kwargs['rhs'],
            kwargs['initial'], kwargs['separate'], kwargs['enforce'],
            kwargs['check'], kwargs['propagate'], kwargs['local'],
            kwargs['modifiable'], kwargs['dynamic'], kwargs['removable']))

        for v, c in terms.items():
            if len(v) == 0: # constant
                assert c == 0.0
            elif len(v) == 1: # linear
                var = <Variable>v[0]
                PY_SCIP_CALL(SCIPaddLinearVarQuadratic(self._scip, scip_cons, var.var, c))
            else: # quadratic
                assert len(v) == 2, 'term: %s' % v
                var1, var2 = <Variable>v[0], <Variable>v[1]
                PY_SCIP_CALL(SCIPaddBilinTermQuadratic(self._scip, scip_cons, var1.var, var2.var, c))

        PY_SCIP_CALL(SCIPaddCons(self._scip, scip_cons))

        return Constraint.create(scip_cons, SCIPconsGetName(scip_cons).decode("utf-8"))

    def addConsCoeff(self, Constraint cons, Variable var, coeff):
        """Add coefficient to the linear constraint (if non-zero).

        Keyword arguments:
        cons -- the constraint
        coeff -- the coefficient
        """
        PY_SCIP_CALL(SCIPaddCoefLinear(self._scip, cons.cons, var.var, coeff))

    def addConsSOS1(self, vars, weights=None, name="SOS1cons",
                initial=True, separate=True, enforce=True, check=True,
                propagate=True, local=False, dynamic=False,
                removable=False, stickingatnode=False):
        """Add an SOS1 constraint.

        Keyword arguments:
        vars -- list of variables to be included
        weights -- list of weights (default None)
        name -- the name of the constraint (default 'SOS1cons')
        initial -- should the LP relaxation of constraint be in the initial LP? (default True)
        separate -- should the constraint be separated during LP processing? (default True)
        enforce -- should the constraint be enforced during node processing? (default True)
        check -- should the constraint be checked for feasibility? (default True)
        propagate -- should the constraint be propagated during node processing? (default True)
        local -- is the constraint only valid locally? (default False)
        dynamic -- is the constraint subject to aging? (default False)
        removable -- hould the relaxation be removed from the LP due to aging or cleanup? (default False)
        stickingatnode -- should the constraint always be kept at the node where it was added, even if it may be moved to a more global node? (default False)
        """
        cdef SCIP_CONS* scip_cons
        cdef int _nvars

        PY_SCIP_CALL(SCIPcreateConsSOS1(self._scip, &scip_cons, str_conversion(name), 0, NULL, NULL,
            initial, separate, enforce, check, propagate, local, dynamic, removable, stickingatnode))

        if weights is None:
            for v in vars:
                var = <Variable>v
                PY_SCIP_CALL(SCIPappendVarSOS1(self._scip, scip_cons, var.var))
        else:
            nvars = len(vars)
            for i in range(nvars):
                var = <Variable>vars[i]
                PY_SCIP_CALL(SCIPaddVarSOS1(self._scip, scip_cons, var.var, weights[i]))

        PY_SCIP_CALL(SCIPaddCons(self._scip, scip_cons))
        return Constraint.create(scip_cons, name)

    def addConsSOS2(self, vars, weights=None, name="SOS2cons",
                initial=True, separate=True, enforce=True, check=True,
                propagate=True, local=False, dynamic=False,
                removable=False, stickingatnode=False):
        """Add an SOS2 constraint.

        Keyword arguments:
        vars -- list of variables to be included
        weights -- list of weights (default None)
        name -- the name of the constraint (default 'SOS2cons')
        initial -- should the LP relaxation of constraint be in the initial LP? (default True)
        separate -- should the constraint be separated during LP processing? (default True)
        enforce -- should the constraint be enforced during node processing? (default True)
        check -- should the constraint be checked for feasibility? (default True)
        propagate -- should the constraint be propagated during node processing? (default True)
        local -- is the constraint only valid locally? (default False)
        dynamic -- is the constraint subject to aging? (default False)
        removable -- hould the relaxation be removed from the LP due to aging or cleanup? (default False)
        stickingatnode -- should the constraint always be kept at the node where it was added, even if it may be moved to a more global node? (default False)
        """
        cdef SCIP_CONS* scip_cons
        cdef int _nvars

        PY_SCIP_CALL(SCIPcreateConsSOS2(self._scip, &scip_cons, str_conversion(name), 0, NULL, NULL,
            initial, separate, enforce, check, propagate, local, dynamic, removable, stickingatnode))

        if weights is None:
            for v in vars:
                var = <Variable>v
                PY_SCIP_CALL(SCIPappendVarSOS2(self._scip, scip_cons, var.var))
        else:
            nvars = len(vars)
            for i in range(nvars):
                var = <Variable>vars[i]
                PY_SCIP_CALL(SCIPaddVarSOS2(self._scip, scip_cons, var.var, weights[i]))

        PY_SCIP_CALL(SCIPaddCons(self._scip, scip_cons))
        return Constraint.create(scip_cons, name)


    def addPyCons(self, Constraint cons):
        """Adds a customly created cons.

        Keyword arguments:
        cons -- the Python constraint
        """
        PY_SCIP_CALL(SCIPaddCons(self._scip, cons.cons))
        Py_INCREF(cons)

    def addVarSOS1(self, Constraint cons, Variable var, weight):
        """Add variable to SOS1 constraint.

        Keyword arguments:
        cons -- the SOS1 constraint
        vars -- the variable
        weight -- the weight
        """
        PY_SCIP_CALL(SCIPaddVarSOS1(self._scip, cons.cons, var.var, weight))

    def appendVarSOS1(self, Constraint cons, Variable var):
        """Append variable to SOS1 constraint.

        Keyword arguments:
        cons -- the SOS1 constraint
        vars -- the variable
        """
        PY_SCIP_CALL(SCIPappendVarSOS1(self._scip, cons.cons, var.var))

    def addVarSOS2(self, Constraint cons, Variable var, weight):
        """Add variable to SOS2 constraint.

        Keyword arguments:
        cons -- the SOS2 constraint
        vars -- the variable
        weight -- the weight
        """
        PY_SCIP_CALL(SCIPaddVarSOS2(self._scip, cons.cons, var.var, weight))

    def appendVarSOS2(self, Constraint cons, Variable var):
        """Append variable to SOS2 constraint.

        Keyword arguments:
        cons -- the SOS2 constraint
        vars -- the variable
        """
        PY_SCIP_CALL(SCIPappendVarSOS2(self._scip, cons.cons, var.var))

    def getTransformedCons(self, Constraint cons):
        """Retrieve transformed constraint.

        Keyword arguments:
        cons -- the constraint
        """
        cdef SCIP_CONS* transcons
        PY_SCIP_CALL(SCIPgetTransformedCons(self._scip, cons.cons, &transcons))

        return Constraint.create(transcons, SCIPconsGetName(transcons).decode("utf-8"))

    def getConss(self):
        """Retrieve all constraints."""
        cdef SCIP_CONS** _conss
        cdef SCIP_CONS* _cons
        cdef int _nconss
        conss = []

        _conss = SCIPgetConss(self._scip)
        _nconss = SCIPgetNConss(self._scip)

        for i in range(_nconss):
            _cons = _conss[i]
            conss.append(Constraint.create(_cons, SCIPconsGetName(_cons).decode("utf-8")))

        return conss

    def getDualsolLinear(self, Constraint cons):
        """Retrieve the dual solution to a linear constraint.

        Keyword arguments:
        cons -- the linear constraint
        """
        return SCIPgetDualsolLinear(self._scip, cons.cons)

    def getDualfarkasLinear(self, Constraint cons):
        """Retrieve the dual farkas value to a linear constraint.

        Keyword arguments:
        cons -- the linear constraint
        """
        return SCIPgetDualfarkasLinear(self._scip, cons.cons)

    def optimize(self):
        """Optimize the problem."""
        PY_SCIP_CALL(SCIPsolve(self._scip))
        self._bestSol = Solution.create(SCIPgetBestSol(self._scip))

    def includePricer(self, Pricer pricer, name, desc, priority=1, delay=True):
        """Include a pricer.

        Keyword arguments:
        pricer -- the pricer
        name -- the name
        desc -- the description
        priority -- priority of the variable pricer
        delay -- should the pricer be delayed until no other pricers or already
                 existing problem variables with negative reduced costs are found?
        """
        n = str_conversion(name)
        d = str_conversion(desc)
        PY_SCIP_CALL(SCIPincludePricer(self._scip, n, d,
                                            priority, delay,
                                            PyPricerCopy, PyPricerFree, PyPricerInit, PyPricerExit, PyPricerInitsol, PyPricerExitsol, PyPricerRedcost, PyPricerFarkas,
                                            <SCIP_PRICERDATA*>pricer))
        cdef SCIP_PRICER* scip_pricer
        scip_pricer = SCIPfindPricer(self._scip, n)
        PY_SCIP_CALL(SCIPactivatePricer(self._scip, scip_pricer))
        pricer.model = <Model>weakref.proxy(self)
        Py_INCREF(pricer)

    def includeConshdlr(self, Conshdlr conshdlr, name, desc, sepapriority=0,
                        enfopriority=0, chckpriority=0, sepafreq=-1, propfreq=-1,
                        eagerfreq=100, maxprerounds=-1, delaysepa=False,
                        delayprop=False, needscons=True,
                        proptiming=PY_SCIP_PROPTIMING.BEFORELP,
                        presoltiming=PY_SCIP_PRESOLTIMING.MEDIUM):
        """Include a constraint handler

        Keyword arguments:
        name -- name of constraint handler
        desc -- description of constraint handler
        sepapriority -- priority of the constraint handler for separation
        enfopriority -- priority of the constraint handler for constraint enforcing
        chckpriority -- priority of the constraint handler for checking feasibility (and propagation)
        sepafreq -- frequency for separating cuts; zero means to separate only in the root node
        propfreq -- frequency for propagating domains; zero means only preprocessing propagation
        eagerfreq -- frequency for using all instead of only the useful constraints in separation,
                     propagation and enforcement, -1 for no eager evaluations, 0 for first only
        maxprerounds -- maximal number of presolving rounds the constraint handler participates in (-1: no limit)
        delaysepa -- should separation method be delayed, if other separators found cuts?
        delayprop -- should propagation method be delayed, if other propagators found reductions?
        needscons -- should the constraint handler be skipped, if no constraints are available?
        proptiming -- positions in the node solving loop where propagation method of constraint handlers should be executed
        presoltiming -- timing mask of the constraint handler's presolving method
        """
        n = str_conversion(name)
        d = str_conversion(desc)
        PY_SCIP_CALL(SCIPincludeConshdlr(self._scip, n, d, sepapriority, enfopriority, chckpriority, sepafreq, propfreq, eagerfreq,
                                              maxprerounds, delaysepa, delayprop, needscons, proptiming, presoltiming,
                                              PyConshdlrCopy, PyConsFree, PyConsInit, PyConsExit, PyConsInitpre, PyConsExitpre,
                                              PyConsInitsol, PyConsExitsol, PyConsDelete, PyConsTrans, PyConsInitlp, PyConsSepalp, PyConsSepasol,
                                              PyConsEnfolp, PyConsEnfops, PyConsCheck, PyConsProp, PyConsPresol, PyConsResprop, PyConsLock,
                                              PyConsActive, PyConsDeactive, PyConsEnable, PyConsDisable, PyConsDelvars, PyConsPrint, PyConsCopy,
                                              PyConsParse, PyConsGetvars, PyConsGetnvars, PyConsGetdivebdchgs,
                                              <SCIP_CONSHDLRDATA*>conshdlr))
        conshdlr.model = <Model>weakref.proxy(self)
        conshdlr.name = name
        Py_INCREF(conshdlr)

    def createCons(self, Conshdlr conshdlr, name, initial=True, separate=True, enforce=True, check=True, propagate=True,
                   local=False, modifiable=False, dynamic=False, removable=False, stickingatnode=False):

        n = str_conversion(name)
        cdef SCIP_CONSHDLR* scip_conshdlr
        scip_conshdlr = SCIPfindConshdlr(self._scip, str_conversion(conshdlr.name))
        constraint = Constraint(name)
        PY_SCIP_CALL(SCIPcreateCons(self._scip, &(constraint.cons), n, scip_conshdlr, <SCIP_CONSDATA*>constraint,
                                initial, separate, enforce, check, propagate, local, modifiable, dynamic, removable, stickingatnode))
        return constraint

    def includePresol(self, Presol presol, name, desc, priority, maxrounds, timing=SCIP_PRESOLTIMING_FAST):
        """Include a presolver

        Keyword arguments:
        name         -- name of presolver
        desc         -- description of presolver
        priority     -- priority of the presolver (>= 0: before, < 0: after constraint handlers)
        maxrounds    -- maximal number of presolving rounds the presolver participates in (-1: no limit)
        timing       -- timing mask of the presolver
        """
        n = str_conversion(name)
        d = str_conversion(desc)
        PY_SCIP_CALL(SCIPincludePresol(self._scip, n, d, priority, maxrounds, timing, PyPresolCopy, PyPresolFree, PyPresolInit,
                                            PyPresolExit, PyPresolInitpre, PyPresolExitpre, PyPresolExec, <SCIP_PRESOLDATA*>presol))
        presol.model = <Model>weakref.proxy(self)
        Py_INCREF(presol)

    def includeSepa(self, Sepa sepa, name, desc, priority, freq, maxbounddist, usessubscip=False, delay=False):
        """Include a separator

        Keyword arguments:
        name         -- name of separator
        desc         -- description of separator
        priority     -- priority of separator (>= 0: before, < 0: after constraint handlers)
        freq         -- frequency for calling separator
        maxbounddist -- maximal relative distance from current node's dual bound to primal bound compared
                        to best node's dual bound for applying separation
        usessubscip  -- does the separator use a secondary SCIP instance?
        delay        -- should separator be delayed, if other separators found cuts?
        """
        n = str_conversion(name)
        d = str_conversion(desc)
        PY_SCIP_CALL(SCIPincludeSepa(self._scip, n, d, priority, freq, maxbounddist, usessubscip, delay, PySepaCopy, PySepaFree,
                                          PySepaInit, PySepaExit, PySepaInitsol, PySepaExitsol, PySepaExeclp, PySepaExecsol, <SCIP_SEPADATA*>sepa))
        sepa.model = <Model>weakref.proxy(self)
        Py_INCREF(sepa)

    def includeProp(self, Prop prop, name, desc, presolpriority, presolmaxrounds,
                    proptiming, presoltiming=SCIP_PRESOLTIMING_FAST, priority=1, freq=1, delay=True):
        """Include a propagator.

        Keyword arguments:
        prop -- the propagator
        name -- the name
        desc -- the description
        priority -- priority of the propagator
        freq -- frequency for calling propagator
        delay -- should propagator be delayed if other propagators have found reductions?
        presolpriority -- presolving priority of the propagator (>= 0: before, < 0: after constraint handlers)
        presolmaxrounds --maximal number of presolving rounds the propagator participates in (-1: no limit)
        proptiming -- positions in the node solving loop where propagation method of constraint handlers should be executed
        presoltiming -- timing mask of the constraint handler's presolving method
        """
        n = str_conversion(name)
        d = str_conversion(desc)
        PY_SCIP_CALL(SCIPincludeProp(self._scip, n, d,
                                          priority, freq, delay,
                                          proptiming, presolpriority, presolmaxrounds,
                                          presoltiming, PyPropCopy, PyPropFree, PyPropInit, PyPropExit,
                                          PyPropInitpre, PyPropExitpre, PyPropInitsol, PyPropExitsol,
                                          PyPropPresol, PyPropExec, PyPropResProp,
                                          <SCIP_PROPDATA*> prop))
        prop.model = <Model>weakref.proxy(self)
        Py_INCREF(prop)

    def includeHeur(self, Heur heur, name, desc, dispchar, priority=10000, freq=1, freqofs=0,
                    maxdepth=-1, timingmask=SCIP_HEURTIMING_BEFORENODE, usessubscip=False):
        """Include a primal heuristic.

        Keyword arguments:
        heur -- the heuristic
        name -- the name of the heuristic
        desc -- the description
        dispchar -- display character of primal heuristic
        priority -- priority of the heuristic
        freq -- frequency offset for calling heuristic
        freqofs -- frequency offset for calling heuristic
        maxdepth -- maximal depth level to call heuristic at (-1: no limit)
        timingmask -- positions in the node solving loop where heuristic should be executed; see definition of SCIP_HeurTiming for possible values
        usessubscip -- does the heuristic use a secondary SCIP instance?
        """
        nam = str_conversion(name)
        des = str_conversion(desc)
        dis = ord(str_conversion(dispchar))
        PY_SCIP_CALL(SCIPincludeHeur(self._scip, nam, des, dis,
                                          priority, freq, freqofs,
                                          maxdepth, timingmask, usessubscip,
                                          PyHeurCopy, PyHeurFree, PyHeurInit, PyHeurExit,
                                          PyHeurInitsol, PyHeurExitsol, PyHeurExec,
                                          <SCIP_HEURDATA*> heur))
        heur.model = <Model>weakref.proxy(self)
        heur.name = name
        Py_INCREF(heur)

    def createSol(self, Heur heur):
        """Create a new primal solution.

        Keyword arguments:
        solution -- the new solution
        heur -- the heuristic that found the solution
        """
        n = str_conversion(heur.name)
        cdef SCIP_HEUR* _heur
        _heur = SCIPfindHeur(self._scip, n)
        solution = Solution()
        PY_SCIP_CALL(SCIPcreateSol(self._scip, &solution.sol, _heur))
        return solution

    def setSolVal(self, Solution solution, Variable var, val):
        """Set a variable in a solution.

        Keyword arguments:
        solution -- the solution to be modified
        var -- the variable in the solution
        val -- the value of the variable in the solution
        """
        cdef SCIP_SOL* _sol
        _sol = <SCIP_SOL*>solution.sol
        PY_SCIP_CALL(SCIPsetSolVal(self._scip, _sol, var.var, val))

    def trySol(self, Solution solution, printreason=True, checkbounds=True, checkintegrality=True, checklprows=True):
        """Try to add a solution to the storage.

        Keyword arguments:
        solution -- the solution to store
        printreason -- should all reasons of violations be printed?
        checkbounds -- should the bounds of the variables be checked?
        checkintegrality -- has integrality to be checked?
        checklprows -- have current LP rows (both local and global) to be checked?
        """
        cdef SCIP_Bool stored
        PY_SCIP_CALL(SCIPtrySolFree(self._scip, &solution.sol, printreason, checkbounds, checkintegrality, checklprows, &stored))
        return stored

    def includeBranchrule(self, Branchrule branchrule, name, desc, priority, maxdepth, maxbounddist):
        """Include a branching rule.

        Keyword arguments:
        branchrule -- the branching rule
        name -- name of branching rule
        desc --description of branching rule
        priority --priority of the branching rule
        maxdepth -- maximal depth level, up to which this branching rule should be used (or -1)
        maxbounddist -- maximal relative distance from current node's dual bound to primal bound compared to best node's dual bound for applying branching rule (0.0: only on current best node, 1.0: on all nodes)
        """
        nam = str_conversion(name)
        des = str_conversion(desc)
        PY_SCIP_CALL(SCIPincludeBranchrule(self._scip, nam, des,
                                          maxdepth, maxdepth, maxbounddist,
                                          PyBranchruleCopy, PyBranchruleFree, PyBranchruleInit, PyBranchruleExit,
                                          PyBranchruleInitsol, PyBranchruleExitsol, PyBranchruleExeclp, PyBranchruleExecext,
                                          PyBranchruleExecps, <SCIP_BRANCHRULEDATA*> branchrule))
        branchrule.model = <Model>weakref.proxy(self)
        Py_INCREF(branchrule)

    # Solution functions

    def getSols(self):
        """Retrieve list of all feasible primal solutions stored in the solution storage."""
        cdef SCIP_SOL** _sols
        cdef SCIP_SOL* _sol
        _sols = SCIPgetSols(self._scip)
        nsols = SCIPgetNSols(self._scip)
        sols = []

        for i in range(nsols):
            sols.append(Solution.create(_sols[i]))

        return sols

    def getBestSol(self):
        """Retrieve currently best known feasible primal solution."""
        self._bestSol = Solution.create(SCIPgetBestSol(self._scip))
        return self._bestSol

    def getSolObjVal(self, Solution sol, original=True):
        """Retrieve the objective value of the solution.

        Keyword arguments:
        sol -- the solution
        original -- objective value in original or transformed space (default True)
        """
        if sol == None:
            sol = Solution.create(NULL)
        if original:
            objval = SCIPgetSolOrigObj(self._scip, sol.sol)
        else:
            objval = SCIPgetSolTransObj(self._scip, sol.sol)
        return objval

    def getObjVal(self, original=True):
        """Retrieve the objective value of value of best solution.
        Can only be called after solving is completed.

        Keyword arguments:
        original -- objective value in original or transformed space (default True)
        """
        if not self.getStage() == SCIP_STAGE_SOLVED:
            raise Warning("method cannot be called before problem is solved")
        return self.getSolObjVal(self._bestSol, original)

    def getSolVal(self, Solution sol, Variable var):
        """Retrieve value of given variable in the given solution.

        Keyword arguments:
        sol -- the solution
        var -- the variable to query the value of
        """
        if sol == None:
            sol = Solution.create(NULL)
        return SCIPgetSolVal(self._scip, sol.sol, var.var)

    def getVal(self, Variable var):
        """Retrieve the value of the best known solution.
        Can only be called after solving is completed.

        Keyword arguments:
        var -- the variable to query the value of
        """
        if not self.getStage() == SCIP_STAGE_SOLVED:
            raise Warning("method cannot be called before problem is solved")
        return self.getSolVal(self._bestSol, var)

    def getDualbound(self):
        """Retrieve the best dual bound."""
        return SCIPgetDualbound(self._scip)

    def writeName(self, Variable var):
        """Write the name of the variable to the std out."""
        PY_SCIP_CALL(SCIPwriteVarName(self._scip, NULL, var.var, False))

    def getStage(self):
        """Return current SCIP stage"""
        return SCIPgetStage(self._scip)

    def getStatus(self):
        """Retrieve solution status."""
        cdef SCIP_STATUS stat = SCIPgetStatus(self._scip)
        if stat == SCIP_STATUS_OPTIMAL:
            return "optimal"
        elif stat == SCIP_STATUS_TIMELIMIT:
            return "timelimit"
        elif stat == SCIP_STATUS_INFEASIBLE:
            return "infeasible"
        elif stat == SCIP_STATUS_UNBOUNDED:
            return "unbounded"
        else:
            return "unknown"

    def getObjectiveSense(self):
        """Retrieve objective sense."""
        cdef SCIP_OBJSENSE sense = SCIPgetObjsense(self._scip)
        if sense == SCIP_OBJSENSE_MAXIMIZE:
            return "maximize"
        elif sense == SCIP_OBJSENSE_MINIMIZE:
            return "minimize"
        else:
            return "unknown"

    # Statistic Methods

    def printStatistics(self):
        """Print statistics."""
        PY_SCIP_CALL(SCIPprintStatistics(self._scip, NULL))

    # Verbosity Methods

    def hideOutput(self, quiet = True):
        """Hide the output.

        Keyword arguments:
        quiet -- hide output? (default True)
        """
        SCIPsetMessagehdlrQuiet(self._scip, quiet)

    # Parameter Methods

    def setBoolParam(self, name, value):
        """Set a boolean-valued parameter.

        Keyword arguments:
        name -- the name of the parameter
        value -- the value of the parameter
        """
        n = str_conversion(name)
        PY_SCIP_CALL(SCIPsetBoolParam(self._scip, n, value))

    def setIntParam(self, name, value):
        """Set an int-valued parameter.

        Keyword arguments:
        name -- the name of the parameter
        value -- the value of the parameter
        """
        n = str_conversion(name)
        PY_SCIP_CALL(SCIPsetIntParam(self._scip, n, value))

    def setLongintParam(self, name, value):
        """Set a long-valued parameter.

        Keyword arguments:
        name -- the name of the parameter
        value -- the value of the parameter
        """
        n = str_conversion(name)
        PY_SCIP_CALL(SCIPsetLongintParam(self._scip, n, value))

    def setRealParam(self, name, value):
        """Set a real-valued parameter.

        Keyword arguments:
        name -- the name of the parameter
        value -- the value of the parameter
        """
        n = str_conversion(name)
        PY_SCIP_CALL(SCIPsetRealParam(self._scip, n, value))

    def setCharParam(self, name, value):
        """Set a char-valued parameter.

        Keyword arguments:
        name -- the name of the parameter
        value -- the value of the parameter
        """
        n = str_conversion(name)
        PY_SCIP_CALL(SCIPsetCharParam(self._scip, n, value))

    def setStringParam(self, name, value):
        """Set a string-valued parameter.

        Keyword arguments:
        name -- the name of the parameter
        value -- the value of the parameter
        """
        n = str_conversion(name)
        PY_SCIP_CALL(SCIPsetStringParam(self._scip, n, value))

    def readParams(self, file):
        """Read an external parameter file.

        Keyword arguments:
        file -- the file to be read
        """
        absfile = bytes(abspath(file), 'utf-8')
        PY_SCIP_CALL(SCIPreadParams(self._scip, absfile))

    def setEmphasis(self, paraemphasis, quiet = True):
        """Sets parameters to... #TODO

        Keyword arguments:
        paraemphasis -- emphasis to set
        extension -- hide output? (default None)
        """
        PY_SCIP_CALL(SCIPsetEmphasis(self._scip, paraemphasis, quiet))

    def readProblem(self, file, extension = None):
        """Read a problem instance from an external file.

        Keyword arguments:
        file -- the file to be read
        extension -- specifies extensions (default None)
        """
        absfile = bytes(abspath(file), 'utf-8')
        if extension is None:
            PY_SCIP_CALL(SCIPreadProb(self._scip, absfile, NULL))
        else:
            extension = bytes(extension, 'utf-8')
            PY_SCIP_CALL(SCIPreadProb(self._scip, absfile, extension))

# debugging memory management
def is_memory_freed():
    return BMSgetMemoryUsed() == 0

def print_memory_in_use():
    BMScheckEmptyMemory()<|MERGE_RESOLUTION|>--- conflicted
+++ resolved
@@ -388,21 +388,12 @@
     # Objective function
 
     def setMinimize(self):
-<<<<<<< HEAD
-        """Set the objective sense to maximization."""
+        """Set the objective sense to minimization."""
         PY_SCIP_CALL(SCIPsetObjsense(self._scip, SCIP_OBJSENSE_MINIMIZE))
-
-    def setMaximize(self):
-        """Set the objective sense to minimization."""
-        PY_SCIP_CALL(SCIPsetObjsense(self._scip, SCIP_OBJSENSE_MAXIMIZE))
-=======
-        """Set the objective sense to minimization."""
-        PY_SCIP_CALL(scip.SCIPsetObjsense(self._scip, SCIP_OBJSENSE_MINIMIZE))
 
     def setMaximize(self):
         """Set the objective sense to maximization."""
-        PY_SCIP_CALL(scip.SCIPsetObjsense(self._scip, SCIP_OBJSENSE_MAXIMIZE))
->>>>>>> 08b31b44
+        PY_SCIP_CALL(SCIPsetObjsense(self._scip, SCIP_OBJSENSE_MAXIMIZE))
 
     def setObjlimit(self, objlimit):
         """Set a limit on the objective function.
