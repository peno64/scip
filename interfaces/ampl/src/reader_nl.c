/* * * * * * * * * * * * * * * * * * * * * * * * * * * * * * * * * * * * * * */
/*                                                                           */
/*                  This file is part of the program and library             */
/*         SCIP --- Solving Constraint Integer Programs                      */
/*                                                                           */
/*    Copyright (C) 2002-2012 Konrad-Zuse-Zentrum                            */
/*                            fuer Informationstechnik Berlin                */
/*                                                                           */
/*  SCIP is distributed under the terms of the ZIB Academic License.         */
/*                                                                           */
/*  You should have received a copy of the ZIB Academic License              */
/*  along with SCIP; see the file COPYING. If not email to scip@zib.de.      */
/*                                                                           */
/* * * * * * * * * * * * * * * * * * * * * * * * * * * * * * * * * * * * * * */

/**@file   cmain.c
 * @brief  AMPL .nl file reader
 * @author Stefan Vigerske
 *
 * The code (including some comments) for this reader is based on OSnl2osil.cpp,
 * the nl-reader of the Optimization Services Project (https://projects.coin-or.org/OS).
 *
 * The code for SOS reading is based on the AMPL/Bonmin interface (https://projects.coin-or.org/Bonmin).
 *
 * For an incomplete documentation on how to hook up a solver to AMPL, see http://www.ampl.com/REFS/HOOKING/index.html.
 */

/*--+----1----+----2----+----3----+----4----+----5----+----6----+----7----+----8----+----9----+----0----+----1----+----2*/

#include <stdio.h>
#include <math.h>
#include <string.h>

#include "reader_nl.h"
#include "scip/cons_linear.h"
#include "scip/cons_quadratic.h"
#include "scip/cons_nonlinear.h"
#include "scip/cons_sos1.h"
#include "scip/cons_sos2.h"

/* enable the following define to enable recognition of curvature suffix
 * functions of constraints for which this suffix is set are then handled via user-expressions
 */
/* #define CHECKCURVSUFFIX */

/* we need the ABS define from ASL later */
#undef ABS

/* ASL includes */
#include "nlp.h"
/* #include "getstub.h" */
#include "opcode.hd"
#include "asl.h"

#undef filename

#define READER_NAME             "nlreader"
#define READER_DESC             "AMPL .nl file reader"
#define READER_EXTENSION        "nl"


/*
 * Data structures
 */

struct cgrad;

/** problem data */
struct SCIP_ProbData
{
   ASL*                  asl;                /**< ASL data structure */

   SCIP_VAR**            vars;
   int                   nvars;

   SCIP_Real*            fullx;              /**< scratch memory to store full point during evaluation of AMPL userexpr */
};

/** user expression data */
struct SCIP_UserExprData
{
   SCIP_PROBDATA*        probdata;
   int                   considx;
   SCIP_EXPRCURV         curvature;
};

/*
 * Local methods
 */

/* put your local methods here, and declare them static */

static
SCIP_DECL_USEREXPREVAL( SCIPuserexprEvalAmpl )
{
   ASL* asl;
   fint nerror = 0;
   cgrad* cg;
   int i;

   assert(data != NULL);
   assert(data->probdata->fullx != NULL);
   assert(funcvalue != NULL);

   asl = data->probdata->asl;

   xunknown();

   i = 0;
   for( cg = Cgrad[data->considx]; cg != NULL; cg = cg->next )
      data->probdata->fullx[cg->varno] = argvals[i++];

   /* function value */
   *funcvalue = conival(data->considx, data->probdata->fullx, &nerror);
   if( nerror != 0 )
   {
      *funcvalue = SCIP_INVALID;
      return SCIP_OKAY;
   }

   /* gradient */
   if( gradient != NULL )
   {
      congrd(data->considx, data->probdata->fullx, gradient, &nerror);

      if( nerror != 0 )
      {
         *funcvalue = SCIP_INVALID;
         return SCIP_OKAY;
      }
   }

   /* FIXME implement Hessian, or a way to communicate that we don't have Hessians */
   assert(hessian == NULL);

   return SCIP_OKAY;
}

static
SCIP_DECL_USEREXPRINTEVAL( SCIPuserexprIntEvalAmpl )
{
   ASL* asl;
   cgrad* cg;
   int i;
   int p;
   SCIP_Real extrval;

   assert(data != NULL);
   assert(data->probdata->fullx != NULL);
   assert(funcvalue != NULL);

   asl = data->probdata->asl;

   SCIPintervalSetEntire(infinity, funcvalue);

   if( gradient != NULL )
   {
      for( i = 0; i < nargs; ++i )
         SCIPintervalSetEntire(infinity, &gradient[i]);
   }

   if( hessian != NULL )
   {
      for( i = 0; i < nargs * nargs; ++i )
         SCIPintervalSetEntire(infinity, &hessian[i]);
      for( i = 0; i < nargs; ++i )
      {
         if( data->curvature == SCIP_EXPRCURV_CONVEX )
            SCIPintervalSetBounds(&gradient[i*nargs+i], 0.0, infinity);
         else
            SCIPintervalSetBounds(&gradient[i*nargs+i], -infinity, 0.0);
      }
   }

   if( nargs > 10 )
      return SCIP_OKAY;

   /* we evaluate all corner points and look for
    * a maximal value for a convex function and
    * a minimal value for a concave function
    */
   if( data->curvature == SCIP_EXPRCURV_CONVEX )
      extrval = -infinity;
   else
      extrval =  infinity;

   for( p = 0; p < (1<<nargs); ++p )
   {
      SCIP_Real cornerval;
      fint nerror = 0;
      int q = p;
      for( cg = Cgrad[data->considx]; cg != NULL; cg = cg->next )
      {
         /* if bound at infinity, then we cannot evaluate, so stop */
         if( argvals->inf <= -infinity || argvals->sup >= infinity )
            break;
         data->probdata->fullx[cg->varno] = (q % 2 ? argvals->inf : argvals->sup);
         q = q >> 1;
      }
      /* if found variable at infinity, then stop */
      if( cg != NULL )
         break;

      cornerval = conival(data->considx, data->probdata->fullx, &nerror);

      /* if cannot evaluate, then stop */
      if( nerror != 0 )
         break;

      if( data->curvature == SCIP_EXPRCURV_CONVEX )
      {
         if( cornerval > extrval )
            extrval = cornerval;
      }
      else
      {
         if( cornerval < extrval )
            extrval = cornerval;
      }
   }
   if( p == (1<<nargs) )
   {
      /* all points could be evaluated, so can update funcvalue interval
       * as we have used floating point arithmetic, add a small safety margin
       */
      if( data->curvature == SCIP_EXPRCURV_CONVEX )
         funcvalue->sup = extrval + 1e-9 * fabs(extrval);
      else
         funcvalue->inf = extrval - 1e-9 * fabs(extrval);
   }

   /* TODO find other extreme value by solving a convex box-constrained optimization problem
    * in 1D, could also use bisection
    */


   return SCIP_OKAY;
}

static
SCIP_DECL_USEREXPRCURV( SCIPuserexprCurvAmpl )
{
   *result = data->curvature;
   return SCIP_OKAY;
}

static
SCIP_DECL_USEREXPRCOPYDATA( SCIPuserexprCopyAmpl )
{
   SCIP_ALLOC( BMSduplicateBlockMemory(blkmem, datatarget, datasource) );

   return SCIP_OKAY;
}

static
SCIP_DECL_USEREXPRFREEDATA( SCIPuserexprFreeAmpl )
{
   BMSfreeBlockMemory(blkmem, &data);
}

static
SCIP_RETCODE setupVariables(
   SCIP*                 scip,               /**< SCIP data structure */
   SCIP_PROBDATA*        probdata            /**< problem data */
   )
{
   ASL* asl;
   int lower;
   int upper;
   int i;

   assert(scip != NULL);
   assert(probdata != NULL);
   assert(probdata->asl != NULL);
   assert(probdata->vars == NULL);

   asl = probdata->asl;

   SCIP_CALL( SCIPallocMemoryArray(scip, &probdata->vars, n_var) );
   probdata->nvars = n_var;

   /* first the nonlinear variables */
   /* welcome to the world of the ASL API */

   lower = 0;
   upper = nlvb - nlvbi;
   for( i = lower; i < upper; ++i ) /* continuous and in an objective and in a constraint */
   {
      SCIP_CALL( SCIPcreateVarBasic(scip, &probdata->vars[i], var_name(i), LUv[2*i], LUv[2*i+1], 0.0, SCIP_VARTYPE_CONTINUOUS) );
      SCIP_CALL( SCIPaddVar(scip, probdata->vars[i]) );
   }

   lower = nlvb - nlvbi;
   upper = nlvb;
   for( i = lower; i < upper; ++i ) /* integer and in an objective and in a constraint */
   {
       SCIP_CALL( SCIPcreateVarBasic(scip, &probdata->vars[i], var_name(i), LUv[2*i], LUv[2*i+1], 0.0, SCIP_VARTYPE_INTEGER) );
       SCIP_CALL( SCIPaddVar(scip, probdata->vars[i]) );
   }

   lower = nlvb;
   /* upper = nlvb + (nlvc - (nlvb + nlvci)); */
   upper = nlvc - nlvci;
   for( i = lower; i < upper; ++i ) /* continuous and just in constraints */
   {
      SCIP_CALL( SCIPcreateVarBasic(scip, &probdata->vars[i], var_name(i), LUv[2*i], LUv[2*i+1], 0.0, SCIP_VARTYPE_CONTINUOUS) );
      SCIP_CALL( SCIPaddVar(scip, probdata->vars[i]) );
   }

   lower = nlvc - nlvci;
   upper = nlvc;
   for( i = lower; i < upper; ++i ) /* integer and just in constraints */
   {
      SCIP_CALL( SCIPcreateVarBasic(scip, &probdata->vars[i], var_name(i), LUv[2*i], LUv[2*i+1], 0.0, SCIP_VARTYPE_INTEGER) );
      SCIP_CALL( SCIPaddVar(scip, probdata->vars[i]) );
   }

   lower = nlvc;
   /* upper = nlvc + ( nlvo - (nlvc + nlvoi) ); */
   upper = nlvo - nlvoi;
   for( i = lower; i < upper; ++i) /* continuous and just in objectives */
   {
      SCIP_CALL( SCIPcreateVarBasic(scip, &probdata->vars[i], var_name(i), LUv[2*i], LUv[2*i+1], 0.0, SCIP_VARTYPE_CONTINUOUS) );
      SCIP_CALL( SCIPaddVar(scip, probdata->vars[i]) );
   }

   lower = nlvo - nlvoi;
   upper = nlvo ;
   for( i = lower; i < upper; ++i ) /* integer and just in objectives */
   {
      SCIP_CALL( SCIPcreateVarBasic(scip, &probdata->vars[i], var_name(i), LUv[2*i], LUv[2*i+1], 0.0, SCIP_VARTYPE_INTEGER) );
      SCIP_CALL( SCIPaddVar(scip, probdata->vars[i]) );
   }

   /* now the other variables */

   lower = MAX(nlvc, nlvo);
   upper = MAX(nlvc, nlvo) + nwv;
   for( i = lower; i < upper; ++i ) /* linear arc variables */
   {
      SCIP_CALL( SCIPcreateVarBasic(scip, &probdata->vars[i], var_name(i), LUv[2*i], LUv[2*i+1], 0.0, SCIP_VARTYPE_CONTINUOUS) );
      SCIP_CALL( SCIPaddVar(scip, probdata->vars[i]) );
   }


   lower = MAX(nlvc, nlvo) + nwv;
   /* upper = MAX(nlvc, nlvo) + nwv + (n_var - (MAX(nlvc, nlvo) + niv + nbv + nwv) ); */
   upper = n_var -  niv - nbv;
   for( i = lower; i < upper; ++i ) /* other linear variables */
   {
      SCIP_CALL( SCIPcreateVarBasic(scip, &probdata->vars[i], var_name(i), LUv[2*i], LUv[2*i+1], 0.0, SCIP_VARTYPE_CONTINUOUS) );
      SCIP_CALL( SCIPaddVar(scip, probdata->vars[i]) );
   }

   lower = n_var -  niv - nbv;
   upper = n_var -  niv ;
   for( i = lower; i < upper; ++i ) /* linear and binary */
   {
      SCIP_CALL( SCIPcreateVarBasic(scip, &probdata->vars[i], var_name(i), LUv[2*i], LUv[2*i+1], 0.0, SCIP_VARTYPE_BINARY) );
      SCIP_CALL( SCIPaddVar(scip, probdata->vars[i]) );
   }

   lower = n_var -  niv;
   upper = n_var;
   for( i = lower; i < upper; ++i ) /* linear and integer */
   {
      SCIP_CALL( SCIPcreateVarBasic(scip, &probdata->vars[i], var_name(i), LUv[2*i], LUv[2*i+1], 0.0, SCIP_VARTYPE_INTEGER) );
      SCIP_CALL( SCIPaddVar(scip, probdata->vars[i]) );
   }

   /* end of variables -- thank goodness!!! */

   return SCIP_OKAY;
}


/** transforms AMPL expression tree into SCIP expression */
static
SCIP_RETCODE walkExpression(
   SCIP*                 scip,               /**< SCIP data structure */
   SCIP_EXPR**           scipexpr,           /**< buffer to store pointer to created expression */
   ASL*                  asl,                /**< AMPL solver library structure */
   expr*                 amplexpr,           /**< root node of AMPL expression */
   int*                  exprvaridx,         /**< array with index of problem variables in expression graph */
   int*                  nexprvars,          /**< number of variables in currently processed expression so far */
   int                   nvars,              /**< total number of variables in problem (and length of exprvaridx array) */
   SCIP_Bool*            doingfine           /**< buffer to indicate whether no errors occurred */
   )
{
   int opnum;
   int i;

   assert(scip != NULL);
   assert(scipexpr != NULL);
   assert(amplexpr != NULL);
   assert(exprvaridx != NULL || nvars == 0);
   assert(nexprvars != NULL);
   assert(doingfine != NULL);

   opnum = Intcast amplexpr->op;

   switch( opnum )
   {
      case OPNUM:
      {
         SCIP_CALL( SCIPexprCreate(SCIPblkmem(scip), scipexpr, SCIP_EXPR_CONST, ((expr_n*)amplexpr)->v) );
         break;
      }

      case OPVARVAL:
      {
         int varidx;

         varidx = (expr_v*)amplexpr - ((ASL_fg*)asl)->I.var_e_;  /*lint !e826*/

         /* treat the common expression or defined variables */
         if( varidx >= n_var )
         {
            /* process common expression
             * see also http://www.gerad.ca/~orban/drampl/def-vars.html
             */
            expr* nlpart;
            linpart* L;
            int n_lin;

            if( varidx - n_var < ncom0 )
            {
               struct cexp* common;

               common = ((const ASL_fg *) asl)->I.cexps_ + varidx - n_var;  /*lint !e826*/

               nlpart = common->e;
               L = common->L;
               n_lin = common->nlin;
            }
            else
            {
               struct cexp1* common;

               common = ((const ASL_fg *) asl)->I.cexps1_ + varidx - n_var - ncom0;  /*lint !e826*/

               nlpart = common->e;
               L = common->L;
               n_lin = common->nlin;
            }

            /* get nonlinear expression corresponding to defined variable */
            SCIP_CALL( walkExpression(scip, scipexpr, asl, nlpart, exprvaridx, nexprvars, nvars, doingfine) );
            if( !*doingfine )
               break;

            if( n_lin > 0 )
            {
               /* add linear part of defined variable */
               SCIP_Real* coefs;
               SCIP_EXPR** children;

               SCIP_CALL( SCIPallocBufferArray(scip, &coefs, n_lin+1) );
               SCIP_CALL( SCIPallocBufferArray(scip, &children, n_lin+1) );
               for( i = 0; i < n_lin; ++i )
               {
                  varidx = ((size_t) (L[i].v.rp) - (size_t) ((ASL_fg*)asl)->I.var_e_) / sizeof (expr_v);  /*lint !e826 !e713*/

                  /* assign index to variable, if we see it the first time */
                  if( exprvaridx[varidx] == -1 )  /*lint !e613*/
                  {
                     exprvaridx[varidx] = *nexprvars;  /*lint !e613*/
                     ++*nexprvars;
                  }

                  SCIP_CALL( SCIPexprCreate(SCIPblkmem(scip), &children[i], SCIP_EXPR_VARIDX, exprvaridx[varidx]) );  /*lint !e613 */

                  coefs[i] = L[i].fac;
               }
               coefs[i] = 1.0;
               children[i] = *scipexpr;

               SCIP_CALL( SCIPexprCreateLinear(SCIPblkmem(scip), scipexpr, n_lin+1, children, coefs, 0.0) );

               SCIPfreeBufferArray(scip, &coefs);
               SCIPfreeBufferArray(scip, &children);
            }
         }
         else
         {
            varidx = amplexpr->a;
            assert(varidx <= nvars);

            /* assign index to variable, if we see it the first time */
            if( exprvaridx[varidx] == -1 )  /*lint !e613*/
            {
               exprvaridx[varidx] = *nexprvars;  /*lint !e613*/
               ++*nexprvars;
            }

            SCIP_CALL( SCIPexprCreate(SCIPblkmem(scip), scipexpr, SCIP_EXPR_VARIDX, exprvaridx[varidx]) );  /*lint !e613*/
         }

         break;
      }

      case OPPLUS:
      case OPMINUS:
      case OPMULT:
      case OPDIV:
      {
         SCIP_EXPR* child1;
         SCIP_EXPR* child2;
         SCIP_EXPROP operand;

         SCIP_CALL( walkExpression(scip, &child1, asl, amplexpr->L.e, exprvaridx, nexprvars, nvars, doingfine) );
         if( !*doingfine )
            break;

         SCIP_CALL( walkExpression(scip, &child2, asl, amplexpr->R.e, exprvaridx, nexprvars, nvars, doingfine) );
         if( !*doingfine )
         {
            SCIPexprFreeDeep(SCIPblkmem(scip), &child1);
            break;
         }

         switch( opnum )
         {
            case OPPLUS:
               operand = SCIP_EXPR_PLUS;
               break;
            case OPMINUS:
               operand = SCIP_EXPR_MINUS;
               break;
            case OPMULT:
               operand = SCIP_EXPR_MUL;
               break;
            case OPDIV:
               operand = SCIP_EXPR_DIV;
               break;
         }  /*lint !e744*/
         SCIP_CALL( SCIPexprCreate(SCIPblkmem(scip), scipexpr, operand, child1, child2) );  /*lint !e644*/

         break;
      }

      case OPSUMLIST:
      {
         SCIP_EXPR** children;
         int nchildren;

         nchildren = amplexpr->R.ep - amplexpr->L.ep;

         SCIP_CALL( SCIPallocBufferArray(scip, &children, nchildren) );

         for( i = 0; i < nchildren; ++i )
         {
            SCIP_CALL( walkExpression(scip, &children[i], asl, amplexpr->L.ep[i], exprvaridx, nexprvars, nvars, doingfine) );
            if( !*doingfine )
               break;
         }
         if( !*doingfine )
         {
            for( --i; i >= 0; --i )
               SCIPexprFreeDeep(SCIPblkmem(scip), &children[i]);

            SCIPfreeBufferArray(scip, &children);
            break;
         }

         SCIP_CALL( SCIPexprCreate(SCIPblkmem(scip), scipexpr, SCIP_EXPR_SUM, nchildren, children) );

         SCIPfreeBufferArray(scip, &children);

         break;
      }

      case OPUMINUS: /* negate */
      {
         SCIP_Real minusone;

         SCIP_CALL( walkExpression(scip, scipexpr, asl, amplexpr->L.e, exprvaridx, nexprvars, nvars, doingfine) );
         if( !*doingfine )
            break;

         minusone = -1.0;
         SCIP_CALL( SCIPexprCreateLinear(SCIPblkmem(scip), scipexpr, 1, scipexpr, &minusone, 0.0) );

         break;
      }

      case OPPOW: /* general power expr^expr */
      {
         SCIP_EXPR* child1;
         SCIP_EXPR* child2;

         SCIP_CALL( walkExpression(scip, &child1, asl, amplexpr->L.e, exprvaridx, nexprvars, nvars, doingfine) );
         if( !*doingfine )
            break;

         SCIP_CALL( walkExpression(scip, &child2, asl, amplexpr->R.e, exprvaridx, nexprvars, nvars, doingfine) );
         if( !*doingfine )
         {
            SCIPexprFreeDeep(SCIPblkmem(scip), &child1);
            break;
         }

         if( SCIPexprGetOperator(child2) == SCIP_EXPR_CONST )
         {
            /* expr^number is intpower or realpower */
            if( SCIPisIntegral(scip, SCIPexprGetOpReal(child2)) )
            {
               SCIP_CALL( SCIPexprCreate(SCIPblkmem(scip), scipexpr, SCIP_EXPR_INTPOWER, child1, (int)SCIPround(scip, SCIPexprGetOpReal(child2))) );
            }
            else
            {
               SCIP_CALL( SCIPexprCreate(SCIPblkmem(scip), scipexpr, SCIP_EXPR_REALPOWER, child1, SCIPexprGetOpReal(child2)) );
            }
         }
         else if( SCIPexprGetOperator(child1) == SCIP_EXPR_CONST )
         {
            /* number^arg2 is exp(arg2 * ln(number)) */
            if( SCIPexprGetOpReal(child1) < 0.0 )
            {
               SCIPerrorMessage("Negative base in OPPOW expression with nonconstant exponent not allowed in nonlinear expression.\n");
               SCIPexprFreeDeep(SCIPblkmem(scip), &child1);
               SCIPexprFreeDeep(SCIPblkmem(scip), &child2);
               *doingfine = FALSE;
               break;
            }
            else
            {
               SCIP_EXPR* tmp;

               SCIP_CALL( SCIPexprCreate(SCIPblkmem(scip), &tmp, SCIP_EXPR_CONST, log(SCIPexprGetOpReal(child1))) );
               SCIP_CALL( SCIPexprCreate(SCIPblkmem(scip), &tmp, SCIP_EXPR_MUL, tmp, child2) );
               SCIP_CALL( SCIPexprCreate(SCIPblkmem(scip), scipexpr, SCIP_EXPR_EXP, tmp) );
            }
         }
         else
         {
            /* arg1^arg2 is exp(arg2 * ln(arg1)) */
            SCIP_CALL( SCIPexprCreate(SCIPblkmem(scip), &child1, SCIP_EXPR_LOG, child1) );
            SCIP_CALL( SCIPexprCreate(SCIPblkmem(scip), &child2, SCIP_EXPR_MUL, child1, child2) );
            SCIP_CALL( SCIPexprCreate(SCIPblkmem(scip), scipexpr, SCIP_EXPR_EXP, child2) );
         }

         break;
      }

      case OP1POW: /* power expr^number */
      {
         SCIP_CALL( walkExpression(scip, scipexpr, asl, amplexpr->L.e, exprvaridx, nexprvars, nvars, doingfine) );
         if( !*doingfine )
            break;

         /* expr^number is intpower or realpower */
         if( SCIPisIntegral(scip, amplexpr->R.en->v) )
         {
            SCIP_CALL( SCIPexprCreate(SCIPblkmem(scip), scipexpr, SCIP_EXPR_INTPOWER, *scipexpr, (int)SCIPround(scip, amplexpr->R.en->v)) );
         }
         else
         {
            SCIP_CALL( SCIPexprCreate(SCIPblkmem(scip), scipexpr, SCIP_EXPR_REALPOWER, *scipexpr, amplexpr->R.en->v) );
         }

         break;
      }

      case OPCPOW: /* power number^expr */
      {
         SCIP_EXPR* tmp;

         /* number^expr is exp(expr * ln(number)) */
         if( amplexpr->L.en->v < 0.0 )
         {
            SCIPerrorMessage("Negative base in OPCPOW expression with nonconstant exponent not allowed in nonlinear expression.\n");
            *doingfine = FALSE;
            break;
         }

         SCIP_CALL( walkExpression(scip, scipexpr, asl, amplexpr->R.e, exprvaridx, nexprvars, nvars, doingfine) );
         if( !*doingfine )
            break;

         SCIP_CALL( SCIPexprCreate(SCIPblkmem(scip), &tmp, SCIP_EXPR_CONST, log(amplexpr->L.en->v)) );
         SCIP_CALL( SCIPexprCreate(SCIPblkmem(scip), &tmp, SCIP_EXPR_MUL, tmp, *scipexpr) );
         SCIP_CALL( SCIPexprCreate(SCIPblkmem(scip), scipexpr, SCIP_EXPR_EXP, tmp) );

         break;
      }

      case OP2POW: /* square */
      case OP_log:
      case OP_sqrt:
      case OP_exp:
      case ABS:
      {
         SCIP_EXPROP operand;

         SCIP_CALL( walkExpression(scip, scipexpr, asl, amplexpr->L.e, exprvaridx, nexprvars, nvars, doingfine) );
         if( !*doingfine )
            break;

         switch( opnum )
         {
            case OP2POW:
               operand = SCIP_EXPR_SQUARE;
               break;
            case OP_log:
               operand = SCIP_EXPR_LOG;
               break;
            case OP_sqrt:
               operand = SCIP_EXPR_SQRT;
               break;
            case OP_exp:
               operand = SCIP_EXPR_EXP;
               break;
            case ABS:
               operand = SCIP_EXPR_ABS;
               break;
            default:
               return SCIP_ERROR;
         }

         SCIP_CALL( SCIPexprCreate(SCIPblkmem(scip), scipexpr, operand, *scipexpr) );

         break;
      }

      case MINLIST:
      case MAXLIST:
      {
         expr_va* amplexpr_va;
         const de* d;
         SCIP_EXPR* arg;
         SCIP_EXPROP operand;

         operand = opnum == MINLIST ? SCIP_EXPR_MIN : SCIP_EXPR_MAX;
         amplexpr_va = (expr_va*)amplexpr;

         arg = NULL;
         *scipexpr = NULL;
         for( d = amplexpr_va->L.d; d->e; ++d )
         {
            if( *scipexpr == NULL )
            {
               SCIP_CALL( walkExpression(scip, scipexpr, asl, d->e, exprvaridx, nexprvars, nvars, doingfine) );
               if( !*doingfine )
               {
                  SCIPexprFreeDeep(SCIPblkmem(scip), scipexpr);
                  break;
               }
            }
            else
            {
               SCIP_CALL( walkExpression(scip, &arg, asl, d->e, exprvaridx, nexprvars, nvars, doingfine) );
               if( !*doingfine )
               {
                  SCIPexprFreeDeep(SCIPblkmem(scip), &arg);
                  break;
               }
               SCIP_CALL( SCIPexprCreate(SCIPblkmem(scip), scipexpr, operand, *scipexpr, arg) );
            }
         }
         assert(*scipexpr != NULL); /* empty list?? */

         break;
      }

      case OP_cos:
         SCIPerrorMessage("AMPL operand number OP_cos not supported so far.\n");
         *doingfine = FALSE;
         break;

      case OP_sin:
         SCIPerrorMessage("AMPL operand number OP_sin not supported so far.\n");
         *doingfine = FALSE;
         break;

      default:
         SCIPerrorMessage("AMPL operand number %d not supported so far.\n", opnum);
         *doingfine = FALSE;
         break;
   }

   return SCIP_OKAY;
}

static
SCIP_RETCODE setupObjective(
   SCIP*                 scip,               /**< SCIP data structure */
   SCIP_PROBDATA*        probdata,           /**< problem data */
   SCIP_Bool*            success             /**< indicates whether objective was successfully setup */
   )
{
   ASL* asl;
   fint* rowqp;
   fint* colqp;
   real* delsqp;
   int nqpterms;
   struct ograd* og;
   SCIP_Real objconstant;

   assert(scip != NULL);
   assert(probdata != NULL);
   assert(probdata->asl != NULL);
   assert(probdata->vars != NULL || probdata->nvars == 0);
   assert(success != NULL);

   *success = TRUE;

   asl = probdata->asl;
   assert(n_obj >= 0);

   if( n_obj > 1 )
   {
      SCIPwarningMessage(scip, "Multiple objectives not supported by SCIP! Ignoring all other than for first one.\n");
   }
   if( n_obj == 0 )
      return SCIP_OKAY;

   SCIP_CALL( SCIPsetObjsense(scip, objtype[0] == 1 ? SCIP_OBJSENSE_MAXIMIZE : SCIP_OBJSENSE_MINIMIZE) );

   /* if objective is nonlinear, check if quadratic */
   nqpterms = nlo > 0 ? nqpcheck(0, &rowqp, &colqp, &delsqp) : 0;

   objconstant = 0.0;
   /* for nonlinear and quadratic constraints, objconst(0) is already part of that expression, somehow
    * for a linear constraint, we may have a nonlinear expression that consists of the constant only...
    */
   if( nqpterms >= 0 && ((ASL_fg*)asl)->I.obj_de_->e != NULL )  /*lint !e826*/
   {
      assert(((ASL_fg*)asl)->I.obj_de_->e->op == f_OPNUM || (Intcast ((ASL_fg*)asl)->I.obj_de_->e->op) == OPNUM); /*lint !e826*/
      objconstant += ((expr_n*)((ASL_fg*)asl)->I.obj_de_->e)->v;  /*lint !e826*/
   }

   if( nqpterms == 0 )
   {
      /* linear objective */
      SCIPdebugMessage("objective is linear\n");  /*lint !e534*/

      for( og = Ograd[0]; og; og = og->next )
      {
         assert(og->varno >= 0);
         assert(og->varno < probdata->nvars);

         SCIP_CALL( SCIPchgVarObj(scip, probdata->vars[og->varno], og->coef) );
      }

      /* handle objective constant by adding a fixed variable for it */
      if( !SCIPisZero(scip, objconstant) )
      {
         SCIP_VAR* objconstvar;

         SCIP_CALL( SCIPcreateVarBasic(scip, &objconstvar, "objconstant", objconstant, objconstant, 1.0, SCIP_VARTYPE_CONTINUOUS) );
         SCIP_CALL( SCIPaddVar(scip, objconstvar) );
         SCIP_CALL( SCIPreleaseVar(scip, &objconstvar) );
      }
   }
   else
   {
      SCIP_CONS* obj;
      SCIP_VAR* objvar;
      SCIP_Real minusone;

      minusone = -1.0;

      SCIP_CALL( SCIPcreateVarBasic(scip, &objvar, "objvar", -SCIPinfinity(scip), SCIPinfinity(scip), 1.0, SCIP_VARTYPE_CONTINUOUS) );
      SCIP_CALL( SCIPaddVar(scip, objvar) );

      if( nqpterms > 0 )
      {
         /* quadratic */
         int i;
         int j;

         SCIPdebugMessage("objective is quadratic\n");  /*lint !e534*/

         assert(rowqp != NULL);  /*lint !e644*/
         assert(colqp != NULL);  /*lint !e644*/
         assert(delsqp != NULL); /*lint !e644*/

         SCIP_CALL( SCIPcreateConsBasicQuadratic(scip, &obj, obj_name(0), 1, &objvar, &minusone, 0, NULL, NULL, NULL,
            objtype[0] == 1 ? -objconstant : -SCIPinfinity(scip),
            objtype[0] == 1 ? SCIPinfinity(scip) : -objconstant) );

         /* add quadratic coefficients of objective */
         for( i = 0; i < n_var; ++i )
            for( j = colqp[i]; j < colqp[i+1]; ++j, ++delsqp )
               if( !SCIPisZero(scip, *delsqp) )
               {
                  SCIP_CALL( SCIPaddBilinTermQuadratic(scip, obj, probdata->vars[i], probdata->vars[rowqp[j]], 0.5 * *delsqp) );
               }
         assert(colqp[n_var] == nqpterms);

         /* add linear part of objective */
         for( og = Ograd[0]; og; og = og->next )
         {
            assert(og->varno >= 0);
            assert(og->varno < probdata->nvars);

            if( !SCIPisZero(scip, og->coef) )
            {
               SCIP_CALL( SCIPaddLinearVarQuadratic(scip, obj, probdata->vars[og->varno], og->coef) );
            }
         }
      }
      else
      {
         SCIP_EXPRTREE* exprtree;
         SCIP_EXPR* objexpr;
         SCIP_VAR** exprvars;
         int* exprvaridx;
         int nexprvars;
         int i;

         SCIPdebugMessage("objective is nonlinear\n");  /*lint !e534*/

         SCIP_CALL( SCIPallocBufferArray(scip, &exprvaridx, probdata->nvars) );
         for( i = 0; i < probdata->nvars; ++i )
            exprvaridx[i] = -1;
         nexprvars = 0;

         SCIP_CALL( walkExpression(scip, &objexpr, probdata->asl, ((ASL_fg*)asl)->I.obj_de_->e, exprvaridx, &nexprvars, probdata->nvars, success) );  /*lint !e826*/

         if( !*success )
         {
            SCIPfreeBufferArray(scip, &exprvaridx);
            SCIP_CALL( SCIPreleaseVar(scip, &objvar) );

            return SCIP_OKAY;
         }

         /* assemble array exprvars with SCIP_VAR*'s */
         SCIP_CALL( SCIPallocBufferArray(scip, &exprvars, nexprvars) );
         for( i = 0; i < probdata->nvars; ++i )
         {
            assert(exprvaridx[i] < nexprvars );

            if( exprvaridx[i] >= 0 )
               exprvars[exprvaridx[i]] = probdata->vars[i];  /*lint !e613*/
         }

         /* create expression tree */
         SCIP_CALL( SCIPexprtreeCreate(SCIPblkmem(scip), &exprtree, objexpr, nexprvars, 0, NULL) );
         SCIP_CALL( SCIPexprtreeSetVars(exprtree, nexprvars, exprvars) );

         /* nonlinear nonquadratic */
         SCIP_CALL( SCIPcreateConsBasicNonlinear(scip, &obj, obj_name(0), 1, &objvar, &minusone, 1, &exprtree, NULL,
            objtype[0] == 1 ? -objconstant : -SCIPinfinity(scip),
            objtype[0] == 1 ? SCIPinfinity(scip) : -objconstant) );

         /* add linear part of objective */
         for( og = Ograd[0]; og; og = og->next )
         {
            assert(og->varno >= 0);
            assert(og->varno < probdata->nvars);

            if( !SCIPisZero(scip, og->coef) )
            {
               SCIP_CALL( SCIPaddLinearVarNonlinear(scip, obj, probdata->vars[og->varno], og->coef) );
            }
         }

         SCIP_CALL( SCIPexprtreeFree(&exprtree) );
         SCIPfreeBufferArray(scip, &exprvars);
         SCIPfreeBufferArray(scip, &exprvaridx);
      }

      /* add objective constraint and forget */
      SCIP_CALL( SCIPaddCons(scip, obj) );
      SCIP_CALL( SCIPreleaseCons(scip, &obj) );

      /* forget objective variable */
      SCIP_CALL( SCIPreleaseVar(scip, &objvar) );
   }

   return SCIP_OKAY;
}

static
SCIP_RETCODE setupConstraints(
   SCIP*                 scip,               /**< SCIP data structure */
   SCIP_PROBDATA*        probdata,           /**< problem data */
   SCIP_Bool*            success
   )
{
   SCIP_VAR** exprvars;
   int* exprvaridx;
   int nexprvars;
   SCIP_CONS* cons;
   ASL* asl;
   fint* rowqp;
   fint* colqp;
   real* delsqp;
   int nqpterms;
   struct cgrad* cg;
   int c;
<<<<<<< HEAD
   SufDesc* suf_curv = NULL;
=======
>>>>>>> a926db94
   SCIP_Real lhs;
   SCIP_Real rhs;

   assert(scip != NULL);
   assert(probdata != NULL);
   assert(probdata->asl != NULL);
   assert(probdata->vars != NULL || probdata->nvars == 0);
   assert(success != NULL);

   *success = TRUE;

   asl = probdata->asl;
   assert(n_con >= 0);

#ifdef CHECKCURVSUFFIX
   suf_curv = suf_get("curvature", ASL_Sufkind_con);
   if( suf_curv != NULL && suf_curv->u.i != NULL )
   {
      SCIPinfoMessage(scip, NULL, "Found curvature suffix for %d constraints in .nl file.\n", (&asl->i.n_var_)[ASL_Sufkind_con & ASL_Sufkind_mask]);
   }
#endif

   SCIP_CALL( SCIPallocBufferArray(scip, &exprvaridx, probdata->nvars) );
   SCIP_CALL( SCIPallocBufferArray(scip, &exprvars, probdata->nvars) );

   for( c = 0; c < n_con && *success; ++c )
   {
<<<<<<< HEAD
      lhs = LUrhs[2*c];
      if( SCIPisInfinity(scip, -lhs) )
         lhs = -SCIPinfinity(scip);

      rhs = LUrhs[2*c+1];
      if( SCIPisInfinity(scip, rhs) )
         rhs = SCIPinfinity(scip);

=======
      /* Attention: nqpcheck may modify LUrhs, so do before */
>>>>>>> a926db94
      nqpterms = c < nlc ? nqpcheck(-(c+1), &rowqp, &colqp, &delsqp) : 0;

      lhs = LUrhs[2*c];
      if( SCIPisInfinity(scip, -lhs) )
         lhs = -SCIPinfinity(scip);

      rhs = LUrhs[2*c+1];
      if( SCIPisInfinity(scip, rhs) )
         rhs = SCIPinfinity(scip);

      if( nqpterms == 0 )
      {
         /* linear */
         SCIPdebugMessage("constraint %d (%s) is linear\n", c, con_name(c));  /*lint !e534*/

         SCIP_CALL( SCIPcreateConsBasicLinear(scip, &cons, con_name(c), 0, NULL, NULL, lhs, rhs) );

         /* add linear coefficients */
         for( cg = Cgrad[c]; cg; cg = cg->next )
            if( !SCIPisZero(scip, cg->coef) )
            {
               SCIP_CALL( SCIPaddCoefLinear(scip, cons, probdata->vars[cg->varno], cg->coef) );
            }

      }
      else if( suf_curv != NULL && suf_curv->u.i != NULL && suf_curv->u.i[c] > 0 )
      {
         SCIP_USEREXPRDATA* userexprdata;
         SCIP_EXPRTREE* exprtree;
         SCIP_EXPR** childexprs;
         SCIP_EXPR* consexpr;
         int i;

         SCIPdebugMessage("constraint %d (%s) has suffix %d, handle as nonlinear userexpr\n", c, con_name(c), suf_curv->u.i[c]);  /*lint !e534*/
         assert(suf_curv->u.i[c] == 1 || suf_curv->u.i[c] == 2);

         /* TODO would be good to treat linear variables separately */
         nexprvars = 0;
         for( cg = Cgrad[c]; cg != NULL; cg = cg->next )
            exprvars[nexprvars++] = probdata->vars[cg->varno];

         SCIP_CALL( SCIPallocBufferArray(scip, &childexprs, nexprvars) );
         for( i = 0; i < nexprvars; ++i )
         {
            SCIP_CALL( SCIPexprCreate(SCIPblkmem(scip), &childexprs[i], SCIP_EXPR_VARIDX, i) );
         }

         SCIP_CALL( SCIPallocBlockMemory(scip, &userexprdata) );
         userexprdata->probdata = probdata;
         userexprdata->considx = c;
         userexprdata->curvature = (suf_curv->u.i[c] == 1 ? SCIP_EXPRCURV_CONVEX : SCIP_EXPRCURV_CONCAVE);

         SCIP_CALL( SCIPexprCreateUser(SCIPblkmem(scip), &consexpr, nexprvars, childexprs, userexprdata,
            SCIPuserexprEvalAmpl, SCIPuserexprIntEvalAmpl,
            SCIPuserexprCurvAmpl, NULL, NULL,
            SCIPuserexprCopyAmpl, SCIPuserexprFreeAmpl) );

         SCIPfreeBufferArray(scip, &childexprs);

         /* create expression tree */
         SCIP_CALL( SCIPexprtreeCreate(SCIPblkmem(scip), &exprtree, consexpr, nexprvars, 0, NULL) );
         SCIP_CALL( SCIPexprtreeSetVars(exprtree, nexprvars, exprvars) );

         /* create nonlinear constraint */
         SCIP_CALL( SCIPcreateConsBasicNonlinear(scip, &cons, con_name(c), 0, NULL, NULL, 1, &exprtree, NULL, lhs, rhs) );

         /* constraint has copy of tree, so free */
         SCIP_CALL( SCIPexprtreeFree(&exprtree) );

         if( probdata->fullx == NULL )
         {
            /* alloc scratch memory for userexpr function evaluations */
            SCIP_CALL( SCIPallocClearMemoryArray(scip, &probdata->fullx, probdata->nvars) );
         }
      }
      else if( nqpterms > 0 )
      {
         /* quadratic */
         int i;
         int j;

         assert(rowqp != NULL);  /*lint !e644*/
         assert(colqp != NULL);  /*lint !e644*/
         assert(delsqp != NULL); /*lint !e644*/

         SCIPdebugMessage("constraint %d (%s) is quadratic\n", c, con_name(c));  /*lint !e534*/

         SCIP_CALL( SCIPcreateConsBasicQuadratic(scip, &cons, con_name(c), 0, NULL, NULL, 0, NULL, NULL, NULL, lhs, rhs) );

         /* add quadratic coefficients of constraint */
         for( i = 0; i < n_var; ++i )
            for( j = colqp[i]; j < colqp[i+1]; ++j, ++delsqp )
               if( !SCIPisZero(scip, *delsqp) )
               {
                  SCIP_CALL( SCIPaddBilinTermQuadratic(scip, cons, probdata->vars[i], probdata->vars[rowqp[j]], 0.5 * *delsqp) );
               }
         assert(colqp[n_var] == nqpterms);

         /* add linear part of constraint */
         for( cg = Cgrad[c]; cg; cg = cg->next )
            if( !SCIPisZero(scip, cg->coef) )
            {
               SCIP_CALL( SCIPaddLinearVarQuadratic(scip, cons, probdata->vars[cg->varno], cg->coef) );
            }
      }
      else
      {
         /* nonlinear non-quadratic */
         SCIP_EXPRTREE* exprtree;
         SCIP_EXPR* consexpr;
         int i;

         SCIPdebugMessage("constraint %d (%s) is nonlinear\n", c, con_name(c));  /*lint !e534*/

         for( i = 0; i < probdata->nvars; ++i )
            exprvaridx[i] = -1;
         nexprvars = 0;

         SCIP_CALL( walkExpression(scip, &consexpr, probdata->asl, ((ASL_fg*)asl)->I.con_de_[c].e, exprvaridx, &nexprvars, probdata->nvars, success) );  /*lint !e826*/

         if( !*success )
         {
            SCIPfreeBufferArray(scip, &exprvaridx);
            SCIPfreeBufferArray(scip, &exprvars);

            break;
         }

         /* assemble array exprvars with SCIP_VAR*'s */
         for( i = 0; i < probdata->nvars; ++i )
         {
            assert(exprvaridx[i] < nexprvars );

            if( exprvaridx[i] >= 0 )
               exprvars[exprvaridx[i]] = probdata->vars[i];  /*lint !e613*/
         }

         /* create expression tree */
         SCIP_CALL( SCIPexprtreeCreate(SCIPblkmem(scip), &exprtree, consexpr, nexprvars, 0, NULL) );
         SCIP_CALL( SCIPexprtreeSetVars(exprtree, nexprvars, exprvars) );

         /* expression trees without variables raise assertions in CppAD, workaround here for now */
         if( nexprvars > 0 )
         {
            SCIP_CALL( SCIPcreateConsBasicNonlinear(scip, &cons, con_name(c), 0, NULL, NULL, 1, &exprtree, NULL, lhs, rhs) );

            /* add linear part of constraint */
            for( cg = Cgrad[c]; cg; cg = cg->next )
               if( !SCIPisZero(scip, cg->coef) )
               {
                  SCIP_CALL( SCIPaddLinearVarNonlinear(scip, cons, probdata->vars[cg->varno], cg->coef) );
               }
         }
         else
         {
            SCIP_Real val;

            SCIP_CALL( SCIPexprtreeEval(exprtree, NULL, &val) );

            if( !SCIPisInfinity(scip, -lhs) )
               lhs -= val;

            if( !SCIPisInfinity(scip,  rhs) )
               rhs -= val;

            SCIP_CALL( SCIPcreateConsBasicLinear(scip, &cons, con_name(c), 0, NULL, NULL, lhs, rhs) );

            /* add linear part of constraint */
            for( cg = Cgrad[c]; cg; cg = cg->next )
            {
               SCIP_CALL( SCIPaddCoefLinear(scip, cons, probdata->vars[cg->varno], cg->coef) );
            }
         }

         SCIP_CALL( SCIPexprtreeFree(&exprtree) );
      }

      assert(cons != NULL);
      SCIP_CALL( SCIPaddCons(scip, cons) );
      SCIP_CALL( SCIPreleaseCons(scip, &cons) );
   }

   SCIPfreeBufferArray(scip, &exprvaridx);
   SCIPfreeBufferArray(scip, &exprvars);

   return SCIP_OKAY;
}

static
SCIP_RETCODE setupSOS(
   SCIP*                 scip,               /**< SCIP data structure */
   SCIP_PROBDATA*        probdata,           /**< problem data */
   SCIP_Bool*            success
   )
{
   SCIP_CONS* cons;
   SCIP_VAR** vars;
   int varssize;
   char name[20];
   ASL* asl;
   int copri[2] = {0,0};
   int* starts = NULL;
   int* indices = NULL;
   char* types = NULL;
   SCIP_Real* weights = NULL;
   int* priorities = NULL;
   int num;
   int numNz;
   int i;
   int j;
   int k;

   assert(scip != NULL);
   assert(probdata != NULL);
   assert(probdata->asl != NULL);
   assert(probdata->vars != NULL || probdata->nvars == 0);
   assert(success != NULL);

   *success = TRUE;

   asl = probdata->asl;

   num = suf_sos(0 /*flags*/, &numNz, &types, &priorities, copri, &starts, &indices, &weights);

   if( num == 0 )
      return SCIP_OKAY;
   assert(num > 0);

   varssize = 10;
   SCIP_CALL( SCIPallocBufferArray(scip, &vars, varssize) );

   for( i = 0; i < num; ++i )
   {
      if( starts[i+1] - starts[i] > varssize )
      {
         varssize = SCIPcalcMemGrowSize(scip, starts[i+1] - starts[i]);
         SCIP_CALL( SCIPreallocBufferArray(scip, &vars, varssize) );
      }

      for( j = starts[i], k = 0; j < starts[i+1]; ++j, ++k )
         vars[k] = probdata->vars[indices[j]];

      sprintf(name, "sos%d", i);
      switch( types[i] )
      {
         case '1' :
         {
            SCIP_CALL( SCIPcreateConsSOS1(scip, &cons, name, k, vars, &weights[starts[i]], TRUE, TRUE, TRUE, TRUE, TRUE, FALSE, FALSE, FALSE, FALSE) );
            break;
         }

         case '2' :
         {
            SCIP_CALL( SCIPcreateConsSOS2(scip, &cons, name, k, vars, &weights[starts[i]], TRUE, TRUE, TRUE, TRUE, TRUE, FALSE, FALSE, FALSE, FALSE) );
            break;
         }

         default :
         {
            SCIPerrorMessage("SOS type %c not supported by SCIP.\n", types[i]);
            *success = FALSE;
            break;
         }
      }

      SCIP_CALL( SCIPaddCons(scip, cons) );
      SCIP_CALL( SCIPreleaseCons(scip, &cons) );
   }

   SCIPfreeBufferArray(scip, &vars);

   return SCIP_OKAY;
}

/*
 * Callback methods of probdata
 */

/** frees user data of original problem (called when the original problem is freed) */
static
SCIP_DECL_PROBDELORIG(probdataDelOrigNl)
{
   int i;

   assert((*probdata)->asl != NULL);
   assert((*probdata)->vars != NULL || (*probdata)->nvars == 0);

   ASL_free(&(*probdata)->asl);

   for( i = 0; i < (*probdata)->nvars; ++i )
   {
      SCIP_CALL( SCIPreleaseVar(scip, &(*probdata)->vars[i]) );
   }
   SCIPfreeMemoryArrayNull(scip, &(*probdata)->vars);

   SCIPfreeMemoryArrayNull(scip, &(*probdata)->fullx);

   SCIPfreeMemory(scip, probdata);

   return SCIP_OKAY;
}

/*
 * Callback methods of reader
 */

#if 0 /* TODO: implement, if one finds use for it */
/** copy method for reader plugins (called when SCIP copies plugins) */
static
SCIP_DECL_READERCOPY(readerCopyNl)
{  /*lint --e{715}*/
   assert(scip != NULL);

   SCIP_CALL( SCIPincludeReaderNl(scip) );

   return SCIP_OKAY;
}
#endif

/** problem reading method of reader */
static
SCIP_DECL_READERREAD(readerReadNl)
{  /*lint --e{715}*/
   SCIP_PROBDATA* probdata;
   SCIP_Bool success;
   const char* filebasename;
   FILE* nl;
   ASL* asl;
   SufDecl suftable[6];

   assert(scip != NULL);
   assert(reader != NULL);
   assert(filename != NULL);
   assert(result != NULL);

   *result = SCIP_DIDNOTRUN;

   /* initialize ASL */
   asl = ASL_alloc(ASL_read_fg);

   /* make ASL aware of SOS suffixes */
   suftable[0].name = (char*)"ref";
   suftable[0].kind = ASL_Sufkind_var | ASL_Sufkind_real;
   suftable[0].nextra = 0;

   suftable[1].name = (char*)"sos";
   suftable[1].kind = ASL_Sufkind_var;
   suftable[1].nextra = 0;

   suftable[2].name = (char*)"sos";
   suftable[2].kind = ASL_Sufkind_con;
   suftable[2].nextra = 0;

   suftable[3].name = (char*)"sosno";
   suftable[3].kind = ASL_Sufkind_var | ASL_Sufkind_real;
   suftable[3].nextra = 0;

   suftable[4].name = (char*)"priority";
   suftable[4].kind = ASL_Sufkind_var;
   suftable[4].nextra = 0;

   /* make ASL aware of curvature suffix */
   suftable[5].name = (char*)"curvature";
   suftable[5].kind = ASL_Sufkind_con;
   suftable[5].nextra = 0;

   suf_declare(suftable, 6);

   /* let ASL read .nl file
    * jac0dim will do exit(1) if the file is not found
    */
   nl = jac0dim((char*)filename, (fint)strlen(filename));

   if( nl == NULL )
   {
      SCIPerrorMessage("error processing <%s> file\n", filename);
      return SCIP_READERROR;
   }

   want_derivs = 0;
   (void) qp_read(nl, 0);

   *result = SCIP_DIDNOTFIND;

   SCIPdebugMessage("number of nonzeros    = %d\n", nzc);     /*lint !e534*/
   SCIPdebugMessage("number of variables   = %d\n", n_var);   /*lint !e534*/
   SCIPdebugMessage("number of constraints = %d\n", n_con);   /*lint !e534*/
   SCIPdebugMessage("number of objectives  = %d\n", n_obj);   /*lint !e534*/
   SCIPdebugMessage("number of ranges      = %d\n", nranges); /*lint !e534*/
   SCIPdebugMessage("number of equations   = %d\n", n_eqn);   /*lint !e534*/

   SCIP_CALL( SCIPallocMemory(scip, &probdata) );
   BMSclearMemory(probdata);

   probdata->asl = asl;

   /* initialize empty SCIP problem */
   filebasename = strrchr(filename, '/');
   if( filebasename == NULL )
      filebasename = filename;
   else
      ++filebasename;
   SCIP_CALL( SCIPcreateProbBasic(scip, filebasename) );
   SCIP_CALL( SCIPsetProbData(scip, probdata) );
   SCIP_CALL( SCIPsetProbDelorig(scip, probdataDelOrigNl) );

   SCIP_CALL( setupVariables(scip, probdata) );

   SCIP_CALL( setupObjective(scip, probdata, &success) );
   if( !success )
      return SCIP_READERROR;

   SCIP_CALL( setupConstraints(scip, probdata, &success) );
   if( !success )
      return SCIP_READERROR;

   SCIP_CALL( setupSOS(scip, probdata, &success) );
   if( !success )
      return SCIP_READERROR;

   *result = SCIP_SUCCESS;

   if( probdata->fullx != NULL )
   {
      /* If fullx is allocated, then we have a user expression, so we need function values and gradients from ASL.
       * When reading the .nl file with qp_read(), we cannot call function/gradient evaluations.
       * A call to qp_opify() is supposed to restore this behavior, but doesn't seem to do this for quadratic constraints (functionvalue=0).
       * Thus, we reread the .nl file again with fg_read().
       * Note: To get Hessians, we would need to use pfgh_read().
       * Alternatively, we could try forbidding user expressions for quadratic constraints (doesn't seem useful).
       */
      ASL_free(&probdata->asl);

      asl = ASL_alloc(ASL_read_fg);
      probdata->asl = asl;
      nl = jac0dim((char*)filename, (fint)strlen(filename));

      want_derivs = 1; /* we want derivatives */
      asl->i.congrd_mode = 1; /* ask for compact gradient */
      (void) fg_read(nl, ASL_return_read_err);
   }

   return SCIP_OKAY;
}


/*
 * Writing AMPL solution file dialog
 */

#define DIALOG_WRITEAMPLSOL_NAME             "amplsol"
#define DIALOG_WRITEAMPLSOL_DESC             "writes AMPL solution file"
#define DIALOG_WRITEAMPLSOL_ISSUBMENU        FALSE

/** execution method of dialog */
static
SCIP_DECL_DIALOGEXEC(dialogExecWriteAmplSol)
{  /*lint --e{715}*/
   assert(scip != NULL);
   assert(dialoghdlr != NULL);
   assert(dialog != NULL);

   SCIP_CALL( SCIPdialoghdlrAddHistory(dialoghdlr, dialog, NULL, FALSE) );

   *nextdialog = SCIPdialoghdlrGetRoot(dialoghdlr);

   if( SCIPgetStage(scip) == SCIP_STAGE_INIT || SCIPgetStage(scip) == SCIP_STAGE_FREE )
   {
      SCIPerrorMessage("No AMPL problem read, cannot write AMPL solution then.\n");
      return SCIP_OKAY;
   }

   /* currently, can pass NULL as reader
    * in the future, the reader should be changed to store its data in the readerdata
    * instead of the problem data
    */
   SCIP_CALL( SCIPwriteAmplSolReaderNl(scip, NULL) );

   return SCIP_OKAY;
}


/*
 * reader specific interface methods
 */

/** includes the AMPL .nl file reader in SCIP */
SCIP_RETCODE SCIPincludeReaderNl(
   SCIP*                 scip                /**< SCIP data structure */
   )
{
   SCIP_READER* reader;
   SCIP_READERDATA* readerdata;
   SCIP_DIALOG* dialog;
   SCIP_DIALOG* parentdialog;

   readerdata = NULL;
   reader = NULL;

   /* include reader */
   SCIP_CALL( SCIPincludeReaderBasic(scip, &reader, READER_NAME, READER_DESC, READER_EXTENSION, readerdata) );
   assert(reader != NULL);

   /* set non fundamental callbacks via setter functions */
   /* SCIP_CALL( SCIPsetReaderCopy(scip, reader, readerCopyNl) ); */
   /* SCIP_CALL( SCIPsetReaderFree(scip, reader, readerFreeNl) ); */
   SCIP_CALL( SCIPsetReaderRead(scip, reader, readerReadNl) );

   if( SCIPgetRootDialog(scip) != NULL )
   {
      /* get parent dialog "write" */
      if( SCIPdialogFindEntry(SCIPgetRootDialog(scip), "write", &parentdialog) != 1 )
      {
         SCIPerrorMessage("sub menu \"write\" not found\n");
         return SCIP_PLUGINNOTFOUND;
      }
      assert(parentdialog != NULL);

      /* create, include, and release dialog */
      if( !SCIPdialogHasEntry(parentdialog, DIALOG_WRITEAMPLSOL_NAME) )
      {
         SCIP_CALL( SCIPincludeDialog(scip, &dialog,
            NULL, dialogExecWriteAmplSol, NULL, NULL,
            DIALOG_WRITEAMPLSOL_NAME, DIALOG_WRITEAMPLSOL_DESC, DIALOG_WRITEAMPLSOL_ISSUBMENU, NULL) );
         SCIP_CALL( SCIPaddDialogEntry(scip, parentdialog, dialog) );
         SCIP_CALL( SCIPreleaseDialog(scip, &dialog) );
      }
   }

   SCIP_CALL( SCIPincludeExternalCodeInformation(scip, "ASL", "AMPL Solver Library developed by D. Gay (www.netlib.com/ampl)") );

   return SCIP_OKAY;
}


/** writes AMPL solution file */
SCIP_RETCODE SCIPwriteAmplSolReaderNl(
   SCIP*                 scip,               /**< SCIP data structure */
   SCIP_READER*          nlreader            /**< AMPL .nl file reader */
   )
{  /*lint --e{715}*/
   SCIP_PROBDATA* probdata;
   SCIP_Real* x;
   SCIP_Real* y;
   const char* msg;
   ASL* asl;

   assert(scip != NULL);

   probdata = SCIPgetProbData(scip);
   if( probdata == NULL || probdata->asl == NULL )
   {
      SCIPerrorMessage("No AMPL problem read, cannot write AMPL solution then.\n");
      return SCIP_OKAY;
   }

   switch( SCIPgetStatus(scip) )
   {
      case SCIP_STATUS_UNKNOWN:
         msg = "unknown";
         break;
      case SCIP_STATUS_USERINTERRUPT:
         msg = "user interrupt";
         break;
      case SCIP_STATUS_NODELIMIT:
         msg = "node limit reached";
         break;
      case SCIP_STATUS_TOTALNODELIMIT:
         msg = "total node limit reached";
         break;
      case SCIP_STATUS_STALLNODELIMIT:
         msg = "stall node limit reached";
         break;
      case SCIP_STATUS_TIMELIMIT:
         msg = "time limit reached";
         break;
      case SCIP_STATUS_MEMLIMIT:
         msg = "memory limit reached";
         break;
      case SCIP_STATUS_GAPLIMIT:
         msg = "gap limit reached";
         break;
      case SCIP_STATUS_SOLLIMIT:
         msg = "solution limit reached";
         break;
      case SCIP_STATUS_BESTSOLLIMIT:
         msg = "solution improvement limit reached";
         break;
      case SCIP_STATUS_OPTIMAL:
         msg = "optimal solution found";
         break;
      case SCIP_STATUS_INFEASIBLE:
         msg = "infeasible";
         break;
      case SCIP_STATUS_UNBOUNDED:
         msg = "unbounded";
         break;
      case SCIP_STATUS_INFORUNBD:
         msg = "infeasible or unbounded";
         break;
      default:
         SCIPerrorMessage("invalid status code <%d>\n", SCIPgetStatus(scip));
         return SCIP_INVALIDDATA;
   }

   /* get best primal solution */
   x = NULL;
   if( SCIPgetBestSol(scip) != NULL )
   {
      SCIP_CALL( SCIPallocBufferArray(scip, &x, probdata->nvars) );
      SCIP_CALL( SCIPgetSolVals(scip, SCIPgetBestSol(scip), probdata->nvars, probdata->vars, x) );
   }

   /* if the problem is an LP and presolving was turned off, then we try to return the vector of dual multipliers */
   y = NULL;
   if( SCIPgetStage(scip) == SCIP_STAGE_SOLVED && !SCIPhasPerformedPresolve(scip) && SCIPgetNVars(scip) == SCIPgetNContVars(scip) )
   {
      SCIP_CONSHDLR* linconshdlr;
      SCIP_CONS** conss;
      int nconss;
      int c;

      linconshdlr = SCIPfindConshdlr(scip, "linear");
      assert(linconshdlr != NULL);

      conss = SCIPgetConss(scip);
      nconss = SCIPgetNConss(scip);
      assert(conss != NULL);
      assert(nconss >= 0);

      SCIP_CALL( SCIPallocBufferArray(scip, &y, nconss) );

      for( c = 0; c < SCIPgetNConss(scip); ++c )
      {
         SCIP_CONS* transcons;

         /* dual solution is created by LP solver and therefore only available for linear constraints */
         SCIP_CALL( SCIPgetTransformedCons(scip, conss[c], &transcons) );
         if( transcons == NULL || SCIPconsGetHdlr(transcons) != linconshdlr )
         {
            SCIPfreeBufferArray(scip, &y);
            y = NULL;
            break;
         }

         y[c] = SCIPgetDualsolLinear(scip, transcons);
         assert(y[c] != SCIP_INVALID); /*lint !e777*/
      }
   }

   asl = probdata->asl;
   write_sol((char*)msg, x, y, NULL);

   SCIPfreeBufferArrayNull(scip, &x);
   SCIPfreeBufferArrayNull(scip, &y);

   return SCIP_OKAY;
}
<|MERGE_RESOLUTION|>--- conflicted
+++ resolved
@@ -992,10 +992,7 @@
    int nqpterms;
    struct cgrad* cg;
    int c;
-<<<<<<< HEAD
    SufDesc* suf_curv = NULL;
-=======
->>>>>>> a926db94
    SCIP_Real lhs;
    SCIP_Real rhs;
 
@@ -1023,7 +1020,6 @@
 
    for( c = 0; c < n_con && *success; ++c )
    {
-<<<<<<< HEAD
       lhs = LUrhs[2*c];
       if( SCIPisInfinity(scip, -lhs) )
          lhs = -SCIPinfinity(scip);
@@ -1032,19 +1028,7 @@
       if( SCIPisInfinity(scip, rhs) )
          rhs = SCIPinfinity(scip);
 
-=======
-      /* Attention: nqpcheck may modify LUrhs, so do before */
->>>>>>> a926db94
       nqpterms = c < nlc ? nqpcheck(-(c+1), &rowqp, &colqp, &delsqp) : 0;
-
-      lhs = LUrhs[2*c];
-      if( SCIPisInfinity(scip, -lhs) )
-         lhs = -SCIPinfinity(scip);
-
-      rhs = LUrhs[2*c+1];
-      if( SCIPisInfinity(scip, rhs) )
-         rhs = SCIPinfinity(scip);
-
       if( nqpterms == 0 )
       {
          /* linear */
