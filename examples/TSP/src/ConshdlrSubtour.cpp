--- conflicted
+++ resolved
@@ -167,11 +167,7 @@
          // create a new cutting plane for every suitable arc (representing a cut with value < 2) of the Gomory Hu Tree
          for(int i = 0; i < ncuts && *result != SCIP_CUTOFF; ++i)
          {
-<<<<<<< HEAD
             SCIP_ROW* row; 
-=======
-            SCIP_ROW* row;
->>>>>>> 485d77d7
             SCIP_CALL( SCIPcreateEmptyRowConshdlr(scip, &row, conshdlr, "subtour", 2.0, SCIPinfinity(scip), FALSE, FALSE, TRUE) );
 
             SCIP_CALL( SCIPcacheRowExtensions(scip, row) );
