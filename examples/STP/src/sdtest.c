/* * * * * * * * * * * * * * * * * * * * * * * * * * * * * * * * * * * * * * */
/*                                                                           */
/*   Type....: Function                                                      */
/*   File....: sdtest.c                                                      */
/*   Name....: Special Distance Test                                         */
/*   Author..: Thorsten Koch                                                 */
/*   Copyright by Author, All rights reserved                                */
/*                                                                           */
/* * * * * * * * * * * * * * * * * * * * * * * * * * * * * * * * * * * * * * */

#include <stdio.h>
#include <stdlib.h>
#include <string.h>
#include <assert.h>
#include "grph.h"
#include "portab.h"
#include "scip/scip.h"

#define KNOTFREQ 100
#define KNOTLIMIT 1e+20

/* Das Nachfolgende ist eine Implementierung von Dijkstras Algorithmus
 * mit einem Heap zur Verwaltung der aktiven Knoten.
 *
 * Heaproutinen siehe:
 *
 *       Jon Bentley, Programming Pearls, Addison-Wesley 1989
 *
 * Die Heaptabelle wird mit n (Knoten) Elementen initialisiert, aber erst ab
 * Element 1 benutzt, da aber Knoten 0 als Erster in die Tabelle aufgenommen
 * und dann sofort wieder entfernt wird, koennen maximal n-1 Knoten
 * in der Tabelle sein.
 */

typedef struct sd_path
{
   double dist;
   double tran;
} SDPTH;

#if 0
static int compare(
   const double* pathdist,
   const double* pathtran,
   int          a,
   int          b)
{
   if (NE(pathdist[a], pathdist[b]))
      return(LT(pathdist[a], pathdist[b]) ? -1 : 1);

   if (EQ(pathtran[a], pathtran[b]))
      return(0);

   return(LT(pathtran[a], pathtran[b]) ? -1 : 1);
}
#endif


#if 0
/** for debug purposes only */
static
SCIP_RETCODE printGraph(
   SCIP* scip,
   const GRAPH*          graph,              /**< Graph to be printed */
   const char*           filename,           /**< Name of the output file */
   int*                  result
   )
{
   char label[SCIP_MAXSTRLEN];
   FILE* file;
   int e;
   int n;
   int m;
   char* stnodes;
   SCIP_CALL( SCIPallocBufferArray(scip, &stnodes, graph->knots ) );

   assert(graph != NULL);
   file = fopen((filename != NULL) ? filename : "graphX.gml", "w");

   for( e = 0; e < graph->knots; e++ )
   {
      stnodes[e] = FALSE;
   }
   for( e = 0; e < graph->edges; e++ )
   {
      if( 1 )
      {
	 stnodes[graph->tail[e]] = TRUE;
	 stnodes[graph->head[e]] = TRUE;
      }
   }

   /* write GML format opening, undirected */
   SCIPgmlWriteOpening(file, FALSE);

   /* write all nodes, discriminate between root, terminals and the other nodes */
   e = 0;
   m = 0;
   for( n = 0; n < graph->knots; ++n )
   {
      if( stnodes[n] )
      {
         if( n == graph->source[0] )
         {
            (void)SCIPsnprintf(label, SCIP_MAXSTRLEN, "(%d) Root", n);
            SCIPgmlWriteNode(file, (unsigned int)n, label, "rectangle", "#666666", NULL);
            m = 1;
         }
         else if( graph->term[n] == 0 )
         {
            (void)SCIPsnprintf(label, SCIP_MAXSTRLEN, "(%d) Terminal %d", n, e + 1);
            SCIPgmlWriteNode(file, (unsigned int)n, label, "circle", "#ff0000", NULL);
            e += 1;
         }
         else
         {
            (void)SCIPsnprintf(label, SCIP_MAXSTRLEN, "(%d) Node %d", n, n + 1 - e - m);
            SCIPgmlWriteNode(file, (unsigned int)n, label, "circle", "#336699", NULL);
         }

      }
   }

   /* write all edges (undirected) */
   for( e = 0; e < graph->edges; e ++ )
   {
      if( 1 )
      {
         (void)SCIPsnprintf(label, SCIP_MAXSTRLEN, "%8.2f", graph->cost[e]);
	 SCIPgmlWriteEdge(file, (unsigned int)graph->tail[e], (unsigned int)graph->head[e], label, "#ff0000");
      }
   }
   SCIPfreeBufferArray(scip, &stnodes);
   /* write GML format closing */
   SCIPgmlWriteClosing(file);

   return SCIP_OKAY;
}

#endif

static int issmaller(
   const double* pathdist,
   const double* pathtran,
   int          a,
   int          b)
{
   return (LT(pathdist[a], pathdist[b]) || (!GT(pathdist[a], pathdist[b]) && LT(pathtran[a], pathtran[b])));
}
static int islarger(
   const double* pathdist,
   const double* pathtran,
   int          a,
   int          b)
{
   return (GT(pathdist[a], pathdist[b]) || (!LT(pathdist[a], pathdist[b]) && GT(pathtran[a], pathtran[b])));
}
/*---------------------------------------------------------------------------*/
/*--- Name     : get NEAREST knot                                         ---*/
/*--- Function : Holt das oberste Element vom Heap (den Knoten mit der    ---*/
/*---            geringsten Entfernung zu den bereits Verbundenen)        ---*/
/*--- Parameter: Derzeitige Entfernungen und benutzte Kanten              ---*/
/*--- Returns  : Nummer des bewussten Knotens                             ---*/
/*---------------------------------------------------------------------------*/
inline static int nearest(
   int*          heap,
   int*          state,
   int*          count, /* pointer to store number of elements of heap */
   const double* pathdist,
   const double* pathtran)
{
   int   k;
   int   t;
   int   c;
   int   j;

   /* Heap shift down
    * (Oberstes Element runter und korrigieren)
    */
   k              = heap[1];
   j              = 1;
   c              = 2;
   heap[1]        = heap[(*count)--];
   state[heap[1]] = 1;

   if ((*count) > 2)
      if (islarger(pathdist, pathtran, heap[2], heap[3]))
         c++;

   while((c <= (*count)) && islarger(pathdist, pathtran, heap[j], heap[c]))
   {
      t              = heap[c];
      heap[c]        = heap[j];
      heap[j]        = t;
      state[heap[j]] = j;
      state[heap[c]] = c;
      j              = c;
      c             += c;

      if ((c + 1) <= (*count))
         if (issmaller(pathdist, pathtran, heap[c + 1], heap[c]))
            c++;
   }
   return(k);
}

/*---------------------------------------------------------------------------*/
/*--- Name     : CORRECT heap                                             ---*/
/*--- Function : Setzt ein neues Element auf den Heap, bzw. korrigiert    ---*/
/*---            die Position eines vorhandenen Elementes                 ---*/
/*--- Parameter: Derzeitige Entfernungen und benutzten Kanten,            ---*/
/*---            Neuer Knoten, Vorgaengerknoten, Kante von der man aus    ---*/
/*---            den neuen Knoten erreicht, Kosten der Kante.             ---*/
/*--- Returns  : Nichts                                                   ---*/
/*---------------------------------------------------------------------------*/
inline static void correct(
   int*          heap,
   int*          state,
   int*          count, /* pointer to store number of elements of heap */
   double* pathdist,
   double* pathtran,
   int    l)
{
   int   t;
   int   c;
   int   j;

   /* Ist der Knoten noch ganz frisch ?
    */
   if (state[l] == UNKNOWN)
   {
      heap[++(*count)] = l;
      state[l]      = (*count);
   }

   /* Heap shift up
    */
   j = state[l];
   c = j / 2;

   while((j > 1) && (islarger(pathdist, pathtran, heap[c], heap[j])))
   {
      t              = heap[c];
      heap[c]        = heap[j];
      heap[j]        = t;
      state[heap[j]] = j;
      state[heap[c]] = c;
      j              = c;
      c              = j / 2;
   }

}

/*---------------------------------------------------------------------------*/
/*--- Name     : FIND shortest PATH / minimum spanning tree               ---*/
/*--- Function : Dijkstras Algorithmus zur bestimmung eines kuerzesten    ---*/
/*---            Weges in einem gerichteten Graphen.                      ---*/
/*--- Parameter: Graph, Nummer des Startknotens und Betriebsmodus         ---*/
/*---            (Kuerzeste Wege oder minimal spannender Baum)            ---*/
/*--- Returns  : Liefert einen Vektor mit einem PATH Element je Knotem.   ---*/
/*----           Setzt das .dist Feld zu jedem Knoten auf die Entfernung  ---*/
/*---            zum Startknoten, sowie das .prev Feld auf den Knoten von ---*/
/*---            dem man zum Knoten gekommen ist. Im MST Modus steht im   ---*/
/*---            .dist Feld die Entfernung zum naechsten Knoten.          ---*/
/*---------------------------------------------------------------------------*/
static void compute_sd(
   const GRAPH*  p,
   int           start,
   const double* cost,
   const double* random,
   int*          heap,
   int*          state,
   int*          count, /* pointer to store number of elements of heap */
   double* pathdist,
   double* pathtran,
   double* pathrand)
{
   int    k;
   int    m;
   int    i;
   int    done = 0;
   double tran;
   double dist;
   double temprand;

   assert(p      != NULL);
   assert(start  >= 0);
   assert(start  <  p->knots);
   assert(heap   != NULL);
   assert(state  != NULL);
   assert(pathdist   != NULL);
   assert(pathtran   != NULL);
   assert(cost   != NULL);
   assert(count != NULL);
   assert(*count >= 0);

   /* Kein Baum ohne Knoten
    */
   if (p->knots == 0)
      return;

   (*count) = 0;

   /* Erstmal alles auf null, unbekannt und weit weg
    */
   for(i = 0; i < p->knots; i++)
   {
      state[i]     = UNKNOWN;
      pathdist[i] = FARAWAY;
      pathtran[i] = FARAWAY;
   }
   /* Startknoten in den Heap
    */
   k            = start;
   pathdist[k] = 0.0;
   pathtran[k] = 0.0;
   pathrand[k] = 0.0;

   /* Wenn nur ein Knoten drin ist funktioniert der Heap nicht sehr gut,
    * weil dann fuer genau 0 Elemente Platz ist.
    */
   if (p->knots > 1)
   {
      (*count)       = 1;
      heap[(*count)] = k;
      state[k]    = (*count);

      /* Wenn nichts mehr auf dem Heap ist, sind wir fertig
       * und jetzt erstmal Hula Loop
       */
      while((*count) > 0)
      {
         /* Na, wer ist der Naechste ?
          */
         k = nearest(heap, state, count, pathdist, pathtran);

         /* Wieder einen erledigt
          */
         state[k] = CONNECT;

         if (p->mark[k] == 2)
            if (++done >= p->grad[start])
               break;

         /* Verbunden Knoten berichtigen ...
          *
          * Wenn ein Knoten noch nicht erledigt ist
          * werden wir dann auf diesem Wege besser ?
          */
         for(i = p->outbeg[k]; i != EAT_LAST; i = p->oeat[i])
         {
            m = p->head[i];

            /* 1. Ist der Knoten noch nicht festgelegt ?
             *    Ist der wohlmoeglich tabu ?
             */
            if ((state[m]) && (p->mark[m]))
            {
               /* 2. Ist es ueberhaupt eine Verbesserung diesen Weg zu nehmen ?
                *    Wenn ja, dann muss die Entferung kuerzer sein.
                */
               /* The special distance is the length of the longest path between two terminals (elementary path)
                * contained in the path between knots i and j.
                * - tran measures the distance between two terminals.
                * - dist stores the current longest elementary path.
                */
               if( Is_term(p->term[m]) )
               {
                  tran = 0.0;
                  temprand = 0.0;
               }
               else
               {
                  tran = pathtran[k] + cost[i];
                  temprand = pathrand[k] + random[i];
               }


               dist = Max(pathdist[k], pathtran[k] + cost[i]);

               if (LT(dist, pathdist[m])
                  || (EQ(dist, pathdist[m]) && LT(tran, pathtran[m])))
               {
                  pathdist[m] = dist;
                  pathtran[m] = tran;
                  pathrand[m] = temprand;

                  correct(heap, state, count, pathdist, pathtran, m);
               }
            }
         }
      }
   }
}

/* Function to compute the inward or outward special distance for directed graphs */
static void compute_sd_dir(
   const GRAPH*  p,
   int           start,
   const double* cost,
   int*          heap,
   int*          state,
   int*          count, /* pointer to store number of elements of heap */
   double*       pathdist,
   double*       pathtran,
   char          inward)
{
   int    k;
   int    m;
   int    i;
   int    curr_edge;
   double tran;
   double dist;

   assert(p          != NULL);
   assert(start      >= 0);
   assert(start      <  p->knots);
   assert(heap       != NULL);
   assert(state      != NULL);
   assert(pathdist   != NULL);
   assert(pathtran   != NULL);
   assert(cost       != NULL);
   assert(count      != NULL);
   assert(*count     >= 0);

   /* Kein Baum ohne Knoten
    */
   if (p->knots == 0)
      return;

   (*count) = 0;

   /* Erstmal alles auf null, unbekannt und weit weg
    */
   for(i = 0; i < p->knots; i++)
   {
      state[i]     = UNKNOWN;
      pathdist[i] = FARAWAY;
      pathtran[i] = FARAWAY;
   }
   /* Startknoten in den Heap
    */
   k            = start;
   pathdist[k] = 0.0;
   pathtran[k] = 0.0;

   /* Wenn nur ein Knoten drin ist funktioniert der Heap nicht sehr gut,
    * weil dann fuer genau 0 Elemente Platz ist.
    */
   if (p->knots > 1)
   {
      (*count)       = 1;
      heap[(*count)] = k;
      state[k]    = (*count);

      /* Wenn nichts mehr auf dem Heap ist, sind wir fertig
       * und jetzt erstmal Hula Loop
       */
      while((*count) > 0)
      {
         /* Na, wer ist der Naechste ?
          */
         k = nearest(heap, state, count, pathdist, pathtran);

         /* Wieder einen erledigt
          */
         state[k] = CONNECT;

         /* Verbunden Knoten berichtigen ...
          *
          * Wenn ein Knoten noch nicht erledigt ist
          * werden wir dann auf diesem Wege besser ?
          */
         for(i = p->outbeg[k]; i != EAT_LAST; i = p->oeat[i])
         {
            m = p->head[i];
            if( inward )
               curr_edge = Edge_anti(i);
            else
               curr_edge = i;

            /* 1. Ist der Knoten noch nicht festgelegt ?
             *    Ist der wohlmoeglich tabu ?
             */
            if ((state[m]) && (p->mark[m]))
            {
               /* 2. Ist es ueberhaupt eine Verbesserung diesen Weg zu nehmen ?
                *    Wenn ja, dann muss die Entferung kuerzer sein.
                */
               /* The special distance is the length of the longest path between two terminals (elementary path)
                * contained in the path between knots i and j.
                * - tran measures the distance between two terminals.
                * - dist stores the current longest elementary path.
                */
               tran = Is_term(p->term[m]) ? 0.0 : pathtran[k] + cost[curr_edge];
               dist = Max(pathdist[k], pathtran[k] + cost[curr_edge]);

               if (LT(dist, pathdist[m])
                  || (EQ(dist, pathdist[m]) && LT(tran, pathtran[m])))
               {
                  pathdist[m] = dist;
                  pathtran[m] = tran;

                  correct(heap, state, count, pathdist, pathtran, m);
               }
            }
         }
      }
   }
}

/* C. W. Duin and A. Volganant
 *
 * "An Edge Elimination Test for the Steiner Problem in Graphs"
 *
 * Operations Research Letters 8, (1989), 79-83
 *
 * Special Distance Test
 */
SCIP_RETCODE sd_reduction(
   SCIP* scip,
   GRAPH* g,
   double*  sddist,
   double*  sdtrans,
   double*  sdrand,
   double* cost,
   double* random,
   int*    heap,
   int*    state,
   int*    knotexamined,
   int*    elimins,
   int     runnum
   )
{
   SCIP_Real redstarttime;
   SCIP_Real timelimit;
   SCIP_Real stalltime;
   int     count = 0;
   int     i;
   int     e;
   int     j;
   int     knotoffset = 0;

   SCIPdebugMessage("SD-Reduktion: ");
   fflush(stdout);

   /*
     heap  = malloc((size_t)g->knots * sizeof(int));
     state = malloc((size_t)g->knots * sizeof(int));
   */
   assert(heap  != NULL);
   assert(state != NULL);
   /*
     sd = malloc((size_t)g->knots * sizeof(SDPTH));
   */
   assert(sddist != NULL);
   assert(sdtrans != NULL);
   /*
     cost  = malloc((size_t)g->edges * sizeof(double));
   */
   assert(cost != NULL);

   assert(knotexamined != NULL);

   *elimins = 0;
   redstarttime = SCIPgetTotalTime(scip);
   SCIP_CALL( SCIPgetRealParam(scip, "limits/time", &timelimit) );
   stalltime = timelimit*0.1; /* this should be set as a parameter */

   for(i = 0; i < g->knots; i++)
   {
      g->mark[i] = (g->grad[i] > 0);
      for(e = g->outbeg[i]; e != EAT_LAST; e = g->oeat[e])
      {
         random[e] = (double)(rand() % 512);
         cost[e] = g->cost[e] * 1000.0 + random[e];
      }
   }

   /* this is the offset used to minimise the number of knots to examine in large graphs. */
   if( g->knots > KNOTLIMIT )
   {
      srand(runnum*100);
      i = 0;
      do
      {
         knotoffset = rand() % KNOTFREQ;
         i++;
      } while( g->knots > KNOTLIMIT && knotexamined[knotoffset] >= 0 && i < 50 );
      knotexamined[knotoffset]++;
   }


   for(i = 0; i < g->knots; i++)
   {
      if( i % 100 == 0 && *elimins == 0 && SCIPgetTotalTime(scip) - redstarttime > stalltime)
         break;

      if (!(i % 100))
      {
         SCIPdebug(fputc('.', stdout));
         SCIPdebug(fflush(stdout));
      }
      if (g->grad[i] == 0)
         continue;


      if( g->knots > KNOTLIMIT && i % KNOTFREQ != knotoffset )
         continue;

      /* For the prize collecting variants all edges from the "dummy" root node must be retained. */
      if ( (g->stp_type == STP_PRIZE_COLLECTING || g->stp_type == STP_ROOTED_PRIZE_COLLECTING
            || g->stp_type == STP_MAX_NODE_WEIGHT) && i == g->source[0] )
         continue;

      for(e = g->outbeg[i]; e != EAT_LAST; e = g->oeat[e])
      {
         assert(g->mark[g->head[e]] == 1);

         g->mark[g->head[e]] = 2;
      }

      compute_sd(g, i, cost, random, heap, state, &count, sddist, sdtrans, sdrand);

      for(e = g->outbeg[i]; e != EAT_LAST; e = g->oeat[e])
      {
         assert(g->mark[g->head[e]] == 2);
         /* assert(sd[g->head[e]].dist < FARAWAY); */

         g->mark[g->head[e]] = 1;
      }

      for(e = g->outbeg[i]; e != EAT_LAST; e = j)
      {
         assert(g->tail[e] == i);

         j = g->oeat[e];

         if (LT(g->cost[e], FARAWAY) && LT(sddist[g->head[e]], cost[e])
            && LT(sddist[g->head[e]] - sdrand[g->head[e]], cost[e] - random[e]))
         {
	    SCIPindexListNodeFree(scip, &((g->ancestors)[e]));
	    SCIPindexListNodeFree(scip, &((g->ancestors)[flipedge(e)]));
	    assert(g->ancestors[e] == NULL);
            graph_edge_del(g, e);
            (*elimins)++;
         }
      }
   }
#if 0
   free(heap);
   free(state);

   heap  = NULL;
   state = NULL;

   free(sd);
   free(cost);
#endif
   assert(graph_valid(g));

   SCIPdebugMessage("%d Edges deleted\n", *elimins * 2);
   /*printf("%d SD: Edges deleted\n", elimins * 2);*/
   return SCIP_OKAY;
}

/* C. W. Duin and A. Volganant
 *
 * "An Edge Elimination Test for the Steiner Problem in Graphs"
 *
 * Operations Research Letters 8, (1989), 79-83
 *
 * Special Distance Test for directed graphs
 */
SCIP_RETCODE sd_reduction_dir(
   SCIP*    scip,
   GRAPH*   g,
   double** sd_indist,
   double** sd_intran,
   double** sd_outdist,
   double** sd_outtran,
   double*  cost,
   int*     heap,
   int*     state,
   int*     outterms,
   int*     elimins
   )
{
   int*    sourceadj;
   int     outtermcount = 0;
   int     count = 0;
   int     i;
   int     e;
   int     j;
   int     k;
   int     l;
   double  tempsd;
   double  specialdist;

   assert(sd_indist  != NULL);
   assert(sd_intran  != NULL);
   assert(sd_outdist != NULL);
   assert(sd_outtran != NULL);
   assert(cost       != NULL);
   assert(heap       != NULL);
   assert(state      != NULL);
   assert(elimins     != NULL);

   *elimins = 0;
   SCIPdebugMessage("SD-Reduktion: ");
   fflush(stdout);

   assert(outterms != NULL);

   sourceadj = malloc((size_t)g->knots * sizeof(int));

   for(i = 0; i < g->knots; i++)
   {
      assert(sd_indist[i]  != NULL);
      assert(sd_intran[i]  != NULL);
      assert(sd_outdist[i] != NULL);
      assert(sd_outtran[i] != NULL);

      if( Is_term(g->term[i]) )
      {
         for(e = g->outbeg[i]; e != EAT_LAST; e = g->oeat[e])
         {
            if( Is_term(g->term[i]) && LT(g->cost[e], FARAWAY) )
            {
               printf("Outgoing edge for terminal %d: %d\n", i, e);
               outterms[outtermcount] = i;
               outtermcount++;

               break;
            }
         }
      }
      g->mark[i] = (g->grad[i] > 0);
      sourceadj[i] = -1;
   }

   /* getting the knots that are adjacent to the source */
   for( e = g->outbeg[g->source[0]]; e != EAT_LAST; e = g->oeat[e] )
   {
      l = g->head[e];
      sourceadj[l] = l;
   }

   for(i = 0; i < g->edges; i++)
      cost[i] = g->cost[i] * 1000.0 + (double)(rand() % 512);

   for( i = 0; i < outtermcount; i++ )
   {
      compute_sd_dir(g, outterms[i], cost, heap, state, &count, sd_indist[i], sd_intran[i], TRUE);
      compute_sd_dir(g, outterms[i], cost, heap, state, &count, sd_outdist[i], sd_outtran[i], FALSE);
   }

   for(i = 0; i < g->knots; i++)
   {
      if (!(i % 100))
      {
         SCIPdebug(fputc('.', stdout));
         SCIPdebug(fflush(stdout));
      }

      if (g->grad[i] == 0)
         continue;

      /* For the prize collecting variants all edges from the "dummy" root node must be retained. */
      if ( (g->stp_type == STP_PRIZE_COLLECTING || g->stp_type == STP_MAX_NODE_WEIGHT) && i == g->source[0] )
         continue;

      /* for the hop constrained problems we only want to examine the nodes adjacent to the source. */
      if( g->stp_type == STP_HOP_CONS && sourceadj[i] < 0 )
         continue;


      for(e = g->outbeg[i]; e != EAT_LAST; e = j)
      {
         assert(g->tail[e] == i);
         l = g->head[e];

         j = g->oeat[e];

         if ( (g->stp_type == STP_PRIZE_COLLECTING || g->stp_type == STP_MAX_NODE_WEIGHT) && l == g->source[0] )
            continue;

         /* for the hop constrained problems we only want to examine the nodes adjacent to the source. */
         if( g->stp_type == STP_HOP_CONS && sourceadj[l] < 0 )
            continue;

         specialdist = FARAWAY;
         for( k = 0; k < outtermcount; k++ )
         {
            assert(l >= 0 && l < g->knots);
            tempsd = FARAWAY;
            if( outterms[k] == g->source[0] )
            {
               if( (LT(sd_indist[k][i], FARAWAY) || LT(sd_outdist[k][i], FARAWAY)) && LT(sd_outdist[k][l], FARAWAY) )
               {
                  if( !LT(sd_indist[k][i], FARAWAY) )
                     tempsd = sd_outdist[k][i];
                  else if( !LT(sd_outdist[k][i], FARAWAY) )
                     tempsd = sd_indist[k][i];
                  else if( GT(sd_indist[k][i], sd_outdist[k][i]) )
                     tempsd = sd_indist[k][i];
                  else
                     tempsd = sd_outdist[k][i];


                  if( GT(sd_outdist[k][l], tempsd) )
                     tempsd = sd_outdist[k][l];
               }
            }
            else
            {
               if( LT(sd_indist[k][i], FARAWAY) && LT(sd_outdist[k][l], FARAWAY) )
               {
                  tempsd = sd_indist[k][i];

                  if( GT(sd_outdist[k][l], tempsd) )
                     tempsd = sd_outdist[k][l];
               }
            }

            if( LT(tempsd, specialdist) )
               specialdist = tempsd;
         }

         if (LT(cost[e], FARAWAY) && LT(specialdist, cost[e]))
         {
            if( LT(g->cost[Edge_anti(e)], FARAWAY) )
            {
               g->cost[e] = FARAWAY;
               cost[e] = FARAWAY;
            }
            else
               graph_edge_del(g, e);

<<<<<<< HEAD
            (*elimins)++;

            //for( m = 0; m < outtermcount; m++ )
            //{
            //compute_sd_dir(g, outterms[m], cost, heap, state, &count, sd_indist[m], sd_intran[m], TRUE);
            //compute_sd_dir(g, outterms[m], cost, heap, state, &count, sd_outdist[m], sd_outtran[m], FALSE);
            //}
=======
            elimins++;
>>>>>>> 09542eae
         }
      }
   }

   assert(graph_valid(g));

   SCIPdebugMessage("%d Edges deleted\n", *elimins * 2);

   free(sourceadj);

   return SCIP_OKAY;
}

static int redirect_edge(
   GRAPH* g,
   int    eki,
   int    k,
   int    j,
   double cost)
{
   int e;

   graph_edge_del(g, eki);

   for(e = g->outbeg[k]; e != EAT_LAST; e = g->oeat[e])
      if ((g->tail[e] == k) && (g->head[e] == j))
         break;

   /* Gibt es die Kante schon ?
    */
   if (e != EAT_LAST)
   {
      /* Ja, dann nur Kosten korrigieren.
       */
      if (GT(g->cost[e], cost))
      {
         g->cost[e]            = cost;
         g->cost[Edge_anti(e)] = cost;
      }
      else
      {
	 e = -1;
      }
   }
   else
   {
      assert(g->oeat[eki] == EAT_FREE);

      e = eki;

      g->grad[k]++;
      g->grad[j]++;

      g->cost[e]   = cost;
      g->head[e]   = j;
      g->tail[e]   = k;
      g->ieat[e]   = g->inpbeg[j];
      g->oeat[e]   = g->outbeg[k];
      g->inpbeg[j] = e;
      g->outbeg[k] = e;

      e = Edge_anti(eki);

      g->cost[e]   = cost;
      g->head[e]   = k;
      g->tail[e]   = j;
      g->ieat[e]   = g->inpbeg[k];
      g->oeat[e]   = g->outbeg[j];
      g->inpbeg[k] = e;
      g->outbeg[j] = e;
      return eki;
   }
   return e;
}

/* C. W. Duin and A. Volganant
 *
 * "Reduction Tests for the Steiner Problem in Graphs"
 *
 * Networks, Volume 19 (1989), 549-567
 *
 * Bottleneck Degree 3 Test
 */
SCIP_RETCODE bd3_reduction(
   SCIP* scip,
   GRAPH* g,
   double* pathdist1,
   double* pathtran1,
   int* heap,
   int*  state,
   int*  nelims
   )
{
   IDX** ancestors;
   IDX** revancestors;
   SCIP_Real* pathdist2;
   SCIP_Real* pathtran2;
   SCIP_Real* pathrand;

   int     count = 0;
   int    i;
   int    k;
   int    n1;
   int    k1;
   int    k2;
   int    k3;
   int    e1;
   int    e2;
   int    e3;
   SCIP_Real c1;
   SCIP_Real c1a;
   SCIP_Real c2;
   SCIP_Real c2a;
   SCIP_Real c3;
   SCIP_Real c3a;
   SCIP_Real c123;

   SCIPdebugMessage("BD3-Reduction: ");
   fflush(stdout);

   assert(heap  != NULL);
   assert(state != NULL);
   assert(nelims != NULL);

   SCIP_CALL( SCIPallocBufferArray(scip, &ancestors, 3) );
   SCIP_CALL( SCIPallocBufferArray(scip, &revancestors, 3) );
   SCIP_CALL( SCIPallocBufferArray(scip, &pathdist2, g->knots) );
   SCIP_CALL( SCIPallocBufferArray(scip, &pathtran2, g->knots) );
   SCIP_CALL( SCIPallocBufferArray(scip, &pathrand, g->knots) );

   /*
     ancestors = malloc((size_t)(3) * sizeof(IDX*));
     revancestors = malloc((size_t)(3) * sizeof(IDX*));
     pathdist2 = malloc((size_t)g->knots * sizeof(double));
     pathtran2 = malloc((size_t)g->knots * sizeof(double));
     pathrand  = malloc((size_t)g->knots * sizeof(double));
   */
   *nelims = 0;

   for( i = 0; i < 3; i++ )
   {
      ancestors[i] = NULL;
      revancestors[i] = NULL;
   }
   for(i = 0; i < g->knots; i++)
      g->mark[i] = (g->grad[i] > 0);

   for(i = 0; i < g->knots; i++)
   {
      if (!(i % 100))
      {
         SCIPdebug(fputc('.', stdout));
         SCIPdebug(fflush(stdout));
      }
      if (g->grad[i] != 3)
         continue;

      if (Is_term(g->term[i]))
         continue;

<<<<<<< HEAD
      for(k = 0; k < 3; k++)
      {
	 SCIPindexListNodeFree(scip, &(ancestors[k]));
	 SCIPindexListNodeFree(scip, &(revancestors[k]));
         assert(ancestors[k] == NULL);
         assert(revancestors[k] == NULL);
      }

      e1 = g->outbeg[i];
      SCIP_CALL(  SCIPindexListNodeAppendCopy(scip, &(ancestors[0]), g->ancestors[e1]) );
      SCIP_CALL(  SCIPindexListNodeAppendCopy(scip, &(revancestors[0]), g->ancestors[Edge_anti(e1)]) );
=======
      e1 = g->outbeg[i];
>>>>>>> 09542eae

      assert(e1 != EAT_LAST);

      k1 = g->head[e1];
      c1 = g->cost[e1];
      c1a = g->cost[Edge_anti(e1)];
      e2 = g->oeat[e1];
<<<<<<< HEAD
      SCIP_CALL(  SCIPindexListNodeAppendCopy(scip, &(ancestors[1]), g->ancestors[e2]) );
      SCIP_CALL(  SCIPindexListNodeAppendCopy(scip, &(revancestors[1]), g->ancestors[Edge_anti(e2)]) );
=======
>>>>>>> 09542eae

      assert(e2 != EAT_LAST);

      k2 = g->head[e2];
      c2 = g->cost[e2];
      c2a = g->cost[Edge_anti(e2)];
      e3 = g->oeat[e2];
<<<<<<< HEAD
      SCIP_CALL(  SCIPindexListNodeAppendCopy(scip, &(ancestors[2]), g->ancestors[e3]) );
      SCIP_CALL(  SCIPindexListNodeAppendCopy(scip, &(revancestors[2]), g->ancestors[Edge_anti(e3)]) );
=======
>>>>>>> 09542eae
      assert(e3 != EAT_LAST);

      k3 = g->head[e3];
      c3 = g->cost[e3];
      c3a = g->cost[Edge_anti(e3)];

      assert(g->oeat[e3] == EAT_LAST);

      /* For the prize collecting variants all edges from the "dummy" root node must be retained. */
      if ( (g->stp_type == STP_PRIZE_COLLECTING || g->stp_type == STP_MAX_NODE_WEIGHT) &&
         (g->head[e1] == g->source[0] || g->head[e2] == g->source[0] || g->head[e3] == g->source[0]))
         continue;

      if( !(EQ(c1, c1a) && EQ(c2, c2a) && EQ(c3, c3a)) )
         continue;

      if( !(LT(c1, FARAWAY) && LT(c2, FARAWAY) && LT(c3, FARAWAY) &&
          LT(c1a, FARAWAY) && LT(c2a, FARAWAY) && LT(c3a, FARAWAY)) )
         continue;

      for(k = 0; k < 3; k++)
      {
	 SCIPindexListNodeFree(&(ancestors[k]));
	 SCIPindexListNodeFree(&(revancestors[k]));
         assert(ancestors[k] == NULL);
         assert(revancestors[k] == NULL);
      }

      SCIPindexListNodeAppendCopy(&(ancestors[0]), g->ancestors[e1]);
      SCIPindexListNodeAppendCopy(&(revancestors[0]), g->ancestors[Edge_anti(e1)]);

      SCIPindexListNodeAppendCopy(&(ancestors[1]), g->ancestors[e2]);
      SCIPindexListNodeAppendCopy(&(revancestors[1]), g->ancestors[Edge_anti(e2)]);

      SCIPindexListNodeAppendCopy(&(ancestors[2]), g->ancestors[e3]);
      SCIPindexListNodeAppendCopy(&(revancestors[2]), g->ancestors[Edge_anti(e3)]);

      compute_sd(g, k1, g->cost, g->cost, heap, state, &count, pathdist1, pathtran1, pathrand);
      compute_sd(g, k2, g->cost, g->cost, heap, state, &count, pathdist2, pathtran2, pathrand);

      c123 = c1 + c2 + c3;

      if (GT(pathdist1[k2] + pathdist1[k3], c123)
         && GT(pathdist1[k2] + pathdist2[k3], c123)
         && GT(pathdist1[k3] + pathdist2[k3], c123))
         continue;

      (*nelims)++;

      if (LT(pathdist1[k2], c1 + c2))
      {
	 SCIPindexListNodeFree(scip, &((g->ancestors)[e1]));
	 SCIPindexListNodeFree(scip, &((g->ancestors)[Edge_anti(e1)]));
         graph_edge_del(g, e1);
      }
      else
      {
	 n1 = redirect_edge(g, e1, k1, k2, c1 + c2);
         if( n1 >= 0 )
	 {
            SCIPindexListNodeFree(scip, &(g->ancestors[n1]));
            SCIPindexListNodeFree(scip, &(g->ancestors[Edge_anti(n1)]));
            SCIP_CALL(  SCIPindexListNodeAppendCopy(scip, &(g->ancestors[n1]), revancestors[0]) );
            SCIP_CALL(  SCIPindexListNodeAppendCopy(scip, &(g->ancestors[n1]), ancestors[1]) );

            SCIP_CALL(  SCIPindexListNodeAppendCopy(scip, &(g->ancestors[Edge_anti(n1)]), ancestors[0]) );
            SCIP_CALL(  SCIPindexListNodeAppendCopy(scip, &(g->ancestors[Edge_anti(n1)]), revancestors[1]) );
	 }
      }

      if (LT(pathdist2[k3], c2 + c3))
      {
	 SCIPindexListNodeFree(scip, &((g->ancestors)[e2]));
	 SCIPindexListNodeFree(scip, &((g->ancestors)[Edge_anti(e2)]));
         graph_edge_del(g, e2);
      }
      else
      {
	 n1 = redirect_edge(g, e2, k2, k3, c2 + c3);
	 if( n1 >= 0 )
	 {
            SCIPindexListNodeFree(scip, &(g->ancestors[n1]));
            SCIPindexListNodeFree(scip, &(g->ancestors[Edge_anti(n1)]));
            SCIP_CALL(  SCIPindexListNodeAppendCopy(scip, &(g->ancestors[n1]), revancestors[1]) );
            SCIP_CALL(  SCIPindexListNodeAppendCopy(scip, &(g->ancestors[n1]), ancestors[2]) );

            SCIP_CALL(  SCIPindexListNodeAppendCopy(scip, &(g->ancestors[Edge_anti(n1)]), ancestors[1]) );
            SCIP_CALL(  SCIPindexListNodeAppendCopy(scip, &(g->ancestors[Edge_anti(n1)]), revancestors[2]) );
	 }
      }

      if (LT(pathdist1[k3], c1 + c3))
      {
	 SCIPindexListNodeFree(scip, &((g->ancestors)[e3]));
	 SCIPindexListNodeFree(scip, &((g->ancestors)[Edge_anti(e3)]));
         graph_edge_del(g, e3);
      }
      else
      {
         n1 = redirect_edge(g, e3, k3, k1, c3 + c1);
         if( n1 >= 0 )
	 {
            SCIPindexListNodeFree(scip, &(g->ancestors[n1]));
            SCIPindexListNodeFree(scip, &(g->ancestors[Edge_anti(n1)]));
            SCIP_CALL(  SCIPindexListNodeAppendCopy(scip, &(g->ancestors[n1]), revancestors[2]) );
            SCIP_CALL(  SCIPindexListNodeAppendCopy(scip, &(g->ancestors[n1]), ancestors[0]) );

            SCIP_CALL(  SCIPindexListNodeAppendCopy(scip, &(g->ancestors[Edge_anti(n1)]), ancestors[2]) );
            SCIP_CALL(  SCIPindexListNodeAppendCopy(scip, &(g->ancestors[Edge_anti(n1)]), revancestors[0]) );
	 }
      }

      assert(g->grad[i] == 0);
   }

   for(k = 0; k < 3; k++)
   {
      SCIPindexListNodeFree(scip, &(ancestors[k]));
      SCIPindexListNodeFree(scip, &(revancestors[k]));
      assert(ancestors[k] == NULL);
      assert(revancestors[k] == NULL);
   }
   SCIPfreeBufferArray(scip, &ancestors);
   SCIPfreeBufferArray(scip, &revancestors);
   SCIPfreeBufferArray(scip, &pathdist2);
   SCIPfreeBufferArray(scip, &pathtran2);
   SCIPfreeBufferArray(scip, &pathrand);

   assert(graph_valid(g));
   /*
     printf(" Knots deleted %d\n", nelims);
   */
   SCIPdebugMessage("bd3: %d Knots deleted\n", *nelims);

   return SCIP_OKAY;
}


inline static double mst_cost(
   const GRAPH* g,
   const PATH*  mst)
{
   double cost = 0;
   int    i;
   int    e;

   for(i = 0; i < g->knots; i++)
      if ((e = mst[i].edge) >= 0)
         cost += g->cost[e];

   return(cost);
}

/* C. W. Duin and A. Volganant
 *
 * "Reduction Tests for the Steiner Problem in Graphs"
 *
 * Networks, Volume 19 (1989), 549-567
 *
 * Nearest Special Vertex 3 Test
 */
SCIP_RETCODE nsv_reduction(
   SCIP*   scip,
   GRAPH*  g,
   double* cost,
   double* fixed,
   int* nelims
   )
{
   SCIP_Real redstarttime;
   SCIP_Real timelimit;
   SCIP_Real stalltime;
   PATH**  path;
   PATH*   mst1;
   PATH*   mst2;
   int     i;
   int     e;
   int     k;
   int     j;
   double  min1;
   double  min2;
   double  cost1;
   double  cost2;

   SCIPdebugMessage("NSV-Reduction: ");
   fflush(stdout);
   /*
     graph_show(g);
   */
   *nelims = 0;

   path = malloc((size_t)g->knots * sizeof(PATH*));

   assert(path != NULL);

   mst1 = malloc((size_t)g->knots * sizeof(PATH));
   mst2 = malloc((size_t)g->knots * sizeof(PATH));

   assert(mst1 != NULL);
   assert(mst2 != NULL);
   assert(cost != NULL);

   redstarttime = SCIPgetTotalTime(scip);
   SCIP_CALL( SCIPgetRealParam(scip, "limits/time", &timelimit) );
   stalltime = timelimit*0.1; /* this should be set as a parameter */

   /* Check this cost setting. It may need to be changed for the directed case.
    */
   for(i = 0; i < g->edges; i++)
      cost[i] = g->cost[i];

   for(i = 0; i < g->knots; i++)
   {
      g->mark[i] = (g->grad[i] > 0);
      path[i] = NULL;
   }

   calculate_distances(g, path, g->cost, FSP_MODE);

   for(i = 0; i < g->knots; i++)
   {
      if( i % 100 == 0 && SCIPgetTotalTime(scip) > timelimit )
         break;

      if( i % 100 == 0 && (*nelims) == 0 && SCIPgetTotalTime(scip) - redstarttime > stalltime)
         break;

      if (!(i % 100))
      {
         SCIPdebug(fputc('.', stdout));
         SCIPdebug(fflush(stdout));
      }
      if (g->grad[i] < 3)
         continue;

      graph_path_exec(g, MST_MODE, i, g->cost, mst1);

      cost1 = mst_cost(g, mst1);

      for(e = g->outbeg[i]; e != EAT_LAST; e = g->oeat[e])
      {
         assert(g->tail[e] == i);

         if (mst1[g->head[e]].edge == e)
            break;
      }
      assert(e != EAT_LAST);

      cost[e]            = FARAWAY - 1.0;
      cost[Edge_anti(e)] = FARAWAY - 1.0;

      graph_path_exec(g, MST_MODE, i, cost, mst2);

      cost2 = mst_cost(g, mst2);

      cost[e]            = g->cost[e];
      cost[Edge_anti(e)] = g->cost[Edge_anti(e)];

      assert(GE(cost2, cost1));

      if (LE(cost2 - cost1, 2.0))
      {
         /*
           SCIPdebugMessage("\t\te=%d i=%d k=%d cost1=%d cost2=%d\n",
           e, i, g->head[e], cost1, cost2);
         */
         continue;
      }
      k     = g->head[e];
      min1  = FARAWAY;
      min2  = FARAWAY;

      for(j = 0; j < g->knots; j++)
      {
         if (!Is_term(g->term[j]) || (g->grad[j] == 0))
            continue;

         assert(path[j] != NULL);

         if (LT(path[j][i].dist, min1) && LT(path[j][i].dist, path[j][k].dist))
            min1  = path[j][i].dist;

         if (LT(path[j][k].dist, min2) && LT(path[j][k].dist, path[j][i].dist))
            min2  = path[j][k].dist;
      }
      if (EQ(min1, FARAWAY) || EQ(min2, FARAWAY))
      {
         /*
           SCIPdebugMessage("\te=%d i=%d k=%d min1=%d min2=%d cost1=%d cost2=%d\n",
           e, i, k, min1, min2, cost1, cost2);
         */
         continue;
      }
      if (LT(cost1 + min1 + min2, cost2))
      {
         /*
           SCIPdebugMessage("e=%d i=%d k=%d min1=%d min2=%d cost1=%d cost2=%d\n",
           e, i, k, min1, min2, cost1, cost2);
         */
         *fixed += g->cost[e];
         SCIP_CALL( SCIPindexListNodeAppendCopy(scip, &(g->fixedges), g->ancestors[e]) );
         SCIP_CALL( graph_knot_contract(scip, g, i, k) );

         (*nelims)++;

         calculate_distances(g, path, g->cost, FSP_MODE);

         for(j = 0; j < g->edges; j++)
            cost[j] = g->cost[j];
      }
   }
   for(i = 0; i < g->knots; i++)
   {
      if (path[i] != NULL)
      {
         assert(Is_term(g->term[i]));

         free(path[i]);
      }
   }
   free(mst1);
   free(mst2);
   free(path);

   assert(graph_valid(g));

   SCIPdebugMessage(" %d Knots deleted\n", *nelims);
   /*printf("nsv_reduction: %d Knots deleted\n", elimins);*/

   return SCIP_OKAY;
}



/* C. W. Duin and A. Volganant
 *
 * "Reduction Tests for the Steiner Problem in Graphs"
 *
 * Networks, Volume 19 (1989), 549-567
 *
 * Nearest Special Vertex 3 Test
 *
 * Taken from:
 *
 * Maculan et. al.
 *
 * "An approach for the Steiner problem in directed graphs"
 *
 * Annals of Operations Research, Volume 33 (1991), 471-480
 *
 * Nearest Vertex Test (for optimal arcs)
 *
 * and
 *
 * T. Polzin
 *
 * "Algorithms for the Steiner problem in networks"
 *
 * Section 3.3.3 pp. 54-55
 *
 * This is only called for the directed Steiner tree problem
 */
SCIP_RETCODE nv_reduction_optimal(
   SCIP*   scip,
   GRAPH*  g,
   double* fixed,
   int* elimins,
   int runnum)
{
   PATH**  path;
   PATH*   pathfromterm;
   PATH*   pathfromsource;
   PATH*   pathhops;
   double* distance;
   double* radius;
   double* hopscost;
   int*    vregion;
   int*    heap;
   int*    state;
   int*    pred;
   int*    minArc1;
   int*    minArc2;
   int*    terms;
   int     termcount;
   int     i;
   int     e;
   double  min1;
   double  min2;
   int     minhops;
   int     shortarc;
   int     shortarctail;
   char    antiedgeexists;
   int     knotoffset;

   SCIPdebugMessage("NSV-Reduction: ");
   fflush(stdout);
   /*
     graph_show(g);
   */
   path = malloc((size_t)g->knots * sizeof(PATH*));

   assert(path != NULL);

   pathfromterm = malloc((size_t)g->knots * sizeof(PATH));
   pathfromsource = malloc((size_t)g->knots * sizeof(PATH));

   assert(pathfromterm != NULL);
   assert(pathfromsource != NULL);

   pathhops = malloc((size_t)g->knots * sizeof(PATH));

   assert(pathhops != NULL);

   distance = malloc((size_t)g->knots * sizeof(double));
   radius = malloc((size_t)g->knots * sizeof(double));

   assert(distance != NULL);
   assert(radius != NULL);

   hopscost = malloc((size_t)g->edges * sizeof(double));

   assert(hopscost != NULL);

   vregion = malloc((size_t)g->knots * sizeof(int));

   assert(vregion != NULL);

   heap  = malloc((size_t)g->knots * sizeof(int));
   state = malloc((size_t)g->knots * sizeof(int));

   assert(heap != NULL);
   assert(state != NULL);

   *elimins = 0;
   pred = malloc((size_t)g->edges * sizeof(int));
   minArc1 = malloc((size_t)g->knots * sizeof(int));
   minArc2 = malloc((size_t)g->knots * sizeof(int));
   terms = malloc((size_t)g->terms * sizeof(int));

   termcount = 0;
   for(i = 0; i < g->knots; i++)
   {
      if( Is_term(g->term[i]) )
      {
         terms[termcount] = i;
         termcount++;
      }
      g->mark[i] = (g->grad[i] > 0);
      minArc1[i] = -1;
      minArc2[i] = -1;
      path[i] = NULL;

      for(e = g->inpbeg[i]; e != EAT_LAST; e = g->ieat[e])
      {
         if( LT(g->cost[e], FARAWAY) )
            hopscost[e] = 1;
         else
            hopscost[e] = FARAWAY;

         if( LT(g->cost[Edge_anti(e)], FARAWAY) )
            hopscost[Edge_anti(e)] = 1;
         else
            hopscost[Edge_anti(e)] = FARAWAY;
      }
   }

   assert(g->source[0] >= 0);

   /* computing the voronoi regions inward to a node */
   voronoi_term(g, g->cost, distance, radius, pathfromterm, vregion, heap, state, pred, 1);

   /* computing the shortest paths from the source node */
   graph_path_exec(g, FSP_MODE, g->source[0], g->cost, pathfromsource);

   /* computing the shortest hops paths from the source node */
   graph_path_exec(g, FSP_MODE, g->source[0], hopscost, pathhops);

   /* this is the offset used to minimise the number of knots to examine in large graphs. */
   srand(runnum*100);
   knotoffset = rand() % KNOTFREQ;

   for(i = 0; i < g->knots; i++)
   {
      /* For the prize collecting variants all edges from the "dummy" root node must be retained. */
      if ((g->stp_type == STP_PRIZE_COLLECTING || g->stp_type == STP_MAX_NODE_WEIGHT) && i == g->source[0] )
         continue;

      if( g->knots > KNOTLIMIT && i % KNOTFREQ != knotoffset )
         continue;

      if (Is_term(g->term[i]) && g->grad[i] >= 3)
      {

         min1  = FARAWAY;
         min2  = FARAWAY;
         minhops = g->hoplimit;
         shortarctail = -1;
         shortarc = -1;
         antiedgeexists = FALSE;
         for(e = g->inpbeg[i]; e != EAT_LAST; e = g->ieat[e])
         {
            if (g->cost[e] < min1)
            {
               shortarc = e;
               shortarctail = g->tail[e];

               min2 = min1;
               min1 = g->cost[e];
            }

            if( LT(pathfromsource[g->tail[e]].hops, minhops) )
               minhops = pathfromsource[g->tail[e]].hops;

            if( LT(g->cost[Edge_anti(e)], FARAWAY) )
               antiedgeexists = TRUE;
         }

         if (LT(min1, FARAWAY) && LE(pathfromsource[shortarctail].dist + min1, min2))
         {
            if ((g->stp_type == STP_PRIZE_COLLECTING || g->stp_type == STP_MAX_NODE_WEIGHT) && shortarctail == g->source[0] )
               continue;

            if( g->stp_type == STP_HOP_CONS && GT(pathfromsource[shortarctail].hops, pathhops[i].dist - 1) )
               continue;

            if( antiedgeexists == TRUE )
            {
               if( LT(min2, FARAWAY) )
               {
                  for(e = g->inpbeg[i]; e != EAT_LAST; e = g->ieat[e])
                  {
                     if( e != shortarc )
                     {
                        if( LT(g->cost[Edge_anti(e)], FARAWAY) )
                           g->cost[e] = FARAWAY;
                        else
                           graph_edge_del(g, e);

                     }
                  }
                  (*elimins)++;
               }
            }
            else
            {
               *fixed += min1;
               SCIP_CALL(  SCIPindexListNodeAppendCopy(scip, &(g->fixedges), g->ancestors[shortarc]) ); /* I think that this should be
                                                                                                           shortarc instead of shortarctail */
               SCIP_CALL( graph_knot_contract(scip, g, i, shortarctail) );

               if( g->stp_type == STP_HOP_CONS )
               {
                  for( e = g->outbeg[i]; e != EAT_LAST; e = g->oeat[e] )
                     g->cost[e] = FARAWAY;
               }

               (*elimins)++;
            }

            /* computing the shortest paths from the source node */
            graph_path_exec(g, FSP_MODE, g->source[0], g->cost, pathfromsource);
         }
      }
      /* The knot is not a terminal so we can perform the short link test */
#if 0
      else
      {
         for(e = g->inpbeg[i]; e != EAT_LAST; e = g->ieat[e])
         {
            j = g->tail[e];
            if( vregion[i] != vregion[j] )
            {
               if( minArc1[vregion[i]] < 0 )
                  minArc1[vregion[i]] = e;
               else if( g->cost[e] < g->cost[minArc1[vregion[i]]] )
               {
                  minArc2[vregion[i]] = minArc1[vregion[i]];
                  minArc1[vregion[i]] = e;
               }
            }
         }
      }
#endif
   }

#if 0
   for( k = 0; k < termcount; k++ )
   {
      assert(terms[k] >= 0 && terms[k] < g->knots);

      if( minArc1[terms[k]] >= 0 && minArc2[terms[k]] >= 0 && pathfromsource[g->tail[minArc1[terms[k]]]].dist
         + g->cost[minArc1[terms[k]]] + pathfromterm[g->head[minArc1[terms[k]]]].dist < g->cost[minArc2[terms[k]]] )
      {
         e = minArc1[terms[k]];
         i = g->head[e];
         j = g->tail[e];

         if ((g->stp_type == STP_PRIZE_COLLECTING || g->stp_type == STP_MAX_NODE_WEIGHT) && (i == g->source[0] || j == g->source[0]) )
            continue;

<<<<<<< HEAD
   //if( Is_term(g->term[i]) )
   //{
   //SCIP_CALL(  SCIPindexListNodeAppendCopy(scip, &(g->fixedges), g->ancestors[e]);
   //*fixed += g->cost[e];
   //}
   //graph_knot_contract(scip, g, j, i);
=======
         if( Is_term(g->term[i]) )
         {
            SCIPindexListNodeAppendCopy(&(g->fixedges), g->ancestors[e]);
            *fixed += g->cost[e];
         }
         graph_knot_contract(g, j, i);
>>>>>>> 09542eae

         elimins++;
      }
   }
#endif

   free(terms);
   free(minArc2);
   free(minArc1);
   free(pred);
   free(state);
   free(heap);
   free(hopscost);
   free(radius);
   free(distance);
   free(vregion);
   free(pathhops);
   free(pathfromsource);
   free(pathfromterm);
   free(path);

   assert(graph_valid(g));
   SCIPdebugMessage(" %d Knots deleted\n", *elimins);

   return SCIP_OKAY;
}



SCIP_RETCODE sl_reduction(
   SCIP*   scip,
   GRAPH*  g,
   PATH*   vnoi,
   double* fixed,
   int* heap,
   int* state,
   int* vbase,
   int* nelims
   )
{
   double* mincost2;
   int*    minedge1;
   int*    minedgehead;
   int*    minedgetail;
   int     i;
   int     k;
   int     e;
   int     j;
   int     min1;
   int     head;
   int     tail;
   int     nnodes;

   assert(g != NULL);
   assert(vnoi != NULL);
   assert(heap != NULL);
   assert(state != NULL);
   assert(vbase != NULL);

   *nelims = 0;
   nnodes = g->knots;

   /* TODO ID */
   SCIP_CALL( SCIPallocBufferArray(scip, &minedge1, nnodes) );
   SCIP_CALL( SCIPallocBufferArray(scip, &mincost2, nnodes) );
   SCIP_CALL( SCIPallocBufferArray(scip, &minedgehead, nnodes) );
   SCIP_CALL( SCIPallocBufferArray(scip, &minedgetail, nnodes) );
   /*
     minedge1 = malloc((size_t)nnodes * sizeof(int));
     mincost2 = malloc((size_t)nnodes * sizeof(double));
     minedgehead = malloc((size_t)nnodes * sizeof(int));
     minedgetail = malloc((size_t)nnodes * sizeof(int));
   */
   assert(vbase != NULL);
   assert(vnoi != NULL);
   assert(minedge1 != NULL);
   assert(mincost2 != NULL);
   assert(minedgehead != NULL);
   assert(minedgetail != NULL);

   for( k = 0; k < nnodes; k++ )
   {
      minedge1[k] = UNKNOWN;
      mincost2[k] = FARAWAY;
   }

   voronoi_pres(g, g->cost, vnoi, vbase, heap, state);

   for( i = 0; i < nnodes; i++ )
   {
      for( e = g->outbeg[i]; e != EAT_LAST; e = g->oeat[e] )
      {
         if( vbase[g->tail[e]] != vbase[g->head[e]] )
         {
            k = vbase[g->tail[e]];
            assert(k != UNKNOWN);

            min1 = minedge1[k];

            if( min1 == UNKNOWN )
            {
               minedge1[k] = e;
            }
            else if( SCIPisLT(scip, g->cost[e], g->cost[min1]) )
	    {
	       mincost2[k] = g->cost[min1];
	       minedge1[k] = e;
	    }
            else if( SCIPisLT(scip, g->cost[e], mincost2[k]) )
            {
               mincost2[k] = g->cost[e];
            }
         }
      }
   }

   for( k = 0; k < nnodes; k++ )
   {
      if( !SCIPisEQ(scip, FARAWAY, mincost2[k]) )
      {
	 e = minedge1[k];
	 assert(e >= 0);
	 assert(LT(mincost2[k], FARAWAY));
	 minedgetail[k] = g->tail[e];
	 minedgehead[k] = g->head[e];
      }
      else
      {
	 minedgehead[k] = UNKNOWN;
         minedgetail[k] = UNKNOWN;
      }
   }

   for( i = 0; i < nnodes; i++ )
   {
      if( !SCIPisEQ(scip, FARAWAY, mincost2[i]) )
      {
	 e = minedge1[i];
	 assert(e >= 0);
	 assert(LT(mincost2[i], FARAWAY));

	 tail = g->tail[e];
	 head = g->head[e];
	 if( tail == minedgetail[i] && head == minedgehead[i] )
	 {
            if( SCIPisGT(scip, mincost2[i], vnoi[tail].dist + g->cost[e] + vnoi[head].dist) )
            {
               for( j = g->outbeg[tail]; j != EAT_LAST; j = g->oeat[j] )
                  if( j == e )
                     break;
               if( j == EAT_LAST )
                  continue;

               for( j = g->inpbeg[head]; j != EAT_LAST; j = g->ieat[j] )
                  if( j == e )
                     break;
               if( j == EAT_LAST )
                  continue;
               //assert(Is_term(g->term[i]));
               (*nelims)++;
               *fixed += g->cost[e];
               //printf("contrSL: %d-%d \n", tail, head);
	       printf("slcontract: %d-%d\n", g->tail[e], g->head[e]);
               SCIP_CALL(  SCIPindexListNodeAppendCopy(scip, &(g->fixedges), g->ancestors[e]) );
	       SCIP_CALL( graph_knot_contract(scip, g, tail, head) );
            }
	 }
      }
   }
   /*
     free(minedge1);
     free(mincost2);
     free(minedgehead);
     free(minedgetail);
   */

   SCIPfreeBufferArray(scip, &minedge1);
   SCIPfreeBufferArray(scip, &mincost2);
   SCIPfreeBufferArray(scip, &minedgehead);
   SCIPfreeBufferArray(scip, &minedgetail);
   //printf("sl: nelims: %d \n", nelims);
   return SCIP_OKAY;
}


/* NV reduction from T. Polzin's "Algorithms for the Steiner problem in networks" */
int nv_reduction(
   SCIP*   scip,
   GRAPH*  g,
   PATH*   vnoi,
   double* fixed,
   int* heap,
   int* state,
   int* vbase,
   int* nelims
   )
{
   double* distance;
   double* mincost2;
   double  min1;
   double  min2;
   int*    minedge1;
   int*    min1head;
   int*    min1tail;
   int     edge1;
   int     nnodes;
   int     nterms;
   int     termcount;
   int     i;
   int     j;
   int     k;
   int     e;

   assert(g != NULL);
   assert(vnoi != NULL);
   assert(heap != NULL);
   assert(state != NULL);
   assert(vbase != NULL);

   termcount = 0;
   *nelims = 0;
   nnodes = g->knots;
   nterms = g->terms;
   SCIP_CALL( SCIPallocBufferArray(scip, &minedge1, nterms) );
   SCIP_CALL( SCIPallocBufferArray(scip, &mincost2, nterms) );
   SCIP_CALL( SCIPallocBufferArray(scip, &min1head, nterms) );
   SCIP_CALL( SCIPallocBufferArray(scip, &min1tail, nterms) );
   SCIP_CALL( SCIPallocBufferArray(scip, &distance, nnodes) );
   /*
     minedge1 = malloc((size_t) * sizeof(int));
     mincost2 = malloc((size_t)g->terms * sizeof(double));
     min1head = malloc((size_t)g->terms * sizeof(int));
     min1tail = malloc((size_t)g->terms * sizeof(int));
     distance = malloc((size_t)nnodes * sizeof(double));
   */
   for( i = 0; i < nnodes; i++ )
   {
      if( Is_term(g->term[i]) )
      {
         edge1 = UNKNOWN;
	 min2  = FARAWAY;
	 if( g->grad[i] >= 2 )
         {
            min1  = FARAWAY;
            for( e = g->outbeg[i]; e != EAT_LAST; e = g->oeat[e] )
            {
               if( SCIPisLE(scip, g->cost[e], min1) )
               {
                  edge1 = e;
                  min2 = min1;
                  min1 = g->cost[e];
               }
               else if( SCIPisLE(scip, g->cost[e], min2) )
               {
                  min2 = g->cost[e];
               }
            }
         }
         minedge1[termcount] = edge1;

	 mincost2[termcount] = min2;
	 if( SCIPisLT(scip, min2, FARAWAY) )
	 {
	    assert(edge1 != UNKNOWN);
	    min1head[termcount] = g->head[edge1];
	    min1tail[termcount] = g->tail[edge1];
	 }
	 else
	 {
	    min1head[termcount] = UNKNOWN;
	    min1tail[termcount] = UNKNOWN;
	 }
	 termcount++;
      }
   }
   assert(termcount == g->terms);
   voronoi_dist(g, g->cost, distance, vbase, minedge1, heap, state, vnoi);
   for( i = 0; i < termcount; i++ )
   {
      min2 = mincost2[i];
      if( SCIPisEQ(scip, min2, FARAWAY) )
	 continue;
      edge1 = minedge1[i];
      assert(LT(min2, FARAWAY));
      assert(edge1 != UNKNOWN);
      j = min1tail[i];
      k = min1head[i];
      if( j == g->tail[edge1] && k == g->head[edge1] )
      {
         if( vbase[k] != j )
         {
            if( SCIPisGE(scip, min2, g->cost[edge1] + vnoi[k].dist) )
            {
               for( e = g->outbeg[j]; e != EAT_LAST; e = g->oeat[e] )
                  if( e == edge1 )
                     break;
               if( e == EAT_LAST )
                  continue;

               for( e = g->inpbeg[k]; e != EAT_LAST; e = g->ieat[e] )
                  if( e == edge1 )
                     break;
               if( e == EAT_LAST )
                  continue;

               (*nelims)++;
               printf("nvcontract: %d %d\n", g->tail[edge1], g->head[edge1]);
               *fixed += g->cost[edge1];
               SCIP_CALL( SCIPindexListNodeAppendCopy(scip, &(g->fixedges), g->ancestors[edge1]) );
               SCIP_CALL( graph_knot_contract(scip, g, j, k) );
            }
         }
         else
         {
            if( SCIPisGE(scip, min2, distance[j]) )
            {
               for( e = g->outbeg[j]; e != EAT_LAST; e = g->oeat[e] )
                  if( e == edge1 )
                     break;
               if( e == EAT_LAST )
                  continue;

               for( e = g->inpbeg[k]; e != EAT_LAST; e = g->ieat[e] )
                  if( e == edge1 )
                     break;
               if( e == EAT_LAST )
                  continue;
               *fixed += g->cost[edge1];
	       printf("nvcontract2: %d %d\n", g->tail[edge1], g->head[edge1]);
               SCIP_CALL( SCIPindexListNodeAppendCopy(scip, &(g->fixedges), g->ancestors[edge1]) );
               SCIP_CALL( graph_knot_contract(scip, g, j, k) );
               (*nelims)++;
            }
         }
      }
   }
   /*
     free(min1head);
     free(min1tail);
     free(minedge1);
     free(mincost2);
     free(distance);
   */
   SCIPfreeBufferArray(scip, &min1head);
   SCIPfreeBufferArray(scip, &min1tail);
   SCIPfreeBufferArray(scip, &minedge1);
   SCIPfreeBufferArray(scip, &mincost2);
   SCIPfreeBufferArray(scip, &distance);

   assert(graph_valid(g));
   return SCIP_OKAY;
}

/*  longest edge reduction test from T. Polzin's "Algorithms for the Steiner problem in networks" (Lemma 20) */
SCIP_RETCODE ledge_reduction(
   SCIP*   scip,
   GRAPH*  g,
   PATH*   vnoi,
   int* heap,
   int* state,
   int* vbase,
   int* nelims
   )
{
   GRAPH* netgraph;
   PATH* mst;
   SCIP_Real cost;
   SCIP_Real maxcost;
   int v1;
   int v2;
   int k;
   int e;
   int ne;
   int nedges;
   int nnodes;
   int nterms;
   int maxnedges;
   int netnnodes;
   int* nodesid;

   assert(g != NULL);
   assert(vnoi != NULL);
   assert(heap != NULL);
   assert(state != NULL);
   assert(vbase != NULL);

   *nelims = 0;
   nedges = g->edges;
   nnodes = g->knots;
   nterms = g->terms;

   if( nnodes <= 1 || nedges == 0 )
      return SCIP_OKAY;

   voronoi_pres(g, g->cost, vnoi, vbase, heap, state);

   if( SCIPisGT(scip, nedges, (nterms - 1) * nterms) )
      maxnedges = (nterms - 1) * nterms;
   else
      maxnedges = nedges;

   //printf(" size0: %d, maxnedges: %d \n", nterms, maxnedges);

   SCIP_CALL( SCIPallocBufferArray(scip, &nodesid, nnodes) );

   /* initialize the new graph */
   netgraph = graph_init(nterms, maxnedges, 1, 0);

   e = 0;
   for( k = 0; k < nnodes; k++ )
   {
      if( Is_term(g->term[k]) && g->grad[k] > 0 )
      {
         netgraph->mark[e] = TRUE;
	 nodesid[k] = e++;
	 if( e == 1)
            graph_knot_add(netgraph, 0);
         else
            graph_knot_add(netgraph, -1);
      }
      else
      {
	 nodesid[k] = UNKNOWN;
      }
   }

   netnnodes = netgraph->knots;
   assert(netnnodes == e);
   if( netnnodes == 0 )
   {
      graph_free(scip, netgraph, TRUE);
      SCIPfreeBufferArray(scip, &nodesid);
      return SCIP_OKAY;
   }
   for( k = 0; k < nnodes; k++ )
   {
      v1 = vbase[k];
      for( e = g->outbeg[k]; e != EAT_LAST; e = g->oeat[e] )
      {
         /* TODO */
         assert(k == g->tail[e]);

	 if( vbase[g->head[e]] != v1 )
	 {
            v2 = vbase[g->head[e]];
            for( ne = netgraph->outbeg[nodesid[v1]]; ne != EAT_LAST; ne = netgraph->oeat[ne] )
               if( netgraph->head[ne] == nodesid[v2] )
                  break;

	    cost = g->cost[e] + vnoi[g->head[e]].dist + vnoi[g->tail[e]].dist;
	    /* edge exists? */
	    if( ne != EAT_LAST )
	    {
               if( SCIPisGT(scip, netgraph->cost[ne], cost) )
               {
                  netgraph->cost[ne]            = cost;
                  netgraph->cost[Edge_anti(ne)] = cost;
		  assert(ne <= maxnedges);
               }
	    }
	    else
	    {
	       graph_edge_add(netgraph, nodesid[v1], nodesid[v2], cost, cost);
	       assert(netgraph->edges <= maxnedges);
	    }
	 }
      }
   }
   netgraph->source[0] = 0;
   /*
     if( !graph_valid(netgraph ) )
     {
     SCIP_CALL( printGraph(scip, g, "AX.gml", NULL) );
     SCIP_CALL( printGraph(scip, netgraph, "BX.gml", NULL) );
     }
   */
   assert( graph_valid(netgraph ) );

   /* compute a MST on netgraph */
   SCIP_CALL( SCIPallocBufferArray(scip, &mst, netnnodes) );
   graph_path_init(netgraph);
   graph_path_exec(netgraph, MST_MODE, 0, netgraph->cost, mst);

   maxcost = 0.0;
   for( k = 1; k < netnnodes; k++ )
   {
      e = mst[k].edge;
      assert(e >= 0);
      cost = netgraph->cost[e];
      if( SCIPisGT(scip, cost, maxcost) )
         maxcost = cost;
   }

   //printf("maxcost: %f \n", maxcost);
   for( k = 0; k < nnodes; k++ )
   {
      e = g->outbeg[k];
      while( e != EAT_LAST )
      {
         assert(e >= 0);
         //printf("e: %d->%d\n", graph->tail[e], graph->head[e]);
         if( SCIPisGT(scip, g->cost[e], maxcost) )
         {
            (*nelims)++;
            SCIPindexListNodeFree(scip, &((g->ancestors)[e]));
            SCIPindexListNodeFree(scip, &((g->ancestors)[Edge_anti(e)]));
	    v1 = g->oeat[e];
	    //printf("LE: elim: %d->%d (%d) \n", g->tail[e], g->head[e], g->oeat[e]);
            graph_edge_del(g, e);
            e = v1;
         }
         else
	 {
            e = g->oeat[e];
	 }
      }
   }

   /* free netgraph and  MST data structure */
   graph_path_exit(netgraph);
   graph_free(scip, netgraph, TRUE);
   SCIPfreeBufferArray(scip, &mst);
   SCIPfreeBufferArray(scip, &nodesid);
   //printf("LE elims: %d \n", *nelims);
   return SCIP_OKAY;
}
#if 0

/* T. Polzin
 *
 * "Algorithms for the Steiner problem in networks"
 *
 * Section 3.3.3 pp. 54-55
 *
 * This is undirected nearest vertex test
 */
int nv_reduction(
   GRAPH*  g,
   double* fixed)
{
   PATH**  path;
   PATH*   pathfromterm;
   PATH*   pathfromsource;
   double* distance;
   double* radius;
   int*    vregion;
   int*    heap;
   int*    state;
   int*    pred;
   int*    minArc1;
   int*    minArc2;
   int*    terms;
   int     termcount;
   int     i;
   int     j;
   int     k;
   int     e;
   double  min1;
   double  min2;
   double  mindist;
   double  minshortarcdist;
   int     shortarc;
   int     shortarctail;
   int     elimins = 0;

   SCIPdebugMessage("NSV-Reduction: ");
   fflush(stdout);

   /*
     graph_show(g);
   */
   path = malloc((size_t)g->knots * sizeof(PATH*));

   assert(path != NULL);

   pathfromterm = malloc((size_t)g->knots * sizeof(PATH));
   pathfromsource = malloc((size_t)g->knots * sizeof(PATH));

   assert(pathfromterm != NULL);
   assert(pathfromsource != NULL);

   distance = malloc((size_t)g->knots * sizeof(double));
   radius = malloc((size_t)g->knots * sizeof(double));

   assert(distance != NULL);
   assert(radius != NULL);

   vregion = malloc((size_t)g->knots * sizeof(int));

   assert(vregion != NULL);

   heap  = malloc((size_t)g->knots * sizeof(int));
   state = malloc((size_t)g->knots * sizeof(int));

   assert(heap != NULL);
   assert(state != NULL);

   pred = malloc((size_t)g->knots * sizeof(int));
   minArc1 = malloc((size_t)g->knots * sizeof(int));
   minArc2 = malloc((size_t)g->knots * sizeof(int));
   terms = malloc((size_t)g->terms * sizeof(int));

   termcount = 0;
   for(i = 0; i < g->knots; i++)
   {
      if( Is_term(g->term[i]) )
      {
         terms[termcount] = i;
         termcount++;
      }
      g->mark[i] = (g->grad[i] > 0);
      minArc1[i] = -1;
      minArc2[i] = -1;
      path[i] = NULL;
   }

   assert(g->source[0] >= 0);

   /* computing the voronoi regions inward to a node */
   voronoi_term(g, g->cost, distance, radius, pathfromterm, vregion, heap, state, pred, 1);

   /* computing the shortest paths from each terminal to every other node */
   calculate_distances(g, path, g->cost, FSP_MODE);

   for(i = 0; i < g->knots; i++)
   {
      if (Is_term(g->term[i]) && g->grad[i] >= 2)
      {
         min1  = FARAWAY;
         min2  = FARAWAY;
         shortarctail = -1;
         shortarc = -1;
         for(e = g->inpbeg[i]; e != EAT_LAST; e = g->ieat[e])
         {
            assert(g->cost[e] == g->cost[Edge_anti(e)]);
            if ( LE(g->cost[e], min1) )
            {
               shortarc = e;
               shortarctail = g->tail[e];

               min2 = min1;
               min1 = g->cost[e];
            }
            else if( LE(g->cost[e], min2) )
               min2 = g->cost[e];

            if( Is_term(g->term[g->tail[e]]) )
            {
               min1 = FARAWAY;
               break;
            }
         }

         // NOTE: if min1 and min2 are equal, the distance array may not be updated correctly.
         // What can occur is distance is calculated using min2, the contraction occurs with min1. Hence, the wrong
         // reduction occurs.
         if( LT(min1, FARAWAY) && !EQ(min1, min2) )
         {
            //printf("i: %d, min1: %f, min2: %f, distance: %f, pathfromterm: %f, path: %f\n", i, min1, min2, distance[i],
            //      pathfromterm[shortarctail].dist, path[vregion[shortarctail]][shortarctail].dist);
            mindist = FARAWAY;
            minshortarcdist = FARAWAY;
            k = -1;
            if( vregion[shortarctail] == vregion[i] )
            {
               for( j = 0; j < g->knots; j++ )
               {
                  if( i != j && Is_term(g->term[j]) && g->grad[j] > 0 )
                  {
                     if( LT(path[j][shortarctail].dist, minshortarcdist) )
                        minshortarcdist = path[j][shortarctail].dist;

                     if( LT(path[j][i].dist, mindist) )
                     {
                        //printf("Terminal: %d\n", j);
                        mindist = path[j][i].dist;
                        k = j;
                     }
                  }
               }
               //assert(LE(mindist + min1, distance[i]));
               assert(LE(mindist, min1 + minshortarcdist));
               assert(LE(mindist, distance[i]));
               if( path[k][i].edge != shortarc && path[k][i].edge != Edge_anti(shortarc) )
                  continue;
               //printf("Minimum Distance: %f %f %f\n", mindist, min1 + minshortarcdist, min1 + distance[i]);
               assert(EQ(mindist, min1 + minshortarcdist));
               assert(LE(min1 + minshortarcdist, min1 + distance[i]));
            }

            //continue;

            // distance is only given as a upper bound on the length of the path from i to the nearest terminal using
            // shortarc.
            if( (vregion[shortarctail] == vregion[i] && GE(min2, min1 + distance[i])) ||
               (vregion[shortarctail] != vregion[i] && GE(min2, min1 + pathfromterm[shortarctail].dist)) )
            {

               assert(vregion[i] == i);
               assert(vregion[shortarctail] != vregion[i] || distance[i] < FARAWAY);
               assert(min2 < FARAWAY);

               *fixed += min1;
               SCIP_CALL(  SCIPindexListNodeAppendCopy(scip, &(g->fixedges), g->ancestors[shortarc]); /* I think that this should be
                                                                                                         shortarc instead of shortarctail */

                  graph_knot_contract(scip, g, shortarctail, i);
                  //graph_knot_contract(scip, g, i, shortarctail);

                  elimins++;

                  //printf("i: %d, shortarctail: %d, isterm: %d, radius[i]: %f, radius[shortarctail] %f\n", i,
                  //   shortarctail, g->term[i], radius[vregion[i]], radius[vregion[shortarctail]]);

                  voronoi_term(g, g->cost, distance, radius, pathfromterm, vregion, heap, state, pred, 1);
                  calculate_distances(g, path, g->cost, FSP_MODE);
                  }
            }
         }
#if 0
         /* The knot is not a terminal so we can perform the short link test */
         else if ( !Is_term(g->term[i]) )
         {
            for(e = g->inpbeg[i]; e != EAT_LAST; e = g->ieat[e])
            {
               j = g->tail[e];
               if( vregion[i] != vregion[j] )
               {
                  if( minArc1[vregion[i]] < 0 )
                     minArc1[vregion[i]] = e;
                  else if( LE(g->cost[e], g->cost[minArc1[vregion[i]]]) )
                  {
                     minArc2[vregion[i]] = minArc1[vregion[i]];
                     minArc1[vregion[i]] = e;
                  }
               }
            }
         }
#endif
      }

#if 0
      for( k = 0; k < termcount; k++ )
      {
         assert(terms[k] >= 0 && terms[k] < g->knots);

         if( minArc1[terms[k]] >= 0 && minArc2[terms[k]] >= 0 && GE(g->cost[minArc2[terms[k]]],
               pathfromterm[g->tail[minArc1[terms[k]]]].dist + g->cost[minArc1[terms[k]]]
               + pathfromterm[g->head[minArc1[terms[k]]]].dist) )
         {
            e = minArc1[terms[k]];
            i = g->head[e];
            j = g->tail[e];

            if( !Is_term(g->term[i]) && !Is_term(g->term[j]) )
            {
               SCIP_CALL(  SCIPindexListNodeAppendCopy(scip, &(g->fixedges), g->ancestors[e]);
                  *fixed += g->cost[e];
                  graph_knot_contract(scip, g, j, i);

                  elimins++;
                  }
            }
         }
#endif

         for( i = g->knots - 1; i >= 0; i-- )
         {
            if( path[i] != NULL )
               free(path[i]);
         }

         free(terms);
         free(minArc2);
         free(minArc1);
         free(pred);
         free(state);
         free(heap);
         free(vregion);
         free(radius);
         free(distance);
         free(pathfromsource);
         free(pathfromterm);
         free(path);

         assert(graph_valid(g));
         printf("nv_reduction: %d Knots deleted\n", elimins);
         SCIPdebugMessage("nv_reduction: %d Knots deleted\n", elimins);
         /*printf("nv_reduction: %d Knots deleted\n", elimins);*/

         return(elimins);
      }
#endif<|MERGE_RESOLUTION|>--- conflicted
+++ resolved
@@ -837,17 +837,8 @@
             else
                graph_edge_del(g, e);
 
-<<<<<<< HEAD
             (*elimins)++;
 
-            //for( m = 0; m < outtermcount; m++ )
-            //{
-            //compute_sd_dir(g, outterms[m], cost, heap, state, &count, sd_indist[m], sd_intran[m], TRUE);
-            //compute_sd_dir(g, outterms[m], cost, heap, state, &count, sd_outdist[m], sd_outtran[m], FALSE);
-            //}
-=======
-            elimins++;
->>>>>>> 09542eae
          }
       }
    }
@@ -1008,7 +999,42 @@
       if (Is_term(g->term[i]))
          continue;
 
-<<<<<<< HEAD
+      e1 = g->outbeg[i];
+
+      assert(e1 != EAT_LAST);
+
+      k1 = g->head[e1];
+      c1 = g->cost[e1];
+      c1a = g->cost[Edge_anti(e1)];
+      e2 = g->oeat[e1];
+
+      assert(e2 != EAT_LAST);
+
+      k2 = g->head[e2];
+      c2 = g->cost[e2];
+      c2a = g->cost[Edge_anti(e2)];
+      e3 = g->oeat[e2];
+
+      assert(e3 != EAT_LAST);
+
+      k3 = g->head[e3];
+      c3 = g->cost[e3];
+      c3a = g->cost[Edge_anti(e3)];
+
+      assert(g->oeat[e3] == EAT_LAST);
+
+      /* For the prize collecting variants all edges from the "dummy" root node must be retained. */
+      if ( (g->stp_type == STP_PRIZE_COLLECTING || g->stp_type == STP_MAX_NODE_WEIGHT) &&
+         (g->head[e1] == g->source[0] || g->head[e2] == g->source[0] || g->head[e3] == g->source[0]))
+         continue;
+
+      if( !(EQ(c1, c1a) && EQ(c2, c2a) && EQ(c3, c3a)) )
+         continue;
+
+      if( !(LT(c1, FARAWAY) && LT(c2, FARAWAY) && LT(c3, FARAWAY) &&
+          LT(c1a, FARAWAY) && LT(c2a, FARAWAY) && LT(c3a, FARAWAY)) )
+         continue;
+
       for(k = 0; k < 3; k++)
       {
 	 SCIPindexListNodeFree(scip, &(ancestors[k]));
@@ -1017,72 +1043,14 @@
          assert(revancestors[k] == NULL);
       }
 
-      e1 = g->outbeg[i];
-      SCIP_CALL(  SCIPindexListNodeAppendCopy(scip, &(ancestors[0]), g->ancestors[e1]) );
-      SCIP_CALL(  SCIPindexListNodeAppendCopy(scip, &(revancestors[0]), g->ancestors[Edge_anti(e1)]) );
-=======
-      e1 = g->outbeg[i];
->>>>>>> 09542eae
-
-      assert(e1 != EAT_LAST);
-
-      k1 = g->head[e1];
-      c1 = g->cost[e1];
-      c1a = g->cost[Edge_anti(e1)];
-      e2 = g->oeat[e1];
-<<<<<<< HEAD
-      SCIP_CALL(  SCIPindexListNodeAppendCopy(scip, &(ancestors[1]), g->ancestors[e2]) );
-      SCIP_CALL(  SCIPindexListNodeAppendCopy(scip, &(revancestors[1]), g->ancestors[Edge_anti(e2)]) );
-=======
->>>>>>> 09542eae
-
-      assert(e2 != EAT_LAST);
-
-      k2 = g->head[e2];
-      c2 = g->cost[e2];
-      c2a = g->cost[Edge_anti(e2)];
-      e3 = g->oeat[e2];
-<<<<<<< HEAD
-      SCIP_CALL(  SCIPindexListNodeAppendCopy(scip, &(ancestors[2]), g->ancestors[e3]) );
-      SCIP_CALL(  SCIPindexListNodeAppendCopy(scip, &(revancestors[2]), g->ancestors[Edge_anti(e3)]) );
-=======
->>>>>>> 09542eae
-      assert(e3 != EAT_LAST);
-
-      k3 = g->head[e3];
-      c3 = g->cost[e3];
-      c3a = g->cost[Edge_anti(e3)];
-
-      assert(g->oeat[e3] == EAT_LAST);
-
-      /* For the prize collecting variants all edges from the "dummy" root node must be retained. */
-      if ( (g->stp_type == STP_PRIZE_COLLECTING || g->stp_type == STP_MAX_NODE_WEIGHT) &&
-         (g->head[e1] == g->source[0] || g->head[e2] == g->source[0] || g->head[e3] == g->source[0]))
-         continue;
-
-      if( !(EQ(c1, c1a) && EQ(c2, c2a) && EQ(c3, c3a)) )
-         continue;
-
-      if( !(LT(c1, FARAWAY) && LT(c2, FARAWAY) && LT(c3, FARAWAY) &&
-          LT(c1a, FARAWAY) && LT(c2a, FARAWAY) && LT(c3a, FARAWAY)) )
-         continue;
-
-      for(k = 0; k < 3; k++)
-      {
-	 SCIPindexListNodeFree(&(ancestors[k]));
-	 SCIPindexListNodeFree(&(revancestors[k]));
-         assert(ancestors[k] == NULL);
-         assert(revancestors[k] == NULL);
-      }
-
-      SCIPindexListNodeAppendCopy(&(ancestors[0]), g->ancestors[e1]);
-      SCIPindexListNodeAppendCopy(&(revancestors[0]), g->ancestors[Edge_anti(e1)]);
-
-      SCIPindexListNodeAppendCopy(&(ancestors[1]), g->ancestors[e2]);
-      SCIPindexListNodeAppendCopy(&(revancestors[1]), g->ancestors[Edge_anti(e2)]);
-
-      SCIPindexListNodeAppendCopy(&(ancestors[2]), g->ancestors[e3]);
-      SCIPindexListNodeAppendCopy(&(revancestors[2]), g->ancestors[Edge_anti(e3)]);
+       SCIP_CALL( SCIPindexListNodeAppendCopy(scip, &(ancestors[0]), g->ancestors[e1]) );
+       SCIP_CALL( SCIPindexListNodeAppendCopy(scip, &(revancestors[0]), g->ancestors[Edge_anti(e1)]) );
+
+       SCIP_CALL( SCIPindexListNodeAppendCopy(scip, &(ancestors[1]), g->ancestors[e2]) );
+       SCIP_CALL( SCIPindexListNodeAppendCopy(scip, &(revancestors[1]), g->ancestors[Edge_anti(e2)]) );
+
+       SCIP_CALL( SCIPindexListNodeAppendCopy(scip, &(ancestors[2]), g->ancestors[e3]) );
+       SCIP_CALL( SCIPindexListNodeAppendCopy(scip, &(revancestors[2]), g->ancestors[Edge_anti(e3)]) );
 
       compute_sd(g, k1, g->cost, g->cost, heap, state, &count, pathdist1, pathtran1, pathrand);
       compute_sd(g, k2, g->cost, g->cost, heap, state, &count, pathdist2, pathtran2, pathrand);
@@ -1647,21 +1615,14 @@
          if ((g->stp_type == STP_PRIZE_COLLECTING || g->stp_type == STP_MAX_NODE_WEIGHT) && (i == g->source[0] || j == g->source[0]) )
             continue;
 
-<<<<<<< HEAD
-   //if( Is_term(g->term[i]) )
-   //{
-   //SCIP_CALL(  SCIPindexListNodeAppendCopy(scip, &(g->fixedges), g->ancestors[e]);
-   //*fixed += g->cost[e];
-   //}
-   //graph_knot_contract(scip, g, j, i);
-=======
+
          if( Is_term(g->term[i]) )
          {
             SCIPindexListNodeAppendCopy(&(g->fixedges), g->ancestors[e]);
             *fixed += g->cost[e];
          }
          graph_knot_contract(g, j, i);
->>>>>>> 09542eae
+
 
          elimins++;
       }
