/* * * * * * * * * * * * * * * * * * * * * * * * * * * * * * * * * * * * * * */
/*                                                                           */
/*   Type....: Function                                                      */
/*   File....: reduce.c                                                      */
/*   Name....: Steiner Tree Reduction                                        */
/*   Author..: Thorsten Koch                                                 */
/*   Copyright by Author, All rights reserved                                */
/*                                                                           */
/* * * * * * * * * * * * * * * * * * * * * * * * * * * * * * * * * * * * * * */
/*lint -esym(750,REDUCE_C) -esym(766,stdlib.h) -esym(766,string.h)           */

#define REDUCE_C
/*#define PRINT_TMP_PRESOL */

#include <stdio.h>
#include <stdlib.h>
#include <string.h>
#include <assert.h>
#include "grph.h"
#include "heur_tm.h"
#include "portab.h"
#include "misc_stp.h"
#include "scip/scip.h"
#include "probdata_stp.h"

/* Moeglichkeiten:
 *    a 1 b 2 c
 *    *---*       : Kontraction entlang 1, a -> b
 *    *---o---*   : Kontraktion entlang 2, b -> c
 *    t---t---t   : Kontraktion entlang min(1, 2), b -> min(d(a),d(c))
 *    o---t---o   : Nichts
 *    t---t---o   : Kontraktion entlang 1, b -> a, wenn c(1) <= c(2)
 *    o---t---t   : Kontraktion entlang 2, b -> c, wenn c(2) <= c(1)
 */
static int degree_test(
   SCIP* scip,
   GRAPH*  g,
   double* fixed)
{
   int i;
   int i1;
   int i2;
   int e1;
   int e2;
   int rerun = TRUE;
   int done  = TRUE;
   int count = 0;

   assert(g      != NULL);
   assert(fixed  != NULL);

   SCIPdebugMessage("Degree Test: ");
   fflush(stdout);

   while(rerun)
   {
      rerun = FALSE;

      SCIPdebug(fputc('.', stdout));
      SCIPdebug(fflush(stdout));

      for(i = 0; i < g->knots; i++)
      {
         assert(g->grad[i] >= 0);

         if( g->grad[i] == 1 )
         {
            e1  = g->outbeg[i];
            i1  = g->head[e1];

            assert(e1 >= 0);
            assert(e1 == Edge_anti(g->inpbeg[i]));
            assert(g->oeat[e1] == EAT_LAST);
            assert(g->ieat[g->inpbeg[i]] == EAT_LAST);

            if( Is_term(g->term[i]) )
	    {
               *fixed += g->cost[e1];
	       SCIP_CALL( SCIPindexListNodeAppendCopy(scip, &(g->fixedges), g->ancestors[e1]) );
	    }
	    //printf("degcontract: %d %d\n", i1, i);
            SCIP_CALL( graph_knot_contract(scip, g, i1, i) );
	    count++;

            assert(g->grad[i] == 0);

            /* Ist es etwa der Letzte gewesen ?
             */
            if (g->grad[i1] == 0)
            {
               rerun = FALSE;
               break;
            }
            if ((i1 < i) && (g->grad[i1] < 3))
               rerun = TRUE;

            continue;
         }
         if( g->grad[i] == 2 )
         {
            e1 = g->outbeg[i];
            e2 = g->oeat[e1];
            i1 = g->head[e1];
            i2 = g->head[e2];

            assert(e1 >= 0);
            assert(e2 >= 0);

            do
            {
               done = TRUE;

               if( !Is_term(g->term[i]) )
               {
                  assert(EQ(g->cost[e2], g->cost[Edge_anti(e2)]));

                  g->cost[e1]            += g->cost[e2];
                  g->cost[Edge_anti(e1)] += g->cost[e2];
		  //printf("degcontract: %d %d\n", i2, i);
                  SCIP_CALL( graph_knot_contract(scip, g, i2, i) );
                  count++;

                  break;
               }
               assert(Is_term(g->term[i]));

               if (Is_term(g->term[i1]) && Is_term(g->term[i2]))
               {
                  if (SCIPisLT(scip, g->cost[e1], g->cost[e2]))
                  {
                     *fixed += g->cost[e1];
		     //printf("degcontract: %d %d\n", i1, i);
		     SCIP_CALL( SCIPindexListNodeAppendCopy(scip, &(g->fixedges), g->ancestors[e1]) );
                     SCIP_CALL( graph_knot_contract(scip, g, i1, i) );
                  }
                  else
                  {
                     *fixed += g->cost[e2];
		     SCIP_CALL( SCIPindexListNodeAppendCopy(scip, &(g->fixedges), g->ancestors[e2]) );
		     //printf("degcontract: %d %d\n", i2, i);
                     SCIP_CALL( graph_knot_contract(scip, g, i2, i) );
                  }
                  count++;

                  break;
               }
               if (Is_term(g->term[i1]) && !Is_term(g->term[i2]) && LE(g->cost[e1], g->cost[e2]))
               {
                  *fixed += g->cost[e1];
		  SCIP_CALL( SCIPindexListNodeAppendCopy(scip, &(g->fixedges), g->ancestors[e1]) );
                  //printf("degcontract: %d %d\n", i1, i);
                  SCIP_CALL( graph_knot_contract(scip, g, i1, i) );
                  count++;

                  break;
               }
               if (Is_term(g->term[i2]) && !Is_term(g->term[i1]) && LE(g->cost[e2], g->cost[e1]))
               {
		  SCIP_CALL( SCIPindexListNodeAppendCopy(scip, &(g->fixedges), g->ancestors[e2]) );
                  *fixed += g->cost[e2];
		  //printf("degcontract: %d %d\n", i2, i);
                  SCIP_CALL( graph_knot_contract(scip, g, i2, i) );
                  count++;

                  break;
               }
               done = FALSE;
            }
            while(FALSE);

            if (done
               && (((i1 < i) && (g->grad[i1] < 3))
                  || ((i2 < i) && (g->grad[i2] < 3))))
               rerun = TRUE;
         }
      }
   }
   SCIPdebugMessage(" %d Knots deleted\n", count);
   assert(graph_valid(g));

   return count;
}

/* iterate NV and SL test while at least minelims many contractions are being performed */
static
SCIP_RETCODE nvsl_reduction(
   SCIP* scip,
   GRAPH*  g,
   PATH*   vnoi,
   SCIP_Real* fixed,
   int* heap,
   int* state,
   int* vbase,
   int* nelims,
   int minelims
   )
{
   int elims;
   int nvelims;
   int slelims;
   int degelims;
   int totalelims;
   IDX* curr1;
   assert(g != NULL);
   assert(heap != NULL);
   assert(state != NULL);
   assert(vbase != NULL);
   assert(vnoi != NULL);
   assert(minelims >= 0);

   *nelims = 0;
   totalelims = 0;

   curr1 = g->ancestors[1482];
   while( curr1 != NULL )
   {
      printf("1482 edge: %d\n", curr1->index);
      curr1 = curr1->parent;
   }

   do
   {
      elims = 0;
      printf("befnv\n");
      /* NV-reduction */
      SCIP_CALL( nv_reduction(scip, g, vnoi, fixed, heap, state, vbase, &nvelims) );
      elims += nvelims;

      SCIPdebugMessage("NV-reduction (in NVSL): %d \n", nvelims);

      printf("aftnv 1482 is edge: %d->%d:\n", g->tail[1482], g->head[1482] );
      curr1 = g->ancestors[1482];
      while( curr1 != NULL )
      {
         printf("aftnv 1482 edge: %d\n", curr1->index);
         curr1 = curr1->parent;
      }

      /* SL-reduction */
      SCIP_CALL( sl_reduction(scip, g, vnoi, fixed, heap, state, vbase, &slelims) );
      elims += slelims;

      SCIPdebugMessage("SL-reduction (in NVSL): %d \n", slelims);

      printf("aftsl 1482 is edge: %d->%d:\n", g->tail[1482], g->head[1482] );
      curr1 = g->ancestors[1482];
      while( curr1 != NULL )
      {
         printf("aftsl 1482 edge: %d\n", curr1->index);
         curr1 = curr1->parent;
      }

      /* trivial reduction */
      if( elims > 0 )
         degelims = degree_test(scip, g, fixed);
      else
         degelims = 0;

      elims += degelims;

      printf("aftdeg 1482 is edge: %d->%d:\n", g->tail[1482], g->head[1482] );
      curr1 = g->ancestors[1482];
      while( curr1 != NULL )
      {
         printf("aftdeg 1482 edge: %d\n", curr1->index);
         curr1 = curr1->parent;
      }

      SCIPdebugMessage("Degree Test-reduction (in NVSL): %d \n", degelims);

      totalelims += elims;
      printf("elims %d\n ", elims);
   }while( elims > minelims );

   *nelims = totalelims;
   return SCIP_OKAY;
}


/* A. Balakrishnan and N. R. Patel
 *
 * "Problem Reduction Methods and a Tree Generation Algorithm
 *             for the Steiner Network Problem"
 *
 * NETWORKS, Vol 17 (1985) 65-85
 *
 * Demand Node Aggregation, Page 68
 */
static int tt_aggregation(
   SCIP* scip,
   GRAPH*  g,
   double* fixed)
{
   PATH*  mst;
   int    i;
   int    head;
   int    tail;
   int    count = 0;
   int    retry;

   assert(g      != NULL);
   assert(fixed  != NULL);

   SCIPdebugMessage("T-T Aggregation: ");
   fflush(stdout);

   mst = malloc((size_t)g->knots * sizeof(PATH));

   assert(mst != NULL);

   for(i = 0; i < g->knots; i++)
      g->mark[i] = TRUE;

   do
   {
      retry = FALSE;

      graph_path_exec(g, MST_MODE, g->source[0], g->cost, mst);

      for(i = 0; !retry && (i < g->knots); i++)
      {
         assert((mst[i].edge >= 0) || (g->grad[i] == 0) || (i == g->source[0]));

         if (mst[i].edge >= 0)
         {
            head = g->head[mst[i].edge];
            tail = g->tail[mst[i].edge];

            /* Ist es eine T-T Verbindung ?
             */
            if (Is_term(g->term[head]) && Is_term(g->term[tail]))
            {
               SCIP_CALL( graph_knot_contract(scip, g, head, tail) );

               *fixed += mst[i].dist;

               count++;

               /* Neuen MST berechnen und nochmal.
                */
               retry = TRUE;
            }
         }
      }
   } while(retry);

   free(mst);

   SCIPdebugMessage("%d Knots deleted\n", count);

   assert(graph_valid(g));

   return(count);
}

/* A. Balakrishnan and N. R. Patel
 *
 * "Problem Reduction Methods and a Tree Generation Algorithm
 *             for the Steiner Network Problem"
 *
 * NETWORKS, Vol 17 (1985) 65-85
 *
 * R-R Edge Deletion, Page 69
 */
static int tt_deletion(
   GRAPH* g)
{
   PATH*   mst;
   double* cost;
   int     count = 0;
   int     i;
   int     k;
   int     e;
   int     f;
   double  max = 0.0;

   assert(g != NULL);

   SCIPdebugMessage("T-T Edge deletion: ");
   fflush(stdout);

   for(i = 0; i < g->edges; i++)
      if (GT(g->cost[i], max))
         max = g->cost[i];

   assert(GT(max, 0.0));

   /* Groesser als alle anderen.
    */
   max = max * 2.0 + 1.0;

   cost = malloc((size_t)g->edges * sizeof(double));

   assert(cost != NULL);

   for(i = 0; i < g->edges; i++)
      cost[i] = (Is_term(g->term[g->head[i]]) && Is_term(g->term[g->tail[i]])) ? g->cost[i] : max;

   mst = malloc((size_t)g->knots * sizeof(PATH));

   assert(mst != NULL);

   for(i = 0; i < g->knots; i++)
      g->mark[i] = (g->grad[i] > 0);

   graph_path_exec(g, MST_MODE, g->source[0], cost, mst);

   for(i = 0; i < g->knots; i++)
   {
      if (!g->mark[i])
         continue;

      assert(g->grad[i] > 0);

      if (!Is_term(g->term[i]))
         continue;

      e = g->outbeg[i];

      while(e != EAT_LAST)
      {
         k = g->head[e];
         f = e;
         e = g->oeat[e];

         if (!Is_term(g->term[k]))
            continue;

         assert(Is_term(g->term[i]));
         assert(Is_term(g->term[k]));
         assert(g->tail[f] == i);
         assert(g->head[f] == k);

         if ((mst[k].edge == f) || (mst[k].edge == Edge_anti(f)))
            continue;

         if ((mst[i].edge == f) || (mst[i].edge == Edge_anti(f)))
            continue;

         graph_edge_del(g, f);

         /* Weil ja zwei Kanten geloescht wurden
          */
         count += 2;
      }
   }
#ifndef NDEBUG
   /* Es darf keine Kante geloescht worden sein, die Teil des MST war.
    */
   for(i = 0; i < g->knots; i++)
   {
      if ((e = mst[i].edge) < 0)
         continue;

      assert(g->oeat[e] != EAT_FREE);
      assert(g->ieat[e] != EAT_FREE);
   }
#endif

   free(mst);
   free(cost);

   /* Vielleicht sogar noch mehr Kanten, bei der Knoten Kontraktion
    */
   SCIPdebugMessage("%d Edges deleted\n", count);

   assert(graph_valid(g));

   return(count);
}


static
SCIP_RETCODE bound_reduce(
   SCIP*  scip,
   GRAPH* graph,
   PATH* vnoi,
   double* cost,
   double* radius,
   double* costrev,
   int* heap,
   int* state,
   int* vbase,
   int* nelims,
   int fixed
   )
{
   SCIP_HEUR** heurs;
   SCIP_HEURDATA* tmheurdata;
   SCIP_Real  radiisum;
   SCIP_Real  obj;
   int* perm;
   int* result;
   int* starts;
   int* radedges;
   int e;
   int etemp;
   int radedge;
   int k;
   int nterms;
   int v;
   int r;
   unsigned int seed = 0;
   int runs;
   int skip;
   int nnodes;
   int nedges;
   int nheurs;
   int nskips;
   int best_start = 0;
   char* blocked;
   *nelims = 0;
   nedges = graph->edges;
   nnodes = graph->knots;
   if( nnodes <= 1 )
      return SCIP_OKAY;

   /* allocate memory */
   SCIP_CALL( SCIPallocBufferArray(scip, &result, nedges) );
   SCIP_CALL( SCIPallocBufferArray(scip, &radedges, nnodes) );
   SCIP_CALL( SCIPallocBufferArray(scip, &blocked, nedges) );
   SCIP_CALL( SCIPallocBufferArray(scip, &starts, nnodes) );
   SCIP_CALL( SCIPallocBufferArray(scip, &perm, nnodes) );
   e = 0;
   nterms = 0;
   for( k = 0; k < nnodes; k++ )
   {
      perm[k] = k;
      graph->mark[k] = (graph->grad[k] > 0);
      if( graph->mark[k] )
      {
         e++;
	 if( Is_term(graph->term[k]) )
            nterms++;
      }
   }
   runs = MIN(e, 50);
   r = 0;
   assert(graph->source[0] >= 0);
   if( graph->mark[graph->source[0]] )
      starts[r++] = graph->source[0];

   SCIPpermuteIntArray(perm, 0, nnodes, &(seed));

   /* use terminals (randomly permutated) as starting points for TM heuristic */
   for( k = 0; k < nnodes; k++ )
   {
      if( r >= runs || r >= nterms )
         break;

      if( Is_term(graph->term[perm[k]]) && graph->mark[perm[k]] && perm[k] != graph->source[0] )
      {
         starts[r++] = perm[k];
      }
   }

   /* still empty slots in start array? */
   if( r < runs )
   {
      /* fill empty slots randomly */
      for( k = 0; k < nnodes; k++ )
      {
         if( r >= runs )
            break;
         if( !Is_term(graph->term[perm[k]]) && graph->mark[perm[k]] )
         {
            //printf(" perm2[%d): %d \n", r, perm[k]);
            starts[r++] = perm[k];
         }
      }
   }

   SCIPfreeBufferArray(scip, &perm);

   for( e = 0; e < nedges; e++ )
   {
      blocked[e] = FALSE;
      blocked[e + 1] = FALSE;
      result[e] = UNKNOWN;
      result[e + 1] = UNKNOWN;
      if( graph->ieat[e] == EAT_FREE )
      {
         assert(graph->oeat[e] == EAT_FREE);
	 assert(graph->oeat[flipedge(e)] == EAT_FREE);
	 assert(graph->ieat[flipedge(e)] == EAT_FREE);
         cost[e] = FARAWAY;
	 costrev[e] = FARAWAY;
      }
      else
      {
	 assert(graph->oeat[e] != EAT_FREE);
	 assert(graph->oeat[flipedge(e)] != EAT_FREE);
	 assert(graph->ieat[flipedge(e)] != EAT_FREE);
	 cost[e] = graph->cost[e];
	 costrev[e] = graph->cost[flipedge(e)];
      }
   }

   voronoi_radius(scip, graph, vnoi, radius, cost, costrev, vbase, heap, state, radedges);

   SCIPsortRealInt(radius, radedges, nnodes);
   radiisum = 0.0;
   e = 0;

   //   assert(k == graph->terms);
   for( e = 0; e < nterms - 2; e++ )
   {
      assert( SCIPisGT(scip, FARAWAY, radius[e]) );
      radiisum += radius[e];
      radedge = radedges[e];
      assert(radedge != UNKNOWN);
      blocked[radedge] = TRUE;
      blocked[flipedge(radedge)] = TRUE;
      k = graph->tail[radedge];
      assert(vbase[k] != vbase[graph->head[radedge]]);
      while( k != vbase[k] )
      {
         assert(vnoi[k].edge >= 0);
         blocked[vnoi[k].edge] = TRUE;
         blocked[flipedge(vnoi[k].edge)] = TRUE;
         k = graph->tail[vnoi[k].edge];
      }
      // printf("rad: %f\n", radius[e]);
   }

   /* get TM heuristic data */
   heurs = SCIPgetHeurs(scip);
   nheurs = SCIPgetNHeurs(scip);
   for( k = 0; k < nheurs; k++ )
      if( strcmp(SCIPheurGetName(heurs[k]), "TM") == 0 )
         break;
   assert(k < nheurs);
   tmheurdata = SCIPheurGetData(heurs[k]);

   SCIP_CALL( do_layer(scip, tmheurdata, graph, starts, &best_start, result, runs, graph->source[0], cost, costrev, 0.0) );
   obj = fixed;
   for( e = 0; e < nedges; e++ )
      if( result[e] == CONNECT )
         obj += graph->cost[e];
   printf("obj: %f\n", obj);

   nskips = 0;
   for( k = 0; k < nnodes; k++ )
   {
      //printf("k: %d\n", k);
      e = graph->outbeg[k];
      while( e != EAT_LAST )
      {
         assert(e >= 0);
         //printf("e: %d->%d\n", graph->tail[e], graph->head[e]);
         if( SCIPisGT(scip, graph->cost[e] + vnoi[graph->head[e]].dist + vnoi[graph->tail[e]].dist + radiisum, obj) )
         {
            //printf("e: %d->%d outbeg: %d \n", graph->tail[e], graph->head[e], graph->oeat[e]);
            skip = FALSE;
            if( blocked[e] )
            {
               skip = TRUE;
               printf("blocked \n");
            }
            if( !skip )
            {
               v = graph->head[e];
	       assert(vbase[v] >= 0);
               while( v != vbase[v] )
               {
                  if( vnoi[v].edge < 0 )
                  {
                     skip = TRUE;
                     printf("edge misses! \n");
                     break;
                  }
                  v = graph->tail[vnoi[v].edge];
               }
               if( !skip )
               {
                  v = graph->tail[e];
		  assert(vbase[v] >= 0);
                  while( v != vbase[v] )
                  {
                     if( vnoi[v].edge < 0 )
                     {
                        skip = TRUE;
                        printf("edge misses! \n");
                        break;
                     }
                     v = graph->tail[vnoi[v].edge];
                  }
               }
            }
            if( skip )
            {
               nskips++;
               e = graph->oeat[e];
            }
            else
            {
               (*nelims)++;
               SCIPindexListNodeFree(scip, &((graph->ancestors)[e]));
               SCIPindexListNodeFree(scip, &((graph->ancestors)[Edge_anti(e)]));
               etemp = graph->oeat[e];
               graph_edge_del(graph, e);
               //printf("eliminated: %d->%d  \n", graph->tail[e], graph->head[e]);
               //break;
               e = etemp;
            }
         }
         else
         {
            e = graph->oeat[e];
         }
      }
      if( 0 && e != EAT_LAST )
      {
         for( k = 0; k < nnodes; k++ )
            graph->mark[k] = (graph->grad[k] > 0);

         voronoi_radius(scip, graph, vnoi, radius, graph->cost, graph->cost, vbase, heap, state, radedges);

         SCIPsortReal(radius, nnodes);
         radiisum = 0.0;
         k = 0;
         for( e = 0; e < nnodes; e++ )
            if( graph->grad[e] > 0 && Is_term(graph->term[e]) )
               k++;
         assert(k == graph->terms);
         for( e = 0; e < k - 2; e++ )
         {
            assert( SCIPisGT(scip, FARAWAY, radius[e]) );
            radiisum += radius[e];
            // printf("rad: %f\n", radius[e]);
         }
         k = -1;
      }
   }

   printf("nelims in bound reduce: %d, nskips: %d \n", *nelims, nskips);
   SCIPfreeBufferArray(scip, &radedges);
   SCIPfreeBufferArray(scip, &result);
   SCIPfreeBufferArray(scip, &starts);
   SCIPfreeBufferArray(scip, &blocked);

   assert(graph_valid(graph));
   return SCIP_OKAY;
}
#if 0
static
int bound_test(
   SCIP*  scip,
   GRAPH* graph,
   int* elimins
   )
{
   PATH**      heurpath;
   PATH**      path;
   PATH*       pathtoterm;
   SCIP_Real*  edgecost;
   SCIP_Real*  edgecostrev;
   SCIP_Real*  distance;
   SCIP_Real*  radius;
   SCIP_Real** termdist;
   int*        result;
   int*        vregion;
   int*        radiushops;
   int*        heap;
   int*        state;
   int*        pred;
   int*        terms;
   int         source;
   int         termcount;
   int         i;
   int         e;
   int         nnodes;
   int         nedges;

   SCIP_Real   obj;

   int     closeterms[3] = {-1, -1, -1};
   double  closetermsdist[3] = {FARAWAY, FARAWAY, FARAWAY};
   int     closetermshops[3] = {-1, -1, -1};
   double  lowerbound = FARAWAY;
   int     hopsbound = 0;

   assert(scip != NULL);
   assert(graph != NULL);
   (*elimins) = 0;
   nnodes = graph->knots;
   nedges = graph->edges;

   path = malloc((size_t)nnodes * sizeof(PATH*));
   SCIP_CALL(SCIPallocBufferArray(scip, &heurpath, nnodes));

   assert(path != NULL);
   assert(heurpath != NULL);

   pathtoterm = malloc((size_t)nnodes * sizeof(PATH));

   assert(pathtoterm != NULL);

   edgecost = malloc((size_t)nedges * sizeof(double));
   edgecostrev = malloc((size_t)nedges * sizeof(double));

   assert(edgecost != NULL);
   assert(edgecostrev != NULL);

   radius = malloc((size_t)nnodes * sizeof(double));
   distance = malloc((size_t)nnodes * sizeof(double));
   termdist = malloc((size_t)nnodes * sizeof(double*));

   assert(distance != NULL);
   assert(radius != NULL);
   assert(termdist != NULL);

   vregion = malloc((size_t)nnodes * sizeof(int));
   radiushops = malloc((size_t)nnodes * sizeof(int));

   assert(vregion != NULL);
   assert(radiushops != NULL);

   heap  = malloc((size_t)nnodes * sizeof(int));
   state = malloc((size_t)nnodes * sizeof(int));

   assert(heap != NULL);
   assert(state != NULL);

   pred = malloc((size_t)nedges * sizeof(int));
   terms = malloc((size_t)graph->terms * sizeof(int));

   assert(pred != NULL);
   assert(terms != NULL);

   result = malloc((size_t)nedges * sizeof(int));

   assert(result != NULL);

   for( i = 0; i < nnodes; i++ )
   {
      path[i] = NULL;
      heurpath[i] = NULL;
      termdist[i] = NULL;
   }

   for( e = 0; e < nedges; e++ )
   {
      if( graph->cost[e] != FARAWAY )
         edgecost[e] = 1;
      else
         edgecost[e] = graph->cost[e];

      if( graph->cost[Edge_anti(e)] != FARAWAY )
         edgecostrev[e] = 1;
      else
         edgecostrev[e] = graph->cost[Edge_anti(e)];
   }

   /* Not currently in use */
#if 0
   /* storing the current type of the stp */
   temptype = graph->stp_type;
   graph->stp_type = STP_DIRECTED;

   SCIP_CALL( SCIPtmHeur(scip, graph, heurpath, edgecost, edgecostrev, result) );

   /* resetting the stp type */
   graph->stp_type = temptype;
#endif

   obj = 0.0;

   for( e = 0; e < nedges; e++ )
      if( result[e] == CONNECT )
         obj += edgecost[e];

   termcount = 0;
   for(i = 0; i < nnodes; i++)
   {
      if( Is_term(graph->term[i]) )
      {
         terms[termcount] = i;
         termcount++;
      }
      graph->mark[i] = (graph->grad[i] > 0);
      termdist[i] = malloc((size_t)nnodes * sizeof(double));
   }

   source = graph->source[0];

   voronoi_hop(graph, edgecost, distance, radius, pathtoterm, vregion, heap, state, pred, radiushops);

   SCIPsortRealInt(radius, radiushops, nnodes);

   calculate_distances(graph, path, edgecost, BSP_MODE);

   printf("Hop Limit: %d\n", graph->hoplimit);

   /* test each node i */
   for( i = 0; i < nnodes; i++ )
   {
      if( Is_term(graph->term[i]) || vregion[i] == source )
         continue;

      if( graph->grad[i] == 0 )
         continue;

      if( vregion[i] < 0 )
      {
         while( graph->inpbeg[i] != EAT_LAST )
         {
            e = graph->inpbeg[i];
            //if( Is_term(graph->term[graph->tail[e]]) )
            //printf("Found terminal: %d\n", graph->tail[e]);
            graph_edge_del(graph, e);
            SCIPindexListNodeFree(scip, &(graph->ancestors[e]));
            graph->ancestors[e] = NULL;
            (*elimins)++;
         }
         continue;
      }

      get_close_terms(path, closetermsdist, closetermshops, closeterms, vregion, terms, termcount, i);

      /* computing the lower bound for node i */
      lowerbound = compute_node_lb(radius, closetermsdist, closetermshops, closeterms, radiushops, termcount,
         graph->grad[i], graph->source[0], graph->stp_type, &hopsbound);

      //if( i % 1000 == 0 )
      printf("node: %d, lowerbound: %f, grad: %d, vregion: %d\n", i, lowerbound, graph->grad[i], vregion[i]);

      if( GT(lowerbound, graph->hoplimit) )
      {
         while( graph->inpbeg[i] != EAT_LAST )
         {
            e = graph->inpbeg[i];
            //if( Is_term(graph->term[graph->tail[e]]) )
            //printf("Found terminal: %d\n", graph->tail[e]);
            graph_edge_del(graph, e);
            SCIPindexListNodeFree(scip, &(graph->ancestors[e]));
            graph->ancestors[e] = NULL;
            (*elimins)++;
         }

         voronoi_hop(graph, edgecost, distance, radius, pathtoterm, vregion, heap, state, pred, radiushops);

         SCIPsortRealInt(radius, radiushops, nnodes);

         calculate_distances(graph, path, edgecost, BSP_MODE);

         continue;
      }

#if 0
      /* computing the lowerbound for the inclusion of a single edge */
      /* Resetting the lowerbound */
      lowerbound -= closetermsdist[1];
      if( graph->grad[i] >= 3 )
      {
         lowerbound -= closetermsdist[2];
         lowerbound += radius[termcount - 4];
      }


      for( j = graph->inpbeg[i]; j != EAT_LAST; j = graph->ieat[j] )
      {
         k = graph->tail[j];
         if( LT(edgecost[j], edgecostrev[j]) )
            tempcost = edgecost[j] + path[vregion[k]][k].dist;
         else
            tempcost = edgecostrev[j] + path[vregion[k]][k].dist;
         lowerbound += tempcost;

         //printf("Edge - lowerbound: %f, bestbound: %f\n", lowerbound, bestbound);
         if( GT(lowerbound, graph->hoplimit) )
         {
            graph_edge_del(graph, j);
            SCIPindexListNodeFree(scip, &(graph->ancestors[j]));
            graph->ancestors[j] = NULL;
            (*elimins)++;

            /* computing the voronoi regions inward to a node */
            voronoi_hop(graph, edgecost, distance, radius, pathtoterm, vregion, heap, state, pred, radiushops);

            /* sorting the radius values */
            SCIPsortRealInt(radius, radiushops, graph->knots);

            /* computing the shortest paths from each terminal to every other node */
            //calculate_distances(g, path, graph->cost, FSP_MODE);

            continue;
         }

         lowerbound -= tempcost;
      }
#endif
   }

   free(result);

   free(terms);
   free(pred);
   free(state);
   free(heap);

   free(vregion);

   for( i = 0; i < nnodes; i++ )
      free(termdist[i]);

   free(termdist);

   free(distance);
   free(radius);

   free(edgecostrev);
   free(edgecost);

   free(pathtoterm);

   for( i = 0; i < nnodes; i++ )
      SCIPfreeBufferArrayNull(scip, &heurpath[i]);

   SCIPfreeBufferArray(scip, &heurpath);

   for( i = 0; i < nnodes; i++ )
      free(path[i]);

   free(path);

   return 1;
}
#endif

#if 0
/* P. Winter and J. MacGregor Smith
 *
 * "Path-Distance Heuristics for the Steiner Problem in Undirected Networks"
 *
 * Algorithmica, 1992, 309-327
 *
 * Closest Z-Vertices Reductions, Page 316
 */
static int czv_reduction(
   GRAPH*  g,
   double* fixed)
{
   int     i;
   int     k;
   int     e1;
   int     e2;
   int     count = 0;
   double  cost;
   double  min1;
   double  min2;
   double  min3;

   assert(g     != NULL);
   assert(fixed != NULL);

   SCIPdebugMessage("Lazy closest T-Edge Reduction: ");
   fflush(stdout);

   for(i = 0; i < g->knots; i++)
   {
      if (!Is_term(g->term[i]))
         continue;

      if (g->grad[i] < 2)
         continue;

      min1 = FARAWAY;
      min2 = FARAWAY;
      e1   = -1;
      e2   = -1;

      /* Die beiden kuerzesten Kanten finden
       */
      for(k = g->outbeg[i]; k != EAT_LAST; k = g->oeat[k])
      {
         cost = g->cost[k];

         if (LT(cost, min1))
         {
            min2 = min1;
            e2   = e1;
            min1 = cost;
            e1   = k;
         }
         else
         {
            if (LT(cost, min2))
            {
               min2 = cost;
               e2   = k;
            }
         }
      }
      /* Da ja Grad > 1 war muesste es die Kanten geben
       */
      if( e2 < 0 )
         printf("Error in czv_reduction (will be ignored) \n");
      assert(e1 >= 0);
      assert(e2 >= 0);
      assert(e1 != e2);

      /* Wenn der naechste ein Terminal war, brauchen wir nicht mehr suchen.
       */
      if (Is_term(g->term[g->head[e1]]))
         min3 = 0.0;
      else
      {
         min3 = FARAWAY;

         for(k = g->outbeg[g->head[e1]]; k != EAT_LAST; k = g->oeat[k])
         {
            if (!Is_term(g->term[g->head[k]]))
               continue;

            if (g->head[k] == i)
               continue;

            cost = g->cost[k];

            if (LT(cost, min3))
               min3 = cost;
         }
      }
      /* Gab es denn ein Terminal ?
       */
      if (EQ(min3, FARAWAY))
         continue;

      if (GE(min1 + min3, min2))
         continue;

      assert(g->tail[e1] == i);

      SCIP_CALL( graph_knot_contract(scip, g, i, g->head[e1]) );

      *fixed += min1;

      count++;
   }
   SCIPdebugMessage("%d Knots deleted\n", count);

   assert(graph_valid(g));

   return(count);
}
#endif
/* P. Winter and J. MacGregor Smith
 *
 * "Path-Distance Heuristics for the Steiner Problem in Undirected Networks"
 *
 * Algorithmica, 1992, 309-327
 *
 * Longest Edge Reductions, Page 316
 */
static int lle_reduction(
   GRAPH* g)
{
   int    i;
   int    k;
   int    j;
   int    l;
   int    m;
   int    i1;
   int    i2;
   int    count = 0;

   assert(g      != NULL);

   SCIPdebugMessage("Lazy Longest Edge Reduction: ");
   fflush(stdout);

   for(i = 0; i < g->knots; i++)
      g->mark[i] = FALSE;

   for(i = 0; i < g->knots; i++)
   {
      if (!Is_term(g->term[i]))
         continue;

      if (g->grad[i] < 2)
         continue;

      assert(Is_term(g->term[i]));

      /* Erst mal markieren wo wir ueberall hinkommen
       */
      for(k = g->outbeg[i]; k != EAT_LAST; k = g->oeat[k])
         g->mark[g->head[k]] = TRUE;

      for(k = g->outbeg[i]; k != EAT_LAST; k = g->oeat[k])
      {
         i1 = g->head[k];
         j  = g->outbeg[i1];

         while(j != EAT_LAST)
         {
            m  = j;
            j  = g->oeat[j];
            i2 = g->head[m];

            if (g->mark[i2])
            {
               for(l = g->outbeg[i]; l != EAT_LAST; l = g->oeat[l])
                  if (g->head[l] == i2)
                     break;

               assert(l != EAT_LAST);

               if (LE(Max(g->cost[l], g->cost[k]), g->cost[m]))
               {
                  graph_edge_del(g, m);
                  count++;
               }
            }
         }
         g->mark[i1] = FALSE;
      }
   }
   SCIPdebugMessage("%d Edges deleted\n", count * 2);

   assert(graph_valid(g));

   return(count);
}

#if 0
/* P. Winter and J. MacGregor Smith
 *
 * "Path-Distance Heuristics for the Steiner Problem in Undirected Networks"
 *
 * Algorithmica, 1992, 309-327
 *
 * Longest Edge Reductions, Page 316
 */
static int le_reduction(
   GRAPH* g)
{
   PATH** path;
   char*  used;
   int*   term;
   int    terms;
   int    i;
   int    k;
   int    j;
   int    m;
   int    i1;
   int    i2;
   int    count = 0;

   assert(g      != NULL);

   SCIPdebugMessage("Longest Edge Reduction: ");
   fflush(stdout);

   for(i = 0; i < g->knots; i++)
      g->mark[i] = (g->grad[i] > 0);

   terms = 0;
   term  = malloc((size_t)g->knots * sizeof(int));

   assert(term != NULL);

   used = malloc((size_t)(g->edges / 2) * sizeof(char));

   assert(used != NULL);

   for(i = 0; i < g->edges / 2; i++)
      used[i] = FALSE;

   path = malloc((size_t)g->knots * sizeof(PATH*));

   assert(path != NULL);

   for(i = 0; i < g->knots; i++)
   {
      if ((g->grad[i] < 1) || (!Is_term(g->term[i])))
         path[i] = NULL;
      else
      {
         term[terms++] = i;

         path[i] = malloc((size_t)g->knots * sizeof(PATH));

         assert(path[i] != NULL);

         graph_path_exec(g, FSP_MODE, i, g->cost, path[i]);

         /* Alle benutzen Kanten markieren
          */
         for(k = 0; k < g->knots; k++)
         {
            assert((k == i) || !g->mark[k] || (path[i][k].edge >= 0));

            if (path[i][k].edge >= 0)
               used[path[i][k].edge / 2] = TRUE;
         }
#ifndef NDEBUG
         for(k = 0; k < g->knots; k++)
            assert(!g->mark[k] || (path[i][k].dist < FARAWAY));
#endif
      }
   }
   for(i = 0; i < g->knots; i++)
   {
      if (Is_term(g->term[i]))
         continue;

      /* Nicht Terminals mit Grad 2 macht die Degree-Reduktion weg
       */
      if (g->grad[i] < 3)
         continue;

      assert(!Is_term(g->term[i]));

      k = g->outbeg[i];

      while(k != EAT_LAST)
      {
         m  = k;
         k  = g->oeat[k];

         if (used[m / 2])
            continue;

         i1 = g->head[m];

         for(j = 0; j < terms; j++)
         {
            i2 = term[j];

            assert(Is_term(g->term[i2]));
            assert(g->grad[i2] > 0);
            assert(path[i2] != NULL);
            assert(LT(path[i2][i ].dist, FARAWAY));
            assert(LT(path[i2][i1].dist, FARAWAY));

            if (LE(Max(path[i2][i].dist, path[i2][i1].dist), g->cost[k]))
            {
               graph_edge_del(g, m);
               count++;
               break;
            }
         }
      }
   }
   for(i = 0; i < g->knots; i++)
      if (path[i] != NULL)
         free(path[i]);

   free(path);
   free(used);
   free(term);

   SCIPdebugMessage("%d Edges deleted\n", count * 2);

   assert(graph_valid(g));

   return(count);
}
#endif

#if 0
static int hops_test(
   GRAPH* g)
{
   const int max_hops = param_get("MAX_HOPS")->i;

   PATH*   root;
   PATH*   path;
   double* cost;
   int*    mark;
   int     min_hops  = 0;
   double  term_dist;
   int     count     = 0;
   int     retry     = TRUE;
   int     i;
   int     k;
   int     e;

   assert(g != NULL);

   if (!param_get("HOPS_SEP")->i)
      return(0);

   assert(g->layers == 1);

   SCIPdebugMessage("Max-Hops reachability Test: ");
   fflush(stdout);

   cost  = malloc((size_t)g->edges * sizeof(*cost));
   path  = malloc((size_t)g->knots * sizeof(*path));
   root  = malloc((size_t)g->knots * sizeof(*root));
   mark  = malloc((size_t)g->knots * sizeof(*mark));

   assert(cost != NULL);
   assert(path != NULL);
   assert(root != NULL);
   assert(mark != NULL);

   for(i = 0; i < g->knots; i++)
      g->mark[i] = TRUE;

   for(i = 0; i < g->edges; i++)
      cost[i] = 1.0;

   while(retry)
   {
      retry = FALSE;

      for(i = 0; i < g->knots; i++)
      {
         if (!Is_term(g->term[i]) && g->mark[i] && (g->grad[i] == 1))
         {
            graph_edge_del(g, g->outbeg[i]);
            g->mark[i] = FALSE;
            retry      = TRUE;
            count++;
         }
      }
   }

   graph_path_exec(g, FSP_MODE, g->source[0], cost, root);

   for(i = 0; i < g->knots; i++)
   {
      if (!g->mark[i])
         continue;

      if (Is_term(g->term[i]))
      {
         if (root[i].dist > min_hops)
            min_hops = root[i].dist;
      }
      else
      {
         if (root[i].dist >= max_hops)
         {
            for(e = g->outbeg[i]; e != EAT_LAST; e = g->outbeg[i])
               graph_edge_del(g, e);

            g->mark[i] = FALSE;
            count++;
         }
      }
   }
   for(i = 0; i < g->knots; i++)
      mark[i] = g->mark[i];
   while(retry)
   {
      retry = FALSE;

      for(i = 0; i < g->knots; i++)
      {
         if (!Is_term(g->term[i]) && g->mark[i] && (g->grad[i] == 1))
         {
            graph_edge_del(g, g->outbeg[i]);
            g->mark[i] = FALSE;
            retry      = TRUE;
            count++;
         }
      }
   }


   free(mark);
   free(root);
   free(path);
   free(cost);

   SCIPdebugMessage("%d Knots removed (%d/%d)\n", count, min_hops, max_hops);

   assert(graph_valid(g));

   return(count);
}
#endif

static double level1(
   SCIP* scip,
   GRAPH* g)
{
   double fixed   = 0.0;

   assert(g != NULL);

#if 0
   hops_test(g);
#endif

   degree_test(scip, g, &fixed);
   if( 0 )
   {
      //bound_test(scip, g);

      degree_test(scip, g, &fixed);

      tt_deletion(g);

      /*czv_reduction(g, &fixed);*/

      tt_aggregation(scip, g, &fixed);

      lle_reduction(g);

      degree_test(scip, g, &fixed);

      assert(graph_valid(g));
   }
   SCIPdebugMessage("Reduction Level 1: Fixed Cost = %.12e\n",
      fixed);

   return(fixed);
}
#if 0
static double level2(
   SCIP*  scip,
   GRAPH* g)
{
   double fixed   = 0.0;
   int    rerun   = TRUE;

   assert(g      != NULL);

   while(rerun)
   {
      rerun = FALSE;

      if (tt_aggregation(g, &fixed))
         rerun = TRUE;

      while(czv_reduction(g, &fixed))
         rerun = TRUE;
      /*
        while(sd_reduction(g))
        ;
      */
      if (le_reduction(g) > 0)
         rerun = TRUE;

      /*  if (bd3_reduction(g))
          rerun = TRUE;
      */
      if (degree_test(scip, g, &fixed) > 0)
         rerun = TRUE;

      if (nsv_reduction(scip, g, &fixed))
         rerun = TRUE;

   }
   SCIPdebugMessage("Reduction Level 2: Fixed Cost = %.12e\n",
      fixed);

   return(fixed);
}

static double level3(
   GRAPH* g)
{
   double fixed   = 0.0;

   assert(g != NULL);

   degree_test(scip, g, &fixed);

   // sd_reduction(g);

   degree_test(scip, g, &fixed);
#if 0
   nsv_reduction(g, &fixed);

   bd3_reduction(g);
#endif
   // sd_reduction(g);

   degree_test(scip, g, &fixed);

   //sd_reduction(g);

   degree_test(scip, g, &fixed);

   SCIPdebugMessage("Reduction Level 3: Fixed Cost = %.12e\n",
      fixed);

   return(fixed);
}
#endif
static double level4(
   SCIP* scip,
   GRAPH** graph,
   SCIP_Real* fixed,
   int minelims
   )
{
   PATH* vnoi;
   SCIP_Real timelimit;
   GRAPH* g = *graph;
   double*  sddist;
   double*  sdtrans;
   double*  sdrand;
   double* cost;
   double* random;
   int*    heap;
   int*    state;
   int*    vbase;
   int*    knotexamined;
   int     i;
   int     nelims;
   int     nnodes;
   int     nedges;
   int     runnum;
   int     sdnelims;
   int     lenelims;
   int     bd3nelims;
   int     nsvnelims;
   int     nvslnelims;
   int     brednelims;
   int     degtnelims;
   int     reductbound;

   char    le = TRUE;
   char    sd = TRUE;
   char    bd3 = TRUE;
   char    nsv = TRUE;
   char    nvsl = !TRUE;
   char    bred;
   char    rerun = TRUE;

#ifdef PRINT_TMP_PRESOL
   SCIP_PROBDATA* probdata;
   const char*   probname;
   char   presolvetempfile[SCIP_MAXSTRLEN];
   double offset;
#endif

#ifdef PRINT_TMP_PRESOL
   probdata = SCIPgetProbData(scip);
   probname = SCIPgetProbName(scip);
   (void)SCIPsnprintf(presolvetempfile, SCIP_MAXSTRLEN, "presol/%s-presolve-tmp.stp", probname);
   offset = SCIPprobdataGetOffset(scip);
#endif
   assert(scip != NULL);
   assert(g != NULL);
   assert(minelims >= 0);

   nnodes = g->knots;
   nedges = g->edges;

   if( SCIPisLE(scip, (double) g->terms / (double) g->knots, 0.03 ) )
      bred = TRUE;
   else
      bred = FALSE;

#ifdef PRINT_TMP_PRESOL
   SCIPprobdataSetGraph(probdata, g);
   SCIPprobdataSetOffset(probdata, offset + *fixed);
   /* Writing the problem to a temporary file */
   SCIP_CALL( SCIPwriteOrigProblem(scip, presolvetempfile, NULL, FALSE) );
#endif
   /* get timelimit parameter*/
   SCIP_CALL( SCIPgetRealParam(scip, "limits/time", &timelimit) );

   /* allocate memory */
   SCIP_CALL( SCIPallocBufferArray(scip, &heap, nnodes + 1) );
   SCIP_CALL( SCIPallocBufferArray(scip, &state, nnodes) );
   SCIP_CALL( SCIPallocBufferArray(scip, &knotexamined, nnodes) );
   SCIP_CALL( SCIPallocBufferArray(scip, &sddist, nnodes) );
   SCIP_CALL( SCIPallocBufferArray(scip, &sdtrans, nnodes) );
   SCIP_CALL( SCIPallocBufferArray(scip, &sdrand, nnodes) );
   SCIP_CALL( SCIPallocBufferArray(scip, &cost, nedges) );
   SCIP_CALL( SCIPallocBufferArray(scip, &random, nedges) );
   SCIP_CALL( SCIPallocBufferArray(scip, &vbase, nnodes) );
   SCIP_CALL( SCIPallocBufferArray(scip, &vnoi, nnodes) );

   runnum = 0;

   /* define minimal number of edge/node eliminations for a reduction test to be continued */
   reductbound = MAX(g->knots / 500, minelims);
   //printf("BOUND: %d \n", reductbound);

   degree_test(scip, g, fixed);

   if( bred )
   {
      SCIP_CALL( bound_reduce(scip, g, vnoi, cost, sddist, random,  heap, state, vbase, &brednelims, *fixed) );
      //printf("bound reduction1: %d \n \n", brednelims);
   }

   while( rerun && !SCIPisStopped(scip) )
   {
      if( SCIPgetTotalTime(scip) > timelimit )
         break;

      sdnelims = 0;
      bd3nelims = 0;
      nsvnelims = 0;
      nvslnelims = 0;
      degtnelims = 0;
      lenelims = 0;

      if( nvsl )
      {
         printf("bef nvsl: %d \n", nvslnelims);
         SCIP_CALL( nvsl_reduction(scip, g, vnoi, fixed, heap, state, vbase, &nvslnelims, 0.5 * reductbound) );

         if( nvslnelims <= 0.3 * reductbound )
            nvsl = FALSE;

         printf("nvsl: %d \n", nvslnelims);
         if( SCIPgetTotalTime(scip) > timelimit )
            break;
      }

      if( le )
      {
         SCIP_CALL( ledge_reduction(scip, g, vnoi, heap, state, vbase, &lenelims) );

         if( lenelims <= 0.5 * reductbound )
            le = FALSE;

         //printf("lenelims: %d \n", lenelims);
         if( SCIPgetTotalTime(scip) > timelimit )
            break;
      }

      if( sd )
      {
	 nelims = 0;
         for( i = 0; i < 6; i++ )
         {
            SCIP_CALL( sd_reduction(scip, g, sddist, sdtrans, sdrand, cost, random, heap, state, knotexamined, &nelims, runnum) );
            runnum++;
	    sdnelims += nelims;
         }

#ifdef PRINT_TMP_PRESOL
         SCIPprobdataSetGraph(probdata, g);
         SCIPprobdataSetOffset(probdata, offset + *fixed);
         /* Writing the problem to a temporary file */
         SCIP_CALL( SCIPwriteOrigProblem(scip, presolvetempfile, NULL, FALSE) );
#endif

         if( SCIPgetTotalTime(scip) > timelimit )
            break;
         //printf("sdnelims: %d \n", sdnelims);
         if( sdnelims <= reductbound )
            sd = FALSE;
      }

      degtnelims += degree_test(scip, g, fixed);

#ifdef PRINT_TMP_PRESOL
      SCIPprobdataSetGraph(probdata, g);
      SCIPprobdataSetOffset(probdata, offset + *fixed);
      /* Writing the problem to a temporary file */
      SCIP_CALL( SCIPwriteOrigProblem(scip, presolvetempfile, NULL, FALSE) );
#endif

      if( SCIPgetTotalTime(scip) > timelimit )
         break;

      if( nsv )
      {
         SCIP_CALL( nsv_reduction(scip, g, cost, fixed, &nsvnelims) );
         if( nsvnelims <= reductbound )
            nsv = FALSE;

         if( SCIPgetTotalTime(scip) > timelimit )
            break;

#ifdef PRINT_TMP_PRESOL
         SCIPprobdataSetGraph(probdata, g);
         SCIPprobdataSetOffset(probdata, offset + *fixed);
         /* Writing the problem to a temporary file */
         SCIP_CALL( SCIPwriteOrigProblem(scip, presolvetempfile, NULL, FALSE) );
#endif
      }

      if( bd3 )
      {
         SCIP_CALL( bd3_reduction(scip, g, sddist, sdtrans, heap, state, &bd3nelims) );
         if( bd3nelims <= reductbound )
            bd3 = FALSE;

         if( SCIPgetTotalTime(scip) > timelimit )
            break;

#ifdef PRINT_TMP_PRESOL
         SCIPprobdataSetGraph(probdata, g);
         SCIPprobdataSetOffset(probdata, offset + *fixed);
         /* Writing the problem to a temporary file */
         SCIP_CALL( SCIPwriteOrigProblem(scip, presolvetempfile, NULL, FALSE) );
#endif
      }

      degtnelims += degree_test(scip, g, fixed);

      if( (sdnelims + bd3nelims + nsvnelims + nvslnelims + degtnelims + lenelims) <= reductbound )
         rerun = FALSE;
   }

   /*
     brednelims = le_reduction(g);
     printf("le_reduction: %d \n\n", brednelims);
     brednelims =  tt_deletion(g);
     printf("t_reduction: %d \n\n", brednelims);
     brednelims = tt_aggregation(
     g,
     fixed);
     printf("ttag_reduction: %d \n\n", brednelims);
   */
   SCIPdebugMessage("Reduction Level 4: Fixed Cost = %.12e\n", *fixed);
   /*printf("Total Fixed: %f\n", fixed);*/

   /* free memory */
   SCIPfreeBufferArray(scip, &sddist);
   SCIPfreeBufferArray(scip, &sdtrans);
   SCIPfreeBufferArray(scip, &sdrand);
   SCIPfreeBufferArray(scip, &knotexamined);
   SCIPfreeBufferArray(scip, &heap);
   SCIPfreeBufferArray(scip, &state);
   SCIPfreeBufferArray(scip, &cost);
   SCIPfreeBufferArray(scip, &random);
   SCIPfreeBufferArray(scip, &vbase);
   SCIPfreeBufferArray(scip, &vnoi);

   return SCIP_OKAY;
}
#if 0
static double levelm1(
   SCIP* scip,
   GRAPH* g
   )
{
   double fixed = 0.0;
   degree_test_dir(g, &fixed);
   return fixed;
}
#endif
static double levelm4(
   SCIP* scip,
   GRAPH* g
   )
{
   SCIP_Real timelimit;
   double fixed   = 0.0;
   int    rerun   = TRUE;
   int    i;
   int    nelims = 0;
   int    redbound;
   double*  sddist;
   double*  sdtrans;
   double*  sdrand;
#if 1
   /* These are only used for the sd_reduction_dir.
    * Since the HOP constrained problems are not being solved, then this function is currently redundant.
    */
   double** sd_indist;
   double** sd_intran;
   double** sd_outdist;
   double** sd_outtran;
#endif
   double* cost;
   double* random;
   int*    heap;
   int*    state;
   int*    knotexamined;
   int*     outterms;
   int     runnum = 0;
   int     sdnelims;
   int     nvnelims;
   int     degnelims;
   char    sd = TRUE;
   char    nsv = TRUE;
   char    bd3 = TRUE;
   char    timebreak = FALSE;


#ifdef PRINT_TMP_PRESOL
   SCIP_PROBDATA* probdata;
   const char*   probname;
   char   presolvetempfile[SCIP_MAXSTRLEN];
   double offset;
#endif

   assert(scip != NULL);

#ifdef PRINT_TMP_PRESOL
   probdata = SCIPgetProbData(scip);
   probname = SCIPgetProbName(scip);
   (void)SCIPsnprintf(presolvetempfile, SCIP_MAXSTRLEN, "presol/%s-presolve-tmp.stp", probname);
   offset = SCIPprobdataGetOffset(scip);
#endif

   assert(g != NULL);
   redbound = MAX(g->knots / 500, 8);
   /* redbound = 0;
    */
   printf("redbound: %d \n", redbound );
   heap        = malloc((size_t)g->knots * sizeof(int));
   state       = malloc((size_t)g->knots * sizeof(int));
   knotexamined = malloc((size_t)g->knots * sizeof(int));
   sddist      = malloc((size_t)g->knots * sizeof(double));
   sdtrans     = malloc((size_t)g->knots * sizeof(double));
   sdrand      = malloc((size_t)g->knots * sizeof(double));
#if 1
   sd_indist   = malloc((size_t)g->knots * sizeof(double*));
   sd_intran   = malloc((size_t)g->knots * sizeof(double*));
   sd_outdist  = malloc((size_t)g->knots * sizeof(double*));
   sd_outtran  = malloc((size_t)g->knots * sizeof(double*));
#endif
   cost        = malloc((size_t)g->edges * sizeof(double));
   random        = malloc((size_t)g->edges * sizeof(double));
   outterms    = malloc((size_t)g->knots * sizeof(int));

   for( i = 0; i < g->knots; i++ )
      knotexamined[i] = -1;

#if 1
   assert(sd_indist  != NULL);
   assert(sd_intran  != NULL);
   assert(sd_outdist != NULL);
   assert(sd_outtran != NULL);

   for( i = 0; i < g->knots; i++ )
   {
      sd_indist[i]   = malloc((size_t)g->knots * sizeof(double));
      sd_intran[i]   = malloc((size_t)g->knots * sizeof(double));
      sd_outdist[i]  = malloc((size_t)g->knots * sizeof(double));
      sd_outtran[i]  = malloc((size_t)g->knots * sizeof(double));
   }
#endif

#ifdef PRINT_TMP_PRESOL
   SCIPprobdataSetGraph(probdata, g);
   SCIPprobdataSetOffset(probdata, offset + fixed);
   /* Writing the problem to a temporary file */
   SCIP_CALL( SCIPwriteOrigProblem(scip, presolvetempfile, NULL, FALSE) );
#endif
   if( g->stp_type == STP_HOP_CONS )
   {
#if 0
      do
      {
         printf("Bound test\n");
         bound_test(scip, g, &nelims);
         printf("Num elimins: %d\n", nelims);

         degree_test_dir(g, &fixed);

         nelims += nv_reduction_optimal(g, &fixed, runnum);

         nelims += sd_reduction_dir(g, sd_indist, sd_intran, sd_outdist, sd_outtran, cost, heap, state, outterms);
         printf("Num elimins: %d\n", nelims);
      } while(nelims > 0);
#endif

      rerun = FALSE;
   }
   else
   {
<<<<<<< HEAD
      //voronoi_inout(g);

      SCIP_CALL( degree_test_dir(scip, g, &fixed, &degnelims) );
=======
      degree_test_dir(g, &fixed);
>>>>>>> 09542eae

      SCIP_CALL( SCIPgetRealParam(scip, "limits/time", &timelimit) );
   }

#ifdef PRINT_TMP_PRESOL
   SCIPprobdataSetOffset(probdata, offset + fixed);
   SCIPprobdataSetGraph(probdata, g);
   /* Writing the problem to a temporary file */
   SCIP_CALL( SCIPwriteOrigProblem(scip, presolvetempfile, NULL, FALSE) );
#endif

   while(rerun && !SCIPisStopped(scip))
   {
      if( SCIPgetTotalTime(scip) > timelimit )
         break;

      sdnelims = 0;
      nvnelims = 0;
      degnelims = 0;
      rerun = FALSE;
      if( sd )
      {
         sd = FALSE;
         for(i = 0; i < 2; i++)
         {
#if 0
            if( g->stp_type == STP_HOP_CONS )
               nelims = sd_reduction_dir(g, sd_indist, sd_intran, sd_outdist, sd_outtran, cost, heap, state, outterms);
            else
#endif
               SCIP_CALL( sd_reduction(scip, g, sddist, sdtrans, sdrand, cost, random, heap, state, knotexamined, &nelims, runnum) );
            runnum++;
            sdnelims += nelims;
            printf("SD Reduction %d: %d\n", i, nelims);

            if( SCIPgetTotalTime(scip) > timelimit )
            {
               timebreak = TRUE;
               break;
            }


#ifdef PRINT_TMP_PRESOL
            SCIPprobdataSetOffset(probdata, offset + fixed);
            SCIPprobdataSetGraph(probdata, g);
            /* Writing the problem to a temporary file */
            SCIP_CALL( SCIPwriteOrigProblem(scip, presolvetempfile, NULL, FALSE) );
#endif
            if( nelims > redbound )
               sd = TRUE;
            else
               break;
         }
      }

      if( timebreak )
         break;

      SCIP_CALL( degree_test_dir(scip, g, &fixed, &i) );
      degnelims += i;

#ifdef PRINT_TMP_PRESOL
      /* Writing the problem to a temporary file */
      SCIPprobdataSetOffset(probdata, offset + fixed);
      SCIPprobdataSetGraph(probdata, g);
      SCIP_CALL( SCIPwriteOrigProblem(scip, presolvetempfile, NULL, FALSE) );
#endif

      if( SCIPgetTotalTime(scip) > timelimit )
         break;

      if( nsv )
      {
         nsv = FALSE;
         if( 1 || g->stp_type != STP_HOP_CONS )
         {

            for( i = 0; i < 4; i++ )
            {
               SCIP_CALL( nv_reduction_optimal(scip, g, &fixed, &nelims, runnum) );
               runnum++;
	       nvnelims += nelims;
               printf("NV Reduction %d: %d\n", i, nvnelims);

               if( SCIPgetTotalTime(scip) > timelimit )
               {
                  timebreak = TRUE;
                  break;
               }

               if( nelims > redbound )
               {
                  nsv = TRUE;
               }
               else
                  break;
            }
#ifdef PRINT_TMP_PRESOL
            /* Writing the problem to a temporary file */
            SCIPprobdataSetOffset(probdata, offset + fixed);
            SCIPprobdataSetGraph(probdata, g);
            SCIP_CALL( SCIPwriteOrigProblem(scip, presolvetempfile, NULL, FALSE) );
#endif
         }
      }

      if( timebreak )
         break;

      if( bd3 )
      {
         SCIP_CALL( bd3_reduction(scip, g, sddist, sdtrans, heap, state, &numelim) );
         if( numelim <= redbound )
            bd3 = FALSE;

         printf("BD3 Reduction: %d\n", numelim);

         if( SCIPgetTotalTime(scip) > timelimit )
            break;
#ifdef PRINT_TMP_PRESOL
         SCIPprobdataSetGraph(probdata, g);
         SCIPprobdataSetOffset(probdata, offset + fixed);
         /* Writing the problem to a temporary file */
         SCIP_CALL( SCIPwriteOrigProblem(scip, presolvetempfile, NULL, FALSE) );
#endif
      }

      SCIP_CALL( degree_test_dir(scip, g, &fixed, &i) );
      degnelims += i;

#ifdef PRINT_TMP_PRESOL
      /* Writing the problem to a temporary file */
      SCIPprobdataSetOffset(probdata, offset + fixed);
      SCIPprobdataSetGraph(probdata, g);
      SCIP_CALL( SCIPwriteOrigProblem(scip, presolvetempfile, NULL, FALSE) );
#endif
      if( degnelims + sdnelims + nvnelims > redbound )
	 rerun = TRUE;
   }
   SCIPdebugMessage("Reduction Level 4: Fixed Cost = %.12e\n", fixed);

#if 1
   for( i = 0; i < g->knots; i++ )
   {
      free(sd_indist[i]);
      free(sd_intran[i]);
      free(sd_outdist[i]);
      free(sd_outtran[i]);
   }
#endif

   free(sddist);
   free(sdtrans);
   free(sdrand);
#if 1
   free(sd_indist);
   free(sd_intran);
   free(sd_outdist);
   free(sd_outtran);
#endif
   free(knotexamined);
   free(heap);
   free(state);
   free(cost);
   free(random);
   free(outterms);

   return(fixed);
}


#if 0
static double level5(
   GRAPH* g)
{
   double fixed   = 0.0;
   int    rerun   = TRUE;
   int    i;
   int    maxruns = 20;

   assert(g != NULL);

   degree_test(scip, g, &fixed);
   tt_aggregation(g, &fixed);

   while(rerun && (--maxruns > 0))
   {
      rerun = FALSE;

      for(i = 0; i < 4; i++)
         /* if (sd_reduction(g))
            rerun = TRUE;
         */
         if (degree_test(scip, g, &fixed) > 0)
            rerun = TRUE;

      if (bd3_reduction(g))
         rerun = TRUE;
   }
   tt_aggregation(g, &fixed);
   degree_test(scip, g, &fixed);

   SCIPdebugMessage("Reduction Level 5: Fixed Cost = %.12e\n",
      fixed);

   return(fixed);
}
#endif

static double level5(
   SCIP* scip,
   GRAPH* g,
   SCIP_Real* fixed
   )
{
<<<<<<< HEAD
=======
   PATH* vnoi;
   SCIP_Real timelimit;

   double*  sddist;
   double*  sdtrans;
   double*  sdrand;
   double* cost;
   double* random;
   int*    heap;
   int*    state;
   int*    vbase;
   int*    knotexamined;
   int     i;
   int     nnodes;
   int     nedges;
   int     runnum;
   int     sdnelims;
   int     lenelims;
   int     bd3nelims;
   int     nsvnelims;
   int     nvslnelims;
   int     brednelims;
   int     degtnelims;
   int     reductbound;

   char    le = TRUE;
   char    sd = TRUE;
   char    bd3 = TRUE;
   char    nsv = TRUE;
   char    nvsl = TRUE;
   char    bred = !TRUE;
   char    rerun = TRUE;

#ifdef PRINT_TMP_PRESOL
   SCIP_PROBDATA* probdata;
   const char*   probname;
   char   presolvetempfile[SCIP_MAXSTRLEN];
   double offset;
#endif

#ifdef PRINT_TMP_PRESOL
   probdata = SCIPgetProbData(scip);
   probname = SCIPgetProbName(scip);
   (void)SCIPsnprintf(presolvetempfile, SCIP_MAXSTRLEN, "presol/%s-presolve-tmp.stp", probname);
   offset = SCIPprobdataGetOffset(scip);
#endif
   assert(scip != NULL);
   assert(g != NULL);

   nnodes = g->knots;
   nedges = g->edges;

#ifdef PRINT_TMP_PRESOL
   SCIPprobdataSetGraph(probdata, g);
   SCIPprobdataSetOffset(probdata, offset + *fixed);
   /* Writing the problem to a temporary file */
   SCIP_CALL( SCIPwriteOrigProblem(scip, presolvetempfile, NULL, FALSE) );
#endif
   /* get timelimit parameter*/
   SCIP_CALL( SCIPgetRealParam(scip, "limits/time", &timelimit) );

   /* allocate memory */
   SCIP_CALL( SCIPallocBufferArray(scip, &heap, nnodes + 1) );
   SCIP_CALL( SCIPallocBufferArray(scip, &state, nnodes) );
   SCIP_CALL( SCIPallocBufferArray(scip, &knotexamined, nnodes) );
   SCIP_CALL( SCIPallocBufferArray(scip, &sddist, nnodes) );
   SCIP_CALL( SCIPallocBufferArray(scip, &sdtrans, nnodes) );
   SCIP_CALL( SCIPallocBufferArray(scip, &sdrand, nnodes) );
   SCIP_CALL( SCIPallocBufferArray(scip, &cost, nedges) );
   SCIP_CALL( SCIPallocBufferArray(scip, &random, nedges) );
   SCIP_CALL( SCIPallocBufferArray(scip, &vbase, g->knots) );
   SCIP_CALL( SCIPallocBufferArray(scip, &vnoi, g->knots) );
   /*
      heap  = malloc((size_t)(1 + g->knots) * sizeof(int));
      state = malloc((size_t)g->knots * sizeof(int));
      knotexamined = malloc((size_t)g->knots * sizeof(int));
      sddist = malloc((size_t)g->knots * sizeof(double));
      sdtrans = malloc((size_t)g->knots * sizeof(double));
      sdrand = malloc((size_t)g->knots * sizeof(double));
      cost  = malloc((size_t)g->edges * sizeof(double));
      random  = malloc((size_t)g->edges * sizeof(double));
   */
   runnum = 0;

   /* define minimal number of edge/node eliminations for a reduction test to be continued */
   reductbound = 0;
   //printf("BOUND: %d \n", reductbound);

   degree_test(scip, g, fixed);

   while( rerun && !SCIPisStopped(scip) )
   {
      if( SCIPgetTotalTime(scip) > timelimit )
         break;

      sdnelims = 0;
      bd3nelims = 0;
      nsvnelims = 0;
      nvslnelims = 0;
      brednelims = 0;
      degtnelims = 0;
      lenelims = 0;

      if( nvsl )
      {
         SCIP_CALL( nvsl_reduction(scip, g, vnoi, fixed, heap, state, vbase, &nvslnelims, 0.5 * reductbound) );

         if( nvslnelims <= 0.3 * reductbound )
            nvsl = FALSE;

	 //printf("nvsl: %d \n", nvslnelims);
         if( SCIPgetTotalTime(scip) > timelimit )
            break;
      }

      if( le )
      {
         SCIP_CALL( ledge_reduction(scip, g, vnoi, heap, state, vbase, &lenelims) );

         if( lenelims <= 0.5 * reductbound )
            le = FALSE;

	 //printf("lenelims: %d \n", lenelims);
         if( SCIPgetTotalTime(scip) > timelimit )
            break;
      }

      if( bred )
      {
         brednelims = bound_reduce(scip, g, heap, state, *fixed);

         if( brednelims <= 0.5 * reductbound )
            bred = FALSE;

	 //printf("bred: %d \n", brednelims);
         if( SCIPgetTotalTime(scip) > timelimit )
            break;
      }

      if( sd )
      {
         for( i = 0; i < 16; i++ ) //TODO 6
         {
	    sdnelims += sd_reduction(scip, g, sddist, sdtrans, sdrand, cost, random, heap, state, knotexamined, runnum);
            runnum++;
         }

#ifdef PRINT_TMP_PRESOL
         SCIPprobdataSetGraph(probdata, g);
         SCIPprobdataSetOffset(probdata, offset + *fixed);
         /* Writing the problem to a temporary file */
         SCIP_CALL( SCIPwriteOrigProblem(scip, presolvetempfile, NULL, FALSE) );
#endif

         if( SCIPgetTotalTime(scip) > timelimit )
            break;
         if( sdnelims <= reductbound )
            sd = FALSE;
      }

      degtnelims += degree_test(scip, g, fixed);

#ifdef PRINT_TMP_PRESOL
      SCIPprobdataSetGraph(probdata, g);
      SCIPprobdataSetOffset(probdata, offset + *fixed);
      /* Writing the problem to a temporary file */
      SCIP_CALL( SCIPwriteOrigProblem(scip, presolvetempfile, NULL, FALSE) );
#endif

      if( SCIPgetTotalTime(scip) > timelimit )
         break;

      if( nsv )
      {
	 SCIP_CALL( nsv_reduction(scip, g, fixed, &nsvnelims) );
         if( nsvnelims <= reductbound )
            nsv = FALSE;

         if( SCIPgetTotalTime(scip) > timelimit )
            break;

#ifdef PRINT_TMP_PRESOL
         SCIPprobdataSetGraph(probdata, g);
         SCIPprobdataSetOffset(probdata, offset + *fixed);
         /* Writing the problem to a temporary file */
         SCIP_CALL( SCIPwriteOrigProblem(scip, presolvetempfile, NULL, FALSE) );
#endif
      }

      if( bd3 )
      {
	 SCIP_CALL( bd3_reduction(scip, g, sddist, sdtrans, heap, state, &bd3nelims) );
         if( bd3nelims <= reductbound )
            bd3 = FALSE;

         if( SCIPgetTotalTime(scip) > timelimit )
            break;

#ifdef PRINT_TMP_PRESOL
         SCIPprobdataSetGraph(probdata, g);
         SCIPprobdataSetOffset(probdata, offset + *fixed);
         /* Writing the problem to a temporary file */
         SCIP_CALL( SCIPwriteOrigProblem(scip, presolvetempfile, NULL, FALSE) );
#endif
      }

      degtnelims += degree_test(scip, g, fixed);

      if( (sdnelims + bd3nelims + nsvnelims + nvslnelims + brednelims + degtnelims + lenelims) <= reductbound )
         rerun = FALSE;
   }

   SCIPdebugMessage("Reduction Level 4: Fixed Cost = %.12e\n", *fixed);
   /*printf("Total Fixed: %f\n", fixed);*/
   /*
     free(sddist);
     free(sdtrans);
     free(sdrand);
     free(knotexamined);
     free(heap);
     free(state);
     free(cost);
     free(random);
   */

   /* free memory */
   SCIPfreeBufferArray(scip, &sddist);
   SCIPfreeBufferArray(scip, &sdtrans);
   SCIPfreeBufferArray(scip, &sdrand);
   SCIPfreeBufferArray(scip, &knotexamined);
   SCIPfreeBufferArray(scip, &heap);
   SCIPfreeBufferArray(scip, &state);
   SCIPfreeBufferArray(scip, &cost);
   SCIPfreeBufferArray(scip, &random);
   SCIPfreeBufferArray(scip, &vbase);
   SCIPfreeBufferArray(scip, &vnoi);

>>>>>>> 09542eae
   return SCIP_OKAY;
}


SCIP_RETCODE reduce(
   SCIP*  scip,
   GRAPH** graph,
   SCIP_Real* offset,
   int    level,
   int    minelims
   )
{
   assert((*graph)      != NULL);
   assert((*graph)->fixedges == NULL);
   assert(level  >= 0 || level == -4);
   assert(minelims >= 0);

   *offset = 0.0;

   assert((*graph)->layers == 1);

   graph_init_history(scip, (*graph), &((*graph)->orgtail), &((*graph)->orghead), &((*graph)->ancestors));
#if 0
   for( i = 0; i < (*graph)->edges; i++ )
   {
      printf("%d->%d ancestor: %d->%d \n", (*graph)->tail[i], (*graph)->head[i], (*graph)->tail[((*graph)->ancestors[i])->index], (*graph)->head[((*graph)->ancestors[i])->index] );
      assert(((*graph)->ancestors[i])->parent == NULL );
   }
   printf("level: %d \n", level);
#endif

   if( 0 && (*graph)->stp_type != STP_UNDIRECTED )
      return SCIP_OKAY;

   if( (*graph)->stp_type == STP_DEG_CONS || (*graph)->stp_type == STP_GRID || (*graph)->stp_type == STP_OBSTACLES_GRID )
      return SCIP_OKAY;

   /* initialise shortest path algorithms */
   graph_path_init((*graph));

   if( (*graph)->stp_type != STP_UNDIRECTED && (*graph)->stp_type != STP_GRID && (*graph)->stp_type != STP_OBSTACLES_GRID )
      level = level * (-1);

   if( level == 1 )
      *offset = level1(scip, (*graph));
#if 0
   if (level == 2)
      fixed = level1(scip, (*graph)) + level2(scip, (*graph));

   if (level == 3)
      fixed = level3((*graph));
   if( level == -1 )
      *offset = levelm1(scip, (*graph));
#endif
   if( level == 4 )
      SCIP_CALL( level4(scip, (graph), offset, minelims) );

   if( level == 5 )
      SCIP_CALL( level5(scip, (*graph), offset) );

   if( level == -4 )
      *offset = levelm4(scip, (*graph));




   graph_path_exit((*graph));

   return SCIP_OKAY;
}<|MERGE_RESOLUTION|>--- conflicted
+++ resolved
@@ -1866,6 +1866,7 @@
    int*    state;
    int*    knotexamined;
    int*     outterms;
+   int     bd3nelims;
    int     runnum = 0;
    int     sdnelims;
    int     nvnelims;
@@ -1959,13 +1960,7 @@
    }
    else
    {
-<<<<<<< HEAD
-      //voronoi_inout(g);
-
       SCIP_CALL( degree_test_dir(scip, g, &fixed, &degnelims) );
-=======
-      degree_test_dir(g, &fixed);
->>>>>>> 09542eae
 
       SCIP_CALL( SCIPgetRealParam(scip, "limits/time", &timelimit) );
    }
@@ -1985,6 +1980,7 @@
       sdnelims = 0;
       nvnelims = 0;
       degnelims = 0;
+      bd3nelims = 0;
       rerun = FALSE;
       if( sd )
       {
@@ -2077,11 +2073,11 @@
 
       if( bd3 )
       {
-         SCIP_CALL( bd3_reduction(scip, g, sddist, sdtrans, heap, state, &numelim) );
-         if( numelim <= redbound )
+         SCIP_CALL( bd3_reduction(scip, g, sddist, sdtrans, heap, state, &bd3nelims) );
+         if( bd3nelims <= redbound )
             bd3 = FALSE;
 
-         printf("BD3 Reduction: %d\n", numelim);
+         printf("BD3 Reduction: %d\n", bd3nelims);
 
          if( SCIPgetTotalTime(scip) > timelimit )
             break;
@@ -2102,7 +2098,7 @@
       SCIPprobdataSetGraph(probdata, g);
       SCIP_CALL( SCIPwriteOrigProblem(scip, presolvetempfile, NULL, FALSE) );
 #endif
-      if( degnelims + sdnelims + nvnelims > redbound )
+      if( degnelims + sdnelims + nvnelims + bd3nelims > redbound )
 	 rerun = TRUE;
    }
    SCIPdebugMessage("Reduction Level 4: Fixed Cost = %.12e\n", fixed);
@@ -2181,246 +2177,6 @@
    SCIP_Real* fixed
    )
 {
-<<<<<<< HEAD
-=======
-   PATH* vnoi;
-   SCIP_Real timelimit;
-
-   double*  sddist;
-   double*  sdtrans;
-   double*  sdrand;
-   double* cost;
-   double* random;
-   int*    heap;
-   int*    state;
-   int*    vbase;
-   int*    knotexamined;
-   int     i;
-   int     nnodes;
-   int     nedges;
-   int     runnum;
-   int     sdnelims;
-   int     lenelims;
-   int     bd3nelims;
-   int     nsvnelims;
-   int     nvslnelims;
-   int     brednelims;
-   int     degtnelims;
-   int     reductbound;
-
-   char    le = TRUE;
-   char    sd = TRUE;
-   char    bd3 = TRUE;
-   char    nsv = TRUE;
-   char    nvsl = TRUE;
-   char    bred = !TRUE;
-   char    rerun = TRUE;
-
-#ifdef PRINT_TMP_PRESOL
-   SCIP_PROBDATA* probdata;
-   const char*   probname;
-   char   presolvetempfile[SCIP_MAXSTRLEN];
-   double offset;
-#endif
-
-#ifdef PRINT_TMP_PRESOL
-   probdata = SCIPgetProbData(scip);
-   probname = SCIPgetProbName(scip);
-   (void)SCIPsnprintf(presolvetempfile, SCIP_MAXSTRLEN, "presol/%s-presolve-tmp.stp", probname);
-   offset = SCIPprobdataGetOffset(scip);
-#endif
-   assert(scip != NULL);
-   assert(g != NULL);
-
-   nnodes = g->knots;
-   nedges = g->edges;
-
-#ifdef PRINT_TMP_PRESOL
-   SCIPprobdataSetGraph(probdata, g);
-   SCIPprobdataSetOffset(probdata, offset + *fixed);
-   /* Writing the problem to a temporary file */
-   SCIP_CALL( SCIPwriteOrigProblem(scip, presolvetempfile, NULL, FALSE) );
-#endif
-   /* get timelimit parameter*/
-   SCIP_CALL( SCIPgetRealParam(scip, "limits/time", &timelimit) );
-
-   /* allocate memory */
-   SCIP_CALL( SCIPallocBufferArray(scip, &heap, nnodes + 1) );
-   SCIP_CALL( SCIPallocBufferArray(scip, &state, nnodes) );
-   SCIP_CALL( SCIPallocBufferArray(scip, &knotexamined, nnodes) );
-   SCIP_CALL( SCIPallocBufferArray(scip, &sddist, nnodes) );
-   SCIP_CALL( SCIPallocBufferArray(scip, &sdtrans, nnodes) );
-   SCIP_CALL( SCIPallocBufferArray(scip, &sdrand, nnodes) );
-   SCIP_CALL( SCIPallocBufferArray(scip, &cost, nedges) );
-   SCIP_CALL( SCIPallocBufferArray(scip, &random, nedges) );
-   SCIP_CALL( SCIPallocBufferArray(scip, &vbase, g->knots) );
-   SCIP_CALL( SCIPallocBufferArray(scip, &vnoi, g->knots) );
-   /*
-      heap  = malloc((size_t)(1 + g->knots) * sizeof(int));
-      state = malloc((size_t)g->knots * sizeof(int));
-      knotexamined = malloc((size_t)g->knots * sizeof(int));
-      sddist = malloc((size_t)g->knots * sizeof(double));
-      sdtrans = malloc((size_t)g->knots * sizeof(double));
-      sdrand = malloc((size_t)g->knots * sizeof(double));
-      cost  = malloc((size_t)g->edges * sizeof(double));
-      random  = malloc((size_t)g->edges * sizeof(double));
-   */
-   runnum = 0;
-
-   /* define minimal number of edge/node eliminations for a reduction test to be continued */
-   reductbound = 0;
-   //printf("BOUND: %d \n", reductbound);
-
-   degree_test(scip, g, fixed);
-
-   while( rerun && !SCIPisStopped(scip) )
-   {
-      if( SCIPgetTotalTime(scip) > timelimit )
-         break;
-
-      sdnelims = 0;
-      bd3nelims = 0;
-      nsvnelims = 0;
-      nvslnelims = 0;
-      brednelims = 0;
-      degtnelims = 0;
-      lenelims = 0;
-
-      if( nvsl )
-      {
-         SCIP_CALL( nvsl_reduction(scip, g, vnoi, fixed, heap, state, vbase, &nvslnelims, 0.5 * reductbound) );
-
-         if( nvslnelims <= 0.3 * reductbound )
-            nvsl = FALSE;
-
-	 //printf("nvsl: %d \n", nvslnelims);
-         if( SCIPgetTotalTime(scip) > timelimit )
-            break;
-      }
-
-      if( le )
-      {
-         SCIP_CALL( ledge_reduction(scip, g, vnoi, heap, state, vbase, &lenelims) );
-
-         if( lenelims <= 0.5 * reductbound )
-            le = FALSE;
-
-	 //printf("lenelims: %d \n", lenelims);
-         if( SCIPgetTotalTime(scip) > timelimit )
-            break;
-      }
-
-      if( bred )
-      {
-         brednelims = bound_reduce(scip, g, heap, state, *fixed);
-
-         if( brednelims <= 0.5 * reductbound )
-            bred = FALSE;
-
-	 //printf("bred: %d \n", brednelims);
-         if( SCIPgetTotalTime(scip) > timelimit )
-            break;
-      }
-
-      if( sd )
-      {
-         for( i = 0; i < 16; i++ ) //TODO 6
-         {
-	    sdnelims += sd_reduction(scip, g, sddist, sdtrans, sdrand, cost, random, heap, state, knotexamined, runnum);
-            runnum++;
-         }
-
-#ifdef PRINT_TMP_PRESOL
-         SCIPprobdataSetGraph(probdata, g);
-         SCIPprobdataSetOffset(probdata, offset + *fixed);
-         /* Writing the problem to a temporary file */
-         SCIP_CALL( SCIPwriteOrigProblem(scip, presolvetempfile, NULL, FALSE) );
-#endif
-
-         if( SCIPgetTotalTime(scip) > timelimit )
-            break;
-         if( sdnelims <= reductbound )
-            sd = FALSE;
-      }
-
-      degtnelims += degree_test(scip, g, fixed);
-
-#ifdef PRINT_TMP_PRESOL
-      SCIPprobdataSetGraph(probdata, g);
-      SCIPprobdataSetOffset(probdata, offset + *fixed);
-      /* Writing the problem to a temporary file */
-      SCIP_CALL( SCIPwriteOrigProblem(scip, presolvetempfile, NULL, FALSE) );
-#endif
-
-      if( SCIPgetTotalTime(scip) > timelimit )
-         break;
-
-      if( nsv )
-      {
-	 SCIP_CALL( nsv_reduction(scip, g, fixed, &nsvnelims) );
-         if( nsvnelims <= reductbound )
-            nsv = FALSE;
-
-         if( SCIPgetTotalTime(scip) > timelimit )
-            break;
-
-#ifdef PRINT_TMP_PRESOL
-         SCIPprobdataSetGraph(probdata, g);
-         SCIPprobdataSetOffset(probdata, offset + *fixed);
-         /* Writing the problem to a temporary file */
-         SCIP_CALL( SCIPwriteOrigProblem(scip, presolvetempfile, NULL, FALSE) );
-#endif
-      }
-
-      if( bd3 )
-      {
-	 SCIP_CALL( bd3_reduction(scip, g, sddist, sdtrans, heap, state, &bd3nelims) );
-         if( bd3nelims <= reductbound )
-            bd3 = FALSE;
-
-         if( SCIPgetTotalTime(scip) > timelimit )
-            break;
-
-#ifdef PRINT_TMP_PRESOL
-         SCIPprobdataSetGraph(probdata, g);
-         SCIPprobdataSetOffset(probdata, offset + *fixed);
-         /* Writing the problem to a temporary file */
-         SCIP_CALL( SCIPwriteOrigProblem(scip, presolvetempfile, NULL, FALSE) );
-#endif
-      }
-
-      degtnelims += degree_test(scip, g, fixed);
-
-      if( (sdnelims + bd3nelims + nsvnelims + nvslnelims + brednelims + degtnelims + lenelims) <= reductbound )
-         rerun = FALSE;
-   }
-
-   SCIPdebugMessage("Reduction Level 4: Fixed Cost = %.12e\n", *fixed);
-   /*printf("Total Fixed: %f\n", fixed);*/
-   /*
-     free(sddist);
-     free(sdtrans);
-     free(sdrand);
-     free(knotexamined);
-     free(heap);
-     free(state);
-     free(cost);
-     free(random);
-   */
-
-   /* free memory */
-   SCIPfreeBufferArray(scip, &sddist);
-   SCIPfreeBufferArray(scip, &sdtrans);
-   SCIPfreeBufferArray(scip, &sdrand);
-   SCIPfreeBufferArray(scip, &knotexamined);
-   SCIPfreeBufferArray(scip, &heap);
-   SCIPfreeBufferArray(scip, &state);
-   SCIPfreeBufferArray(scip, &cost);
-   SCIPfreeBufferArray(scip, &random);
-   SCIPfreeBufferArray(scip, &vbase);
-   SCIPfreeBufferArray(scip, &vnoi);
-
->>>>>>> 09542eae
    return SCIP_OKAY;
 }
 
