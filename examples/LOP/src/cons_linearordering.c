/* * * * * * * * * * * * * * * * * * * * * * * * * * * * * * * * * * * * * * */
/*                                                                           */
/*                  This file is part of the program and library             */
/*         SCIP --- Solving Constraint Integer Programs                      */
/*                                                                           */
/*    Copyright (C) 2002-2012 Konrad-Zuse-Zentrum                            */
/*                            fuer Informationstechnik Berlin                */
/*                                                                           */
/*  SCIP is distributed under the terms of the ZIB Academic License.         */
/*                                                                           */
/*  You should have received a copy of the ZIB Academic License              */
/*  along with SCIP; see the file COPYING. If not email to scip@zib.de.      */
/*                                                                           */
/* * * * * * * * * * * * * * * * * * * * * * * * * * * * * * * * * * * * * * */
<<<<<<< HEAD
=======

>>>>>>> 9948ed2b
/* uncomment for debug output: */
/* #define SCIP_DEBUG */

/**@file   cons_linearordering.c
 * @brief  example constraint handler for linear ordering constraints
 * @author Marc Pfetsch
 *
 * We handle the following inequality system:
 * x[i][j] + x[j][i] == 1           (symmetry equations - added initially)
 * x[i][j] + x[j][k] + x[k][i] <= 2 (triangle inequalities)
 */

/*---+----1----+----2----+----3----+----4----+----5----+----6----+----7----+----8----+----9----+----0----+----1----+----2*/

#include <cons_linearordering.h>

#include <assert.h>
#include <string.h>


/* constraint handler properties */
#define CONSHDLR_NAME          "linearordering"
#define CONSHDLR_DESC          "linear ordering constraint handler"
#define CONSHDLR_SEPAPRIORITY       100 /**< priority of the constraint handler for separation */
#define CONSHDLR_ENFOPRIORITY      -100 /**< priority of the constraint handler for constraint enforcing */
#define CONSHDLR_CHECKPRIORITY     -100 /**< priority of the constraint handler for checking feasibility */
#define CONSHDLR_SEPAFREQ            10 /**< frequency for separating cuts; zero means to separate only in the root node */
#define CONSHDLR_PROPFREQ             1 /**< frequency for propagating domains; zero means only preprocessing propagation */
#define CONSHDLR_EAGERFREQ          100 /**< frequency for using all instead of only the useful constraints in separation,
                                         *   propagation and enforcement, -1 for no eager evaluations, 0 for first only */
#define CONSHDLR_MAXPREROUNDS        -1 /**< maximal number of presolving rounds the constraint handler participates in (-1: no limit) */
#define CONSHDLR_DELAYSEPA        FALSE /**< should separation method be delayed, if other separators found cuts? */
#define CONSHDLR_DELAYPROP        FALSE /**< should propagation method be delayed, if other propagators found reductions? */
#define CONSHDLR_DELAYPRESOL      FALSE /**< should presolving method be delayed, if other presolvers found reductions? */
#define CONSHDLR_NEEDSCONS         TRUE /**< should the constraint handler be skipped, if no constraints are available? */

#define CONSHDLR_PROP_TIMING       SCIP_PROPTIMING_BEFORELP


/** constraint data for linear ordering constraints */
struct SCIP_ConsData
{
   int                   n;                  /**< number of elements */
   SCIP_VAR***           vars;               /**< variables */
};


/** separate symmetry equations and triangle inequalities */
static
SCIP_RETCODE LinearOrderingSeparate(
   SCIP*                 scip,               /**< SCIP pointer */
   int                   n,                  /**< number of elements */
   SCIP_VAR***           vars,               /**< n x n matrix of variables */
   SCIP_SOL*             sol,                /**< solution to be separated */
   int*                  nGen                /**< output: number of added rows */
   )
{
   int i;
   int j;
   int k;

   assert( scip != NULL );
   assert( vars != NULL );
   assert( nGen != NULL );

   for (i = 0; i < n; ++i)
   {
      for (j = 0; j < n; ++j)
      {
	 SCIP_Real valIJ = 0.0;
	 if (j == i)
	    continue;

	 valIJ = SCIPgetSolVal(scip, sol, vars[i][j]);

	 /* if symmetry equations are violated - should not be the case, if they are added in the beginning */
	 if ( ! SCIPisFeasEQ(scip, valIJ + SCIPgetSolVal(scip, sol, vars[j][i]), 1.0) )
	 {
	    SCIP_ROW *row;
	    char s[SCIP_MAXSTRLEN];

	    (void) SCIPsnprintf(s, SCIP_MAXSTRLEN, "sym#%d#%d", i, j);

	    SCIP_CALL( SCIPcreateEmptyRow(scip, &row, s, 1.0, 1.0, FALSE, FALSE, TRUE) );
	    SCIP_CALL( SCIPcacheRowExtensions(scip, row) );
	    SCIP_CALL( SCIPaddVarToRow(scip, row, vars[i][j], 1.0) );
	    SCIP_CALL( SCIPaddVarToRow(scip, row, vars[j][i], 1.0) );
	    SCIP_CALL( SCIPflushRowExtensions(scip, row) );
#ifdef SCIP_DEBUG
	    SCIPdebug( SCIProwPrint(row, NULL) );
#endif
	    SCIP_CALL( SCIPaddCut(scip, sol, row, FALSE) );
	    SCIP_CALL( SCIPreleaseRow(scip, &row));
	    ++(*nGen);
	 }

	 /* check triangle inequalities */
	 for (k = 0; k < n; ++k)
	 {
	    SCIP_Real sum = 0.0;
	    if (k == i || k == j)
	       continue;

	    sum = valIJ + SCIPgetSolVal(scip, sol, vars[j][k]) + SCIPgetSolVal(scip, sol, vars[k][i]);

	    /* if sum - 2.0 > 0, i.e., the cut is violated */
	    if ( SCIPisEfficacious(scip, sum - 2.0) )
	    {
	       SCIP_ROW *row;
	       char s[SCIP_MAXSTRLEN];

	       (void) SCIPsnprintf(s, SCIP_MAXSTRLEN, "triangle#%d#%d#%d", i, j, k);

	       SCIP_CALL( SCIPcreateEmptyRow(scip, &row, s, -SCIPinfinity(scip), 2.0, FALSE, FALSE, TRUE) );
	       SCIP_CALL( SCIPcacheRowExtensions(scip, row) );
	       SCIP_CALL( SCIPaddVarToRow(scip, row, vars[i][j], 1.0) );
	       SCIP_CALL( SCIPaddVarToRow(scip, row, vars[j][k], 1.0) );
	       SCIP_CALL( SCIPaddVarToRow(scip, row, vars[k][i], 1.0) );
	       SCIP_CALL( SCIPflushRowExtensions(scip, row) );
#ifdef SCIP_DEBUG
	       SCIPdebug( SCIProwPrint(row, NULL) );
#endif
	       SCIP_CALL( SCIPaddCut(scip, sol, row, FALSE) );
	       SCIP_CALL( SCIPreleaseRow(scip, &row));
	       ++(*nGen);
	    }
	 }
      }
   }

   return SCIP_OKAY;
}







/** copy method for constraint handler plugins (called when SCIP copies plugins) */
static
SCIP_DECL_CONSHDLRCOPY(conshdlrCopyLinearOrdering)
{  /*lint --e{715}*/
   assert( scip != NULL );
   assert( conshdlr != NULL );
   assert( strcmp(SCIPconshdlrGetName(conshdlr), CONSHDLR_NAME) == 0 );
   assert( valid != NULL );

   /* call inclusion method of constraint handler */
   SCIP_CALL( SCIPincludeConshdlrLinearOrdering(scip) );
 
   *valid = TRUE;

   return SCIP_OKAY;
}

/** destructor of constraint handler to free constraint handler data (called when SCIP is exiting) */
#define consFreeLinearOrdering NULL

/** initialization method of constraint handler (called after problem was transformed) */
#define consInitLinearOrdering NULL

/** deinitialization method of constraint handler (called before transformed problem is freed) */
#define consExitLinearOrdering NULL

/** presolving initialization method of constraint handler (called when presolving is about to begin) */
#define consInitpreLinearOrdering NULL

/** presolving deinitialization method of constraint handler (called after presolving has been finished) */
#define consExitpreLinearOrdering NULL

/** solving process initialization method of constraint handler (called when branch and bound process is about to begin) */
#define consInitsolLinearOrdering NULL

/** solving process deinitialization method of constraint handler (called before branch and bound process data is freed) */
#define consExitsolLinearOrdering NULL

/** frees specific constraint data */
static
SCIP_DECL_CONSDELETE(consDeleteLinearOrdering)
{  /*lint --e{715}*/
   int i;
   int n;

   assert( scip != NULL );
   assert( conshdlr != NULL );
   assert( strcmp(SCIPconshdlrGetName(conshdlr), CONSHDLR_NAME) == 0 );
   assert( cons != NULL );
   assert( consdata != NULL);
   assert( *consdata != NULL);
   assert( (*consdata)->vars != NULL );

   SCIPdebugMessage("deleting linear ordering constraint <%s>.\n", SCIPconsGetName(cons));

   n = (*consdata)->n;
   for (i = 0; i < n; ++i)
      SCIPfreeBlockMemoryArray(scip, &((*consdata)->vars[i]), n);
   SCIPfreeBlockMemoryArray(scip, &((*consdata)->vars), n);
   SCIPfreeBlockMemory(scip, consdata);

   return SCIP_OKAY;
}

/** transforms constraint data into data belonging to the transformed problem */
static
SCIP_DECL_CONSTRANS(consTransLinearOrdering)
{  /*lint --e{715}*/
   SCIP_CONSDATA* consdata;
   SCIP_CONSDATA* sourcedata;
   int i;
   int j;
   int n;
   char s[SCIP_MAXSTRLEN];

   assert( scip != NULL );
   assert( conshdlr != NULL );
   assert( strcmp(SCIPconshdlrGetName(conshdlr), CONSHDLR_NAME) == 0 );
   assert( sourcecons != NULL );
   assert( targetcons != NULL );

   SCIPdebugMessage("transforming linear ordering constraint <%s>.\n", SCIPconsGetName(sourcecons) );

   /* get data of original constraint */
   sourcedata = SCIPconsGetData(sourcecons);
   assert( sourcedata != NULL);

   /* create constraint data */
   SCIP_CALL( SCIPallocBlockMemory(scip, &consdata) );

   n = sourcedata->n;
   consdata->n = n;

   /* transform variables */
   SCIPallocBlockMemoryArray(scip, &consdata->vars, n);
   for (i = 0; i < n; ++i)
   {
      SCIPallocBlockMemoryArray(scip, &(consdata->vars[i]), n);
      for (j = 0; j < n; ++j)
      {
	 if (j != i)
	 {
	    assert( sourcedata->vars[i][j] != NULL );
	    SCIP_CALL( SCIPgetTransformedVar(scip, sourcedata->vars[i][j], &(consdata->vars[i][j])) );
	 }
      }
   }

   /* create constraint */
   (void) SCIPsnprintf(s, SCIP_MAXSTRLEN, "t_%s", SCIPconsGetName(sourcecons));

   SCIP_CALL( SCIPcreateCons(scip, targetcons, s, conshdlr, consdata,
         SCIPconsIsInitial(sourcecons), SCIPconsIsSeparated(sourcecons),
         SCIPconsIsEnforced(sourcecons), SCIPconsIsChecked(sourcecons),
         SCIPconsIsPropagated(sourcecons), SCIPconsIsLocal(sourcecons),
         SCIPconsIsModifiable(sourcecons), SCIPconsIsDynamic(sourcecons),
         SCIPconsIsRemovable(sourcecons), SCIPconsIsStickingAtNode(sourcecons)) );

   return SCIP_OKAY;
}

/** LP initialization method of constraint handler */
static
SCIP_DECL_CONSINITLP(consInitlpLinearOrdering)
{  /*lint --e{715}*/
   int c;
   int nGen = 0;

   assert( scip != NULL );
   assert( conshdlr != NULL );
   assert( strcmp(SCIPconshdlrGetName(conshdlr), CONSHDLR_NAME) == 0 );

   /* loop through all constraints */
   for (c = 0; c < nconss; ++c)
   {
      SCIP_CONSDATA* consdata;
      int i, j, n;
      SCIP_VAR*** vars;

      assert( conss != NULL );
      assert( conss[c] != NULL );
      SCIPdebugMessage("adding initial rows for linear ordering constraint <%s>.\n", SCIPconsGetName(conss[c]));

      consdata = SCIPconsGetData(conss[c]);
      assert( consdata != NULL );
      assert( consdata->vars != NULL );
      n = consdata->n;
      vars = consdata->vars;

      /* add symmetry equation */
      for (i = 0; i < n; ++i)
      {
	 for (j = i+1; j < n; ++j)
	 {
	    char s[SCIP_MAXSTRLEN];
	    SCIP_ROW* row;

	    (void) SCIPsnprintf(s, SCIP_MAXSTRLEN, "sym#%d#%d", i, j);
	    SCIP_CALL( SCIPcreateEmptyRow(scip, &row, s, 1.0, 1.0, FALSE, FALSE, FALSE) );
	    SCIP_CALL( SCIPcacheRowExtensions(scip, row) );
	    SCIP_CALL( SCIPaddVarToRow(scip, row, vars[i][j], 1.0) );
	    SCIP_CALL( SCIPaddVarToRow(scip, row, vars[j][i], 1.0) );
	    SCIP_CALL( SCIPflushRowExtensions(scip, row) );
#ifdef SCIP_DEBUG
	    SCIPdebug( SCIProwPrint(row, NULL) );
#endif
	    SCIP_CALL( SCIPaddCut(scip, NULL, row, FALSE) );
	    SCIP_CALL( SCIPreleaseRow(scip, &row));
	    ++nGen;
	 }
      }
   }
   SCIPdebugMessage("added %d equations.\n", nGen);

   return SCIP_OKAY;
}

/** separation method of constraint handler for LP solutions */
static
SCIP_DECL_CONSSEPALP(consSepalpLinearOrdering)
{  /*lint --e{715}*/
   int c;
   int nGen = 0;

   assert( scip != NULL );
   assert( conshdlr != NULL );
   assert( strcmp(SCIPconshdlrGetName(conshdlr), CONSHDLR_NAME) == 0 );
   assert( conss != NULL );
   assert( result != NULL );

   *result = SCIP_DIDNOTRUN;

   /* loop through all constraints */
   for (c = 0; c < nconss; ++c)
   {
      SCIP_CONSDATA* consdata;
      SCIP_CONS* cons;

      cons = conss[c];
      assert( cons != NULL );
      SCIPdebugMessage("separating LP solution for linear ordering constraint <%s>.\n", SCIPconsGetName(cons));

      consdata = SCIPconsGetData(cons);
      assert( consdata != NULL );

      *result = SCIP_DIDNOTFIND;
      SCIP_CALL( LinearOrderingSeparate(scip, consdata->n, consdata->vars, NULL, &nGen) );
   }
   if (nGen > 0)
      *result = SCIP_SEPARATED;
   SCIPdebugMessage("separated %d cuts.\n", nGen);

   return SCIP_OKAY;
}

/** separation method of constraint handler for arbitrary primal solutions */
static
SCIP_DECL_CONSSEPASOL(consSepasolLinearOrdering)
{  /*lint --e{715}*/
   int c;
   int nGen = 0;

   assert( scip != NULL );
   assert( conshdlr != NULL );
   assert( strcmp(SCIPconshdlrGetName(conshdlr), CONSHDLR_NAME) == 0 );
   assert( conss != NULL );
   assert( result != NULL );

   *result = SCIP_DIDNOTRUN;

   /* loop through all constraints */
   for (c = 0; c < nconss; ++c)
   {
      SCIP_CONSDATA* consdata;
      SCIP_CONS* cons;

      cons = conss[c];
      assert( cons != NULL );
      SCIPdebugMessage("separating solution for linear ordering constraint <%s>.\n", SCIPconsGetName(cons));

      consdata = SCIPconsGetData(cons);
      assert( consdata != NULL );

      *result = SCIP_DIDNOTFIND;
      SCIP_CALL( LinearOrderingSeparate(scip, consdata->n, consdata->vars, sol, &nGen) );
   }
   if (nGen > 0)
      *result = SCIP_SEPARATED;

   return SCIP_OKAY;
}

/** constraint enforcing method of constraint handler for LP solutions */
static
SCIP_DECL_CONSENFOLP(consEnfolpLinearOrdering)
{  /*lint --e{715}*/
   int c;
   int nGen = 0;

   assert( scip != NULL );
   assert( conshdlr != NULL );
   assert( strcmp(SCIPconshdlrGetName(conshdlr), CONSHDLR_NAME) == 0 );
   assert( conss != NULL );
   assert( result != NULL );

   *result = SCIP_DIDNOTRUN;

   /* loop through all constraints */
   for (c = 0; c < nconss; ++c)
   {
      SCIP_CONSDATA* consdata;
      SCIP_CONS* cons;
      SCIP_VAR*** vars;
      int i;
      int j;
      int k;
      int n;

      cons = conss[c];
      assert( cons != NULL );
      SCIPdebugMessage("enforcing lp solution for linear ordering constraint <%s>.\n", SCIPconsGetName(cons));

      consdata = SCIPconsGetData(cons);
      assert( consdata != NULL );

      n = consdata->n;
      vars = consdata->vars;
      assert( vars != NULL );

      for (i = 0; i < n; ++i)
      {
	 for (j = 0; j < n; ++j)
	 {
	    SCIP_Real valIJ = 0.0;
	    if (j == i)
	       continue;

	    valIJ = SCIPgetSolVal(scip, NULL, vars[i][j]);

	    /* if symmetry equations are violated - should not be the case, if they are added in the beginning */
	    if ( ! SCIPisFeasEQ(scip, 1.0 - valIJ, SCIPgetSolVal(scip, NULL, vars[j][i])) )
	    {
	       SCIP_ROW *row;
	       char s[SCIP_MAXSTRLEN];

	       (void) SCIPsnprintf(s, SCIP_MAXSTRLEN, "sym#%d#%d", i, j);

	       SCIP_CALL( SCIPcreateEmptyRow(scip, &row, s, 1.0, 1.0, FALSE, FALSE, TRUE) );
	       SCIP_CALL( SCIPcacheRowExtensions(scip, row) );
	       SCIP_CALL( SCIPaddVarToRow(scip, row, vars[i][j], 1.0) );
	       SCIP_CALL( SCIPaddVarToRow(scip, row, vars[j][i], 1.0) );
	       SCIP_CALL( SCIPflushRowExtensions(scip, row) );
#ifdef SCIP_DEBUG
	       SCIPdebug( SCIProwPrint(row, NULL) );
#endif
	       SCIP_CALL( SCIPaddCut(scip, NULL, row, FALSE) );
	       SCIP_CALL( SCIPreleaseRow(scip, &row));
	       ++nGen;
	    }

	    /* enforce triangle inequalities */
	    for (k = 0; k < n; ++k)
	    {
	       SCIP_Real sum = 0.0;
	       if (k == i || k == j)
		  continue;

	       sum = valIJ + SCIPgetSolVal(scip, NULL, vars[j][k]) + SCIPgetSolVal(scip, NULL, vars[k][i]);

	       /* if sum > 2.0, i.e., the cut is violated */
	       if ( SCIPisFeasGT(scip, sum, 2.0) ) /* this is the only difference to the separation call */
	       {
		  SCIP_ROW *row;
		  char s[SCIP_MAXSTRLEN];

		  (void) SCIPsnprintf(s, SCIP_MAXSTRLEN, "triangle#%d#%d#%d", i, j, k);

		  SCIP_CALL( SCIPcreateEmptyRow(scip, &row, s, -SCIPinfinity(scip), 2.0, FALSE, FALSE, TRUE) );
		  SCIP_CALL( SCIPcacheRowExtensions(scip, row) );
		  SCIP_CALL( SCIPaddVarToRow(scip, row, vars[i][j], 1.0) );
		  SCIP_CALL( SCIPaddVarToRow(scip, row, vars[j][k], 1.0) );
		  SCIP_CALL( SCIPaddVarToRow(scip, row, vars[k][i], 1.0) );
		  SCIP_CALL( SCIPflushRowExtensions(scip, row) );
#ifdef SCIP_DEBUG
		  SCIPdebug( SCIProwPrint(row, NULL) );
#endif
		  SCIP_CALL( SCIPaddCut(scip, NULL, row, FALSE) );
		  SCIP_CALL( SCIPreleaseRow(scip, &row));
		  ++nGen;
	       }
	    }
	 }
      }
      if (nGen > 0)
      {
	 *result = SCIP_SEPARATED;
	 return SCIP_OKAY;
      }
   }
   SCIPdebugMessage("all linear ordering constraints are feasible.\n");
   *result = SCIP_FEASIBLE;
   return SCIP_OKAY;
}

/** constraint enforcing method of constraint handler for pseudo solutions */
static
SCIP_DECL_CONSENFOPS(consEnfopsLinearOrdering)
{  /*lint --e{715}*/
   int c;

   assert( scip != NULL );
   assert( conshdlr != NULL );
   assert( strcmp(SCIPconshdlrGetName(conshdlr), CONSHDLR_NAME) == 0 );
   assert( conss != NULL );
   assert( result != NULL );

   /* loop through all constraints */
   for (c = 0; c < nconss; ++c)
   {
      SCIP_CONSDATA* consdata;
      SCIP_CONS* cons;
      SCIP_VAR*** vars;
      int i;
      int j;
      int k;
      int n;

      cons = conss[c];
      assert( cons != NULL );
      SCIPdebugMessage("enforcing pseudo solution for linear ordering constraint <%s>.\n", SCIPconsGetName(cons));

      consdata = SCIPconsGetData(cons);
      assert( consdata != NULL );
      assert( consdata->vars != NULL );
      vars = consdata->vars;
      n = consdata->n;

      /* check triangle inequalities */
      for (i = 0; i < n; ++i)
      {
	 for (j = 0; j < n; ++j)
	 {
	    SCIP_Bool oneIJ;
	    if (j == i)
	       continue;

	    /* the priorities should ensure that the solution is integral */
	    assert( SCIPisIntegral(scip, SCIPgetSolVal(scip, NULL, vars[i][j])) );
	    assert( SCIPisIntegral(scip, SCIPgetSolVal(scip, NULL, vars[j][i])) );
	    oneIJ = SCIPisGT(scip, SCIPgetSolVal(scip, NULL, vars[i][j]), 0.5);

	    if ( oneIJ == SCIPisGT(scip, SCIPgetSolVal(scip, NULL, vars[j][i]), 0.5) )
	    {
	       SCIPdebugMessage("constraint <%s> infeasible (violated equation).\n", SCIPconsGetName(cons));
	       *result = SCIP_INFEASIBLE;
	       return SCIP_OKAY;
	    }

	    for (k = 0; k < n; ++k)
	    {
	       SCIP_Bool oneJK, oneKI;
	       if (k == i || k == j)
		  continue;

	       assert( SCIPisIntegral(scip, SCIPgetSolVal(scip, NULL, vars[j][k])) );
	       assert( SCIPisIntegral(scip, SCIPgetSolVal(scip, NULL, vars[k][i])) );
	       oneJK = SCIPisGT(scip, SCIPgetSolVal(scip, NULL, vars[j][k]), 0.5);
	       oneKI = SCIPisGT(scip, SCIPgetSolVal(scip, NULL, vars[k][i]), 0.5);

	       /* if triangle inequality is violated */
	       if ( oneIJ && oneJK && oneKI )
	       {
		  SCIPdebugMessage("constraint <%s> infeasible (violated triangle ineq.).\n", SCIPconsGetName(cons));
		  *result = SCIP_INFEASIBLE;
		  return SCIP_OKAY;
	       }
	    }
	 }
      }
   }
   SCIPdebugMessage("all linear ordering constraints are feasible.\n");
   *result = SCIP_FEASIBLE;
   return SCIP_OKAY;
}

/** feasibility check method of constraint handler for integral solutions */
static
SCIP_DECL_CONSCHECK(consCheckLinearOrdering)
{  /*lint --e{715}*/
   int c;

   assert( scip != NULL );
   assert( conshdlr != NULL );
   assert( strcmp(SCIPconshdlrGetName(conshdlr), CONSHDLR_NAME) == 0 );
   assert( conss != NULL );
   assert( result != NULL );

   /* loop through all constraints */
   for (c = 0; c < nconss; ++c)
   {
      SCIP_CONSDATA* consdata;
      SCIP_CONS* cons;
      SCIP_VAR*** vars;
      int i;
      int j;
      int k;
      int n;

      cons = conss[c];
      assert( cons != NULL );
      SCIPdebugMessage("checking linear ordering constraint <%s>.\n", SCIPconsGetName(cons));

      consdata = SCIPconsGetData(cons);
      assert( consdata != NULL );
      assert( consdata->vars != NULL );
      vars = consdata->vars;
      n = consdata->n;

      /* check triangle inequalities and symmetry equations */
      for (i = 0; i < n; ++i)
      {
	 for (j = 0; j < n; ++j)
	 {
	    SCIP_Bool oneIJ;
	    if (j == i)
	       continue;

	    /* the priorities should ensure that the solution is integral */
	    assert( SCIPisIntegral(scip, SCIPgetSolVal(scip, sol, vars[i][j])) );
	    assert( SCIPisIntegral(scip, SCIPgetSolVal(scip, sol, vars[j][i])) );
	    oneIJ = SCIPisGT(scip, SCIPgetSolVal(scip, sol, vars[i][j]), 0.5);

	    /* check symmetry equations */
	    if ( oneIJ == SCIPisGT(scip, SCIPgetSolVal(scip, sol, vars[j][i]), 0.5) )
	    {
	       SCIPdebugMessage("constraint <%s> infeasible (violated equation).\n", SCIPconsGetName(cons));
	       *result = SCIP_INFEASIBLE;
               if( printreason )
               {
                  SCIP_CALL( SCIPprintCons(scip, cons, NULL) );
                  SCIPinfoMessage(scip, NULL, "violation: symmetry equation violated <%s> = %.15g and <%s> = %.15g\n",
                     SCIPvarGetName(vars[i][j]), SCIPgetSolVal(scip, sol, vars[i][j]), 0.5,
                     SCIPvarGetName(vars[j][i]), SCIPgetSolVal(scip, sol, vars[j][i]), 0.5);
               }
	       return SCIP_OKAY;
	    }

	    for (k = 0; k < n; ++k)
	    {
	       SCIP_Bool oneJK, oneKI;
	       if (k == i || k == j)
		  continue;

	       assert( SCIPisIntegral(scip, SCIPgetSolVal(scip, sol, vars[j][k])) );
	       assert( SCIPisIntegral(scip, SCIPgetSolVal(scip, sol, vars[k][i])) );
	       oneJK = SCIPisGT(scip, SCIPgetSolVal(scip, sol, vars[j][k]), 0.5);
	       oneKI = SCIPisGT(scip, SCIPgetSolVal(scip, sol, vars[k][i]), 0.5);

	       /* if triangle inequality is violated */
	       if ( oneIJ && oneJK && oneKI )
	       {
		  SCIPdebugMessage("constraint <%s> infeasible (violated triangle ineq.).\n", SCIPconsGetName(cons));
		  *result = SCIP_INFEASIBLE;
                  if( printreason )
                  {
                     SCIP_CALL( SCIPprintCons(scip, cons, NULL) );
                     SCIPinfoMessage(scip, NULL, 
                        "violation: triangle inequality violated <%s> = %.15g, <%s> = %.15g, <%s> = %.15g\n",
                        SCIPvarGetName(vars[i][j]), SCIPgetSolVal(scip, sol, vars[i][j]), 0.5,
                        SCIPvarGetName(vars[j][k]), SCIPgetSolVal(scip, sol, vars[j][k]), 0.5,
                        SCIPvarGetName(vars[k][i]), SCIPgetSolVal(scip, sol, vars[k][i]), 0.5);
                  }
		  return SCIP_OKAY;
	       }
	    }
	 }
      }
   }
   SCIPdebugMessage("all linear ordering constraints are feasible.\n");
   *result = SCIP_FEASIBLE;
   return SCIP_OKAY;
}

/** domain propagation method of constraint handler */
static
SCIP_DECL_CONSPROP(consPropLinearOrdering)
{  /*lint --e{715}*/
   int c;
   int nGen = 0;

   assert( scip != NULL );
   assert( conshdlr != NULL );
   assert( strcmp(SCIPconshdlrGetName(conshdlr), CONSHDLR_NAME) == 0 );
   assert( conss != NULL );
   assert( result != NULL );
   *result = SCIP_DIDNOTRUN;

   /* loop through all constraints */
   for (c = 0; c < nconss; ++c)
   {
      SCIP_CONSDATA* consdata;
      SCIP_CONS* cons;
      SCIP_VAR*** vars;
      int i;
      int j;
      int k;
      int n;

      cons = conss[c];
      assert( cons != NULL );
      SCIPdebugMessage("propagating linear ordering constraint <%s>.\n", SCIPconsGetName(cons));

      *result = SCIP_DIDNOTFIND;
      consdata = SCIPconsGetData(cons);
      assert( consdata != NULL );
      assert( consdata->vars != NULL );
      vars = consdata->vars;
      n = consdata->n;

      /* check triangle inequalities */
      for (i = 0; i < n; ++i)
      {
	 for (j = 0; j < n; ++j)
	 {
	    if (j == i)
	       continue;

	    /* if x[i][j] == 1 then x[j][i] = 0 */
	    if ( (SCIPvarGetLbLocal(vars[i][j]) > 0.5) )
	    {
	       SCIP_Bool infeasible, tightened;
	       SCIP_CALL( SCIPinferBinvarCons(scip, vars[j][i], FALSE, cons, i*n + j, &infeasible, &tightened) );
	       if ( infeasible )
	       {
		  SCIPdebugMessage(" -> node infeasible.\n");
                  SCIP_CALL( SCIPinitConflictAnalysis(scip) );
                  SCIP_CALL( SCIPaddConflictBinvar(scip, vars[i][j]) );
                  SCIP_CALL( SCIPanalyzeConflictCons(scip, cons, NULL) );
		  *result = SCIP_CUTOFF;
		  return SCIP_OKAY;
	       }
	       if ( tightened )
		  ++nGen;
	    }

	    /* if x[i][j] == 0 then x[j][i] = 1 */
	    if ( (SCIPvarGetUbLocal(vars[i][j]) < 0.5) )
	    {
	       SCIP_Bool infeasible, tightened;
	       SCIP_CALL( SCIPinferBinvarCons(scip, vars[j][i], TRUE, cons, i*n + j, &infeasible, &tightened) );
	       if ( infeasible )
	       {
		  SCIPdebugMessage(" -> node infeasible.\n");
                  SCIP_CALL( SCIPinitConflictAnalysis(scip) );
                  SCIP_CALL( SCIPaddConflictBinvar(scip, vars[i][j]) );
                  SCIP_CALL( SCIPanalyzeConflictCons(scip, cons, NULL) );
		  *result = SCIP_CUTOFF;
		  return SCIP_OKAY;
	       }
	       if ( tightened )
		  ++nGen;
	    }

	    for (k = 0; k < n; ++k)
	    {
	       if (k == i || k == j)
		  continue;

	       /* if x[i][j] == 1 and x[j][k] == 1 then x[k][i] = 0 */
	       if ( (SCIPvarGetLbLocal(vars[i][j]) > 0.5) && (SCIPvarGetLbLocal(vars[j][k]) > 0.5))
	       {
		  SCIP_Bool infeasible, tightened;
		  SCIP_CALL( SCIPinferBinvarCons(scip, vars[k][i], FALSE, cons, n*n + i*n*n + j*n + k, &infeasible, &tightened) );
		  if ( infeasible )
		  {
		     SCIPdebugMessage(" -> node infeasible.\n");
                     SCIP_CALL( SCIPinitConflictAnalysis(scip) );
                     SCIP_CALL( SCIPaddConflictBinvar(scip, vars[i][j]) );
                     SCIP_CALL( SCIPaddConflictBinvar(scip, vars[j][k]) );
                     SCIP_CALL( SCIPanalyzeConflictCons(scip, cons, NULL) );
		     *result = SCIP_CUTOFF;
		     return SCIP_OKAY;
		  }
		  if ( tightened )
		     ++nGen;
	       }

	       /* all other implications occur with other indices i, j, k */
	    }
	 }
      }
   }
   if (nGen > 0)
      *result = SCIP_REDUCEDDOM;
   SCIPdebugMessage("propagated %d domains.\n", nGen);

   return SCIP_OKAY;
}

/** presolving method of constraint handler */
#define consPresolLinearOrdering NULL

/** propagation conflict resolving method of constraint handler */
static
SCIP_DECL_CONSRESPROP(consRespropLinearOrdering)
{  /*lint --e{715}*/
   SCIP_CONSDATA* consdata;
   SCIP_VAR*** vars;
   int n;

   assert( scip != NULL );
   assert( conshdlr != NULL );
   assert( strcmp(SCIPconshdlrGetName(conshdlr), CONSHDLR_NAME) == 0 );
   assert( cons != NULL );
   assert( infervar != NULL );
   assert( bdchgidx != NULL );
   assert( result != NULL );

   SCIPdebugMessage("Propagation resolution of constraint <%s>.\n", SCIPconsGetName(cons));
   *result = SCIP_DIDNOTFIND;

   consdata = SCIPconsGetData(cons);
   assert( consdata != NULL);
   assert( consdata->vars != NULL );

   n = consdata->n;
   vars = consdata->vars;

   assert( 0 <= inferinfo && inferinfo < n*n + n*n*n );

   /* if the conflict came from an equation */
   if ( inferinfo < (n*n) )
   {
      int index1;
      int index2;

      index1 = inferinfo/n;
      index2 = inferinfo % n;
      assert( 0 <= index1 && index1 < n );
      assert( 0 <= index2 && index2 < n );
      assert( vars[index2][index1] == infervar );

      /* if the variable was fixed to 0 */
      if ( SCIPvarGetUbAtIndex(infervar, bdchgidx, FALSE) > 0.5 && SCIPvarGetUbAtIndex(infervar, bdchgidx, TRUE) < 0.5 )
      {
	 SCIPdebugMessage(" -> reason for x[%d][%d] == 0 was x[%d][%d] = 1.\n", index2, index1, index1, index2);
	 /* the reason was that x[i][j] was fixed to 1 */
	 SCIP_CALL( SCIPaddConflictLb(scip, vars[index1][index2], bdchgidx) );
	 *result = SCIP_SUCCESS;
	 return SCIP_OKAY;
      }

      /* if the variable was fixed to 1 */
      if ( SCIPvarGetLbAtIndex(infervar, bdchgidx, FALSE) < 0.5 && SCIPvarGetLbAtIndex(infervar, bdchgidx, TRUE) > 0.5 )
      {
	 SCIPdebugMessage(" -> reason for x[%d][%d] == 1 was x[%d][%d] = 0.\n", index2, index1, index1, index2);
	 /* the reason was that x[i][j] was fixed to 0 */
	 SCIP_CALL( SCIPaddConflictUb(scip, vars[index1][index2], bdchgidx) );
	 *result = SCIP_SUCCESS;
	 return SCIP_OKAY;
      }
   }
   else
   {
      /* otherwise the conflict came from a triangle inequality */
      int index1;
      int index2;
      int index3;

      index1 = (inferinfo - n*n)/(n*n);
      index2 = (inferinfo - n*n - index1 * n*n)/n;
      index3 = (inferinfo - n*n) % n;

      assert( 0 <= index1 && index1 < n );
      assert( 0 <= index2 && index2 < n );
      assert( 0 <= index3 && index3 < n );
      assert( index1 != index2 && index2 != index3 && index1 != index3 );
      assert( vars[index3][index1] == infervar );

      /* the variable should have been fixed to 0 */
      assert( SCIPvarGetUbAtIndex(infervar, bdchgidx, FALSE) > 0.5 && SCIPvarGetUbAtIndex(infervar, bdchgidx, TRUE) < 0.5 );

      /* the reason was that x[index1][index2] and x[index2][index3] were fixed to 1 */
      SCIPdebugMessage(" -> reason for x[%d][%d] == 0 was x[%d][%d] = x[%d][%d] = 0.\n", index3, index1, index1, index2, index2, index3);
      SCIP_CALL( SCIPaddConflictLb(scip, vars[index1][index2], bdchgidx) );
      SCIP_CALL( SCIPaddConflictLb(scip, vars[index2][index3], bdchgidx) );
      *result = SCIP_SUCCESS;
   }

   return SCIP_OKAY;
}

/** variable rounding lock method of constraint handler */
static
SCIP_DECL_CONSLOCK(consLockLinearOrdering)
{  /*lint --e{715}*/
   int i;
   int j;
   SCIP_CONSDATA* consdata;
   SCIP_VAR*** vars;
   int n;

   assert( scip != NULL );
   assert( conshdlr != NULL );
   assert( strcmp(SCIPconshdlrGetName(conshdlr), CONSHDLR_NAME) == 0 );
   assert( cons != NULL );

   SCIPdebugMessage("Locking linear ordering constraint <%s>.\n", SCIPconsGetName(cons));

   /* get data of constraint */
   consdata = SCIPconsGetData(cons);
   assert( consdata != NULL);
   assert( consdata->vars != NULL );
   n = consdata->n;
   vars = consdata->vars;

   for (i = 0; i < n; ++i)
   {
      for (j = 0; j < n; ++j)
      {
	 if (i != j)
	 {
	    /* the constaint may be violated in any way */
	    SCIP_CALL( SCIPaddVarLocks(scip, vars[i][j], nlockspos + nlocksneg, nlockspos + nlocksneg) );
	 }
      }
   }

   return SCIP_OKAY;
}

/** constraint activation notification method of constraint handler */
#define consActiveLinearOrdering NULL

/** constraint deactivation notification method of constraint handler */
#define consDeactiveLinearOrdering NULL

/** constraint enabling notification method of constraint handler */
#define consEnableLinearOrdering NULL

/** constraint disabling notification method of constraint handler */
#define consDisableLinearOrdering NULL

/** variable deletion method of constraint handler */
#define consDelVarsLinearOrdering NULL

/** constraint display method of constraint handler */
static
SCIP_DECL_CONSPRINT(consPrintLinearOrdering)
{  /*lint --e{715}*/
   SCIP_CONSDATA* consdata;
   SCIP_VAR*** vars;
   int i;
   int j;
   int n;

   assert( scip != NULL );
   assert( conshdlr != NULL );
   assert( strcmp(SCIPconshdlrGetName(conshdlr), CONSHDLR_NAME) == 0 );
   assert( cons != NULL );

   consdata = SCIPconsGetData(cons);
   assert( consdata != NULL );
   assert( consdata->vars != NULL );
   n = consdata->n;
   vars = consdata->vars;

   SCIPinfoMessage(scip, file, "linearordering[");
   for (i = 0; i < n; ++i)
   {
      if ( i > 0 )
	 SCIPinfoMessage(scip, file, ", ");
      SCIPinfoMessage(scip, file, "(");
      for (j = 0; j < n; ++j)
      {
	 if (j != i)
	 {
	    if ( j > 0 && (i > 0 || j > 1) )
	       SCIPinfoMessage(scip, file, ",");
	    SCIPinfoMessage(scip, file, "%s", SCIPvarGetName(vars[i][j]));
	 }
      }
      SCIPinfoMessage(scip, file, ")");
   }
   SCIPinfoMessage(scip, file, "]\n");

   return SCIP_OKAY;
}

/** constraint copying method of constraint handler */
static
SCIP_DECL_CONSCOPY(consCopyLinearOrdering)
{  /*lint --e{715}*/
   SCIP_CONSDATA* sourcedata;
   SCIP_VAR*** sourcevars;
   SCIP_VAR*** vars;
   int i;
   int j;
   int n;

   assert( scip != 0 );
   assert( sourceconshdlr != 0 );
   assert( strcmp(SCIPconshdlrGetName(sourceconshdlr), CONSHDLR_NAME) == 0 );
   assert( cons != 0 );
   assert( sourcescip != 0 );
   assert( sourcecons != 0 );
   assert( varmap != 0 );

   *valid = TRUE;

   SCIPdebugMessage("Copying method for linear ordering constraint handler.\n");

   sourcedata = SCIPconsGetData(sourcecons);
   assert( sourcedata != NULL );

   n = sourcedata->n;
   sourcevars = sourcedata->vars;
   assert( sourcevars != NULL );

   SCIP_CALL( SCIPallocBufferArray(scip, &vars, n) );
   BMSclearMemoryArray(vars, n);

   for (i = 0; i < n; ++i)
   {
      SCIP_CALL( SCIPallocBufferArray(scip, &(vars[i]), n) );

      for (j = 0; j < n && *valid; ++j)
      {
         if ( i != j )
         {
            SCIP_CALL( SCIPgetVarCopy(sourcescip, scip, sourcevars[i][j], &vars[i][j], varmap, consmap, global, valid) );
            assert( !(*valid) || vars[i][j] != NULL );
         }
      }
   }

   if ( *valid )
   {
      /* create copied constraint */
      if ( name == 0 )
         name = SCIPconsGetName(sourcecons);

      SCIP_CALL( SCIPcreateConsLinearOrdering(scip, cons, name, n, vars,
            initial, separate, enforce, check, propagate, local, modifiable, dynamic, removable, stickingatnode) );
   }

   for (i = 0; i < n; ++i)
      SCIPfreeBufferArrayNull(scip, &vars[i]);
   SCIPfreeBufferArray(scip, &vars);

   return SCIP_OKAY;
}

/** constraint parsing method of constraint handler */
#define consParseLinearOrdering NULL

/** constraint method of constraint handler which returns the variables (if possible) */
#define consGetVarsLinearOrdering NULL

/** constraint method of constraint handler which returns the number of variables (if possible) */
#define consGetNVarsLinearOrdering NULL

/** creates the handler for linear ordering constraints and includes it in SCIP */
SCIP_RETCODE SCIPincludeConshdlrLinearOrdering(
   SCIP*                 scip                /**< SCIP data structure */
   )
{
   /* include constraint handler */
   SCIP_CALL( SCIPincludeConshdlr(scip, CONSHDLR_NAME, CONSHDLR_DESC,
         CONSHDLR_SEPAPRIORITY, CONSHDLR_ENFOPRIORITY, CONSHDLR_CHECKPRIORITY,
         CONSHDLR_SEPAFREQ, CONSHDLR_PROPFREQ, CONSHDLR_EAGERFREQ, CONSHDLR_MAXPREROUNDS,
         CONSHDLR_DELAYSEPA, CONSHDLR_DELAYPROP, CONSHDLR_DELAYPRESOL, CONSHDLR_NEEDSCONS,
         CONSHDLR_PROP_TIMING,
         conshdlrCopyLinearOrdering, consFreeLinearOrdering, consInitLinearOrdering, consExitLinearOrdering,
         consInitpreLinearOrdering, consExitpreLinearOrdering, consInitsolLinearOrdering, consExitsolLinearOrdering,
         consDeleteLinearOrdering, consTransLinearOrdering, consInitlpLinearOrdering,
         consSepalpLinearOrdering, consSepasolLinearOrdering, consEnfolpLinearOrdering, consEnfopsLinearOrdering,
	 consCheckLinearOrdering, consPropLinearOrdering, consPresolLinearOrdering, consRespropLinearOrdering,
         consLockLinearOrdering, consActiveLinearOrdering, consDeactiveLinearOrdering,
         consEnableLinearOrdering, consDisableLinearOrdering, consDelVarsLinearOrdering,
         consPrintLinearOrdering, consCopyLinearOrdering, consParseLinearOrdering,
         consGetVarsLinearOrdering, consGetNVarsLinearOrdering, NULL) );

   return SCIP_OKAY;
}

/** creates and captures a linear ordering constraint */
SCIP_RETCODE SCIPcreateConsLinearOrdering(
   SCIP*                 scip,               /**< SCIP data structure */
   SCIP_CONS**           cons,               /**< pointer to hold the created constraint */
   const char*           name,               /**< name of constraint */
   int                   n,                  /**< number of elements */
   SCIP_VAR***           vars,               /**< n x n matrix of binary variables */
   SCIP_Bool             initial,            /**< should the LP relaxation of constraint be in the initial LP? */
   SCIP_Bool             separate,           /**< should the constraint be separated during LP processing? */
   SCIP_Bool             enforce,            /**< should the constraint be enforced during node processing? */
   SCIP_Bool             check,              /**< should the constraint be checked for feasibility? */
   SCIP_Bool             propagate,          /**< should the constraint be propagated during node processing? */
   SCIP_Bool             local,               /**< is constraint only valid locally? */
   SCIP_Bool             modifiable,         /**< is constraint modifiable (subject to column generation)? */
   SCIP_Bool             dynamic,            /**< is constraint subject to aging? */
   SCIP_Bool             removable,          /**< should the relaxation be removed from the LP due to aging or cleanup? */
   SCIP_Bool             stickingatnode      /**< should the constraint always be kept at the node where it was added, even
                                              *   if it may be moved to a more global node? */
   )
{
   SCIP_CONSHDLR* conshdlr;
   SCIP_CONSDATA* consdata;
   int i;
   int j;

   /* find the linear ordering constraint handler */
   conshdlr = SCIPfindConshdlr(scip, CONSHDLR_NAME);
   if (conshdlr == NULL)
   {
      SCIPerrorMessage("linear ordering constraint handler not found\n");
      return SCIP_PLUGINNOTFOUND;
   }

   /* create constraint data */
   SCIP_CALL( SCIPallocBlockMemory(scip, &consdata) );

   consdata->n = n;
   SCIPallocBlockMemoryArray(scip, &consdata->vars, n);
   for (i = 0; i < n; ++i)
   {
      SCIPallocBlockMemoryArray(scip, &(consdata->vars[i]), n);
      for (j = 0; j < n; ++j)
      {
	 if (j != i)
	 {
	    assert( vars[i][j] != NULL );
	    consdata->vars[i][j] = vars[i][j];
	 }
      }
   }

   /* create constraint */
   SCIP_CALL( SCIPcreateCons(scip, cons, name, conshdlr, consdata, initial, separate, enforce, check, propagate,
         local, modifiable, dynamic, removable, stickingatnode) );

   return SCIP_OKAY;
}<|MERGE_RESOLUTION|>--- conflicted
+++ resolved
@@ -12,10 +12,7 @@
 /*  along with SCIP; see the file COPYING. If not email to scip@zib.de.      */
 /*                                                                           */
 /* * * * * * * * * * * * * * * * * * * * * * * * * * * * * * * * * * * * * * */
-<<<<<<< HEAD
-=======
-
->>>>>>> 9948ed2b
+
 /* uncomment for debug output: */
 /* #define SCIP_DEBUG */
 
