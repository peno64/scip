/* * * * * * * * * * * * * * * * * * * * * * * * * * * * * * * * * * * * * * */
/*                                                                           */
/*                  This file is part of the program and library             */
/*         SCIP --- Solving Constraint Integer Programs                      */
/*                                                                           */
/*    Copyright (C) 2002-2018 Konrad-Zuse-Zentrum                            */
/*                            fuer Informationstechnik Berlin                */
/*                                                                           */
/*  SCIP is distributed under the terms of the ZIB Academic License.         */
/*                                                                           */
/*  You should have received a copy of the ZIB Academic License              */
/*  along with SCIP; see the file COPYING. If not email to scip@zib.de.      */
/*                                                                           */
/* * * * * * * * * * * * * * * * * * * * * * * * * * * * * * * * * * * * * * */

/**@file   intervalarith.c
 * @brief  unit tests to check that bug1861 doesn't appear
 * @author Stefan Vigerske
 */

#include "scip/intervalarith.h"
#include "include/scip_test.h"
#include <stdio.h>

Test(intervalarith, issue1861)
{
   SCIP_Real             infinity;
   SCIP_INTERVAL         resultant;
   SCIP_Real             ax;
   SCIP_Real             ay;
   SCIP_Real             axy;
   SCIP_Real             bx;
   SCIP_Real             by;
   SCIP_INTERVAL         rhs;
   SCIP_INTERVAL         xbnds;
   SCIP_INTERVAL         ybnds;

   infinity = 1e43;
   ax = 12;
   ay = 27;
   axy = -36;
   bx = -32;
   by = 48;
   SCIPintervalSetBounds(&rhs, -21.333333336466665741681936197, -21.3333333341333322152877371991);
   SCIPintervalSetBounds(&xbnds, -10.0382009139778674011722614523, 0.0);
   SCIPintervalSetBounds(&ybnds, -7.93110393120117596055251851794, -0.537524704319278456843278490851);

   // the quadratic equation
   // ax*x^2 + ay*y^2 + axy*x*y + bx*x + by*y \in rhs
   // does not have a solution for x \in xbnds and y \in ybnds
   // however, relaxing rhs very slightly gives a solution
   // SCIPintervalSolveBivariateQuadExpressionAllScalar() is expected to either
   // - figure out that there is no solution, or
   // - return compute some bounds because it decided to relax the bounds a bit
   // However, it is not supposed to throw an assert (#1861).

   SCIPintervalSolveBivariateQuadExpressionAllScalar(
      infinity,           /**< value for infinity in interval arithmetics */
      &resultant,          /**< buffer where to store result of operation */
      ax,                 /**< square coefficient of x */
      ay,                 /**< square coefficient of y */
      axy,                /**< bilinear coefficients */
      bx,                 /**< linear coefficient of x */
      by,                 /**< linear coefficient of y */
      rhs,                /**< right-hand-side of equation */
      xbnds,              /**< bounds on x */
      ybnds               /**< bounds on y */
      );
 }

<<<<<<< HEAD
/** some tests for SCIPintervalSolveUnivariateQuadExpression */
Test(intervalarith, solveuniquad)
{
   SCIP_INTERVAL resultant;
   SCIP_INTERVAL expect;
   SCIP_INTERVAL sqrcoef;
   SCIP_INTERVAL lincoef;
   SCIP_INTERVAL rhs;
   SCIP_INTERVAL xbnds;

   SCIPintervalSetEntire(SCIP_DEFAULT_INFINITY, &xbnds);

   // test with lincoef = 0
   SCIPintervalSet(&lincoef, 0.0);
   for( sqrcoef.inf = -2.0; sqrcoef.inf <= 2.0; ++sqrcoef.inf )
   {
      sqrcoef.sup = sqrcoef.inf;

      for( rhs.inf = -2.0; rhs.inf <= 2.0; rhs.inf += 2.0 )
      {
         for( rhs.sup = rhs.inf + 1.0; rhs.sup <= 3.0; rhs.sup += 1.0 )
         {
            /* sqrcoef * x^2 = rhs -> x^2 = rhs/sqrcoef */
            SCIPintervalSolveUnivariateQuadExpression(SCIP_DEFAULT_INFINITY, &resultant, sqrcoef, lincoef, rhs, xbnds);
            /* printf("%g x^2 in [%g,%g] -> [%g,%g]\n", sqrcoef.inf, rhs.inf, rhs.sup, resultant.inf, resultant.sup); */

            if( sqrcoef.inf != 0.0 )
            {
               SCIPintervalDivScalar(SCIP_DEFAULT_INFINITY, &expect, rhs, sqrcoef.inf);
               SCIPintervalSquareRoot(SCIP_DEFAULT_INFINITY, &expect, expect);
               if( !SCIPintervalIsEmpty(SCIP_DEFAULT_INFINITY, expect) )
                  expect.inf = -expect.sup;
            }
            else if( rhs.inf <= 0.0 && rhs.sup >= 0.0 )
            {
               SCIPintervalSetEntire(SCIP_DEFAULT_INFINITY, &expect);
            }
            else
               SCIPintervalSetEmpty(&expect);
            /* printf("%g*x^2 = [%g,%g]; expect [%g,%g], got [%g,%g]\n", sqrcoef.inf, rhs.inf, rhs.sup, expect.inf, expect.sup, resultant.inf, resultant.sup); */

            cr_assert(SCIPintervalIsEmpty(SCIP_DEFAULT_INFINITY, resultant) == SCIPintervalIsEmpty(SCIP_DEFAULT_INFINITY, expect));
            cr_assert(SCIPintervalIsEntire(SCIP_DEFAULT_INFINITY, resultant) == SCIPintervalIsEntire(SCIP_DEFAULT_INFINITY, expect));
            if( !SCIPintervalIsEmpty(SCIP_DEFAULT_INFINITY, expect) && !SCIPintervalIsEntire(SCIP_DEFAULT_INFINITY, expect) )
            {
               cr_assert_float_eq(resultant.inf, expect.inf, 1e-12, "unexpected x.inf %g for %g*x^2=[%g,%g], expected %g", resultant.inf, sqrcoef.inf, rhs.inf, rhs.sup, expect.inf);
               cr_assert_float_eq(resultant.sup, expect.sup, 1e-12, "unexpected x.sup %g for %g*x^2=[%g,%g], expected %g", resultant.sup, sqrcoef.inf, rhs.inf, rhs.sup, expect.sup);
            }
         }
      }
   }

   // test with lincoef != 0
   for( lincoef.inf = -6.0; lincoef.inf <= 6.0; lincoef.inf += 3.0 )
   {
      lincoef.sup = lincoef.inf;

      for( rhs.sup = -2.0; rhs.sup <= 2.0; rhs.sup += 2.0 )
      {
         rhs.inf = rhs.sup-1.0;
         SCIPintervalSet(&sqrcoef, 0.5);
         /* 0.5*x^2 + lincoef * x = rhs -> x = -lincoef +- sqrt(2*rhs + lincoef^2)
          * thus: empty for 2*rhs+lincoef^2 < 0
          */

         SCIPintervalSolveUnivariateQuadExpression(SCIP_DEFAULT_INFINITY, &resultant, sqrcoef, lincoef, rhs, xbnds);

         if( 2.0*rhs.sup + lincoef.inf * lincoef.inf < 0.0 )
            cr_assert(SCIPintervalIsEmpty(SCIP_DEFAULT_INFINITY, resultant));
         else
         {
            expect.inf = -lincoef.inf - sqrt(2.0*rhs.sup + lincoef.inf*lincoef.inf);
            expect.sup = -lincoef.inf + sqrt(2.0*rhs.sup + lincoef.inf*lincoef.inf);
            cr_assert_float_eq(resultant.inf, expect.inf, 1e-12, "unexpected x.inf %g for 0.5*x^2%+g*x=[%g,%g], expected %g", resultant.inf, lincoef.inf, rhs.inf, rhs.sup, expect.inf);
            cr_assert_float_eq(resultant.sup, expect.sup, 1e-12, "unexpected x.sup %g for 0.5*x^2%+g*x=[%g,%g], expected %g", resultant.sup, lincoef.inf, rhs.inf, rhs.sup, expect.sup);
         }

         SCIPintervalSet(&sqrcoef, -0.5);
         /* -0.5*x^2 + lincoef * x = rhs -> x = lincoef +- sqrt(-2*rhs + lincoef^2)
          * thus: empty for -2*rhs+lincoef^2 < 0
          */

         SCIPintervalSolveUnivariateQuadExpression(SCIP_DEFAULT_INFINITY, &resultant, sqrcoef, lincoef, rhs, xbnds);

         if( -2.0*rhs.inf + lincoef.inf * lincoef.inf < 0.0 )
            cr_assert(SCIPintervalIsEmpty(SCIP_DEFAULT_INFINITY, resultant));
         else
         {
            expect.inf = lincoef.inf - sqrt(-2.0*rhs.inf + lincoef.inf*lincoef.inf);
            expect.sup = lincoef.inf + sqrt(-2.0*rhs.inf + lincoef.inf*lincoef.inf);
            cr_assert_float_eq(resultant.inf, expect.inf, 1e-12, "unexpected x.inf %g for -0.5*x^2%+g*x=[%g,%g], expected %g", resultant.inf, lincoef.inf, rhs.inf, rhs.sup, expect.inf);
            cr_assert_float_eq(resultant.sup, expect.sup, 1e-12, "unexpected x.sup %g for -0.5*x^2%+g*x=[%g,%g], expected %g", resultant.sup, lincoef.inf, rhs.inf, rhs.sup, expect.sup);
         }
      }
   }

   /* 0.5x^2-x has a minimum at x=1 (value -0.5) and maxima at the bounds of x
    * further, {x : 0.5x^2-x >= 0} = [-infty,0] v [2,infty]
    * further, {x : 0.5x^2-x in [0,1.5]} = [-1,0] v [2,3]
    * further, {x : 0.5x^2-x >= 1.5} = [-infty,-1] v [3,infty]
    */
   SCIPintervalSet(&sqrcoef, 0.5);
   SCIPintervalSet(&lincoef, -1.0);
   SCIPintervalSetBounds(&rhs, 0.0, SCIP_DEFAULT_INFINITY);
   SCIPintervalSolveUnivariateQuadExpression(SCIP_DEFAULT_INFINITY, &resultant, sqrcoef, lincoef, rhs, xbnds);
   cr_assert_eq(resultant.inf, -SCIP_DEFAULT_INFINITY);
   cr_assert_eq(resultant.sup, +SCIP_DEFAULT_INFINITY);

   SCIPintervalSetBounds(&rhs, 0.0, 1.5);
   SCIPintervalSolveUnivariateQuadExpression(SCIP_DEFAULT_INFINITY, &resultant, sqrcoef, lincoef, rhs, xbnds);
   cr_assert_float_eq(resultant.inf, -1.0, 1e-12);
   cr_assert_float_eq(resultant.sup,  3.0, 1e-12);

   SCIPintervalSetBounds(&rhs, 1.5, SCIP_DEFAULT_INFINITY);
   SCIPintervalSolveUnivariateQuadExpression(SCIP_DEFAULT_INFINITY, &resultant, sqrcoef, lincoef, rhs, xbnds);
   cr_assert_eq(resultant.inf, -SCIP_DEFAULT_INFINITY);
   cr_assert_eq(resultant.sup, +SCIP_DEFAULT_INFINITY);

   /* now, let's look only for solutions x >= 0:
    * {x >= 0 : 0.5x^2-x >= 0} = [0,0] v [2,infty]
    * {x >= 0 : 0.5x^2-x in [0,1.5]} = [0,0] v [2,3]
    * {x >= 0 : 0.5x^2-x >= 1.5} = [3,infty]
    */
   SCIPintervalSetBounds(&xbnds, 0.0, SCIP_DEFAULT_INFINITY);

   SCIPintervalSetBounds(&rhs, 0.0, SCIP_DEFAULT_INFINITY);
   SCIPintervalSolveUnivariateQuadExpression(SCIP_DEFAULT_INFINITY, &resultant, sqrcoef, lincoef, rhs, xbnds);
   cr_assert_float_eq(resultant.inf, 0.0, 1e-12);
   cr_assert_eq(resultant.sup, +SCIP_DEFAULT_INFINITY);

   SCIPintervalSetBounds(&rhs, 0.0, 1.5);
   SCIPintervalSolveUnivariateQuadExpression(SCIP_DEFAULT_INFINITY, &resultant, sqrcoef, lincoef, rhs, xbnds);
   cr_assert_float_eq(resultant.inf, 0.0, 1e-12);
   cr_assert_float_eq(resultant.sup, 3.0, 1e-12);

   SCIPintervalSetBounds(&rhs, 1.5, SCIP_DEFAULT_INFINITY);
   SCIPintervalSolveUnivariateQuadExpression(SCIP_DEFAULT_INFINITY, &resultant, sqrcoef, lincoef, rhs, xbnds);
   cr_assert_float_eq(resultant.inf, 3.0, 1e-12);
   cr_assert_eq(resultant.sup, +SCIP_DEFAULT_INFINITY);


   /* now, let's look only for solutions x >= 1:
    * {x >= 1 : 0.5x^2-x >= 0} = [2,infty]
    * {x >= 1 : 0.5x^2-x in [0,1.5]} = [2,3]
    * {x >= 1 : 0.5x^2-x >= 1.5} = [3,infty]
    */
   SCIPintervalSetBounds(&xbnds, 1.0, SCIP_DEFAULT_INFINITY);

   SCIPintervalSetBounds(&rhs, 0.0, SCIP_DEFAULT_INFINITY);
   SCIPintervalSolveUnivariateQuadExpression(SCIP_DEFAULT_INFINITY, &resultant, sqrcoef, lincoef, rhs, xbnds);
   cr_assert_float_eq(resultant.inf, 2.0, 1e-12);
   cr_assert_eq(resultant.sup, +SCIP_DEFAULT_INFINITY);

   SCIPintervalSetBounds(&rhs, 0.0, 1.5);
   SCIPintervalSolveUnivariateQuadExpression(SCIP_DEFAULT_INFINITY, &resultant, sqrcoef, lincoef, rhs, xbnds);
   cr_assert_float_eq(resultant.inf, 2.0, 1e-12);
   cr_assert_float_eq(resultant.sup, 3.0, 1e-12);

   SCIPintervalSetBounds(&rhs, 1.5, SCIP_DEFAULT_INFINITY);
   SCIPintervalSolveUnivariateQuadExpression(SCIP_DEFAULT_INFINITY, &resultant, sqrcoef, lincoef, rhs, xbnds);
   cr_assert_float_eq(resultant.inf, 3.0, 1e-12);
   cr_assert_eq(resultant.sup, +SCIP_DEFAULT_INFINITY);


  /* similarly, we can look only for solutions x <= -1:
   * {x <= -1 : 0.5x^2-x >= 0} = [-infty,-1]
   * {x <= -1 : 0.5x^2-x in [0,1.5]} = [-1,-1]
   * {x <= -1 : 0.5x^2-x >= 1.5} = [-infty,-1]
   */
  SCIPintervalSetBounds(&xbnds, -SCIP_DEFAULT_INFINITY, -1.0);

  SCIPintervalSetBounds(&rhs, 0.0, SCIP_DEFAULT_INFINITY);
  SCIPintervalSolveUnivariateQuadExpression(SCIP_DEFAULT_INFINITY, &resultant, sqrcoef, lincoef, rhs, xbnds);
  cr_assert_eq(resultant.inf, -SCIP_DEFAULT_INFINITY);
  cr_assert_float_eq(resultant.sup, -1.0, 1e-12);

  SCIPintervalSetBounds(&rhs, 0.0, 1.5);
  SCIPintervalSolveUnivariateQuadExpression(SCIP_DEFAULT_INFINITY, &resultant, sqrcoef, lincoef, rhs, xbnds);
  cr_assert_float_eq(resultant.inf, -1.0, 1e-12);
  cr_assert_float_eq(resultant.sup, -1.0, 1e-12);

  SCIPintervalSetBounds(&rhs, 1.5, SCIP_DEFAULT_INFINITY);
  SCIPintervalSolveUnivariateQuadExpression(SCIP_DEFAULT_INFINITY, &resultant, sqrcoef, lincoef, rhs, xbnds);
  cr_assert_eq(resultant.inf, -SCIP_DEFAULT_INFINITY);
  cr_assert_float_eq(resultant.sup, -1.0, 1e-12);


  /* a linear equation with interval coefficients should be solved well:
   * {x : [-1,1]*x >= 1.0} = [-infty,-1] v [1,infty]
   * {x : [-1,1]*x <= 1.0} = [-infty,infty]
   * {x : [-1,1]*x <=-1.0} = [-infty,-1] v [1,infty]
   * {x : [-1,1]*x >=-1.0} = [-infty,infty]
   *
   * {x : [0,1]*x >= 1.0} = [1,infty]
   * {x : [-1,0]*x >= 1.0} = [-infty,-1]
   * {x : [0,1]*x >= 0.0} = [-infty,infty]
   */
  SCIPintervalSetEntire(SCIP_DEFAULT_INFINITY, &xbnds);
  SCIPintervalSet(&sqrcoef, 0.0);
  SCIPintervalSetBounds(&lincoef, -1.0, 1.0);
  SCIPintervalSetBounds(&rhs, 1.0, SCIP_DEFAULT_INFINITY);
  SCIPintervalSolveUnivariateQuadExpression(SCIP_DEFAULT_INFINITY, &resultant, sqrcoef, lincoef, rhs, xbnds);
  cr_assert_eq(resultant.inf, -SCIP_DEFAULT_INFINITY);
  cr_assert_eq(resultant.sup,  SCIP_DEFAULT_INFINITY);

  SCIPintervalSetBounds(&rhs, -SCIP_DEFAULT_INFINITY, 1.0);
  SCIPintervalSolveUnivariateQuadExpression(SCIP_DEFAULT_INFINITY, &resultant, sqrcoef, lincoef, rhs, xbnds);
  cr_assert_eq(resultant.inf, -SCIP_DEFAULT_INFINITY);
  cr_assert_eq(resultant.sup,  SCIP_DEFAULT_INFINITY);

  SCIPintervalSetBounds(&rhs, -SCIP_DEFAULT_INFINITY, -1.0);
  SCIPintervalSolveUnivariateQuadExpression(SCIP_DEFAULT_INFINITY, &resultant, sqrcoef, lincoef, rhs, xbnds);
  cr_assert_eq(resultant.inf, -SCIP_DEFAULT_INFINITY);
  cr_assert_eq(resultant.sup,  SCIP_DEFAULT_INFINITY);

  SCIPintervalSetBounds(&rhs, -1.0, SCIP_DEFAULT_INFINITY);
  SCIPintervalSolveUnivariateQuadExpression(SCIP_DEFAULT_INFINITY, &resultant, sqrcoef, lincoef, rhs, xbnds);
  cr_assert_eq(resultant.inf, -SCIP_DEFAULT_INFINITY);
  cr_assert_eq(resultant.sup,  SCIP_DEFAULT_INFINITY);

  SCIPintervalSetBounds(&lincoef, 0.0, 1.0);
  SCIPintervalSetBounds(&rhs, 1.0, SCIP_DEFAULT_INFINITY);
  SCIPintervalSolveUnivariateQuadExpression(SCIP_DEFAULT_INFINITY, &resultant, sqrcoef, lincoef, rhs, xbnds);
  cr_assert_float_eq(resultant.inf, 1.0, 1e-12);
  cr_assert_eq(resultant.sup, SCIP_DEFAULT_INFINITY);

  SCIPintervalSetBounds(&lincoef, -1.0, 0.0);
  SCIPintervalSetBounds(&rhs, 1.0, SCIP_DEFAULT_INFINITY);
  SCIPintervalSolveUnivariateQuadExpression(SCIP_DEFAULT_INFINITY, &resultant, sqrcoef, lincoef, rhs, xbnds);
  cr_assert_eq(resultant.inf, -SCIP_DEFAULT_INFINITY);
  cr_assert_float_eq(resultant.sup, -1.0, 1e-12);

  SCIPintervalSetBounds(&lincoef, 0.0, 1.0);
  SCIPintervalSetBounds(&rhs, 0.0, SCIP_DEFAULT_INFINITY);
  SCIPintervalSolveUnivariateQuadExpression(SCIP_DEFAULT_INFINITY, &resultant, sqrcoef, lincoef, rhs, xbnds);
  cr_assert(SCIPintervalIsEntire(SCIP_DEFAULT_INFINITY, resultant));

  /* providing bounds on x should result in better results:
   * {x in [-infty,0]: [-1,1]*x >= 1.0} = [-infty,-1]
   * {x in [0,+infty]: [-1,1]*x >= 1.0} = [1,infty]
   * {x in [-infty,0]: [-1,1]*x <=-1.0} = [-infty,-1]
   * {x in [0,+infty]: [-1,1]*x <=-1.0} = [1,infty]
   */

  SCIPintervalSetBounds(&lincoef, -1.0, 1.0);
  SCIPintervalSetBounds(&rhs, 1.0, SCIP_DEFAULT_INFINITY);
  SCIPintervalSetBounds(&xbnds, -SCIP_DEFAULT_INFINITY, 0.0);
  SCIPintervalSolveUnivariateQuadExpression(SCIP_DEFAULT_INFINITY, &resultant, sqrcoef, lincoef, rhs, xbnds);
  cr_assert_eq(resultant.inf, -SCIP_DEFAULT_INFINITY);
  cr_assert_float_eq(resultant.sup, -1.0, 1e-12);

  SCIPintervalSetBounds(&xbnds, 0.0, SCIP_DEFAULT_INFINITY);
  SCIPintervalSolveUnivariateQuadExpression(SCIP_DEFAULT_INFINITY, &resultant, sqrcoef, lincoef, rhs, xbnds);
  cr_assert_float_eq(resultant.inf, 1.0, 1e-12);
  cr_assert_eq(resultant.sup, SCIP_DEFAULT_INFINITY);

  SCIPintervalSetBounds(&rhs, -SCIP_DEFAULT_INFINITY, -1.0);
  SCIPintervalSetBounds(&xbnds, -SCIP_DEFAULT_INFINITY, 0.0);
  SCIPintervalSolveUnivariateQuadExpression(SCIP_DEFAULT_INFINITY, &resultant, sqrcoef, lincoef, rhs, xbnds);
  cr_assert_eq(resultant.inf, -SCIP_DEFAULT_INFINITY);
  cr_assert_float_eq(resultant.sup, -1.0, 1e-12);

  SCIPintervalSetBounds(&xbnds, 0.0, SCIP_DEFAULT_INFINITY);
  SCIPintervalSolveUnivariateQuadExpression(SCIP_DEFAULT_INFINITY, &resultant, sqrcoef, lincoef, rhs, xbnds);
  cr_assert_float_eq(resultant.inf, 1.0, 1e-12);
  cr_assert_eq(resultant.sup, SCIP_DEFAULT_INFINITY);

  /* some more tests with lincoef=0 */
  /* [0,1]*x^2 = 1 -> x^2 = [1,infty] -> x = [-infty,-1] v [1,infty]*/
  SCIPintervalSetBounds(&sqrcoef, 0.0, 1.0);
  SCIPintervalSet(&lincoef, 0.0);
  SCIPintervalSetBounds(&rhs, 1.0, 1.0);
  SCIPintervalSetEntire(SCIP_DEFAULT_INFINITY, &xbnds);
  SCIPintervalSolveUnivariateQuadExpression(SCIP_DEFAULT_INFINITY, &resultant, sqrcoef, lincoef, rhs, xbnds);
  cr_assert(SCIPintervalIsEntire(SCIP_DEFAULT_INFINITY, resultant));

  /* [0,1]*x^2 = 1, x >= 0 -> x >= 1 */
  SCIPintervalSetBounds(&sqrcoef, 0.0, 1.0);
  SCIPintervalSet(&lincoef, 0.0);
  SCIPintervalSetBounds(&rhs, 1.0, 1.0);
  SCIPintervalSetBounds(&xbnds, 0.0, SCIP_DEFAULT_INFINITY);
  SCIPintervalSolveUnivariateQuadExpression(SCIP_DEFAULT_INFINITY, &resultant, sqrcoef, lincoef, rhs, xbnds);
  cr_assert_float_eq(resultant.inf, 1.0, 1e-12);
  cr_assert_eq(resultant.sup, SCIP_DEFAULT_INFINITY);

  /* [0,1]*x^2 = 1, x <= 0 -> x <= -1 */
  SCIPintervalSetBounds(&sqrcoef, 0.0, 1.0);
  SCIPintervalSet(&lincoef, 0.0);
  SCIPintervalSetBounds(&rhs, 1.0, 1.0);
  SCIPintervalSetBounds(&xbnds, -SCIP_DEFAULT_INFINITY, -1.0);
  SCIPintervalSolveUnivariateQuadExpression(SCIP_DEFAULT_INFINITY, &resultant, sqrcoef, lincoef, rhs, xbnds);
  cr_assert_eq(resultant.inf, -SCIP_DEFAULT_INFINITY);
  cr_assert_float_eq(resultant.sup, -1.0, 1e-12);
}

/** some tests for x*y in rhs */
Test(intervalarith, xy)
{
   SCIP_INTERVAL xbnds;
   SCIP_INTERVAL ybnds;
   SCIP_INTERVAL rhs;
   SCIP_INTERVAL resultant;
   SCIP_INTERVAL sqrcoef;

   /* x*y == 1.0 for x,y in [-1,1] -> x = [-1,-1] v [1,1] */
   SCIPintervalSetBounds(&xbnds, -1.0, 1.0);
   SCIPintervalSetBounds(&ybnds, -1.0, 1.0);
   SCIPintervalSetBounds(&rhs, 1.0, 1.0);
   SCIPintervalSolveBivariateQuadExpressionAllScalar(SCIP_DEFAULT_INFINITY, &resultant, 0.0, 0.0, 1.0, 0.0, 0.0, rhs, xbnds, ybnds);
   cr_assert_eq(resultant.inf, -1.0);
   cr_assert_eq(resultant.sup,  1.0);

   /* with x in [-1,0], this should then give x = [-1,-1] */
   SCIPintervalSetBounds(&xbnds, -1.0, 0.0);
   SCIPintervalSolveBivariateQuadExpressionAllScalar(SCIP_DEFAULT_INFINITY, &resultant, 0.0, 0.0, 1.0, 0.0, 0.0, rhs, xbnds, ybnds);
   cr_assert_eq(resultant.inf, -1.0);
   cr_assert_float_eq(resultant.sup, -1.0, 1e-12);

   /* and with x in [0,1], this should then give x = [1,1] */
   SCIPintervalSetBounds(&xbnds, 0.0, 1.0);
   SCIPintervalSolveBivariateQuadExpressionAllScalar(SCIP_DEFAULT_INFINITY, &resultant, 0.0, 0.0, 1.0, 0.0, 0.0, rhs, xbnds, ybnds);
   cr_assert_float_eq(resultant.inf, 1.0, 1e-12);
   cr_assert_eq(resultant.sup, 1.0);

   /* x*y >= 1.0 for x,y in [-1,1] -> x = [-1,-1] */
   SCIPintervalSetBounds(&xbnds, -1.0, 1.0);
   SCIPintervalSetBounds(&ybnds, -1.0, 1.0);
   SCIPintervalSetBounds(&rhs, 1.0, SCIP_DEFAULT_INFINITY);
   SCIPintervalSolveBivariateQuadExpressionAllScalar(SCIP_DEFAULT_INFINITY, &resultant, 0.0, 0.0, 1.0, 0.0, 0.0, rhs, xbnds, ybnds);
   cr_assert_eq(resultant.inf, -1.0);
   cr_assert_float_eq(resultant.sup,  1.0, 1e-12);

   /* x*y >= 1.0 for x in [-1,1], y in [-1,0] -> x = [-1,-1] */
   SCIPintervalSetBounds(&ybnds, -1.0, -0.0);
   SCIPintervalSolveBivariateQuadExpressionAllScalar(SCIP_DEFAULT_INFINITY, &resultant, 0.0, 0.0, 1.0, 0.0, 0.0, rhs, xbnds, ybnds);
   cr_assert_eq(resultant.inf, -1.0);
   /* currently still gives 1 as upper bound, so cr_assert_float_eq(resultant.sup, -1.0, 1e-12); fails
    * however, SCIPintervalSolveUnivariateQuadExpression handles this better:
    */
   SCIPintervalSet(&sqrcoef, 0.0);
   SCIPintervalSolveUnivariateQuadExpression(SCIP_DEFAULT_INFINITY, &resultant, sqrcoef, ybnds, rhs, xbnds);
   cr_assert_eq(resultant.inf, -1.0);
   cr_assert_float_eq(resultant.sup, -1.0, 1e-12);

   /* similar for x*y >= 1.0 for x in [-1,1], y in [0,1] -> x = [1,1] */
   SCIPintervalSetBounds(&ybnds, 0, 1.0);
   SCIPintervalSolveBivariateQuadExpressionAllScalar(SCIP_DEFAULT_INFINITY, &resultant, 0.0, 0.0, 1.0, 0.0, 0.0, rhs, xbnds, ybnds);
   cr_assert_eq(resultant.sup, 1.0);
   /* currently still gives -1 as lower bound, so cr_assert_float_eq(resultant.inf, 1.0, 1e-12); fails
    * however, SCIPintervalSolveUnivariateQuadExpression handles this better:
    */
   SCIPintervalSet(&sqrcoef, 0.0);
   SCIPintervalSolveUnivariateQuadExpression(SCIP_DEFAULT_INFINITY, &resultant, sqrcoef, ybnds, rhs, xbnds);
   cr_assert_float_eq(resultant.inf, 1.0, 1e-12);
   cr_assert_eq(resultant.sup, 1.0);
=======

Test(intervalarith, issue2250)
{
   SCIP_Real             infinity;
   SCIP_INTERVAL         resultant;
   SCIP_Real             ax;
   SCIP_Real             ay;
   SCIP_Real             axy;
   SCIP_Real             bx;
   SCIP_Real             by;
   SCIP_INTERVAL         rhs;
   SCIP_INTERVAL         xbnds;
   SCIP_INTERVAL         ybnds;

   infinity = 1e43;
   ax = 1;
   ay = 0;
   axy = 1;
   bx = -2;
   by = -6;
   SCIPintervalSetBounds(&rhs, -infinity, 0.0);
   SCIPintervalSetBounds(&xbnds, 0.0, infinity);
   SCIPintervalSetBounds(&ybnds, 0.0, infinity);

   /* x=y=4 is feasible for this equation, so x=4 should be part of the solution of this equation */
   cr_assert(ax*4*4 + bx*4 + ay*4*4 + by*4 + axy*4*4 <= 1e-12);

   SCIPintervalSolveBivariateQuadExpressionAllScalar(
      infinity,           /**< value for infinity in interval arithmetics */
      &resultant,         /**< buffer where to store result of operation */
      ax,                 /**< square coefficient of x */
      ay,                 /**< square coefficient of y */
      axy,                /**< bilinear coefficients */
      bx,                 /**< linear coefficient of x */
      by,                 /**< linear coefficient of y */
      rhs,                /**< right-hand-side of equation */
      xbnds,              /**< bounds on x */
      ybnds               /**< bounds on y */
      );

   cr_assert(resultant.inf <= 4.0);
   cr_assert(resultant.sup >= 4.0);
>>>>>>> de63f5d6
}<|MERGE_RESOLUTION|>--- conflicted
+++ resolved
@@ -68,7 +68,6 @@
       );
  }
 
-<<<<<<< HEAD
 /** some tests for SCIPintervalSolveUnivariateQuadExpression */
 Test(intervalarith, solveuniquad)
 {
@@ -424,7 +423,7 @@
    SCIPintervalSolveUnivariateQuadExpression(SCIP_DEFAULT_INFINITY, &resultant, sqrcoef, ybnds, rhs, xbnds);
    cr_assert_float_eq(resultant.inf, 1.0, 1e-12);
    cr_assert_eq(resultant.sup, 1.0);
-=======
+}
 
 Test(intervalarith, issue2250)
 {
@@ -467,5 +466,4 @@
 
    cr_assert(resultant.inf <= 4.0);
    cr_assert(resultant.sup >= 4.0);
->>>>>>> de63f5d6
 }