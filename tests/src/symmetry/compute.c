/* * * * * * * * * * * * * * * * * * * * * * * * * * * * * * * * * * * * * * */
/*                                                                           */
/*                  This file is part of the program and library             */
/*         SCIP --- Solving Constraint Integer Programs                      */
/*                                                                           */
/*    Copyright (C) 2002-2019 Konrad-Zuse-Zentrum                            */
/*                            fuer Informationstechnik Berlin                */
/*                                                                           */
/*  SCIP is distributed under the terms of the ZIB Academic License.         */
/*                                                                           */
/*  You should have received a copy of the ZIB Academic License              */
/*  along with SCIP; see the file COPYING. If not visit scip.zib.de.         */
/*                                                                           */
/* * * * * * * * * * * * * * * * * * * * * * * * * * * * * * * * * * * * * * */

/**@file   compute.c
 * @brief  unit tests for computing symmetry
 * @author Marc Pfetsch
 * @author Fabian Wegscheider
 */

#include <scip/scip.h>
#include <scip/cons_expr.h>
#include "scip/cons_expr_sum.h"
#include "scip/cons_expr_var.h"
#include <scip/cons_expr_pow.h>
#include <include/scip_test.h>
#include <scip/presol_symmetry.h>
#include <scip/presol_symbreak.h>
#include <symmetry/compute_symmetry.h>
#include <scip/scipdefplugins.h>
#include <scip/cons_expr_exp.h>
#include <scip/cons_expr_product.h>

static SCIP* scip;

/** setup: create SCIP */
static
void setup(void)
{
   SCIP_CALL( SCIPcreate(&scip) );
   SCIP_CALL( SCIPincludeDefaultPlugins(scip) );

   /* turn on symmetry computation */
   SCIP_CALL( SCIPsetIntParam(scip, "misc/usesymmetry", 1) );

#ifdef SCIP_DEBUG
   /* output external codes in order to see which esternal symmetry computation code is used */
   SCIPprintExternalCodes(scip, NULL);
   SCIPinfoMessage(scip, NULL, "\n");
#endif
}

/** teardown: free SCIP */
static
void teardown(void)
{
   SCIP_CALL( SCIPfree(&scip) );
   cr_assert_eq(BMSgetMemoryUsed(), 0, "Memory leak!");
}

/* TEST SUITE */
TestSuite(test_compute_symmetry, .init = setup, .fini = teardown);

/* TEST 1 */
Test(test_compute_symmetry, basic1, .description = "compute symmetry for a simple example with 4 variables and 2 linear constraints")
{
   SCIP_VAR* var1;
   SCIP_VAR* var2;
   SCIP_VAR* var3;
   SCIP_VAR* var4;
   SCIP_CONS* cons;
   SCIP_VAR* vars[2];
   SCIP_Real vals[2];
   SCIP_VAR** permvars;
   int** perms;
   int* orbits;
   int* orbitbegins;
   int* components;
   int* componentbegins;
   int* vartocomponent;
   int ncomponents;
   int norbits;
   int npermvars;
   int nperms;

   /* skip test if no symmetry can be computed */
   if ( ! SYMcanComputeSymmetry() )
      return;

   /* setup problem:
    * min x1 + x2 + x3 + x4
    *     x1 + x2           = 1
    *               x3 + x4 = 1
    *     x1, ..., x4 binary
    */
   SCIP_CALL( SCIPcreateProbBasic(scip, "basic1"));

   SCIP_CALL( SCIPcreateVarBasic(scip, &var1, "x1", 0.0, 1.0, 1.0, SCIP_VARTYPE_BINARY) );
   SCIP_CALL( SCIPaddVar(scip, var1) );
   SCIP_CALL( SCIPcreateVarBasic(scip, &var2, "x2", 0.0, 1.0, 1.0, SCIP_VARTYPE_BINARY) );
   SCIP_CALL( SCIPaddVar(scip, var2) );
   SCIP_CALL( SCIPcreateVarBasic(scip, &var3, "x3", 0.0, 1.0, 1.0, SCIP_VARTYPE_BINARY) );
   SCIP_CALL( SCIPaddVar(scip, var3) );
   SCIP_CALL( SCIPcreateVarBasic(scip, &var4, "x4", 0.0, 1.0, 1.0, SCIP_VARTYPE_BINARY) );
   SCIP_CALL( SCIPaddVar(scip, var4) );

   vars[0] = var1;
   vars[1] = var2;
   vals[0] = 1.0;
   vals[1] = 1.0;
   SCIP_CALL( SCIPcreateConsBasicLinear(scip, &cons, "e1", 2, vars, vals, 1.0, 1.0) );
   SCIP_CALL( SCIPaddCons(scip, cons) );
   SCIP_CALL( SCIPreleaseCons(scip, &cons) );

   vars[0] = var3;
   vars[1] = var4;
   vals[0] = 1.0;
   vals[1] = 1.0;
   SCIP_CALL( SCIPcreateConsBasicLinear(scip, &cons, "e2", 2, vars, vals, 1.0, 1.0) );
   SCIP_CALL( SCIPaddCons(scip, cons) );
   SCIP_CALL( SCIPreleaseCons(scip, &cons) );

   /* turn off presolving in order to avoid having trivial problem afterwards */
   SCIP_CALL( SCIPsetIntParam(scip, "presolving/maxrounds", 0) );

   /* turn on checking of symmetries */
   SCIP_CALL( SCIPsetBoolParam(scip, "presolving/symmetry/checksymmetries", TRUE) );

   /* presolve problem (symmetry will be available afterwards) */
   SCIP_CALL( SCIPpresolve(scip) );

   /* get symmetry */
   SCIP_CALL( SCIPgetGeneratorsSymmetry(scip, SYM_SPEC_BINARY, 0, FALSE,
         &npermvars, &permvars, &nperms, &perms, NULL, NULL, NULL,
         &components, &componentbegins, &vartocomponent, &ncomponents) );
   cr_assert( nperms == 3 );
   cr_assert( ncomponents == 1 );
   cr_assert( componentbegins[0] == 0 );
   cr_assert( componentbegins[1] == 3 );
   cr_assert( vartocomponent[0] == 0 );
   cr_assert( vartocomponent[1] == 0 );
   cr_assert( vartocomponent[2] == 0 );
   cr_assert( vartocomponent[3] == 0 );

   /* compute orbits */
   SCIP_CALL( SCIPallocBufferArray(scip, &orbits, npermvars) );
   SCIP_CALL( SCIPallocBufferArray(scip, &orbitbegins, npermvars) );
   SCIP_CALL( SCIPcomputeGroupOrbitsSymbreak(scip, permvars, npermvars, perms, nperms, orbits, orbitbegins, &norbits) );
   cr_assert( norbits == 1 );
   cr_assert( orbitbegins[0] == 0 );
   cr_assert( orbitbegins[1] == 4 );
   cr_assert( orbits[0] == 0 );
   cr_assert( orbits[1] == 1 );
   cr_assert( orbits[2] == 2 );
   cr_assert( orbits[3] == 3 );
   SCIPfreeBufferArray(scip, &orbitbegins);
   SCIPfreeBufferArray(scip, &orbits);

#ifdef SCIP_DEBUG
   {
      int i;
      int j;

      for (i = 0; i < nperms; ++i)
      {
         SCIPinfoMessage(scip, NULL, "Permutation %d: (", i);
         for (j = 0; j < npermvars; ++j)
         {
            if ( j == 0 )
               SCIPinfoMessage(scip, NULL, "%d", perms[i][j]);
            else
               SCIPinfoMessage(scip, NULL, " %d", perms[i][j]);
         }
         SCIPinfoMessage(scip, NULL, ")\n");
      }
   }
#endif

   SCIP_CALL( SCIPreleaseVar(scip, &var1) );
   SCIP_CALL( SCIPreleaseVar(scip, &var2) );
   SCIP_CALL( SCIPreleaseVar(scip, &var3) );
   SCIP_CALL( SCIPreleaseVar(scip, &var4) );
}


/* TEST 2 */
Test(test_compute_symmetry, basic2, .description = "compute symmetry for a simple example with 4 variables and 4 linear constraints - before presolving")
{
   SCIP_VAR* var1;
   SCIP_VAR* var2;
   SCIP_VAR* var3;
   SCIP_VAR* var4;
   SCIP_CONS* cons;
   SCIP_VAR* vars[2];
   SCIP_Real vals[2];
   SCIP_VAR** permvars;
   int** perms;
   int* orbits;
   int* orbitbegins;
   int* components;
   int* componentbegins;
   int* vartocomponent;
   int ncomponents;
   int norbits;
   int npermvars;
   int nperms;

   /* skip test if no symmetry can be computed */
   if ( ! SYMcanComputeSymmetry() )
      return;

   /* setup problem:
    * min x1 + x2 + x3 + x4
    *     x1 + x2           =  1
    *               x3 + x4 =  1
    *    2x1 +           x4 <= 2
    *         2x2 + x3      <= 2
    *     x1, ..., x4 binary
    */
   SCIP_CALL( SCIPcreateProbBasic(scip, "basic2"));

   SCIP_CALL( SCIPcreateVarBasic(scip, &var1, "x1", 0.0, 1.0, 1.0, SCIP_VARTYPE_BINARY) );
   SCIP_CALL( SCIPaddVar(scip, var1) );
   SCIP_CALL( SCIPcreateVarBasic(scip, &var2, "x2", 0.0, 1.0, 1.0, SCIP_VARTYPE_BINARY) );
   SCIP_CALL( SCIPaddVar(scip, var2) );
   SCIP_CALL( SCIPcreateVarBasic(scip, &var3, "x3", 0.0, 1.0, 1.0, SCIP_VARTYPE_BINARY) );
   SCIP_CALL( SCIPaddVar(scip, var3) );
   SCIP_CALL( SCIPcreateVarBasic(scip, &var4, "x4", 0.0, 1.0, 1.0, SCIP_VARTYPE_BINARY) );
   SCIP_CALL( SCIPaddVar(scip, var4) );

   vars[0] = var1;
   vars[1] = var2;
   vals[0] = 1.0;
   vals[1] = 1.0;
   SCIP_CALL( SCIPcreateConsBasicLinear(scip, &cons, "e1", 2, vars, vals, 1.0, 1.0) );
   SCIP_CALL( SCIPaddCons(scip, cons) );
   SCIP_CALL( SCIPreleaseCons(scip, &cons) );

   vars[0] = var3;
   vars[1] = var4;
   vals[0] = 1.0;
   vals[1] = 1.0;
   SCIP_CALL( SCIPcreateConsBasicLinear(scip, &cons, "e2", 2, vars, vals, 1.0, 1.0) );
   SCIP_CALL( SCIPaddCons(scip, cons) );
   SCIP_CALL( SCIPreleaseCons(scip, &cons) );

   vars[0] = var1;
   vars[1] = var4;
   vals[0] = 2.0;
   vals[1] = 1.0;
   SCIP_CALL( SCIPcreateConsBasicLinear(scip, &cons, "i1", 2, vars, vals, -SCIPinfinity(scip), 2.0) );
   SCIP_CALL( SCIPaddCons(scip, cons) );
   SCIP_CALL( SCIPreleaseCons(scip, &cons) );

   vars[0] = var2;
   vars[1] = var3;
   vals[0] = 2.0;
   vals[1] = 1.0;
   SCIP_CALL( SCIPcreateConsBasicLinear(scip, &cons, "i2", 2, vars, vals, -SCIPinfinity(scip), 2.0) );
   SCIP_CALL( SCIPaddCons(scip, cons) );
   SCIP_CALL( SCIPreleaseCons(scip, &cons) );

   /* turn on checking of symmetries */
   SCIP_CALL( SCIPsetBoolParam(scip, "presolving/symmetry/checksymmetries", TRUE) );

   /* turn off presolving in order to avoid having trivial problem afterwards */
   SCIP_CALL( SCIPsetIntParam(scip, "presolving/maxrounds", 0) );

   /* presolve problem (symmetry will be available afterwards) */
   SCIP_CALL( SCIPpresolve(scip) );

   /* get symmetry */
   SCIP_CALL( SCIPgetGeneratorsSymmetry(scip, SYM_SPEC_BINARY, 0, FALSE,
         &npermvars, &permvars, &nperms, &perms, NULL, NULL, NULL,
         &components, &componentbegins, &vartocomponent, &ncomponents) );
   cr_assert( nperms == 1 );
   cr_assert( ncomponents == 1 );
   cr_assert( componentbegins[0] == 0 );
   cr_assert( componentbegins[1] == 1 );
   cr_assert( vartocomponent[0] == 0 );
   cr_assert( vartocomponent[1] == 0 );
   cr_assert( vartocomponent[2] == 0 );
   cr_assert( vartocomponent[3] == 0 );

   /* compute orbits */
   SCIP_CALL( SCIPallocBufferArray(scip, &orbits, npermvars) );
   SCIP_CALL( SCIPallocBufferArray(scip, &orbitbegins, npermvars) );
   SCIP_CALL( SCIPcomputeGroupOrbitsSymbreak(scip, permvars, npermvars, perms, nperms, orbits, orbitbegins, &norbits) );
   cr_assert( norbits == 2 );
   cr_assert( orbitbegins[0] == 0 );
   cr_assert( orbitbegins[1] == 2 );
   cr_assert( orbits[0] == 0 );
   cr_assert( orbits[1] == 1 );
   cr_assert( orbits[2] == 2 );
   cr_assert( orbits[3] == 3 );
   SCIPfreeBufferArray(scip, &orbitbegins);
   SCIPfreeBufferArray(scip, &orbits);

#ifdef SCIP_DEBUG
   {
      int i;
      int j;

      for (i = 0; i < nperms; ++i)
      {
         SCIPinfoMessage(scip, NULL, "Permutation %d: (", i);
         for (j = 0; j < npermvars; ++j)
         {
            if ( j == 0 )
               SCIPinfoMessage(scip, NULL, "%d", perms[i][j]);
            else
               SCIPinfoMessage(scip, NULL, " %d", perms[i][j]);
         }
         SCIPinfoMessage(scip, NULL, ")\n");
      }
   }
#endif

   SCIP_CALL( SCIPreleaseVar(scip, &var1) );
   SCIP_CALL( SCIPreleaseVar(scip, &var2) );
   SCIP_CALL( SCIPreleaseVar(scip, &var3) );
   SCIP_CALL( SCIPreleaseVar(scip, &var4) );
}


/* TEST 3 */
Test(test_compute_symmetry, basic3, .description = "compute symmetry for a simple example with 4 variables and 4 linear constraints - after presolving")
{
   SCIP_VAR* var1;
   SCIP_VAR* var2;
   SCIP_VAR* var3;
   SCIP_VAR* var4;
   SCIP_CONS* cons;
   SCIP_VAR* vars[2];
   SCIP_Real vals[2];
   SCIP_VAR** permvars;
   int** perms;
   int* components;
   int* componentbegins;
   int* vartocomponent;
   int ncomponents;
   int nperms;
   int npermvars;

   /* skip test if no symmetry can be computed */
   if ( ! SYMcanComputeSymmetry() )
      return;

   /* setup problem:
    * min x1 + x2 + x3 + x4
    *     x1 + x2           =  1
    *               x3 + x4 =  1
    *    2x1 +           x4 <= 2
    *         2x2 + x3      <= 2
    *     x1, ..., x4 binary
    */
   SCIP_CALL( SCIPcreateProbBasic(scip, "basic3"));

   SCIP_CALL( SCIPcreateVarBasic(scip, &var1, "x1", 0.0, 1.0, 1.0, SCIP_VARTYPE_BINARY) );
   SCIP_CALL( SCIPaddVar(scip, var1) );
   SCIP_CALL( SCIPcreateVarBasic(scip, &var2, "x2", 0.0, 1.0, 1.0, SCIP_VARTYPE_BINARY) );
   SCIP_CALL( SCIPaddVar(scip, var2) );
   SCIP_CALL( SCIPcreateVarBasic(scip, &var3, "x3", 0.0, 1.0, 1.0, SCIP_VARTYPE_BINARY) );
   SCIP_CALL( SCIPaddVar(scip, var3) );
   SCIP_CALL( SCIPcreateVarBasic(scip, &var4, "x4", 0.0, 1.0, 1.0, SCIP_VARTYPE_BINARY) );
   SCIP_CALL( SCIPaddVar(scip, var4) );

   vars[0] = var1;
   vars[1] = var2;
   vals[0] = 1.0;
   vals[1] = 1.0;
   SCIP_CALL( SCIPcreateConsBasicLinear(scip, &cons, "e1", 2, vars, vals, 1.0, 1.0) );
   SCIP_CALL( SCIPaddCons(scip, cons) );
   SCIP_CALL( SCIPreleaseCons(scip, &cons) );

   vars[0] = var3;
   vars[1] = var4;
   vals[0] = 1.0;
   vals[1] = 1.0;
   SCIP_CALL( SCIPcreateConsBasicLinear(scip, &cons, "e2", 2, vars, vals, 1.0, 1.0) );
   SCIP_CALL( SCIPaddCons(scip, cons) );
   SCIP_CALL( SCIPreleaseCons(scip, &cons) );

   vars[0] = var1;
   vars[1] = var4;
   vals[0] = 2.0;
   vals[1] = 1.0;
   SCIP_CALL( SCIPcreateConsBasicLinear(scip, &cons, "i1", 2, vars, vals, -SCIPinfinity(scip), 2.0) );
   SCIP_CALL( SCIPaddCons(scip, cons) );
   SCIP_CALL( SCIPreleaseCons(scip, &cons) );

   vars[0] = var2;
   vars[1] = var3;
   vals[0] = 2.0;
   vals[1] = 1.0;
   SCIP_CALL( SCIPcreateConsBasicLinear(scip, &cons, "i2", 2, vars, vals, -SCIPinfinity(scip), 2.0) );
   SCIP_CALL( SCIPaddCons(scip, cons) );
   SCIP_CALL( SCIPreleaseCons(scip, &cons) );

   /* turn on checking of symmetries */
   SCIP_CALL( SCIPsetBoolParam(scip, "presolving/symmetry/checksymmetries", TRUE) );

   /* presolve problem (symmetry will be available afterwards) */
   SCIP_CALL( SCIPpresolve(scip) );

   /* get symmetry */
   SCIP_CALL( SCIPgetGeneratorsSymmetry(scip, SYM_SPEC_BINARY, 0, FALSE,
         &npermvars, &permvars, &nperms, &perms, NULL, NULL, NULL,
         &components, &componentbegins, &vartocomponent, &ncomponents) );
   cr_assert( nperms == 0 );  /* problem should be empty */
   cr_assert( ncomponents == -1 );
   cr_assert( components == NULL );
   cr_assert( componentbegins == NULL );
   cr_assert( vartocomponent == NULL );

   SCIP_CALL( SCIPreleaseVar(scip, &var1) );
   SCIP_CALL( SCIPreleaseVar(scip, &var2) );
   SCIP_CALL( SCIPreleaseVar(scip, &var3) );
   SCIP_CALL( SCIPreleaseVar(scip, &var4) );
}


/* TEST 4 */
Test(test_compute_symmetry, basic4, .description = "compute symmetry for a simple example with 5 variables and 2 linear constraints")
{
   SCIP_VAR* var1;
   SCIP_VAR* var2;
   SCIP_VAR* var3;
   SCIP_VAR* var4;
   SCIP_VAR* var5;
   SCIP_CONS* cons;
   SCIP_VAR* vars[3];
   SCIP_Real vals[3];
   SCIP_VAR** permvars;
   int** perms;
   int* orbits;
   int* orbitbegins;
   int* components;
   int* componentbegins;
   int* vartocomponent;
   int ncomponents;
   int norbits;
   int npermvars;
   int nperms;

   /* skip test if no symmetry can be computed */
   if ( ! SYMcanComputeSymmetry() )
      return;

   /* setup problem:
    * min x1 + x2 + x3 + x4
    *     x1 + x2           + x5 = 1
    *               x3 + x4 + x5 = 2
    *     x1, ..., x4, x5  binary
    */
   SCIP_CALL( SCIPcreateProbBasic(scip, "basic4"));

   SCIP_CALL( SCIPcreateVarBasic(scip, &var1, "x1", 0.0, 1.0, 1.0, SCIP_VARTYPE_BINARY) );
   SCIP_CALL( SCIPaddVar(scip, var1) );
   SCIP_CALL( SCIPcreateVarBasic(scip, &var2, "x2", 0.0, 1.0, 1.0, SCIP_VARTYPE_BINARY) );
   SCIP_CALL( SCIPaddVar(scip, var2) );
   SCIP_CALL( SCIPcreateVarBasic(scip, &var3, "x3", 0.0, 1.0, 1.0, SCIP_VARTYPE_BINARY) );
   SCIP_CALL( SCIPaddVar(scip, var3) );
   SCIP_CALL( SCIPcreateVarBasic(scip, &var4, "x4", 0.0, 1.0, 1.0, SCIP_VARTYPE_BINARY) );
   SCIP_CALL( SCIPaddVar(scip, var4) );
   SCIP_CALL( SCIPcreateVarBasic(scip, &var5, "x5", 0.0, 1.0, 1.0, SCIP_VARTYPE_BINARY) );
   SCIP_CALL( SCIPaddVar(scip, var5) );

   vars[0] = var1;
   vars[1] = var2;
   vars[2] = var5;
   vals[0] = 1.0;
   vals[1] = 1.0;
   vals[2] = 1.0;
   SCIP_CALL( SCIPcreateConsBasicLinear(scip, &cons, "e1", 3, vars, vals, 1.0, 1.0) );
   SCIP_CALL( SCIPaddCons(scip, cons) );
   SCIP_CALL( SCIPreleaseCons(scip, &cons) );

   vars[0] = var3;
   vars[1] = var4;
   vars[2] = var5;
   vals[0] = 1.0;
   vals[1] = 1.0;
   vals[2] = 1.0;
   SCIP_CALL( SCIPcreateConsBasicLinear(scip, &cons, "e2", 3, vars, vals, 2.0, 2.0) );
   SCIP_CALL( SCIPaddCons(scip, cons) );
   SCIP_CALL( SCIPreleaseCons(scip, &cons) );

   /* turn off presolving in order to avoid having trivial problem afterwards */
   SCIP_CALL( SCIPsetIntParam(scip, "presolving/maxrounds", 0) );

   /* turn on checking of symmetries */
   SCIP_CALL( SCIPsetBoolParam(scip, "presolving/symmetry/checksymmetries", TRUE) );

   /* presolve problem (symmetry will be available afterwards) */
   SCIP_CALL( SCIPpresolve(scip) );

   /* get symmetry */
   SCIP_CALL( SCIPgetGeneratorsSymmetry(scip, SYM_SPEC_BINARY, 0, FALSE,
         &npermvars, &permvars, &nperms, &perms, NULL, NULL, NULL,
         &components, &componentbegins, &vartocomponent, &ncomponents) );
   cr_assert( nperms == 2 );
   cr_assert( ncomponents == 2 );
   cr_assert( vartocomponent[0] == vartocomponent[1] );
   cr_assert( vartocomponent[2] == vartocomponent[3] );
   cr_assert( vartocomponent[0] != vartocomponent[2] );
   cr_assert( vartocomponent[1] != vartocomponent[3] );
   cr_assert( vartocomponent[4] == -1 );
   cr_assert( componentbegins[0] == 0 );
   cr_assert( componentbegins[1] == 1 );
   cr_assert( componentbegins[2] == 2 );

   /* compute orbits */
   SCIP_CALL( SCIPallocBufferArray(scip, &orbits, npermvars) );
   SCIP_CALL( SCIPallocBufferArray(scip, &orbitbegins, npermvars) );
   SCIP_CALL( SCIPcomputeGroupOrbitsSymbreak(scip, permvars, npermvars, perms, nperms, orbits, orbitbegins, &norbits) );
   cr_assert( norbits == 2 );
   cr_assert( orbitbegins[0] == 0 );
   cr_assert( orbitbegins[1] == 2 );
   cr_assert( orbitbegins[2] == 4 );
   SCIPfreeBufferArray(scip, &orbitbegins);
   SCIPfreeBufferArray(scip, &orbits);

#ifdef SCIP_DEBUG
   {
      int i;
      int j;

      for (i = 0; i < nperms; ++i)
      {
         SCIPinfoMessage(scip, NULL, "Permutation %d: (", i);
         for (j = 0; j < npermvars; ++j)
         {
            if ( j == 0 )
               SCIPinfoMessage(scip, NULL, "%d", perms[i][j]);
            else
               SCIPinfoMessage(scip, NULL, " %d", perms[i][j]);
         }
         SCIPinfoMessage(scip, NULL, ")\n");
      }
   }
#endif

   SCIP_CALL( SCIPreleaseVar(scip, &var1) );
   SCIP_CALL( SCIPreleaseVar(scip, &var2) );
   SCIP_CALL( SCIPreleaseVar(scip, &var3) );
   SCIP_CALL( SCIPreleaseVar(scip, &var4) );
<<<<<<< HEAD
}

/* TEST 4 */
Test(test_compute_symmetry, expr1, .description = "compute symmetry for a simple example with 4 variables and 2 expr constraints - before presolving")
{
   SCIP_VAR* x;
   SCIP_VAR* y;
   SCIP_VAR* z;
   SCIP_VAR* w;
   SCIP_CONS* cons;
   SCIP_CONSHDLR* conshdlr;
   SCIP_VAR** permvars;
   SCIP_CONSEXPR_EXPR* xexpr;
   SCIP_CONSEXPR_EXPR* yexpr;
   SCIP_CONSEXPR_EXPR* zexpr;
   SCIP_CONSEXPR_EXPR* wexpr;
   SCIP_CONSEXPR_EXPR** powexprs1;
   SCIP_CONSEXPR_EXPR** powexprs2;
   SCIP_CONSEXPR_EXPR* sumexpr1;
   SCIP_CONSEXPR_EXPR* sumexpr2;
   int** perms;
   int* orbits;
   int* orbitbegins;
   int norbits;
   int npermvars;
   int nperms;

   SCIP_CALL( SCIPallocBufferArray(scip, &powexprs1, 2) );
   SCIP_CALL( SCIPallocBufferArray(scip, &powexprs2, 2) );

   /* get expr conshdlr */
   conshdlr = SCIPfindConshdlr(scip, "expr");
   cr_assert(conshdlr != NULL);

   /* skip test if no symmetry can be computed */
   if( !SYMcanComputeSymmetry() )
      return;

   /* setup problem:
    * min x1 + x2 + x3 + x4
    *     x1^2 + x2^2               =  1
    *                   x3^2 + x4^2 =  1
    *     x1, ..., x4 binary
    */
   SCIP_CALL( SCIPcreateProbBasic(scip, "expr1"));

   SCIP_CALL( SCIPcreateVarBasic(scip, &x, "x", 0.0, 1.0, 1.0, SCIP_VARTYPE_BINARY) );
   SCIP_CALL( SCIPaddVar(scip, x) );
   SCIP_CALL( SCIPcreateVarBasic(scip, &y, "y", 0.0, 1.0, 1.0, SCIP_VARTYPE_BINARY) );
   SCIP_CALL( SCIPaddVar(scip, y) );
   SCIP_CALL( SCIPcreateVarBasic(scip, &z, "z", 0.0, 1.0, 1.0, SCIP_VARTYPE_BINARY) );
   SCIP_CALL( SCIPaddVar(scip, z) );
   SCIP_CALL( SCIPcreateVarBasic(scip, &w, "w", 0.0, 1.0, 1.0, SCIP_VARTYPE_BINARY) );
   SCIP_CALL( SCIPaddVar(scip, w) );

   SCIP_CALL( SCIPcreateConsExprExprVar(scip, conshdlr, &xexpr, x) );
   SCIP_CALL( SCIPcreateConsExprExprVar(scip, conshdlr, &yexpr, y) );
   SCIP_CALL( SCIPcreateConsExprExprVar(scip, conshdlr, &zexpr, z) );
   SCIP_CALL( SCIPcreateConsExprExprVar(scip, conshdlr, &wexpr, w) );
   SCIP_CALL( SCIPcreateConsExprExprPow(scip, conshdlr, &powexprs1[0], xexpr, 2) );
   SCIP_CALL( SCIPcreateConsExprExprPow(scip, conshdlr, &powexprs1[1], yexpr, 2) );
   SCIP_CALL( SCIPcreateConsExprExprPow(scip, conshdlr, &powexprs2[0], zexpr, 2) );
   SCIP_CALL( SCIPcreateConsExprExprPow(scip, conshdlr, &powexprs2[1], wexpr, 2) );
   SCIP_CALL( SCIPcreateConsExprExprSum(scip, conshdlr, &sumexpr1, 2, powexprs1, NULL, 0) );
   SCIP_CALL( SCIPcreateConsExprExprSum(scip, conshdlr, &sumexpr2, 2, powexprs2, NULL, 0) );

   SCIP_CALL( SCIPcreateConsExprBasic(scip, &cons, "e1", sumexpr1, 1.0, 1.0) );
   SCIP_CALL( SCIPaddCons(scip, cons) );
   SCIP_CALL( SCIPreleaseCons(scip, &cons) );

   SCIP_CALL( SCIPcreateConsExprBasic(scip, &cons, "e2", sumexpr2, 1.0, 1.0) );
   SCIP_CALL( SCIPaddCons(scip, cons) );
   SCIP_CALL( SCIPreleaseCons(scip, &cons) );

   /* turn on checking of symmetries */
   SCIP_CALL( SCIPsetBoolParam(scip, "presolving/symmetry/checksymmetries", FALSE) );

   /* turn off presolving in order to avoid having trivial problem afterwards */
   SCIP_CALL( SCIPsetIntParam(scip, "presolving/maxrounds", 0) );

   /* presolve problem (symmetry will be available afterwards) */
   SCIP_CALL( SCIPpresolve(scip) );

   /* get symmetry */
   SCIP_CALL( SCIPgetGeneratorsSymmetry(scip, SYM_SPEC_BINARY, 0, FALSE, FALSE, &npermvars, &permvars, &nperms, &perms, NULL, NULL) );

   /* compute orbits */
   SCIP_CALL( SCIPallocBufferArray(scip, &orbits, npermvars) );
   SCIP_CALL( SCIPallocBufferArray(scip, &orbitbegins, npermvars) );
   SCIP_CALL( SCIPcomputeGroupOrbitsSymbreak(scip, permvars, npermvars, perms, nperms, orbits, orbitbegins, &norbits) );
   cr_assert( norbits == 1 );
   cr_assert( orbitbegins[0] == 0 );
   cr_assert( orbitbegins[1] == 4 );
   cr_assert( orbits[0] == 0 );
   cr_assert( orbits[1] == 1 );
   cr_assert( orbits[2] == 2 );
   cr_assert( orbits[3] == 3 );
   SCIPfreeBufferArray(scip, &orbitbegins);
   SCIPfreeBufferArray(scip, &orbits);

   #ifdef SCIP_DEBUG
   {
         int i;
         int j;

         for( i = 0; i < nperms; ++i )
         {
            SCIPinfoMessage(scip, NULL, "Permutation %d: (", i);
            for( j = 0; j < npermvars; ++j )
            {
               if( j == 0 )
                  SCIPinfoMessage(scip, NULL, "%d", perms[i][j]);
               else
                  SCIPinfoMessage(scip, NULL, " %d", perms[i][j]);
            }
            SCIPinfoMessage(scip, NULL, ")\n");
         }
      }
   #endif

   SCIP_CALL( SCIPreleaseConsExprExpr(scip, &sumexpr2) );
   SCIP_CALL( SCIPreleaseConsExprExpr(scip, &sumexpr1) );
   SCIP_CALL( SCIPreleaseConsExprExpr(scip, &powexprs2[1]) );
   SCIP_CALL( SCIPreleaseConsExprExpr(scip, &powexprs2[0]) );
   SCIP_CALL( SCIPreleaseConsExprExpr(scip, &powexprs1[1]) );
   SCIP_CALL( SCIPreleaseConsExprExpr(scip, &powexprs1[0]) );
   SCIP_CALL( SCIPreleaseConsExprExpr(scip, &wexpr) );
   SCIP_CALL( SCIPreleaseConsExprExpr(scip, &zexpr) );
   SCIP_CALL( SCIPreleaseConsExprExpr(scip, &yexpr) );
   SCIP_CALL( SCIPreleaseConsExprExpr(scip, &xexpr) );
   SCIP_CALL( SCIPreleaseVar(scip, &w) );
   SCIP_CALL( SCIPreleaseVar(scip, &z) );
   SCIP_CALL( SCIPreleaseVar(scip, &y) );
   SCIP_CALL( SCIPreleaseVar(scip, &x) );

   SCIPfreeBufferArray(scip, &powexprs1);
   SCIPfreeBufferArray(scip, &powexprs2);
}

/* TEST 5 */
Test(test_compute_symmetry, expr2, .description = "compute symmetry for a more complex example with 5 variables and 3 expr constraints - before presolving")
{
   SCIP_VAR* x;
   SCIP_VAR* y;
   SCIP_VAR* z;
   SCIP_VAR* w;
   SCIP_VAR* v;
   SCIP_CONS* cons;
   SCIP_CONSHDLR* conshdlr;
   SCIP_VAR** permvars;
   SCIP_CONSEXPR_EXPR* xexpr;
   SCIP_CONSEXPR_EXPR* yexpr;
   SCIP_CONSEXPR_EXPR* zexpr;
   SCIP_CONSEXPR_EXPR* wexpr;
   SCIP_CONSEXPR_EXPR* vexpr;
   SCIP_CONSEXPR_EXPR** powexprs1;
   SCIP_CONSEXPR_EXPR** powexprs2;
   SCIP_CONSEXPR_EXPR* sumexpr1;
   SCIP_CONSEXPR_EXPR* sumexpr2;
   SCIP_CONSEXPR_EXPR* sumexpr3;
   SCIP_CONSEXPR_EXPR* expexpr1;
   SCIP_CONSEXPR_EXPR* expexpr2;
   SCIP_CONSEXPR_EXPR* expexpr3;
   SCIP_Real vals1[5] = {1,1,1,1,-1};
   SCIP_Real vals2[5] = {5,5,5,5,5};
   int** perms;
   int* orbits;
   int* orbitbegins;
   int norbits;
   int npermvars;
   int nperms;

   SCIP_CALL( SCIPallocBufferArray(scip, &powexprs1, 5) );
   SCIP_CALL( SCIPallocBufferArray(scip, &powexprs2, 5) );

/* get expr conshdlr */
   conshdlr = SCIPfindConshdlr(scip, "expr");
   cr_assert(conshdlr != NULL);

/* skip test if no symmetry can be computed */
   if ( ! SYMcanComputeSymmetry() )
      return;

/* setup problem:
 * min x1 + x2 + 2x3 + x4 + x5
 *  0 <=  exp(  x1^2 +  x2^3 +  x3^2 +  x4^2 +  x5^2 )  <=  1
 *  0 <=  exp(  x1^2 +  x2^2 +  x3^2 +  x4^2 -  x5^2 )  <=  1
 *  0 <=  exp( 5x1^2 + 5x2^2 + 5x3^2 + 5x4^2 + 5x5^2 )  <=  1
 *     x1, ..., x4 binary
 */
   SCIP_CALL( SCIPcreateProbBasic(scip, "expr2"));

   SCIP_CALL( SCIPcreateVarBasic(scip, &x, "x", 0.0, 1.0, 1.0, SCIP_VARTYPE_BINARY) );
   SCIP_CALL( SCIPaddVar(scip, x) );
   SCIP_CALL( SCIPcreateVarBasic(scip, &y, "y", 0.0, 1.0, 1.0, SCIP_VARTYPE_BINARY) );
   SCIP_CALL( SCIPaddVar(scip, y) );
   SCIP_CALL( SCIPcreateVarBasic(scip, &z, "z", 0.0, 1.0, 2.0, SCIP_VARTYPE_BINARY) );
   SCIP_CALL( SCIPaddVar(scip, z) );
   SCIP_CALL( SCIPcreateVarBasic(scip, &w, "w", 0.0, 1.0, 1.0, SCIP_VARTYPE_BINARY) );
   SCIP_CALL( SCIPaddVar(scip, w) );
   SCIP_CALL( SCIPcreateVarBasic(scip, &v, "v", 0.0, 1.0, 1.0, SCIP_VARTYPE_BINARY) );
   SCIP_CALL( SCIPaddVar(scip, v) );

   SCIP_CALL( SCIPcreateConsExprExprVar(scip, conshdlr, &xexpr, x) );
   SCIP_CALL( SCIPcreateConsExprExprVar(scip, conshdlr, &yexpr, y) );
   SCIP_CALL( SCIPcreateConsExprExprVar(scip, conshdlr, &zexpr, z) );
   SCIP_CALL( SCIPcreateConsExprExprVar(scip, conshdlr, &wexpr, w) );
   SCIP_CALL( SCIPcreateConsExprExprVar(scip, conshdlr, &vexpr, v) );

   SCIP_CALL( SCIPcreateConsExprExprPow(scip, conshdlr, &powexprs1[0], xexpr, 2) );
   SCIP_CALL( SCIPcreateConsExprExprPow(scip, conshdlr, &powexprs1[1], yexpr, 3) );
   SCIP_CALL( SCIPcreateConsExprExprPow(scip, conshdlr, &powexprs1[2], zexpr, 2) );
   SCIP_CALL( SCIPcreateConsExprExprPow(scip, conshdlr, &powexprs1[3], wexpr, 2) );
   SCIP_CALL( SCIPcreateConsExprExprPow(scip, conshdlr, &powexprs1[4], vexpr, 2) );

   SCIP_CALL( SCIPcreateConsExprExprPow(scip, conshdlr, &powexprs2[0], xexpr, 2) );
   SCIP_CALL( SCIPcreateConsExprExprPow(scip, conshdlr, &powexprs2[1], yexpr, 2) );
   SCIP_CALL( SCIPcreateConsExprExprPow(scip, conshdlr, &powexprs2[2], zexpr, 2) );
   SCIP_CALL( SCIPcreateConsExprExprPow(scip, conshdlr, &powexprs2[3], wexpr, 2) );
   SCIP_CALL( SCIPcreateConsExprExprPow(scip, conshdlr, &powexprs2[4], vexpr, 2) );

   SCIP_CALL( SCIPcreateConsExprExprSum(scip, conshdlr, &sumexpr1, 5, powexprs1, NULL, 0) );
   SCIP_CALL( SCIPcreateConsExprExprSum(scip, conshdlr, &sumexpr2, 5, powexprs2, vals1, 0) );
   SCIP_CALL( SCIPcreateConsExprExprSum(scip, conshdlr, &sumexpr3, 5, powexprs2, vals2, 0) );

   SCIP_CALL( SCIPcreateConsExprExprExp(scip, conshdlr, &expexpr1, sumexpr1) );
   SCIP_CALL( SCIPcreateConsExprExprExp(scip, conshdlr, &expexpr2, sumexpr2) );
   SCIP_CALL( SCIPcreateConsExprExprExp(scip, conshdlr, &expexpr3, sumexpr3) );

   SCIP_CALL( SCIPcreateConsExprBasic(scip, &cons, "e1", expexpr1, 0.0, 1.0) );
   SCIP_CALL( SCIPaddCons(scip, cons) );
   SCIP_CALL( SCIPreleaseCons(scip, &cons) );

   SCIP_CALL( SCIPcreateConsExprBasic(scip, &cons, "e2", expexpr2, 0.0, 1.0) );
   SCIP_CALL( SCIPaddCons(scip, cons) );
   SCIP_CALL( SCIPreleaseCons(scip, &cons) );

   SCIP_CALL( SCIPcreateConsExprBasic(scip, &cons, "e3", expexpr3, 0.0, 1.0) );
   SCIP_CALL( SCIPaddCons(scip, cons) );
   SCIP_CALL( SCIPreleaseCons(scip, &cons) );

/* turn on checking of symmetries */
   SCIP_CALL( SCIPsetBoolParam(scip, "presolving/symmetry/checksymmetries", FALSE) );

/* turn off presolving in order to avoid having trivial problem afterwards */
   SCIP_CALL( SCIPsetIntParam(scip, "presolving/maxrounds", 0) );

/* presolve problem (symmetry will be available afterwards) */
   SCIP_CALL( SCIPpresolve(scip) );

/* get symmetry */
   SCIP_CALL( SCIPgetGeneratorsSymmetry(scip, SYM_SPEC_BINARY, 0, FALSE, FALSE, &npermvars, &permvars, &nperms, &perms, NULL, NULL) );

/* compute orbits */
   SCIP_CALL( SCIPallocBufferArray(scip, &orbits, npermvars) );
   SCIP_CALL( SCIPallocBufferArray(scip, &orbitbegins, npermvars) );
   SCIP_CALL( SCIPcomputeGroupOrbitsSymbreak(scip, permvars, npermvars, perms, nperms, orbits, orbitbegins, &norbits) );
   cr_assert( norbits == 1 );
   cr_assert( orbitbegins[0] == 0 );
   cr_assert( orbitbegins[1] == 2 );
   cr_assert( orbits[0] == 0 );
   cr_assert( orbits[1] == 3 );
   SCIPfreeBufferArray(scip, &orbitbegins);
   SCIPfreeBufferArray(scip, &orbits);

#ifdef SCIP_DEBUG
   {
      int i;
      int j;

      for (i = 0; i < nperms; ++i)
      {
         SCIPinfoMessage(scip, NULL, "Permutation %d: (", i);
         for (j = 0; j < npermvars; ++j)
         {
            if ( j == 0 )
               SCIPinfoMessage(scip, NULL, "%d", perms[i][j]);
            else
               SCIPinfoMessage(scip, NULL, " %d", perms[i][j]);
         }
         SCIPinfoMessage(scip, NULL, ")\n");
      }
   }
#endif

   SCIP_CALL( SCIPreleaseConsExprExpr(scip, &expexpr3) );
   SCIP_CALL( SCIPreleaseConsExprExpr(scip, &expexpr2) );
   SCIP_CALL( SCIPreleaseConsExprExpr(scip, &expexpr1) );
   SCIP_CALL( SCIPreleaseConsExprExpr(scip, &sumexpr3) );
   SCIP_CALL( SCIPreleaseConsExprExpr(scip, &sumexpr2) );
   SCIP_CALL( SCIPreleaseConsExprExpr(scip, &sumexpr1) );
   SCIP_CALL( SCIPreleaseConsExprExpr(scip, &powexprs2[4]) );
   SCIP_CALL( SCIPreleaseConsExprExpr(scip, &powexprs2[3]) );
   SCIP_CALL( SCIPreleaseConsExprExpr(scip, &powexprs2[2]) );
   SCIP_CALL( SCIPreleaseConsExprExpr(scip, &powexprs2[1]) );
   SCIP_CALL( SCIPreleaseConsExprExpr(scip, &powexprs2[0]) );
   SCIP_CALL( SCIPreleaseConsExprExpr(scip, &powexprs1[4]) );
   SCIP_CALL( SCIPreleaseConsExprExpr(scip, &powexprs1[3]) );
   SCIP_CALL( SCIPreleaseConsExprExpr(scip, &powexprs1[2]) );
   SCIP_CALL( SCIPreleaseConsExprExpr(scip, &powexprs1[1]) );
   SCIP_CALL( SCIPreleaseConsExprExpr(scip, &powexprs1[0]) );
   SCIP_CALL( SCIPreleaseConsExprExpr(scip, &vexpr) );
   SCIP_CALL( SCIPreleaseConsExprExpr(scip, &wexpr) );
   SCIP_CALL( SCIPreleaseConsExprExpr(scip, &zexpr) );
   SCIP_CALL( SCIPreleaseConsExprExpr(scip, &yexpr) );
   SCIP_CALL( SCIPreleaseConsExprExpr(scip, &xexpr) );
   SCIP_CALL( SCIPreleaseVar(scip, &v) );
   SCIP_CALL( SCIPreleaseVar(scip, &w) );
   SCIP_CALL( SCIPreleaseVar(scip, &z) );
   SCIP_CALL( SCIPreleaseVar(scip, &y) );
   SCIP_CALL( SCIPreleaseVar(scip, &x) );

   SCIPfreeBufferArray(scip, &powexprs1);
   SCIPfreeBufferArray(scip, &powexprs2);
}

/* TEST 6 */
Test(test_compute_symmetry, expr3, .description = "compute symmetry for a simple example with 4 variables, 2 expr constraints and 1 linear constaint - before presolving")
{
SCIP_VAR* x;
SCIP_VAR* y;
SCIP_VAR* z;
SCIP_VAR* w;
SCIP_VAR* vars[4];
SCIP_Real vals[4];
SCIP_CONS* cons;
SCIP_CONSHDLR* conshdlr;
SCIP_VAR** permvars;
SCIP_CONSEXPR_EXPR* xexpr;
SCIP_CONSEXPR_EXPR* yexpr;
SCIP_CONSEXPR_EXPR* zexpr;
SCIP_CONSEXPR_EXPR* wexpr;
SCIP_CONSEXPR_EXPR** powexprs1;
SCIP_CONSEXPR_EXPR** powexprs2;
SCIP_CONSEXPR_EXPR* sumexpr1;
SCIP_CONSEXPR_EXPR* sumexpr2;
int** perms;
int* orbits;
int* orbitbegins;
int norbits;
int npermvars;
int nperms;

SCIP_CALL( SCIPallocBufferArray(scip, &powexprs1, 2) );
SCIP_CALL( SCIPallocBufferArray(scip, &powexprs2, 2) );

/* get expr conshdlr */
conshdlr = SCIPfindConshdlr(scip, "expr");
cr_assert(conshdlr != NULL);

/* skip test if no symmetry can be computed */
if ( ! SYMcanComputeSymmetry() )
return;

/* setup problem:
 * min x1 + x2 + x3 + x4
 *           x1^2 + x2^2               =  1
 *                        x3^2 + x4^2  =  1
 * -inf <=   x1 + 2x2 + x3 + 2x4      <=  2
 *     x1, ..., x4 binary
 */
SCIP_CALL( SCIPcreateProbBasic(scip, "expr1"));

SCIP_CALL( SCIPcreateVarBasic(scip, &x, "x", 0.0, 1.0, 1.0, SCIP_VARTYPE_BINARY) );
SCIP_CALL( SCIPaddVar(scip, x) );
SCIP_CALL( SCIPcreateVarBasic(scip, &y, "y", 0.0, 1.0, 1.0, SCIP_VARTYPE_BINARY) );
SCIP_CALL( SCIPaddVar(scip, y) );
SCIP_CALL( SCIPcreateVarBasic(scip, &z, "z", 0.0, 1.0, 1.0, SCIP_VARTYPE_BINARY) );
SCIP_CALL( SCIPaddVar(scip, z) );
SCIP_CALL( SCIPcreateVarBasic(scip, &w, "w", 0.0, 1.0, 1.0, SCIP_VARTYPE_BINARY) );
SCIP_CALL( SCIPaddVar(scip, w) );

SCIP_CALL( SCIPcreateConsExprExprVar(scip, conshdlr, &xexpr, x) );
SCIP_CALL( SCIPcreateConsExprExprVar(scip, conshdlr, &yexpr, y) );
SCIP_CALL( SCIPcreateConsExprExprVar(scip, conshdlr, &zexpr, z) );
SCIP_CALL( SCIPcreateConsExprExprVar(scip, conshdlr, &wexpr, w) );
SCIP_CALL( SCIPcreateConsExprExprPow(scip, conshdlr, &powexprs1[0], xexpr, 2) );
SCIP_CALL( SCIPcreateConsExprExprPow(scip, conshdlr, &powexprs1[1], yexpr, 2) );
SCIP_CALL( SCIPcreateConsExprExprPow(scip, conshdlr, &powexprs2[0], zexpr, 2) );
SCIP_CALL( SCIPcreateConsExprExprPow(scip, conshdlr, &powexprs2[1], wexpr, 2) );
SCIP_CALL( SCIPcreateConsExprExprSum(scip, conshdlr, &sumexpr1, 2, powexprs1, NULL, 0) );
SCIP_CALL( SCIPcreateConsExprExprSum(scip, conshdlr, &sumexpr2, 2, powexprs2, NULL, 0) );

SCIP_CALL( SCIPcreateConsExprBasic(scip, &cons, "e1", sumexpr1, 1.0, 1.0) );
SCIP_CALL( SCIPaddCons(scip, cons) );
SCIP_CALL( SCIPreleaseCons(scip, &cons) );

SCIP_CALL( SCIPcreateConsExprBasic(scip, &cons, "e2", sumexpr2, 1.0, 1.0) );
SCIP_CALL( SCIPaddCons(scip, cons) );
SCIP_CALL( SCIPreleaseCons(scip, &cons) );

vars[0] = x;
vars[1] = y;
vars[2] = z;
vars[3] = w;
vals[0] = 1.0;
vals[1] = 2.0;
vals[2] = 1.0;
vals[3] = 2.0;
SCIP_CALL( SCIPcreateConsBasicLinear(scip, &cons, "i1", 4, vars, vals, -SCIPinfinity(scip), 2.0) );
SCIP_CALL( SCIPaddCons(scip, cons) );
SCIP_CALL( SCIPreleaseCons(scip, &cons) );

/* turn on checking of symmetries */
SCIP_CALL( SCIPsetBoolParam(scip, "presolving/symmetry/checksymmetries", FALSE) );

/* turn off presolving in order to avoid having trivial problem afterwards */
SCIP_CALL( SCIPsetIntParam(scip, "presolving/maxrounds", 0) );

/* presolve problem (symmetry will be available afterwards) */
SCIP_CALL( SCIPpresolve(scip) );

/* get symmetry */
SCIP_CALL( SCIPgetGeneratorsSymmetry(scip, SYM_SPEC_BINARY, 0, FALSE, FALSE, &npermvars, &permvars, &nperms, &perms, NULL, NULL) );

/* compute orbits */
SCIP_CALL( SCIPallocBufferArray(scip, &orbits, npermvars) );
SCIP_CALL( SCIPallocBufferArray(scip, &orbitbegins, npermvars) );
SCIP_CALL( SCIPcomputeGroupOrbitsSymbreak(scip, permvars, npermvars, perms, nperms, orbits, orbitbegins, &norbits) );
cr_assert( norbits == 2 );
cr_assert( orbitbegins[0] == 0 );
cr_assert( orbitbegins[1] == 2 );
cr_assert( orbitbegins[2] == 4 );
cr_assert( orbits[0] == 0 );
cr_assert( orbits[1] == 2 );
cr_assert( orbits[2] == 1 );
cr_assert( orbits[3] == 3 );
SCIPfreeBufferArray(scip, &orbitbegins);
SCIPfreeBufferArray(scip, &orbits);

#ifdef SCIP_DEBUG
{
      int i;
      int j;

      for (i = 0; i < nperms; ++i)
      {
         SCIPinfoMessage(scip, NULL, "Permutation %d: (", i);
         for (j = 0; j < npermvars; ++j)
         {
            if ( j == 0 )
               SCIPinfoMessage(scip, NULL, "%d", perms[i][j]);
            else
               SCIPinfoMessage(scip, NULL, " %d", perms[i][j]);
         }
         SCIPinfoMessage(scip, NULL, ")\n");
      }
   }
#endif

SCIP_CALL( SCIPreleaseConsExprExpr(scip, &sumexpr2) );
SCIP_CALL( SCIPreleaseConsExprExpr(scip, &sumexpr1) );
SCIP_CALL( SCIPreleaseConsExprExpr(scip, &powexprs2[1]) );
SCIP_CALL( SCIPreleaseConsExprExpr(scip, &powexprs2[0]) );
SCIP_CALL( SCIPreleaseConsExprExpr(scip, &powexprs1[1]) );
SCIP_CALL( SCIPreleaseConsExprExpr(scip, &powexprs1[0]) );
SCIP_CALL( SCIPreleaseConsExprExpr(scip, &wexpr) );
SCIP_CALL( SCIPreleaseConsExprExpr(scip, &zexpr) );
SCIP_CALL( SCIPreleaseConsExprExpr(scip, &yexpr) );
SCIP_CALL( SCIPreleaseConsExprExpr(scip, &xexpr) );
SCIP_CALL( SCIPreleaseVar(scip, &w) );
SCIP_CALL( SCIPreleaseVar(scip, &z) );
SCIP_CALL( SCIPreleaseVar(scip, &y) );
SCIP_CALL( SCIPreleaseVar(scip, &x) );

SCIPfreeBufferArray(scip, &powexprs1);
SCIPfreeBufferArray(scip, &powexprs2);
}

/* TEST 6 */
Test(test_compute_symmetry, expr4, .description = "compute symmetry for a simple example with 4 variables and 3 expr constraint - before presolving")
{
   SCIP_VAR* x;
   SCIP_VAR* y;
   SCIP_VAR* z;
   SCIP_VAR* w;
   SCIP_Real vals[2];
   SCIP_CONS* cons;
   SCIP_CONSHDLR* conshdlr;
   SCIP_VAR** permvars;
   SCIP_CONSEXPR_EXPR** summands;
   SCIP_CONSEXPR_EXPR* xexpr;
   SCIP_CONSEXPR_EXPR* yexpr;
   SCIP_CONSEXPR_EXPR* zexpr;
   SCIP_CONSEXPR_EXPR* wexpr;
   SCIP_CONSEXPR_EXPR* powexpr1;
   SCIP_CONSEXPR_EXPR* powexpr2;
   SCIP_CONSEXPR_EXPR* prodexpr;
   SCIP_CONSEXPR_EXPR* sumexpr1;
   SCIP_CONSEXPR_EXPR* sumexpr2;
   SCIP_CONSEXPR_EXPR* sumexpr3;
   int** perms;
   int* orbits;
   int* orbitbegins;
   int norbits;
   int npermvars;
   int nperms;
   SCIP_Bool binvarsaffected;

   SCIP_CALL( SCIPallocBufferArray(scip, &summands, 3) );

/* get expr conshdlr */
   conshdlr = SCIPfindConshdlr(scip, "expr");
   cr_assert(conshdlr != NULL);

/* skip test if no symmetry can be computed */
   if ( ! SYMcanComputeSymmetry() )
      return;

/* setup problem:
 * min x1 + x2
 *           x1^2 - 4x3                <=  0
 *                        x2^2 - 4x4   <=  0
 * x1*x2 + x1 + x2                     <=  1
 *     x1, x2 binary
 */
   SCIP_CALL( SCIPcreateProbBasic(scip, "expr1"));

   SCIP_CALL( SCIPcreateVarBasic(scip, &x, "x", 0.0, 2.0, 1.0, SCIP_VARTYPE_CONTINUOUS) );
   SCIP_CALL( SCIPaddVar(scip, x) );
   SCIP_CALL( SCIPcreateVarBasic(scip, &y, "y", 0.0, 2.0, 1.0, SCIP_VARTYPE_CONTINUOUS) );
   SCIP_CALL( SCIPaddVar(scip, y) );
   SCIP_CALL( SCIPcreateVarBasic(scip, &z, "z", 0.0, 1.0, 0.0, SCIP_VARTYPE_BINARY) );
   SCIP_CALL( SCIPaddVar(scip, z) );
   SCIP_CALL( SCIPcreateVarBasic(scip, &w, "w", 0.0, 1.0, 0.0, SCIP_VARTYPE_BINARY) );
   SCIP_CALL( SCIPaddVar(scip, w) );

   SCIP_CALL( SCIPcreateConsExprExprVar(scip, conshdlr, &xexpr, x) );
   SCIP_CALL( SCIPcreateConsExprExprVar(scip, conshdlr, &yexpr, y) );
   SCIP_CALL( SCIPcreateConsExprExprVar(scip, conshdlr, &zexpr, z) );
   SCIP_CALL( SCIPcreateConsExprExprVar(scip, conshdlr, &wexpr, w) );
   SCIP_CALL( SCIPcreateConsExprExprPow(scip, conshdlr, &powexpr1, xexpr, 2) );
   SCIP_CALL( SCIPcreateConsExprExprPow(scip, conshdlr, &powexpr2, yexpr, 2) );
   summands[0] = xexpr;
   summands[1] = yexpr;
   SCIP_CALL( SCIPcreateConsExprExprProduct(scip, conshdlr, &prodexpr, 2, summands, 1) );

   summands[0] = powexpr1;
   summands[1] = zexpr;
   vals[0] = 1.0;
   vals[1] = -4.0;
   SCIP_CALL( SCIPcreateConsExprExprSum(scip, conshdlr, &sumexpr1, 2, summands, vals, 0) );

   summands[0] = powexpr2;
   summands[1] = wexpr;
   vals[0] = 1.0;
   vals[1] = -4.0;
   SCIP_CALL( SCIPcreateConsExprExprSum(scip, conshdlr, &sumexpr2, 2, summands, vals, 0) );

   summands[0] = prodexpr;
   summands[1] = xexpr;
   summands[2] = yexpr;
   SCIP_CALL( SCIPcreateConsExprExprSum(scip, conshdlr, &sumexpr3, 3, summands, NULL, 0) );

   SCIP_CALL( SCIPcreateConsExprBasic(scip, &cons, "e1", sumexpr1, -SCIPinfinity(scip), 0.0) );
   SCIP_CALL( SCIPaddCons(scip, cons) );
   SCIP_CALL( SCIPreleaseCons(scip, &cons) );

   SCIP_CALL( SCIPcreateConsExprBasic(scip, &cons, "e2", sumexpr2, -SCIPinfinity(scip), 0.0) );
   SCIP_CALL( SCIPaddCons(scip, cons) );
   SCIP_CALL( SCIPreleaseCons(scip, &cons) );

   SCIP_CALL( SCIPcreateConsExprBasic(scip, &cons, "e3", sumexpr3, -SCIPinfinity(scip), 1.0) );
   SCIP_CALL( SCIPaddCons(scip, cons) );
   SCIP_CALL( SCIPreleaseCons(scip, &cons) );

/* turn on checking of symmetries */
   SCIP_CALL( SCIPsetBoolParam(scip, "presolving/symmetry/checksymmetries", FALSE) );

/* turn off presolving in order to avoid having trivial problem afterwards */
   SCIP_CALL( SCIPsetIntParam(scip, "presolving/maxrounds", 0) );

/* presolve problem (symmetry will be available afterwards) */
   SCIP_CALL( SCIPpresolve(scip) );

/* get symmetry */
   SCIP_CALL( SCIPgetGeneratorsSymmetry(scip, SYM_SPEC_BINARY | SYM_SPEC_INTEGER | SYM_SPEC_REAL, 0, FALSE, FALSE, &npermvars, &permvars, &nperms, &perms, NULL, &binvarsaffected) );

   cr_assert(binvarsaffected);

/* compute orbits */
   SCIP_CALL( SCIPallocBufferArray(scip, &orbits, npermvars) );
   SCIP_CALL( SCIPallocBufferArray(scip, &orbitbegins, npermvars) );
   SCIP_CALL( SCIPcomputeGroupOrbitsSymbreak(scip, permvars, npermvars, perms, nperms, orbits, orbitbegins, &norbits) );
   cr_assert( norbits == 2 );
   cr_assert( orbitbegins[0] == 0 );
   cr_assert( orbitbegins[1] == 2 );
   cr_assert( orbitbegins[2] == 4 );
   cr_assert( orbits[0] == 0 );
   cr_assert( orbits[1] == 1 );
   cr_assert( orbits[2] == 2 );
   cr_assert( orbits[3] == 3 );
   SCIPfreeBufferArray(scip, &orbitbegins);
   SCIPfreeBufferArray(scip, &orbits);

#ifdef SCIP_DEBUG
   {
      int i;
      int j;

      for (i = 0; i < nperms; ++i)
      {
         SCIPinfoMessage(scip, NULL, "Permutation %d: (", i);
         for (j = 0; j < npermvars; ++j)
         {
            if ( j == 0 )
               SCIPinfoMessage(scip, NULL, "%d", perms[i][j]);
            else
               SCIPinfoMessage(scip, NULL, " %d", perms[i][j]);
         }
         SCIPinfoMessage(scip, NULL, ")\n");
      }
   }
#endif

   SCIP_CALL( SCIPreleaseConsExprExpr(scip, &sumexpr3) );
   SCIP_CALL( SCIPreleaseConsExprExpr(scip, &sumexpr2) );
   SCIP_CALL( SCIPreleaseConsExprExpr(scip, &sumexpr1) );
   SCIP_CALL( SCIPreleaseConsExprExpr(scip, &prodexpr) );
   SCIP_CALL( SCIPreleaseConsExprExpr(scip, &powexpr2) );
   SCIP_CALL( SCIPreleaseConsExprExpr(scip, &powexpr1) );
   SCIP_CALL( SCIPreleaseConsExprExpr(scip, &wexpr) );
   SCIP_CALL( SCIPreleaseConsExprExpr(scip, &zexpr) );
   SCIP_CALL( SCIPreleaseConsExprExpr(scip, &yexpr) );
   SCIP_CALL( SCIPreleaseConsExprExpr(scip, &xexpr) );
   SCIP_CALL( SCIPreleaseVar(scip, &w) );
   SCIP_CALL( SCIPreleaseVar(scip, &z) );
   SCIP_CALL( SCIPreleaseVar(scip, &y) );
   SCIP_CALL( SCIPreleaseVar(scip, &x) );

   SCIPfreeBufferArray(scip, &summands);
=======
   SCIP_CALL( SCIPreleaseVar(scip, &var5) );
>>>>>>> cd720fb3
}<|MERGE_RESOLUTION|>--- conflicted
+++ resolved
@@ -546,7 +546,7 @@
    SCIP_CALL( SCIPreleaseVar(scip, &var2) );
    SCIP_CALL( SCIPreleaseVar(scip, &var3) );
    SCIP_CALL( SCIPreleaseVar(scip, &var4) );
-<<<<<<< HEAD
+   SCIP_CALL( SCIPreleaseVar(scip, &var5) );
 }
 
 /* TEST 4 */
@@ -1178,7 +1178,4 @@
    SCIP_CALL( SCIPreleaseVar(scip, &x) );
 
    SCIPfreeBufferArray(scip, &summands);
-=======
-   SCIP_CALL( SCIPreleaseVar(scip, &var5) );
->>>>>>> cd720fb3
 }