--- conflicted
+++ resolved
@@ -14,11 +14,8 @@
 
 #ifdef __GNUC__
 #pragma GCC diagnostic ignored "-Wredundant-decls"
-<<<<<<< HEAD
-=======
 #pragma GCC diagnostic ignored "-Wstrict-prototypes"
 #pragma GCC diagnostic ignored "-Wdeclaration-after-statement"
->>>>>>> 2c710065
 #endif
 
 #include <criterion/criterion.h>
@@ -27,12 +24,8 @@
 #include <criterion/theories.h>
 
 #ifdef __GNUC__
-<<<<<<< HEAD
-#pragma GCC diagnostic ignored "-Wredundant-decls"
-=======
 #pragma GCC diagnostic warning "-Wredundant-decls"
 #pragma GCC diagnostic warning "-Wstrict-prototypes"
->>>>>>> 2c710065
 #endif
 
 #undef SCIP_CALL
