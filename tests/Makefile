--- conflicted
+++ resolved
@@ -177,13 +177,8 @@
 depend:		$(SCIPDIR)
 		@- rm -f $(UNITTESTSDEP)
 		$(foreach src, $(UNITTESTSSRC), \
-<<<<<<< HEAD
 			$(SHELL) -ec '$(DCC) -I. $(FLAGS) $(DFLAGS) $(src) \
-			-MT $(call src2obj, $(src))' >> $(UNITTESTSDEP);)
-=======
-			$(SHELL) -ec '$(DCC) $(FLAGS) $(src) \
 			$(DFLAGS) $(call src2obj, $(src))' >> $(UNITTESTSDEP);)
->>>>>>> 66e7cd80
 
 
 
