#* * * * * * * * * * * * * * * * * * * * * * * * * * * * * * * * * * * * * * *
#*                                                                           *
#*                  This file is part of the program and library             *
#*         SCIP --- Solving Constraint Integer Programs                      *
#*                                                                           *
#*    Copyright (C) 2002-2017 Konrad-Zuse-Zentrum                            *
#*                            fuer Informationstechnik Berlin                *
#*                                                                           *
#*  SCIP is distributed under the terms of the ZIB Academic License.         *
#*                                                                           *
#*  You should have received a copy of the ZIB Academic License              *
#*  along with SCIP; see the file COPYING. If not email to scip@zib.de.      *
#*                                                                           *
#* * * * * * * * * * * * * * * * * * * * * * * * * * * * * * * * * * * * * * *

#@file    Makefile
#@brief   Makefile to include in SCIP projects
#@author  Thorsten Koch
#@author  Tobias Achterberg
#@author  Marc Pfetsch
#@author  Timo Berthold
#
# This file contains the core methods to compile SCIP. When using this
# makefile for external projects, you need to define the makefile
# variables SCIPDIR prior to inclusion.
#
# The necessary SCIP libraries can be linked by adding
# $(LINKCXXSCIPALL) or $(LINKCCSCIPALL) to your local linking command,
# e.g. $(LINKCXX) ... $(LINKCXXSCIPALL) $(LDFLAGS) if you use the C++ interface.



#-----------------------------------------------------------------------------
# detect host architecture
#-----------------------------------------------------------------------------
include $(SCIPDIR)/make/make.detecthost


#-----------------------------------------------------------------------------
# get real path to SCIP
#-----------------------------------------------------------------------------
ifeq ($(OSTYPE),mingw)
SCIPREALPATH	=	$(SCIPDIR)
else
SCIPREALPATH	=	$(realpath $(SCIPDIR))
endif


#-----------------------------------------------------------------------------
# default settings
#-----------------------------------------------------------------------------

# check and testing parameters
TIME     	=  	3600
NODES           =       2100000000
MEM		=	6144
THREADS         =       1
PERMUTE         =       0
SEEDS           =       0
GLBSEEDSHIFT    =       0
DISPFREQ	=	10000
FEASTOL		=	default
TEST		=	short
SETTINGS        =       default
CONTINUE	=	false
LOCK		=	false
DEBUGTOOL	=	none
CLIENTTMPDIR    =       /tmp
REOPT		=	false
OPTCOMMAND	=	optimize
SETCUTOFF	=	0
VISUALIZE       =       false
MAXJOBS         =       1

# set SCIP version here for external projects
# use underscore to make it compatible with def.h
SCIP_VERSION	=	4.0.0.2

# compiling and linking parameters
VERBOSE		=	false
OPT		=	opt
COMP		=	gnu
LPS		=	spx2
TPI		=	none
STATICLIBEXT	=	a
SHAREDLIBEXT	=	so
LIBEXT		=	$(STATICLIBEXT)
LINKER  	=	C
SHARED		=	false
NOBLKMEM	=	false
NOBUFMEM	=	false
NOBLKBUFMEM	=	false

# if SHARED = true, nevertheless link to static version of external libraries (usefull for mingw)
LIBEXTFORCESTATIC =	false

#-----------------------------------------------------------------------------
# load different default for debugtool
#-----------------------------------------------------------------------------
-include $(SCIPDIR)/make/local/make.debugtool

ifeq ($(DEBUGTOOL),auto)
   ifeq ($(OPT),dbg)
      override DEBUGTOOL   =   gdb
   else
      override DEBUGTOOL   =   none
   endif
endif

#will this be compiled for parascip, necessary for dbg-builds and cppad to make it threadsafe
PARASCIP	=	false

# enable debug-solution mechanism
DEBUGSOL =  false

# third party compiling parameters
OPENSOURCE   	=	true
READLINE	=	true
ZLIB		=	true
GMP		=	true
ZIMPL		=	false
IPOPT		=	false
<<<<<<< HEAD
=======
FILTERSQP	=	false
>>>>>>> 8c84f18c
WORHP		=	false
EXPRINT 	=	cppad
LPSOPT		=	opt
ZIMPLOPT	=	opt
IPOPTOPT	=	opt
WORHPOPT	=	opt
LPSCHECK        =	false
GAMS		=	false
SPX_LEGACY  	=	false

# compiler and linker parameters
CC		=	gcc
CC_c		=	-c # the trailing space is important
CC_o		=	-o # the trailing space is important
CXX		=	g++
CXX_c		=	-c # the trailing space is important
CXX_o		=	-o # the trailing space is important
LINKCC		=	gcc
LINKCC_L	=	-L
LINKCC_l	=	-l
LINKCC_f	=	-f
LINKCC_o	=	-o # the trailing space is important
LINKCXX		=	g++
LINKCXX_L	=	-L
LINKCXX_l	=	-l
LINKCXX_o	=	-o # the trailing space is important
LINKLIBSUFFIX	=
LINKRPATH	=	-Wl,-rpath,
DCC		=	gcc
DCXX		=	g++
AR		=	ar
AR_o		=
RANLIB		=	ranlib
LIBBUILD	=	$(AR)
LIBBUILD_o	=	$(AR_o)
LIBBUILDFLAGS	=       $(ARFLAGS)

# code check and doxygen
LINT		=	flexelint
DOXY		=	doxygen
SPLINT		=       splint
#SPLINTFLAGS	=	-UNDEBUG -UWITH_READLINE -UROUNDING_FE -UWITH_GMP -UWITH_ZLIB -preproc -formatcode +skip-sys-headers -weak +relaxtypes
SPLINTFLAGS	=	-UNDEBUG -UWITH_READLINE -UROUNDING_FE -UWITH_GMP -UWITH_ZLIB -which-lib -warn-posix-headers +skip-sys-headers -preproc -formatcode -weak \
			-redef +export-header +export-local +decl-undef +relaxtypes

# third party testing parameters
CPLEX		=	cplex
CBC		=	cbc
CBCPARALLEL	=	cbc-parallel
MOSEK           =       mosek
GUROBI          =       gurobi_cl
XPRESS_BIN      =       xpress
GLPK            =       glpsol
SYMPHONY        =       symphony
BLIS            =       blis

# system parameters
SHELL		= 	bash
READ		=	read -e
LN_s		= 	ln -s
LN_sf		=	ln -sf

# initial compiler and linker flags
FLAGS		=	-I$(SRCDIR) -DWITH_SCIPDEF -I$(SCIPDIR)/src
OFLAGS		=
CFLAGS		=
CXXFLAGS	=

ifeq ($(COMP),msvc)
LDFLAGS		=
else
LDFLAGS		=	$(LINKCC_l)m$(LINKLIBSUFFIX)
endif

ARFLAGS		=	cr
DFLAGS		=	-MM

GCCWARN		=	-pedantic -Wno-long-long -Wall -W -Wpointer-arith -Wcast-align -Wwrite-strings -Wshadow \
			-Wno-unknown-pragmas -Wno-unused-parameter \
			-Wredundant-decls -Wdisabled-optimization \
			-Wsign-compare -Wstrict-prototypes \
			-Wmissing-declarations -Wmissing-prototypes -Wdeclaration-after-statement #-Wno-variadic-macros

GXXWARN		=	-pedantic -Wno-long-long -Wall -W -Wpointer-arith -Wcast-align -Wwrite-strings -Wshadow \
			-Wno-unknown-pragmas -Wno-unused-parameter \
			-Wredundant-decls -Wdisabled-optimization \
			-Wctor-dtor-privacy -Wnon-virtual-dtor -Wreorder \
			-Woverloaded-virtual -Wsign-promo -Wsynth \
			-Wcast-qual -Wno-unused-parameter -Wno-strict-overflow #-Wno-variadic-macros -Wold-style-cast -Wshadow -Wundef

ifeq ($(SHARED),true)
LIBTYPE		=	shared
  ifeq ($(LIBEXTFORCESTATIC),true)
	LIBEXTTYPE	=	static
	LIBEXTEXT	=	$(STATICLIBEXT)
  else
	LIBEXTTYPE	=	shared
	LIBEXTEXT	=	$(SHAREDLIBEXT)
  endif
else
LIBTYPE		=	static
LIBEXTTYPE	=	static
LIBEXTEXT	=	$(STATICLIBEXT)
endif

BASE		=	$(OSTYPE).$(ARCH).$(COMP).$(OPT)
OBJDIR		=	obj/$(LIBTYPE)/O.$(BASE)
BINOBJDIR	=	$(OBJDIR)/bin
LIBOBJDIR	=	$(OBJDIR)/lib
LIBOBJSUBDIRS	=	$(LIBOBJDIR)/scip \
			$(LIBOBJDIR)/objscip \
			$(LIBOBJDIR)/blockmemshell \
			$(LIBOBJDIR)/tclique \
			$(LIBOBJDIR)/lpi \
			$(LIBOBJDIR)/tpi \
			$(LIBOBJDIR)/nlpi \
			$(LIBOBJDIR)/xml \
			$(LIBOBJDIR)/dijkstra \
			$(LIBOBJDIR)/tinycthread
SRCDIR		=	src
BINDIR		=	bin
LIBDIR		=	lib
INCLUDEDIR	=	include
EXEEXTENSION	=
ALLSRC		=


#-----------------------------------------------------------------------------
# include additional make files
#-----------------------------------------------------------------------------
-include $(SCIPREALPATH)/make/make.$(BASE)
-include $(SCIPREALPATH)/make/local/make.$(HOSTNAME)
-include $(SCIPREALPATH)/make/local/make.$(HOSTNAME).$(COMP)
-include $(SCIPREALPATH)/make/local/make.$(HOSTNAME).$(COMP).$(OPT)
-include $(SCIPREALPATH)/make/local/make.local


#-----------------------------------------------------------------------------
# define path to find SCIP upon execution
#-----------------------------------------------------------------------------

ifeq ($(SHARED),true)
ifneq ($(LINKRPATH),)
ifneq ($(SCIPINTERNAL),true)
# If this makefile is used to build an external project, we use SCIPREALPATH.
LDFLAGS		+=	$(LINKRPATH)$(SCIPREALPATH)/$(LIBDIR)/shared
else
# If this makefile is used to build SCIP, we use the variable ORIGIN,
# which is replaced by the path of the binary at execution time.
LDFLAGS		+=	$(LINKRPATH)\$$ORIGIN/../$(LIBDIR)/shared
endif
endif
endif

#-----------------------------------------------------------------------------
# add user flags
#-----------------------------------------------------------------------------
FLAGS		+=	$(USRFLAGS)
OFLAGS		+=	$(USROFLAGS)
CFLAGS		+=	$(USRCFLAGS)
CXXFLAGS	+=	$(USRCXXFLAGS)
LDFLAGS		+=	$(USRLDFLAGS)
ARFLAGS		+=	$(USRARFLAGS)
DFLAGS		+=	$(USRDFLAGS)


#-----------------------------------------------------------------------------
# Memory Management
#-----------------------------------------------------------------------------

ifeq ($(NOBLKBUFMEM),true)
	FLAGS		+=	-DBMS_NOBLOCKMEM -DSCIP_NOBUFFERMEM
else
  ifeq ($(NOBLKMEM),true)
	FLAGS		+=	-DBMS_NOBLOCKMEM
  endif
  ifeq ($(NOBUFMEM),true)
	FLAGS		+=	-DSCIP_NOBUFFERMEM
  endif
endif

#-----------------------------------------------------------------------------
# PARASCIP
#-----------------------------------------------------------------------------

ifeq ($(PARASCIP),false)
FLAGS		+=	-DNPARASCIP
else
LDFLAGS 	+=	-lpthread
endif

#-----------------------------------------------------------------------------
# LP Solver Interface
#-----------------------------------------------------------------------------

# redefine old LP-solver "spx" by "spx2"
ifeq ($(LPS),spx)
override LPS	=	spx2
endif

LPILIBNAME	=	lpi$(LPS)

#-------------------------------------------------------
# define flags for CPLEX
ifeq ($(LPS),cpx)
LPSLDFLAGS	+=	$(LINKCC_L)$(SCIPREALPATH)/$(LIBDIR)/$(LIBEXTTYPE) $(LINKCC_l)cplex.$(OSTYPE).$(ARCH).$(COMP)$(LINKLIBSUFFIX) \
			$(LINKCC_l)pthread$(LINKLIBSUFFIX) $(LINKCC_l)dl$(LINKLIBSUFFIX)
LPSLIBFILES	+=      $(SCIPREALPATH)/$(LIBDIR)/$(LIBEXTTYPE)/libcplex.$(OSTYPE).$(ARCH).$(COMP).$(LIBEXTEXT)
endif

#-------------------------------------------------------
# define flags for Gurobi
ifeq ($(LPS),grb)
LPSLDFLAGS	+=	$(LINKCC_L)$(SCIPREALPATH)/$(LIBDIR)/shared $(LINKCC_l)gurobi.$(OSTYPE).$(ARCH).$(COMP)$(LINKLIBSUFFIX) $(LINKCC_l)pthread$(LINKLIBSUFFIX)
LPSLIBFILES	+=      $(SCIPREALPATH)/$(LIBDIR)/shared/libgurobi.$(OSTYPE).$(ARCH).$(COMP).$(LIBEXTEXT)
ifneq ($(LINKRPATH),)
ifneq ($(SCIPINTERNAL),)
LDFLAGS		+=	$(LINKRPATH)\$$ORIGIN/../$(LIBDIR)/shared
else
LDFLAGS		+=	$(LINKRPATH)$(SCIPREALPATH)/$(LIBDIR)/shared
endif
endif
endif

#-------------------------------------------------------
# define flags for XPRESS
ifeq ($(LPS),xprs)
LPSLDFLAGS	+=	$(LINKCC_L)$(SCIPREALPATH)/$(LIBDIR)/shared $(LINKCC_l)xpress.$(OSTYPE).$(ARCH).$(COMP)$(LINKLIBSUFFIX) \
			$(LINKCC_l)pthread$(LINKLIBSUFFIX) $(LINKCC_l)dl$(LINKLIBSUFFIX)
LPSLIBFILES	+=      $(SCIPREALPATH)/$(LIBDIR)/shared/libxpress.$(OSTYPE).$(ARCH).$(COMP).$(LIBEXTEXT)
endif

#-------------------------------------------------------
# define flags for Mosek
ifeq ($(LPS),msk)
LPSLDFLAGS	+=	$(LINKCC_L)$(SCIPREALPATH)/$(LIBDIR)/shared $(LINKCC_l)mosek.$(OSTYPE).$(ARCH).$(COMP)$(LINKLIBSUFFIX) \
			$(LINKCC_l)iomp5.$(OSTYPE).$(ARCH).$(COMP)$(LINKLIBSUFFIX) $(LINKCC_l)pthread$(LINKLIBSUFFIX)
LPSLIBFILES	+=      $(SCIPREALPATH)/$(LIBDIR)/shared/libmosek.$(OSTYPE).$(ARCH).$(COMP).$(SHAREDLIBEXT) \
			$(SCIPREALPATH)/$(LIBDIR)/shared/libiomp5.$(OSTYPE).$(ARCH).$(COMP).$(SHAREDLIBEXT)
ifneq ($(LINKRPATH),)
MOSEKDIR	= 	$(dir $(realpath $(SCIPREALPATH)/$(LIBDIR)/shared/libmosek.$(OSTYPE).$(ARCH).$(COMP).$(SHAREDLIBEXT)))
LPSLDFLAGS	+=      $(LINKRPATH)$(MOSEKDIR)
endif
# correct path for everything that comes after Mosek
ifneq ($(SHARED),true)
LPSLDFLAGS	+=	$(LINKCC_L)$(SCIPREALPATH)/$(LIBDIR)/static
endif
endif

#-------------------------------------------------------
# define flags for SoPlex - old interface spx1
ifeq ($(LPS),spx1)
LPSLDFLAGS	+=	$(LINKCXX_L)$(SCIPREALPATH)/$(LIBDIR)/$(LIBEXTTYPE) $(LINKCXX_l)soplex.$(OSTYPE).$(ARCH).$(COMP).$(LPSOPT)$(LINKLIBSUFFIX)
LPSLIBFILES	+=      $(SCIPREALPATH)/$(LIBDIR)/$(LIBEXTTYPE)/libsoplex.$(OSTYPE).$(ARCH).$(COMP).$(LIBEXTEXT)

# if using the LP-check, also add Cplex flags
ifeq ($(LPSCHECK),true)
LPSLDFLAGS	+=	$(LINKCC_L)$(SCIPREALPATH)/$(LIBDIR)/$(LIBEXTTYPE) $(LINKCC_l)cplex.$(OSTYPE).$(ARCH).$(COMP)$(LINKLIBSUFFIX) $(LINKCC_l)pthread$(LINKLIBSUFFIX)
LPSLIBFILES	+=      $(SCIPREALPATH)/$(LIBDIR)/$(LIBEXTTYPE)/libcplex.$(OSTYPE).$(ARCH).$(COMP).$(LIBEXTEXT)
endif
endif

#-------------------------------------------------------
# define flags for SoPlex - new interface spx2
ifeq ($(LPS),spx2)
LPSLDFLAGS	+=	$(LINKCXX_L)$(SCIPREALPATH)/$(LIBDIR)/$(LIBEXTTYPE) $(LINKCXX_l)soplex.$(OSTYPE).$(ARCH).$(COMP).$(LPSOPT)$(LINKLIBSUFFIX)
LPSLIBFILES	+=      $(SCIPREALPATH)/$(LIBDIR)/$(LIBEXTTYPE)/libsoplex.$(OSTYPE).$(ARCH).$(COMP).$(LIBEXTEXT)

# if using the LP-check, also add Cplex flags
ifeq ($(LPSCHECK),true)
LPSLDFLAGS	+=	$(LINKCC_L)$(SCIPREALPATH)/$(LIBDIR)/$(LIBEXTTYPE) $(LINKCC_l)cplex.$(OSTYPE).$(ARCH).$(COMP)$(LINKLIBSUFFIX) $(LINKCC_l)pthread$(LINKLIBSUFFIX)
LPSLIBFILES	+=      $(SCIPREALPATH)/$(LIBDIR)/$(LIBEXTTYPE)/libcplex.$(OSTYPE).$(ARCH).$(COMP).$(LIBEXTEXT)
endif
endif

#-------------------------------------------------------
# define flags for Clp
ifeq ($(LPS),clp)
CLPDIR		= 	$(SCIPREALPATH)/$(LIBDIR)/$(LIBEXTTYPE)/clp.$(OSTYPE).$(ARCH).$(COMP).$(LPSOPT)
# for newer Clp versions all linker flags are in share/coin/doc/Clp/clp_addlibs.txt
LPSLDFLAGS	+=	$(shell test -e $(CLPDIR)/share/coin/doc/Clp/clp_addlibs.txt && cat $(CLPDIR)/share/coin/doc/Clp/clp_addlibs.txt)
# if we could not find clp_addlibs file, try to guess linker flags
ifeq ($(LPSLDFLAGS),)
LPSLDFLAGS	+=	$(LINKCXX_L)$(CLPDIR)/lib $(LINKCXX_l)Clp$(LINKLIBSUFFIX) \
			$(LINKCXX_l)CoinUtils$(LINKLIBSUFFIX) \
			$(LINKCXX_l)bz2$(LINKLIBSUFFIX) $(LINKCXX_l)lapack$(LINKLIBSUFFIX)
endif
# ensure that also shared libraries are found while running the binary
ifneq ($(LINKRPATH),)
CLPFULLPATH	:=	$(realpath $(CLPDIR))
LPSLDFLAGS	+=	$(LINKRPATH)$(CLPFULLPATH)/lib
endif
LPSLIBFILES	+=      $(CLPDIR)/lib/libClp.$(LIBEXTEXT) $(CLPDIR)/lib/libCoinUtils.$(LIBEXTEXT)
endif

#-------------------------------------------------------
# define flags for QSOPT
ifeq ($(LPS),qso)
LPSLDFLAGS    	+=      $(LINKCC_L)$(SCIPREALPATH)/$(LIBDIR)/static $(LINKCC_l)qsopt.$(OSTYPE).$(ARCH).$(COMP)$(LINKLIBSUFFIX) $(LINKCC_l)pthread$(LINKLIBSUFFIX)
LPSLIBFILES	+=      $(SCIPREALPATH)/$(LIBDIR)/$(LIBEXTTYPE)/libqsopt.$(OSTYPE).$(ARCH).$(COMP).$(LIBEXTEXT)
endif

#-------------------------------------------------------
# define empty flags for "none"
ifeq ($(LPS),none)
LPSLDFLAGS	+=
endif

LPILIB		=	$(LPILIBNAME).$(BASE)
LPILIBFILE	=	$(SCIPREALPATH)/lib/$(LIBTYPE)/lib$(LPILIB).$(LIBEXT)
LPILIBSHORTLINK	=	$(SCIPREALPATH)/lib/$(LIBTYPE)/lib$(LPILIBNAME).$(LIBEXT)


#-----------------------------------------------------------------------------
# Parallel Interface
#-----------------------------------------------------------------------------

TPILIBNAME	=	tpi$(TPI)

ifeq ($(TPI),omp)
ifeq ($(COMP),gnu)
TPICFLAGS  += $(LINKCC_f)openmp$(LINKLIBSUFFIX)
TPILDFLAGS  += $(LINKCC_f)openmp$(LINKLIBSUFFIX)
else ifeq ($(COMP),intel)
TPICFLAGS  += -openmp$(LINKLIBSUFFIX)
TPILDFLAGS  += -openmp$(LINKLIBSUFFIX)
else
TPICFLAGS  +=
TPILDFLAGS  +=
endif
endif

ifeq ($(TPI),none)
TPILDFLAGS	+=
endif

TPILIB		=	$(TPILIBNAME).$(BASE)
TPILIBFILE	=	$(SCIPREALPATH)/lib/$(LIBTYPE)/lib$(TPILIB).$(LIBEXT)
TPILIBSHORTLINK	=	$(SCIPREALPATH)/lib/$(LIBTYPE)/lib$(TPILIBNAME).$(LIBEXT)


#-----------------------------------------------------------------------------
# External Libraries
#-----------------------------------------------------------------------------

ifeq ($(ZLIB_LDFLAGS),)
ZLIB		=	false
endif

ifeq ($(ZLIB),true)
FLAGS		+=	-DWITH_ZLIB $(ZLIB_FLAGS)
LDFLAGS		+=	$(ZLIB_LDFLAGS)
endif

ifeq ($(ZIMPL),auto)
ZIMPL		=	$(GMP)
ifeq ($(ZIMPL),false)
ifeq ($(MAKELEVEL),0)
$(warning ZIMPL was deactived because of missing GMP support.)
endif
endif
endif

ifeq ($(GMP_LDFLAGS),)
GMP		=	false
endif

ifeq ($(ZIMPL),true)
ifeq ($(GMP),false)
$(error ZIMPL requires the GMP to be linked. Use either ZIMPL=false or GMP=true)
endif
ZIMPLLIB	=	$(LINKCC_l)zimpl.$(OSTYPE).$(ARCH).$(COMP).$(ZIMPLOPT)$(LINKLIBSUFFIX)
LDFLAGS		+=	$(ZIMPLLIB) $(ZIMPL_LDFLAGS)
LPSLIBFILES	+=      $(SCIPREALPATH)/$(LIBDIR)/$(LIBEXTTYPE)/libzimpl.$(OSTYPE).$(ARCH).$(COMP).$(ZIMPLOPT).$(LIBEXTEXT)
endif

ifeq ($(GMP),true)
FLAGS		+=	-DWITH_GMP $(GMP_FLAGS)
LDFLAGS		+=	$(GMP_LDFLAGS)
endif

ifeq ($(READLINE_LDFLAGS),)
READLINE	=	false
endif

ifeq ($(READLINE),true)
FLAGS		+=	-DWITH_READLINE $(READLINE_FLAGS)
LDFLAGS		+=	$(READLINE_LDFLAGS)
endif

#-------------------------------------------------------
# define flags for Ipopt
ifeq ($(IPOPT),true)
LINKER		=	CPP
# we require here Ipopt >= 3.10.0
# - all linker flags are in share/coin/doc/Ipopt/ipopt_addlibs_cpp.txt
# - shared libraries are installed into the lib directory, so add this to the rpath
FLAGS		+=	-I$(LIBDIR)/$(LIBTYPE)/ipopt.$(OSTYPE).$(ARCH).$(COMP).$(IPOPTOPT)/include/coin $(IPOPT_FLAGS)
IPOPTLIBS       =       $(shell cat $(SCIPDIR)/$(LIBDIR)/$(LIBEXTTYPE)/ipopt.$(OSTYPE).$(ARCH).$(COMP).$(IPOPTOPT)/share/coin/doc/Ipopt/ipopt_addlibs_cpp.txt)
LDFLAGS		+=	$(IPOPTLIBS)
ifneq ($(LINKRPATH),)
ifneq ($(SCIPINTERNAL),)
LDFLAGS		+=	$(LINKRPATH)\$$ORIGIN/../$(LIBDIR)/$(LIBEXTTYPE)/ipopt.$(OSTYPE).$(ARCH).$(COMP).$(IPOPTOPT)/lib
else
LDFLAGS		+=	$(LINKRPATH)\$(SCIPREALPATH)/$(LIBDIR)/$(LIBEXTTYPE)/ipopt.$(OSTYPE).$(ARCH).$(COMP).$(IPOPTOPT)/lib
endif
endif
NLPILIBSHORTNAMEIPOPT = .ipopt
endif

<<<<<<< HEAD
=======
# define flags for FilterSQP
ifeq ($(FILTERSQP),true)
FILTERSQPLIBS       =       $(LINKCC_l)filtersqp.$(OSTYPE).$(ARCH).$(COMP)$(LINKLIBSUFFIX) $(LINKCC_l)bqpd.$(OSTYPE).$(ARCH).$(COMP)$(LINKLIBSUFFIX)
LDFLAGS		+=	$(FILTERSQPLIBS) $(FORTRANLIBS)
CFLAGS			+=	-DFNAME_$(FORTRAN_NAMING_CONVENTION)
NLPILIBSHORTNAMEFILTERSQP = .filtersqp
endif

>>>>>>> 8c84f18c
# define flags for WORHP
ifeq ($(WORHP),true)
FLAGS		+=	-I$(LIBDIR)/$(LIBTYPE)/worhp.$(OSTYPE).$(ARCH).$(COMP).$(WORHPOPT)/include
LDFLAGS  += $(LINKCC_l)worhp
LDFLAGS  += $(LINKCC_L)$(SCIPDIR)/$(LIBDIR)/$(LIBTYPE)/worhp.$(OSTYPE).$(ARCH).$(COMP).$(WORHPOPT)/lib
ifneq ($(LINKRPATH),)
ifneq ($(SCIPINTERNAL),)
LDFLAGS		+=	$(LINKRPATH)\$$ORIGIN/../$(LIBDIR)/$(LIBEXTTYPE)/worhp.$(OSTYPE).$(ARCH).$(COMP).$(WORHPOPT)/lib
else
LDFLAGS		+=	$(LINKRPATH)\$(SCIPREALPATH)/$(LIBDIR)/$(LIBEXTTYPE)/worhp.$(OSTYPE).$(ARCH).$(COMP).$(WORHPOPT)/lib
endif
endif
endif

ifeq ($(EXPRINT),cppad)
LINKER		=	CPP
NLPILIBSHORTNAMECPPAD = .cppad
endif

ifeq ($(GAMS),true)
LDFLAGS		+=	-ldl -lpthread
endif

#-----------------------------------------------------------------------------
# SHARED Libaries
#-----------------------------------------------------------------------------

# (re)define some variables
ifeq ($(SHARED),true)
ifneq ($(COMP),msvc)
FLAGS		+=	-fPIC
endif
LIBEXT		=	$(SHAREDLIBEXT)
ifeq ($(LINKER),CPP)
LIBBUILD	=	$(LINKCXX)
LIBBUILD_L	=	$(LINKCXX_L)
else
LIBBUILD	=	$(LINKCC)
LIBBUILD_L	=	$(LINKCC_L)
endif

ifeq ($(COMP),msvc)
LIBBUILDFLAGS	+=      -dll
LIBBUILD_o	= 	-out:
else
LIBBUILDFLAGS	+=      -shared
LIBBUILD_o	= 	-o # the trailing space is important
endif
ARFLAGS		=
RANLIB		=
endif



#-----------------------------------------------------------------------------
# SCIP Library
#-----------------------------------------------------------------------------

SCIPLIBNAME	=	scip
SCIPLIB		=	$(SCIPLIBNAME).$(BASE)
SCIPLIBFILE	=	$(SCIPREALPATH)/lib/$(LIBTYPE)/lib$(SCIPLIB).$(LIBEXT)
SCIPLIBSHARTLINK=	$(SCIPREALPATH)/lib/$(LIBTYPE)/lib$(SCIPLIBNAME).$(LIBEXT)


#-----------------------------------------------------------------------------
# OBJSCIP Library
#-----------------------------------------------------------------------------

OBJSCIPLIBNAME	=	objscip
OBJSCIPLIB	=	$(OBJSCIPLIBNAME).$(BASE)
OBJSCIPLIBFILE	=	$(SCIPREALPATH)/lib/$(LIBTYPE)/lib$(OBJSCIPLIB).$(LIBEXT)
OBJSCIPLIBSHORTLINK=	$(SCIPREALPATH)/lib/$(LIBTYPE)/lib$(OBJSCIPLIBNAME).$(LIBEXT)


#-----------------------------------------------------------------------------
# NLP interfaces and expression interpreter library
#-----------------------------------------------------------------------------

NLPILIBNAME	=	nlpi$(NLPILIBSHORTNAMECPPAD)$(NLPILIBSHORTNAMEIPOPT)$(NLPILIBSHORTNAMEFILTERSQP)
NLPILIB		=	$(NLPILIBNAME).$(BASE)
NLPILIBFILE	=	$(SCIPREALPATH)/lib/$(LIBTYPE)/lib$(NLPILIB).$(LIBEXT)
NLPILIBSHORTLINK=	$(SCIPREALPATH)/lib/$(LIBTYPE)/lib$(NLPILIBNAME).$(LIBEXT)

#-----------------------------------------------------------------------------
# total linking part for all of SCIP
#-----------------------------------------------------------------------------

# link SCIP for C projects
LINKCXXSCIPALL	=	$(LINKCXX_L)$(SCIPDIR)/lib/$(LIBTYPE) $(LINKCXX_l)$(SCIPLIB)$(LINKLIBSUFFIX) \
			$(LINKCXX_l)$(OBJSCIPLIB)$(LINKLIBSUFFIX) $(LINKCXX_l)$(LPILIB)$(LINKLIBSUFFIX) $(LINKCXX_l)$(NLPILIB)$(LINKLIBSUFFIX) \
			$(LINKCC_l)$(TPILIB)$(LINKLIBSUFFIX) $(OFLAGS) $(LPSLDFLAGS) $(LDFLAGS)

# link SCIP for C++ projects (including libobjscip)
LINKCCSCIPALL	=	$(LINKCC_L)$(SCIPDIR)/lib/$(LIBTYPE) $(LINKCC_l)$(SCIPLIB)$(LINKLIBSUFFIX) \
			$(LINKCC_l)$(OBJSCIPLIB)$(LINKLIBSUFFIX) $(LINKCC_l)$(LPILIB)$(LINKLIBSUFFIX) $(LINKCC_l)$(NLPILIB)$(LINKLIBSUFFIX) \
			$(LINKCC_l)$(TPILIB)$(LINKLIBSUFFIX) $(OFLAGS) $(LPSLDFLAGS) $(LDFLAGS)<|MERGE_RESOLUTION|>--- conflicted
+++ resolved
@@ -120,10 +120,7 @@
 GMP		=	true
 ZIMPL		=	false
 IPOPT		=	false
-<<<<<<< HEAD
-=======
 FILTERSQP	=	false
->>>>>>> 8c84f18c
 WORHP		=	false
 EXPRINT 	=	cppad
 LPSOPT		=	opt
@@ -534,8 +531,6 @@
 NLPILIBSHORTNAMEIPOPT = .ipopt
 endif
 
-<<<<<<< HEAD
-=======
 # define flags for FilterSQP
 ifeq ($(FILTERSQP),true)
 FILTERSQPLIBS       =       $(LINKCC_l)filtersqp.$(OSTYPE).$(ARCH).$(COMP)$(LINKLIBSUFFIX) $(LINKCC_l)bqpd.$(OSTYPE).$(ARCH).$(COMP)$(LINKLIBSUFFIX)
@@ -544,7 +539,6 @@
 NLPILIBSHORTNAMEFILTERSQP = .filtersqp
 endif
 
->>>>>>> 8c84f18c
 # define flags for WORHP
 ifeq ($(WORHP),true)
 FLAGS		+=	-I$(LIBDIR)/$(LIBTYPE)/worhp.$(OSTYPE).$(ARCH).$(COMP).$(WORHPOPT)/include
