#* * * * * * * * * * * * * * * * * * * * * * * * * * * * * * * * * * * * * * *
#*                                                                           *
#*                  This file is part of the program and library             *
#*         SCIP --- Solving Constraint Integer Programs                      *
#*                                                                           *
#*  Copyright 2002-2022 Zuse Institute Berlin                                *
#*                                                                           *
#*  Licensed under the Apache License, Version 2.0 (the "License");          *
#*  you may not use this file except in compliance with the License.         *
#*  You may obtain a copy of the License at                                  *
#*                                                                           *
#*      http://www.apache.org/licenses/LICENSE-2.0                           *
#*                                                                           *
#*  Unless required by applicable law or agreed to in writing, software      *
#*  distributed under the License is distributed on an "AS IS" BASIS,        *
#*  WITHOUT WARRANTIES OR CONDITIONS OF ANY KIND, either express or implied. *
#*  See the License for the specific language governing permissions and      *
#*  limitations under the License.                                           *
#*                                                                           *
#*  You should have received a copy of the Apache-2.0 license                *
#*  along with SCIP; see the file LICENSE. If not visit scipopt.org.         *
#*                                                                           *
#* * * * * * * * * * * * * * * * * * * * * * * * * * * * * * * * * * * * * * *

#@file    Makefile
#@brief   Makefile to include in SCIP projects
#@author  Thorsten Koch
#@author  Tobias Achterberg
#@author  Marc Pfetsch
#@author  Timo Berthold
#
# This file contains the core methods to compile SCIP. When using this
# makefile for external projects, you need to define the makefile
# variables SCIPDIR prior to inclusion.
#
# The necessary SCIP libraries can be linked by adding
# $(LINKCXXSCIPALL) or $(LINKCCSCIPALL) to your local linking command,
# e.g. $(LINKCXX) ... $(LINKCXXSCIPALL) $(LDFLAGS) if you use the C++ interface.



#-----------------------------------------------------------------------------
# detect host architecture
#-----------------------------------------------------------------------------
include $(SCIPDIR)/make/make.detecthost


#-----------------------------------------------------------------------------
# get real path to SCIP
#-----------------------------------------------------------------------------
ifeq ($(OSTYPE),mingw)
SCIPREALPATH	=	$(SCIPDIR)
else
SCIPREALPATH	=	$(realpath $(SCIPDIR))
endif


#-----------------------------------------------------------------------------
# default settings
#-----------------------------------------------------------------------------

# check and testing parameters
TIME     	=  	3600
NODES           =       2100000000
MEM		=	6144
THREADS         =       1
PERMUTE         =       0
SEEDS           =       0
GLBSEEDSHIFT    =       0
STARTPERM       =       0
DISPFREQ	=	10000
FEASTOL		=	default
TEST		=	short
SETTINGS        =       default
CONTINUE	=	false
LOCK		=	false
DEBUGTOOL	=	none
CLIENTTMPDIR    =       /tmp
REOPT		=	false
OPTCOMMAND	=	optimize
SETCUTOFF	=	0
VISUALIZE       =       false
MAXJOBS         =       1
EXECUTABLE      =       $(MAINFILE)
BINID           =       $(notdir $(EXECUTABLE))
OUTPUTDIR       =       results
CLUSTERNODES    =       all
EXCLUDENODES    =       none
SLURMACCOUNT    =       default
GAMS		=	gams
PYTHON  =   none
EMPHBENCHMARK  =   true

# set SCIP version here for external projects
SCIP_VERSION_MAJOR = 8
SCIP_VERSION_MINOR = 0
SCIP_VERSION_PATCH = 3
SCIP_VERSION_SUB = 5
SCIP_VERSION_API = 108
SCIP_VERSION = $(SCIP_VERSION_MAJOR).$(SCIP_VERSION_MINOR).$(SCIP_VERSION_PATCH).$(SCIP_VERSION_SUB)

# compiling and linking parameters
VERBOSE		=	false
OPT		=	opt
COMP		=	gnu
LPS		=	spx2
TPI		=	none
SYM		=	bliss
PAPILO		=	false
LAPACK		=	false
STATICLIBEXT	=	a
SHAREDLIBEXT	=	so
LIBEXT		=	$(STATICLIBEXT)
LINKER  	=	C
SHARED		=	false
NOBLKMEM	=	false
NOBUFMEM	=	false
NOBLKBUFMEM	=	false
BLISSEXTERNAL	=	false

# if SHARED = true, nevertheless link to static version of external libraries (usefull for mingw)
LIBEXTFORCESTATIC =	false

#-----------------------------------------------------------------------------
# load different default for debugtool
#-----------------------------------------------------------------------------
-include $(SCIPDIR)/make/local/make.debugtool

ifeq ($(DEBUGTOOL),auto)
   ifeq ($(OPT),dbg)
      override DEBUGTOOL   =   gdb
   else
      override DEBUGTOOL   =   none
   endif
endif

# for backward compability
PARASCIP	=	false

# Should the code be thread safe?
THREADSAFE	=	true

# enable debug-solution mechanism
DEBUGSOL =  false

# third party compiling parameters
OPENSOURCE   	=	true
READLINE	=	true
ZLIB		=	true
GMP		=	true
ZIMPL		=	false
AMPL		=	true
IPOPT		=	false
FILTERSQP	=	false
WORHP		=	false
EXPRINT 	=	cppad
LPSOPT		=	opt
ZIMPLOPT	=	opt
IPOPTOPT	=	opt
WORHPOPT	=	opt
LPSCHECK        =	false

# compiler and linker parameters
CC		=	gcc
CC_c		=	-c # the trailing space is important
CC_o		=	-o # the trailing space is important
CXX		=	g++
CXX_c		=	-c # the trailing space is important
CXX_o		=	-o # the trailing space is important
LINKCC		=	gcc
LINKCC_L	=	-L
LINKCC_l	=	-l
LINKCC_f	=	-f
LINKCC_o	=	-o # the trailing space is important
LINKCXX		=	g++
LINKCXX_L	=	-L
LINKCXX_l	=	-l
LINKCXX_o	=	-o # the trailing space is important
LINKLIBSUFFIX	=
LINKRPATH	=	-Wl,-rpath,
DCC		=	gcc
DCXX		=	g++
AR		=	ar
AR_o		=
RANLIB		=	ranlib
LIBBUILD	=	$(AR)
LIBBUILD_o	=	$(AR_o)
LIBBUILDFLAGS	=       $(ARFLAGS)

# code check and doxygen
LINT		=	flexelint
PCLINT		=	pclint
PCLINTCONFIG	=	pclp_config.py
DOXY		=	doxygen
SPLINT		=       splint
#SPLINTFLAGS	=	-UNDEBUG -USCIP_WITH_READLINE -USCIP_ROUNDING_FE -USCIP_WITH_GMP -USCIP_WITH_ZLIB -preproc -formatcode +skip-sys-headers -weak +relaxtypes
SPLINTFLAGS	=	-UNDEBUG -USCIP_WITH_READLINE -USCIP_ROUNDING_FE -USCIP_WITH_GMP -USCIP_WITH_ZLIB -which-lib -warn-posix-headers +skip-sys-headers -preproc -formatcode -weak \
			-redef +export-header +export-local +decl-undef +relaxtypes

# third party testing parameters
FSCIP		=	bin/fscip
CPLEX		=	cplex
CBC		=	cbc
CBCPARALLEL	=	cbc-parallel
MOSEK           =       mosek
GUROBI          =       gurobi_cl
XPRESS_BIN      =       xpress
GLPK            =       glpsol
SYMPHONY        =       symphony
BLIS            =       blis

# system parameters
SHELL		= 	bash
READ		=	read -e
LN_s		= 	ln -s
LN_sf		=	ln -sf

# initial compiler and linker flags
<<<<<<< HEAD
FLAGS		=	-I$(SRCDIR) -DFNAME_$(FORTRAN_NAMING_CONVENTION) -I$(SCIPDIR)/src
=======
FLAGS		=	-I$(SRCDIR) -DWITH_SCIPDEF -I$(SCIPDIR)/src
>>>>>>> 32cd94bd
OFLAGS		=
CFLAGS		=
CXXFLAGS	=
CXX14FLAG	=	-std=c++14
CXX11FLAG	=	-std=c++0x

ifeq ($(COMP),msvc)
LDFLAGS		=
else
LDFLAGS		=	$(LINKCC_l)m$(LINKLIBSUFFIX)
endif

ARFLAGS		=	cr
DFLAGS		=	-MMD

# if changing GCC/GXXWARN here, also update ADD_*_FLAGS in ../CMakeLists.txt

# enable many more warnings for GCC and CLANG on C/C++
GCCWARN = -pedantic -Wall -W
GXXWARN = -pedantic -Wall -W

# enable more warnings that are not in -Wall -W (probably in -Wextra, but we don't seem to use that)
GCCWARN += -Wpointer-arith -Wcast-align -Wwrite-strings -Wshadow -Wredundant-decls -Wdisabled-optimization \
           -Wsign-compare -Wstrict-prototypes -Wmissing-declarations -Wmissing-prototypes
GXXWARN += -Wpointer-arith -Wcast-align -Wwrite-strings -Wshadow -Wredundant-decls -Wdisabled-optimization \
           -Wctor-dtor-privacy -Wnon-virtual-dtor -Wreorder -Woverloaded-virtual -Wsign-promo -Wsynth -Wcast-qual

# disable some warning that would be too much effort to fix, disfigure the code, or produce too many false positive
GCCWARN += -Wno-long-long -Wno-unknown-pragmas -Wno-unused-parameter -Wno-override-init -Wno-uninitialized -Wno-maybe-uninitialized
GXXWARN += -Wno-long-long -Wno-unknown-pragmas -Wno-unused-parameter -Wno-strict-overflow

ifeq ($(SHARED),true)
LIBTYPE		=	shared
  ifeq ($(LIBEXTFORCESTATIC),true)
	LIBEXTTYPE	=	static
	LIBEXTEXT	=	$(STATICLIBEXT)
  else
	LIBEXTTYPE	=	shared
	LIBEXTEXT	=	$(SHAREDLIBEXT)
  endif
else
LIBTYPE		=	static
LIBEXTTYPE	=	static
LIBEXTEXT	=	$(STATICLIBEXT)
endif

BASE		=	$(OSTYPE).$(ARCH).$(COMP).$(OPT)
OBJDIR		=	obj/$(LIBTYPE)/O.$(BASE)
BINOBJDIR	=	$(OBJDIR)/bin
LIBOBJDIR	=	$(OBJDIR)/lib
LIBOBJSUBDIRS	=	$(LIBOBJDIR)/scip \
			$(LIBOBJDIR)/objscip \
			$(LIBOBJDIR)/blockmemshell \
			$(LIBOBJDIR)/tclique \
			$(LIBOBJDIR)/lpi \
			$(LIBOBJDIR)/amplmp/src \
			$(LIBOBJDIR)/amplmp \
			$(LIBOBJDIR)/tpi \
			$(LIBOBJDIR)/xml \
			$(LIBOBJDIR)/dijkstra \
			$(LIBOBJDIR)/symmetry \
			$(LIBOBJDIR)/tinycthread
SRCDIR		=	src
BINDIR		=	bin
LIBDIR		=	lib
INCLUDEDIR	=	include
EXEEXTENSION	=
ALLSRC		=

# find scip/config.h in build dir
FLAGS += -I$(SCIPDIR)/$(OBJDIR)/include

#-----------------------------------------------------------------------------
# include additional make files
#-----------------------------------------------------------------------------
-include $(SCIPREALPATH)/make/make.$(BASE)
-include $(SCIPREALPATH)/make/local/make.$(HOSTNAME)
-include $(SCIPREALPATH)/make/local/make.$(HOSTNAME).$(COMP)
-include $(SCIPREALPATH)/make/local/make.$(HOSTNAME).$(COMP).$(OPT)
-include $(SCIPREALPATH)/make/local/make.local

#-----------------------------------------------------------------------------
# define C++ standard
#-----------------------------------------------------------------------------

ifeq ($(PAPILO),true)
CXXFLAGS += $(CXX14FLAG)
else
CXXFLAGS += $(CXX11FLAG)
endif

#-----------------------------------------------------------------------------
# define path to find SCIP upon execution
#-----------------------------------------------------------------------------

ifeq ($(SHARED),true)
ifneq ($(LINKRPATH),)
ifneq ($(SCIPINTERNAL),true)
# If this makefile is used to build an external project, we use SCIPREALPATH.
LDFLAGS		+=	$(LINKRPATH)$(SCIPREALPATH)/$(LIBDIR)/shared
else
# If this makefile is used to build SCIP, we use the variable ORIGIN,
# which is replaced by the path of the binary at execution time.
LDFLAGS		+=	$(LINKRPATH)\$$ORIGIN/../$(LIBDIR)/shared
endif
endif
endif

#-----------------------------------------------------------------------------
# add user flags
#-----------------------------------------------------------------------------
FLAGS		+=	$(USRFLAGS)
OFLAGS		+=	$(USROFLAGS)
CFLAGS		+=	$(USRCFLAGS)
CXXFLAGS	+=	$(USRCXXFLAGS)
LDFLAGS		+=	$(USRLDFLAGS)
ARFLAGS		+=	$(USRARFLAGS)

#-----------------------------------------------------------------------------
# THREADSAFE
#-----------------------------------------------------------------------------

ifeq ($(PARASCIP),true)
   override THREADSAFE = true
endif

ifeq ($(THREADSAFE),true)
   ifeq ($(FILTERSQP),true)
      LDFLAGS 	+=	$(LINKCC_l)pthread$(LINKLIBSUFFIX)
   endif
endif

#-----------------------------------------------------------------------------
# LP Solver Interface
#-----------------------------------------------------------------------------

# redefine old LP-solver "spx" by "spx2"
ifeq ($(LPS),spx)
override LPS	=	spx2
endif

LPILIBNAME	=	lpi$(LPS)

#-------------------------------------------------------
# define flags for CPLEX
ifeq ($(LPS),cpx)
LPSLDFLAGS	=	$(LINKCC_L)$(SCIPREALPATH)/$(LIBDIR)/$(LIBEXTTYPE) $(LINKCC_l)cplex.$(OSTYPE).$(ARCH).$(COMP)$(LINKLIBSUFFIX) \
			$(LINKCC_l)pthread$(LINKLIBSUFFIX) $(LINKCC_l)dl$(LINKLIBSUFFIX)
LPSLIBFILES	=	$(SCIPREALPATH)/$(LIBDIR)/$(LIBEXTTYPE)/libcplex.$(OSTYPE).$(ARCH).$(COMP).$(LIBEXTEXT)
endif

#-------------------------------------------------------
# define flags for Gurobi
ifeq ($(LPS),grb)
LPSLDFLAGS	=	$(LINKCC_L)$(SCIPREALPATH)/$(LIBDIR)/shared $(LINKCC_l)gurobi.$(OSTYPE).$(ARCH).$(COMP)$(LINKLIBSUFFIX) $(LINKCC_l)pthread$(LINKLIBSUFFIX)
LPSLIBFILES	=	$(SCIPREALPATH)/$(LIBDIR)/shared/libgurobi.$(OSTYPE).$(ARCH).$(COMP).$(LIBEXTEXT)
ifneq ($(LINKRPATH),)
ifneq ($(SCIPINTERNAL),)
LDFLAGS		+=	$(LINKRPATH)\$$ORIGIN/../$(LIBDIR)/shared
else
LDFLAGS		+=	$(LINKRPATH)$(SCIPREALPATH)/$(LIBDIR)/shared
endif
endif
endif

#-------------------------------------------------------
# define flags for XPRESS
ifeq ($(LPS),xprs)
LPSLDFLAGS	=	$(LINKCC_L)$(SCIPREALPATH)/$(LIBDIR)/shared $(LINKCC_l)xprs.$(OSTYPE).$(ARCH).$(COMP)$(LINKLIBSUFFIX) \
			$(LINKCC_l)pthread$(LINKLIBSUFFIX) $(LINKCC_l)dl$(LINKLIBSUFFIX)
ifneq ($(LINKRPATH),)
LPSLDFLAGS	+=	$(LINKRPATH)$(dir $(realpath $(SCIPREALPATH)/$(LIBDIR)/shared/libxprs.$(OSTYPE).$(ARCH).$(COMP).$(SHAREDLIBEXT)))
endif
LPSLIBFILES	=	$(SCIPREALPATH)/$(LIBDIR)/shared/libxprs.$(OSTYPE).$(ARCH).$(COMP).$(LIBEXTEXT)
endif

#-------------------------------------------------------
# define flags for Mosek
ifeq ($(LPS),msk)
LPSLDFLAGS	=	$(LINKCC_L)$(SCIPREALPATH)/$(LIBDIR)/shared $(LINKCC_l)mosek.$(OSTYPE).$(ARCH).$(COMP)$(LINKLIBSUFFIX)
LPSLIBFILES	=	$(SCIPREALPATH)/$(LIBDIR)/shared/libmosek.$(OSTYPE).$(ARCH).$(COMP).$(SHAREDLIBEXT)

ifneq ("$(wildcard $(SCIPREALPATH)/$(LIBDIR)/shared/libcilkrts.$(OSTYPE).$(ARCH).$(COMP).$(SHAREDLIBEXT))", "")
LPSLDFLAGS	+=	$(LINKCC_l)cilkrts.$(OSTYPE).$(ARCH).$(COMP)$(LINKLIBSUFFIX)
LPSLIBFILES	+=	$(SCIPREALPATH)/$(LIBDIR)/shared/libcilkrts.$(OSTYPE).$(ARCH).$(COMP).$(SHAREDLIBEXT)
endif

ifneq ("$(wildcard $(SCIPREALPATH)/$(LIBDIR)/shared/libiomp5.$(OSTYPE).$(ARCH).$(COMP).$(SHAREDLIBEXT))", "")
LPSLDFLAGS	+=	$(LINKCC_l)iomp5.$(OSTYPE).$(ARCH).$(COMP)$(LINKLIBSUFFIX) $(LINKCC_l)pthread$(LINKLIBSUFFIX)
LPSLIBFILES	+=	$(SCIPREALPATH)/$(LIBDIR)/shared/libiomp5.$(OSTYPE).$(ARCH).$(COMP).$(SHAREDLIBEXT)
endif

ifneq ($(LINKRPATH),)
MOSEKDIR	= 	$(dir $(realpath $(SCIPREALPATH)/$(LIBDIR)/shared/libmosek.$(OSTYPE).$(ARCH).$(COMP).$(SHAREDLIBEXT)))
LPSLDFLAGS	+=      $(LINKRPATH)$(MOSEKDIR)
endif
# correct path for everything that comes after Mosek
ifneq ($(SHARED),true)
LPSLDFLAGS	+=	$(LINKCC_L)$(SCIPREALPATH)/$(LIBDIR)/static
endif
endif

#-------------------------------------------------------
# define flags for SoPlex - old interface spx1
ifeq ($(LPS),spx1)
LPSLDFLAGS	=	$(LINKCXX_L)$(SCIPREALPATH)/$(LIBDIR)/$(LIBEXTTYPE) $(LINKCXX_l)soplex.$(OSTYPE).$(ARCH).$(COMP).$(LPSOPT)$(LINKLIBSUFFIX)
LPSLIBFILES	=	$(SCIPREALPATH)/$(LIBDIR)/$(LIBEXTTYPE)/libsoplex.$(OSTYPE).$(ARCH).$(COMP).$(LIBEXTEXT)

# if using the LP-check, also add Cplex flags
ifeq ($(LPSCHECK),true)
LPSLDFLAGS	+=	$(LINKCC_L)$(SCIPREALPATH)/$(LIBDIR)/$(LIBEXTTYPE) $(LINKCC_l)cplex.$(OSTYPE).$(ARCH).$(COMP)$(LINKLIBSUFFIX) $(LINKCC_l)pthread$(LINKLIBSUFFIX) $(LINKCC_l)dl$(LINKLIBSUFFIX)
LPSLIBFILES	+=      $(SCIPREALPATH)/$(LIBDIR)/$(LIBEXTTYPE)/libcplex.$(OSTYPE).$(ARCH).$(COMP).$(LIBEXTEXT)
endif
endif

#-------------------------------------------------------
# define flags for SoPlex - new interface spx2
ifeq ($(LPS),spx2)
LPSLDFLAGS	=	$(LINKCXX_L)$(SCIPREALPATH)/$(LIBDIR)/$(LIBEXTTYPE) $(LINKCXX_l)soplex.$(OSTYPE).$(ARCH).$(COMP).$(LPSOPT)$(LINKLIBSUFFIX)
LPSLIBFILES	=	$(SCIPREALPATH)/$(LIBDIR)/$(LIBEXTTYPE)/libsoplex.$(OSTYPE).$(ARCH).$(COMP).$(LIBEXTEXT)

# if using the LP-check, also add Cplex flags
ifeq ($(LPSCHECK),true)
LPSLDFLAGS	+=	$(LINKCC_L)$(SCIPREALPATH)/$(LIBDIR)/$(LIBEXTTYPE) $(LINKCC_l)cplex.$(OSTYPE).$(ARCH).$(COMP)$(LINKLIBSUFFIX) $(LINKCC_l)pthread$(LINKLIBSUFFIX) $(LINKCC_l)dl$(LINKLIBSUFFIX)
LPSLIBFILES	+=      $(SCIPREALPATH)/$(LIBDIR)/$(LIBEXTTYPE)/libcplex.$(OSTYPE).$(ARCH).$(COMP).$(LIBEXTEXT)
endif
endif

#-------------------------------------------------------
# define flags for Clp
ifeq ($(LPS),clp)
CLPDIR		= 	$(SCIPREALPATH)/$(LIBDIR)/$(LIBEXTTYPE)/clp.$(OSTYPE).$(ARCH).$(COMP).$(LPSOPT)
# for newer Clp versions all linker flags are in share/coin/doc/Clp/clp_addlibs.txt
LPSLDFLAGS	=	$(shell test -e $(CLPDIR)/share/coin/doc/Clp/clp_addlibs.txt && cat $(CLPDIR)/share/coin/doc/Clp/clp_addlibs.txt)
# if we could not find clp_addlibs file, try to guess linker flags
ifeq ($(LPSLDFLAGS),)
LPSLDFLAGS	+=	$(LINKCXX_L)$(CLPDIR)/lib $(LINKCXX_l)Clp$(LINKLIBSUFFIX) \
			$(LINKCXX_l)CoinUtils$(LINKLIBSUFFIX) \
			$(LINKCXX_l)bz2$(LINKLIBSUFFIX) $(LINKCXX_l)lapack$(LINKLIBSUFFIX)
endif
# ensure that also shared libraries are found while running the binary
ifneq ($(LINKRPATH),)
CLPFULLPATH	:=	$(realpath $(CLPDIR))
LPSLDFLAGS	+=	$(LINKRPATH)$(CLPFULLPATH)/lib
endif
LPSLIBFILES	=	$(CLPDIR)/lib/libClp.$(LIBEXTEXT) $(CLPDIR)/lib/libCoinUtils.$(LIBEXTEXT)
endif

#-------------------------------------------------------
# define flags for QSOPT
ifeq ($(LPS),qso)
LPSLDFLAGS    	=	$(LINKCC_L)$(SCIPREALPATH)/$(LIBDIR)/static $(LINKCC_l)qsopt.$(OSTYPE).$(ARCH).$(COMP)$(LINKLIBSUFFIX) $(LINKCC_l)pthread$(LINKLIBSUFFIX)
LPSLIBFILES	=	$(SCIPREALPATH)/$(LIBDIR)/$(LIBEXTTYPE)/libqsopt.$(OSTYPE).$(ARCH).$(COMP).$(LIBEXTEXT)
endif

#-------------------------------------------------------
# define flags for Glop
ifeq ($(LPS),glop)
LINKER		=	CPP
FLAGS		+=	-I$(LIBDIR)/shared/ortools -I$(LIBDIR)/shared/ortools/ortools/gen -I$(LIBDIR)/shared/ortools/dependencies/install/include -I$(LIBDIR)/shared/ortools/include
LPSLDFLAGS	=	$(LINKCC_L)$(SCIPREALPATH)/$(LIBDIR)/shared/ortools/lib $(LINKCC_l)ortools \
			$(LINKCC_L)$(SCIPREALPATH)/$(LIBDIR)/shared/ortools/dependencies/install/lib $(LINKCC_l)glog
LPSLIBFILES	=	$(SCIPREALPATH)/$(LIBDIR)/shared/ortools/lib/libortools.$(SHAREDLIBEXT) \
			$(SCIPREALPATH)/$(LIBDIR)/shared/ortools/dependencies/install/lib/libglog.$(SHAREDLIBEXT)
ifneq ($(LINKRPATH),)
ORTOOLSDIR	= 	$(dir $(realpath $(SCIPREALPATH)/$(LIBDIR)/shared/ortools/lib/libortools.$(SHAREDLIBEXT)))
LPSLDFLAGS	+=      $(LINKRPATH)$(ORTOOLSDIR)
GLOGDIR		= 	$(dir $(realpath $(SCIPREALPATH)/$(LIBDIR)/shared/ortools/dependencies/install/lib/libglog.$(SHAREDLIBEXT)))
LPSLDFLAGS	+=      $(LINKRPATH)$(GLOGDIR)
endif
endif

#-------------------------------------------------------
# define empty flags for "none"
ifeq ($(LPS),none)
LPSLDFLAGS	=
endif

LPILIB		=	$(LPILIBNAME).$(BASE)
LPILIBFILE	=	$(SCIPREALPATH)/lib/$(LIBTYPE)/lib$(LPILIB).$(LIBEXT)
LPILIBSHORTLINK	=	$(SCIPREALPATH)/lib/$(LIBTYPE)/lib$(LPILIBNAME).$(LIBEXT)


#-----------------------------------------------------------------------------
# Parallel Interface
#-----------------------------------------------------------------------------

TPILIBNAME	=	tpi$(TPI)

ifeq ($(TPI),omp)
ifeq ($(COMP),gnu)
TPICFLAGS	=	$(LINKCC_f)openmp$(LINKLIBSUFFIX)
TPILDFLAGS  	= 	$(LINKCC_f)openmp$(LINKLIBSUFFIX)
else ifeq ($(COMP),intel)
TPICFLAGS	=	-openmp$(LINKLIBSUFFIX)
TPILDFLAGS  	=	-openmp$(LINKLIBSUFFIX)
endif
else ifeq ($(TPI),tny)
TPICFLAGS	=
TPILDFLAGS  	=	-lpthread
endif

TPILIB		=	$(TPILIBNAME).$(BASE)
TPILIBFILE	=	$(SCIPREALPATH)/lib/$(LIBTYPE)/lib$(TPILIB).$(LIBEXT)
TPILIBSHORTLINK	=	$(SCIPREALPATH)/lib/$(LIBTYPE)/lib$(TPILIBNAME).$(LIBEXT)

#-----------------------------------------------------------------------------
# Symmetry Interface
#-----------------------------------------------------------------------------

ifeq ($(SYM),bliss)
ifeq ($(BLISSEXTERNAL),true)
LDFLAGS		+=	$(LINKCC_L)$(SCIPREALPATH)/$(LIBDIR)/$(LIBEXTTYPE) $(LINKCC_l)bliss.$(OSTYPE).$(ARCH).$(COMP)$(LINKLIBSUFFIX)
else
LIBOBJSUBDIRS	+=      $(LIBOBJDIR)/bliss/src
LIBOBJSUBDIRS	+=      $(LIBOBJDIR)/bliss
endif
endif

#-----------------------------------------------------------------------------
# PaPILO Library
#-----------------------------------------------------------------------------

ifeq ($(PAPILO),true)
LDFLAGS		+=	$(LINKCC_L)$(SCIPREALPATH)/$(LIBDIR)/shared $(LINKCC_l)tbb.$(OSTYPE).$(ARCH).$(COMP)$(LINKLIBSUFFIX)
endif

#-----------------------------------------------------------------------------
# External Libraries
#-----------------------------------------------------------------------------

ifeq ($(ZLIB_LDFLAGS),)
ZLIB		=	false
endif

ifeq ($(ZLIB),true)
FLAGS		+=	$(ZLIB_FLAGS)
LDFLAGS		+=	$(ZLIB_LDFLAGS)
endif

ifeq ($(ZIMPL),auto)
ZIMPL		=	$(GMP)
ifeq ($(ZIMPL),false)
ifeq ($(MAKELEVEL),0)
$(warning ZIMPL was deactived because of missing GMP support.)
endif
endif
endif

ifeq ($(GMP_LDFLAGS),)
GMP		=	false
endif

ifeq ($(ZIMPL),true)
ifeq ($(GMP),false)
$(error ZIMPL requires the GMP to be linked. Use either ZIMPL=false or GMP=true)
endif
ZIMPLLIB	=	$(LINKCC_l)zimpl.$(OSTYPE).$(ARCH).$(COMP).$(ZIMPLOPT)$(LINKLIBSUFFIX)
LDFLAGS		+=	$(ZIMPLLIB) $(ZIMPL_LDFLAGS)
LPSLIBFILES	+=      $(SCIPREALPATH)/$(LIBDIR)/$(LIBEXTTYPE)/libzimpl.$(OSTYPE).$(ARCH).$(COMP).$(ZIMPLOPT).$(LIBEXTEXT)
endif

ifeq ($(GMP),true)
FLAGS		+=	$(GMP_FLAGS)
LDFLAGS		+=	$(GMP_LDFLAGS)
endif

ifeq ($(READLINE_LDFLAGS),)
READLINE	=	false
endif

ifeq ($(READLINE),true)
FLAGS		+=	$(READLINE_FLAGS)
LDFLAGS		+=	$(READLINE_LDFLAGS)
endif

# if IPOPT is there, we do not need lapack
ifeq ($(IPOPT),true)
LAPACK		=	false
endif

ifeq ($(LAPACK),true)
LDFLAGS		+= 	$(LINKCXX_l)lapack$(LINKLIBSUFFIX)
endif

#-------------------------------------------------------
# define flags for Ipopt
ifeq ($(IPOPT),true)
LINKER		=	CPP
# we require here Ipopt >= 3.10.0
# check whether we can find Ipopt via pkg-config
IPOPTPC := $(shell PKG_CONFIG_PATH=$(SCIPDIR)/$(LIBDIR)/$(LIBTYPE)/ipopt.$(OSTYPE).$(ARCH).$(COMP).$(IPOPTOPT)/lib/pkgconfig:$PKG_CONFIG_PATH pkg-config --exists ipopt && echo true)
ifeq ($(IPOPTPC),true)
  # use pkg-config to figure out compiler and linker flags
  FLAGS += $(shell PKG_CONFIG_PATH=$(SCIPDIR)/$(LIBDIR)/$(LIBTYPE)/ipopt.$(OSTYPE).$(ARCH).$(COMP).$(IPOPTOPT)/lib/pkgconfig:$PKG_CONFIG_PATH pkg-config --cflags ipopt)
  IPOPTLIBS := $(shell PKG_CONFIG_PATH=$(SCIPDIR)/$(LIBDIR)/$(LIBTYPE)/ipopt.$(OSTYPE).$(ARCH).$(COMP).$(IPOPTOPT)/lib/pkgconfig:$PKG_CONFIG_PATH pkg-config --libs ipopt)
else
  # fallback:
  # - assume header files in include/coin or include/coin-or
  # - all linker flags are in share/coin/doc/Ipopt/ipopt_addlibs_cpp.txt, if this file exists, otherwise use -lipopt (another fallback)
  FLAGS += -I$(SCIPDIR)/$(LIBDIR)/$(LIBTYPE)/ipopt.$(OSTYPE).$(ARCH).$(COMP).$(IPOPTOPT)/include/coin-or -I$(SCIPDIR)/$(LIBDIR)/$(LIBTYPE)/ipopt.$(OSTYPE).$(ARCH).$(COMP).$(IPOPTOPT)/include/coin $(IPOPT_FLAGS)
  ifneq ($(wildcard $(SCIPDIR)/$(LIBDIR)/$(LIBEXTTYPE)/ipopt.$(OSTYPE).$(ARCH).$(COMP).$(IPOPTOPT)/share/coin/doc/Ipopt/ipopt_addlibs_cpp.txt),)
    IPOPTLIBS := $(shell cat $(SCIPDIR)/$(LIBDIR)/$(LIBEXTTYPE)/ipopt.$(OSTYPE).$(ARCH).$(COMP).$(IPOPTOPT)/share/coin/doc/Ipopt/ipopt_addlibs_cpp.txt)
  else
    IPOPTLIBS := $(LINKCC_L)$(SCIPDIR)/$(LIBDIR)/$(LIBEXTTYPE)/ipopt.$(OSTYPE).$(ARCH).$(COMP).$(IPOPTOPT)/lib $(LINKCC_l)ipopt
  endif
endif
LDFLAGS		+=	$(IPOPTLIBS)
# - shared libraries are installed into Ipopt's lib directory, so add this to the rpath
ifneq ($(LINKRPATH),)
ifneq ($(SCIPINTERNAL),)
LDFLAGS		+=	$(LINKRPATH)\$$ORIGIN/../$(LIBDIR)/$(LIBEXTTYPE)/ipopt.$(OSTYPE).$(ARCH).$(COMP).$(IPOPTOPT)/lib
else
LDFLAGS		+=	$(LINKRPATH)\$(SCIPREALPATH)/$(LIBDIR)/$(LIBEXTTYPE)/ipopt.$(OSTYPE).$(ARCH).$(COMP).$(IPOPTOPT)/lib
endif
endif
endif

# define flags for FilterSQP
ifeq ($(FILTERSQP),true)
FILTERSQPLIBS       =       $(LINKCC_l)filtersqp.$(OSTYPE).$(ARCH).$(COMP)$(LINKLIBSUFFIX) $(LINKCC_l)bqpd.$(OSTYPE).$(ARCH).$(COMP)$(LINKLIBSUFFIX)
LDFLAGS		+=	$(FILTERSQPLIBS) $(FORTRANLIBS)
endif

# define flags for WORHP
ifeq ($(WORHP),true)
FLAGS		+=	-I$(SCIPDIR)/$(LIBDIR)/$(LIBTYPE)/worhp.$(OSTYPE).$(ARCH).$(COMP).$(WORHPOPT)/include
LDFLAGS  += $(LINKCC_l)worhp
LDFLAGS  += $(LINKCC_L)$(SCIPREALPATH)/$(LIBDIR)/$(LIBTYPE)/worhp.$(OSTYPE).$(ARCH).$(COMP).$(WORHPOPT)/lib
ifneq ($(LINKRPATH),)
ifneq ($(SCIPINTERNAL),)
LDFLAGS		+=	$(LINKRPATH)\$$ORIGIN/../$(LIBDIR)/$(LIBEXTTYPE)/worhp.$(OSTYPE).$(ARCH).$(COMP).$(WORHPOPT)/lib
else
LDFLAGS		+=	$(LINKRPATH)\$(SCIPREALPATH)/$(LIBDIR)/$(LIBEXTTYPE)/worhp.$(OSTYPE).$(ARCH).$(COMP).$(WORHPOPT)/lib
endif
endif
endif

ifeq ($(EXPRINT),cppad)
LINKER		=	CPP
endif

#-----------------------------------------------------------------------------
# SHARED Libaries
#-----------------------------------------------------------------------------

# (re)define some variables
ifeq ($(SHARED),true)
ifneq ($(COMP),msvc)
FLAGS		+=	-fPIC
endif
LIBEXT		=	$(SHAREDLIBEXT)
ifeq ($(LINKER),CPP)
LIBBUILD	=	$(LINKCXX)
LIBBUILD_L	=	$(LINKCXX_L)
else
LIBBUILD	=	$(LINKCC)
LIBBUILD_L	=	$(LINKCC_L)
endif

ifeq ($(COMP),msvc)
LIBBUILDFLAGS	+=      -dll
LIBBUILD_o	= 	-out:
else
LIBBUILDFLAGS	+=      -shared
LIBBUILD_o	= 	-o # the trailing space is important
endif
ARFLAGS		=
RANLIB		=
endif



#-----------------------------------------------------------------------------
# SCIP Library
#-----------------------------------------------------------------------------

SCIPLIBBASENAME	=	scipbase
SCIPLIBBASE	=	$(SCIPLIBBASENAME).$(BASE)
SCIPLIBBASEFILE	=	$(SCIPREALPATH)/lib/$(LIBTYPE)/lib$(SCIPLIBBASE).$(LIBEXT)
SCIPLIBBASESHORTLINK =	$(SCIPREALPATH)/lib/$(LIBTYPE)/lib$(SCIPLIBBASENAME).$(LIBEXT)


#-----------------------------------------------------------------------------
# OBJSCIP Library
#-----------------------------------------------------------------------------

OBJSCIPLIBNAME	=	objscip
OBJSCIPLIB	=	$(OBJSCIPLIBNAME).$(BASE)
OBJSCIPLIBFILE	=	$(SCIPREALPATH)/lib/$(LIBTYPE)/lib$(OBJSCIPLIB).$(LIBEXT)
OBJSCIPLIBSHORTLINK=	$(SCIPREALPATH)/lib/$(LIBTYPE)/lib$(OBJSCIPLIBNAME).$(LIBEXT)


#-----------------------------------------------------------------------------
# total linking part for all of SCIP
#-----------------------------------------------------------------------------

# link SCIP for C projects
LINKCXXSCIPALL	=	$(LINKCXX_L)$(SCIPREALPATH)/lib/$(LIBTYPE) $(LINKCXX_l)$(SCIPLIBBASE)$(LINKLIBSUFFIX) \
			$(LINKCXX_l)$(OBJSCIPLIB)$(LINKLIBSUFFIX) $(LINKCXX_l)$(LPILIB)$(LINKLIBSUFFIX) \
			$(LINKCC_l)$(TPILIB)$(LINKLIBSUFFIX) $(OFLAGS) $(LPSLDFLAGS) $(TPILDFLAGS) $(LDFLAGS)

# link SCIP for C++ projects (including libobjscip)
LINKCCSCIPALL	=	$(LINKCC_L)$(SCIPREALPATH)/lib/$(LIBTYPE) $(LINKCC_l)$(SCIPLIBBASE)$(LINKLIBSUFFIX) \
			$(LINKCC_l)$(OBJSCIPLIB)$(LINKLIBSUFFIX) $(LINKCC_l)$(LPILIB)$(LINKLIBSUFFIX) \
			$(LINKCC_l)$(TPILIB)$(LINKLIBSUFFIX) $(OFLAGS) $(LPSLDFLAGS) $(TPILDFLAGS) $(LDFLAGS)<|MERGE_RESOLUTION|>--- conflicted
+++ resolved
@@ -216,11 +216,7 @@
 LN_sf		=	ln -sf
 
 # initial compiler and linker flags
-<<<<<<< HEAD
-FLAGS		=	-I$(SRCDIR) -DFNAME_$(FORTRAN_NAMING_CONVENTION) -I$(SCIPDIR)/src
-=======
-FLAGS		=	-I$(SRCDIR) -DWITH_SCIPDEF -I$(SCIPDIR)/src
->>>>>>> 32cd94bd
+FLAGS		=	-I$(SRCDIR) -I$(SCIPDIR)/src
 OFLAGS		=
 CFLAGS		=
 CXXFLAGS	=
