--- conflicted
+++ resolved
@@ -446,11 +446,8 @@
 			scip/heur_intshifting.o \
 			scip/heur_linesearchdiving.o \
 			scip/heur_localbranching.o \
-<<<<<<< HEAD
 			scip/heur_lpface.o \
-=======
 			scip/heur_locks.o \
->>>>>>> 650cbbad
 			scip/heur_mutation.o \
 			scip/heur_multistart.o \
 			scip/heur_nlpdiving.o \
