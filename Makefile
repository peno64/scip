--- conflicted
+++ resolved
@@ -533,11 +533,8 @@
 			scip/cons_expr_sum.o \
 			scip/cons_expr_value.o \
 			scip/cons_expr_var.o \
-<<<<<<< HEAD
+			scip/cons_expr_entropy.o \
 			scip/cons_expr_nlhdlr_default.o \
-=======
-			scip/cons_expr_entropy.o \
->>>>>>> 8e7fffdd
 			scip/cons_indicator.o \
 			scip/cons_integral.o \
 			scip/cons_knapsack.o \
