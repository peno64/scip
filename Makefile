--- conflicted
+++ resolved
@@ -536,10 +536,7 @@
 			scip/cons_expr_var.o \
 			scip/cons_expr_entropy.o \
 			scip/cons_expr_nlhdlr_default.o \
-<<<<<<< HEAD
-=======
 			scip/cons_expr_nlhdlr_quadratic.o \
->>>>>>> 7c19b8ee
 			scip/cons_indicator.o \
 			scip/cons_integral.o \
 			scip/cons_knapsack.o \
