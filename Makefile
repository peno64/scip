#* * * * * * * * * * * * * * * * * * * * * * * * * * * * * * * * * * * * * * *
#*                                                                           *
#*                  This file is part of the program and library             *
#*         SCIP --- Solving Constraint Integer Programs                      *
#*                                                                           *
#*    Copyright (C) 2002-2021 Konrad-Zuse-Zentrum                            *
#*                            fuer Informationstechnik Berlin                *
#*                                                                           *
#*  SCIP is distributed under the terms of the ZIB Academic License.         *
#*                                                                           *
#*  You should have received a copy of the ZIB Academic License              *
#*  along with SCIP; see the file COPYING. If not email to scip@zib.de.      *
#*                                                                           *
#* * * * * * * * * * * * * * * * * * * * * * * * * * * * * * * * * * * * * * *

#@file    Makefile
#@brief   SCIP Makefile
#@author  Thorsten Koch
#@author  Tobias Achterberg
#@author  Marc Pfetsch
#@author  Timo Berthold

#-----------------------------------------------------------------------------
# paths variables
#-----------------------------------------------------------------------------

SCIPDIR		=	./

INSTALLDIR	=

#-----------------------------------------------------------------------------
# include make.project file
#-----------------------------------------------------------------------------

# do not use other open source projects; needs to be set before including make.project
ifeq ($(OPENSOURCE),false)
	override EXPRINT	=	none
	override GMP		=	false
	override READLINE	=	false
	override ZLIB		=	false
	override ZIMPL		=	false
	override IPOPT		=	false
	override AMPL		=	false
endif

# mark that this is a SCIP internal makefile
SCIPINTERNAL	=	true

# use THREADSAFE=true if compiled with TPI not equal to none
ifeq ($(TPI),omp)
	override THREADSAFE      =       true
endif
ifeq ($(TPI),tny)
        override THREADSAFE      =       true
endif


# load default settings and detect host architecture
include $(SCIPDIR)/make/make.project

#-----------------------------------------------------------------------------
# default settings
#-----------------------------------------------------------------------------

VERSION		=	$(SCIP_VERSION)
SCIPGITHASH	=
SOFTLINKS	=
MAKESOFTLINKS	=	true
TOUCHLINKS	=	false

#-----------------------------------------------------------------------------
# define build flags
#-----------------------------------------------------------------------------
BUILDFLAGS =	" ARCH=$(ARCH)\\n\
		COMP=$(COMP)\\n\
		DEBUGSOL=$(DEBUGSOL)\\n\
		EXPRINT=$(EXPRINT)\\n\
		GMP=$(GMP)\\n\
		IPOPT=$(IPOPT)\\n\
		IPOPTOPT=$(IPOPTOPT)\\n\
		LPS=$(LPS)\\n\
		LPSCHECK=$(LPSCHECK)\\n\
		LPSOPT=$(LPSOPT)\\n\
		NOBLKBUFMEM=$(NOBLKBUFMEM)\\n\
		NOBLKMEM=$(NOBLKMEM)\\n\
		NOBUFMEM=$(NOBUFMEM)\\n\
		OPT=$(OPT)\\n\
		OSTYPE=$(OSTYPE)\\n\
		THREADSAFE=$(THREADSAFE)\\n\
		PAPILO=$(PAPILO)\\n\
		READLINE=$(READLINE)\\n\
		SANITIZE=$(SANITIZE)\\n\
		SHARED=$(SHARED)\\n\
		SYM=$(SYM)\\n\
		USRARFLAGS=$(USRARFLAGS)\\n\
		USRCFLAGS=$(USRCFLAGS)\\n\
		USRCXXFLAGS=$(USRCXXFLAGS)\\n\
		USRFLAGS=$(USRFLAGS)\\n\
		USRLDFLAGS=$(USRLDFLAGS)\\n\
		USROFLAGS=$(USROFLAGS)\\n\
		VERSION=$(VERSION)\\n\
		WORHP=$(WORHP)\\n\
		WORHPOPT=$(WORHPOPT)\\n\
		ZIMPL=$(ZIMPL)\\n\
		ZIMPLOPT=$(ZIMPLOPT)\\n\
		AMPL=$(AMPL)\\n\
		ZLIB=$(ZLIB)"

#-----------------------------------------------------------------------------
# LP Solver Interface
#-----------------------------------------------------------------------------

LPILIBSHORTNAME	=	lpi$(LPS)
LPILIBNAME	=	$(LPILIBSHORTNAME)-$(VERSION)
LPILIBOBJ	=
LPSOPTIONS	=
LPIINSTMSG	=

LPSCHECKDEP	:=	$(SRCDIR)/depend.lpscheck
LPSCHECKSRC	:=	$(shell cat $(LPSCHECKDEP))

LPSOPTIONS	+=	cpx
ifeq ($(LPS),cpx)
FLAGS		+=	-I$(LIBDIR)/include/cpxinc
LPILIBOBJ	=	lpi/lpi_cpx.o scip/bitencode.o blockmemshell/memory.o scip/rbtree.o scip/message.o
LPILIBSRC  	=	$(addprefix $(SRCDIR)/,$(LPILIBOBJ:.o=.c))
SOFTLINKS	+=	$(LIBDIR)/include/cpxinc
ifeq ($(SHARED),true)
SOFTLINKS	+=	$(LIBDIR)/shared/libcplex.$(OSTYPE).$(ARCH).$(COMP).$(SHAREDLIBEXT)
else
SOFTLINKS	+=	$(LIBDIR)/static/libcplex.$(OSTYPE).$(ARCH).$(COMP).$(STATICLIBEXT)
endif
LPIINSTMSG	=	"  -> \"cpxinc\" is the path to the CPLEX \"include\" directory, e.g., \"<CPLEX-path>/include/ilcplex\".\n"
LPIINSTMSG	+=	" -> \"libcplex.*.a\" is the path to the CPLEX library, e.g., \"<CPLEX-path>/lib/x86-64_linux/static_pic/libcplex.a\"\n"
LPIINSTMSG	+=	" -> \"libcplex.*.so\" is the path to the CPLEX library, e.g., \"<CPLEX-path>/bin/x86-64_linux/libcplex1263.so\""
endif

# XPRESS is only available as shared library
LPSOPTIONS	+=	xprs
ifeq ($(LPS),xprs)
FLAGS		+=	-I$(LIBDIR)/include/xprsinc
LPILIBOBJ	=	lpi/lpi_xprs.o scip/bitencode.o blockmemshell/memory.o scip/rbtree.o scip/message.o
LPILIBSRC  	=	$(addprefix $(SRCDIR)/,$(LPILIBOBJ:.o=.c))
SOFTLINKS	+=	$(LIBDIR)/include/xprsinc
SOFTLINKS	+=	$(LIBDIR)/shared/libxprs.$(OSTYPE).$(ARCH).$(COMP).$(SHAREDLIBEXT)
LPIINSTMSG	=	"  -> \"xprsinc\" is the path to the XPRESS \"include\" directory, e.g., \"<XPRESS-path>/include\".\n"
LPIINSTMSG	+=	" -> \"libxprs.*\" is the path to the XPRESS library, e.g., \"<XPRESS-path>/lib/libxprs.so\""
endif

# mosek only supports shared libraries
LPSOPTIONS	+=	msk
ifeq ($(LPS),msk)
FLAGS		+=	-I$(LIBDIR)/include/mskinc
LPILIBOBJ	=	lpi/lpi_msk.o scip/bitencode.o blockmemshell/memory.o scip/rbtree.o scip/message.o
LPILIBSRC  	=	$(addprefix $(SRCDIR)/,$(LPILIBOBJ:.o=.c))
SOFTLINKS	+=	$(LIBDIR)/include/mskinc
SOFTLINKS	+=	$(LIBDIR)/shared/libmosek.$(OSTYPE).$(ARCH).$(COMP).$(SHAREDLIBEXT)
SOFTLINKS	+=	$(LIBDIR)/shared/libiomp5.$(OSTYPE).$(ARCH).$(COMP).$(SHAREDLIBEXT)    # for Mosek < 9
SOFTLINKS	+=	$(LIBDIR)/shared/libcilkrts.$(OSTYPE).$(ARCH).$(COMP).$(SHAREDLIBEXT)
LPIINSTMSG	=	"  -> \"mskinc\" is the path to the Mosek \"include\" directory, e.g., \"<Mosek-path>/tools/platform/linux64x86/h\".\n"
LPIINSTMSG	+=	" -> \"libmosek.*\" is the path to the Mosek library, e.g., \"<Mosek-path>/tools/platform/linux64x86/bin/libmosek64.so\".\n"
LPIINSTMSG	+=	" -> \"libiomp5.*\" is the path to the Intel OpenMP library, e.g., \"<Mosek-path>/tools/platform/linux64x86/bin/libiomp5.so\" (required for Mosek < 9.0 only).\n"
LPIINSTMSG	+=	" -> \"libcilkrts.*\" is the path to the cilk library, e.g., \"<Mosek-path>/tools/platform/linux64x86/bin/libcilkrts.so.5\".\n"
endif

LPSOPTIONS	+=	spx1
ifeq ($(LPS),spx1)
LINKER		=	CPP
FLAGS		+=	-I$(LIBDIR)/include/spxinc
LPILIBOBJ	=	lpi/lpi_spx1.o scip/bitencode.o blockmemshell/memory.o scip/rbtree.o scip/message.o
LPILIBSRC	=	$(SRCDIR)/lpi/lpi_spx1.cpp $(SRCDIR)/scip/bitencode.c $(SRCDIR)/blockmemshell/memory.c $(SRCDIR)/scip/rbtree.c $(SRCDIR)/scip/message.c
SOFTLINKS	+=	$(LIBDIR)/include/spxinc
ifeq ($(SHARED),true)
SOFTLINKS	+=	$(LIBDIR)/shared/libsoplex.$(OSTYPE).$(ARCH).$(COMP).$(LPSOPT).$(SHAREDLIBEXT)
else
SOFTLINKS	+=	$(LIBDIR)/static/libsoplex.$(OSTYPE).$(ARCH).$(COMP).$(LPSOPT).$(STATICLIBEXT)
endif
LPIINSTMSG	=	"  -> \"spxinc\" is the path to the SoPlex \"src\" directory, e.g., \"<SoPlex-path>/src\".\n"
LPIINSTMSG	+=	" -> \"libsoplex.*\" is the path to the SoPlex library, e.g., \"<SoPlex-path>/lib/libsoplex.$(OSTYPE).$(ARCH).$(COMP).$(LPSOPT).$(STATICLIBEXT)\""
ifeq ($(LPSCHECK),true)
FLAGS		+=	-DSCIP_WITH_LPSCHECK -I$(LIBDIR)/include/cpxinc
SOFTLINKS	+=	$(LIBDIR)/include/cpxinc
ifeq ($(SHARED),true)
SOFTLINKS	+=	$(LIBDIR)/shared/libcplex.$(OSTYPE).$(ARCH).$(COMP).$(SHAREDLIBEXT)
else
SOFTLINKS	+=	$(LIBDIR)/static/libcplex.$(OSTYPE).$(ARCH).$(COMP).$(STATICLIBEXT)
endif
LPIINSTMSG	+=	"  -> \"cpxinc\" is the path to the CPLEX \"include\" directory, e.g., \"<CPLEX-path>/include/ilcplex\".\n"
LPIINSTMSG	+=	" -> \"libcplex.*.a\" is the path to the CPLEX library, e.g., \"<CPLEX-path>/lib/x86-64_linux/static_pic/libcplex.a\"\n"
LPIINSTMSG	+=	" -> \"libcplex.*.so\" is the path to the CPLEX library, e.g., \"<CPLEX-path>/bin/x86-64_linux/libcplex1263.so\""
endif
endif

LPSOPTIONS	+=	spx ( = spx2)
ifeq ($(LPS),spx2)
LINKER		=	CPP
FLAGS		+=	-DSOPLEX_NO_CONFIG_HEADER -I$(LIBDIR)/include/spxinc
LPILIBOBJ	=	lpi/lpi_spx2.o scip/bitencode.o blockmemshell/memory.o scip/rbtree.o scip/message.o
LPILIBSRC	=	$(SRCDIR)/lpi/lpi_spx2.cpp $(SRCDIR)/scip/bitencode.c $(SRCDIR)/blockmemshell/memory.c $(SRCDIR)/scip/rbtree.c $(SRCDIR)/scip/message.c
SOFTLINKS	+=	$(LIBDIR)/include/spxinc
ifeq ($(SHARED),true)
SOFTLINKS	+=	$(LIBDIR)/shared/libsoplex.$(OSTYPE).$(ARCH).$(COMP).$(LPSOPT).$(SHAREDLIBEXT)
else
SOFTLINKS	+=	$(LIBDIR)/static/libsoplex.$(OSTYPE).$(ARCH).$(COMP).$(LPSOPT).$(STATICLIBEXT)
endif
LPIINSTMSG	=	"  -> \"spxinc\" is the path to the SoPlex \"src\" directory, e.g., \"<SoPlex-path>/src\".\n"
LPIINSTMSG	+=	" -> \"libsoplex.*\" is the path to the SoPlex library, e.g., \"<SoPlex-path>/lib/libsoplex.linux.x86.gnu.opt.a\""
ifeq ($(LPSCHECK),true)
FLAGS		+=	-DSCIP_WITH_LPSCHECK -I$(LIBDIR)/include/cpxinc
SOFTLINKS	+=	$(LIBDIR)/include/cpxinc
ifeq ($(SHARED),true)
SOFTLINKS	+=	$(LIBDIR)/shared/libcplex.$(OSTYPE).$(ARCH).$(COMP).$(SHAREDLIBEXT)
else
SOFTLINKS	+=	$(LIBDIR)/static/libcplex.$(OSTYPE).$(ARCH).$(COMP).$(STATICLIBEXT)
endif
LPIINSTMSG	+=	"  -> \"cpxinc\" is the path to the CPLEX \"include\" directory, e.g., \"<CPLEX-path>/include/ilcplex\".\n"
LPIINSTMSG	+=	" -> \"libcplex.*.a\" is the path to the CPLEX library, e.g., \"<CPLEX-path>/lib/x86_rhel4.0_3.4/static_pic/libcplex.a\"\n"
LPIINSTMSG	+=	" -> \"libcplex.*.so\" is the path to the CPLEX library, e.g., \"<CPLEX-path>/bin/x86-64_linux/libcplex1263.so\""
endif
endif

ifeq ($(DEBUGSOL),true)
FLAGS		+=	-DWITH_DEBUG_SOLUTION
endif

LPSOPTIONS	+=	clp
ifeq ($(LPS),clp)
LINKER		=	CPP
FLAGS		+=	-I$(LIBDIR)/$(LIBTYPE)/clp.$(OSTYPE).$(ARCH).$(COMP).$(LPSOPT)/include/coin
LPILIBOBJ	=	lpi/lpi_clp.o scip/bitencode.o blockmemshell/memory.o scip/rbtree.o scip/message.o
LPILIBSRC	=	$(SRCDIR)/lpi/lpi_clp.cpp $(SRCDIR)/scip/bitencode.c $(SRCDIR)/blockmemshell/memory.c $(SRCDIR)/scip/rbtree.c $(SRCDIR)/scip/message.c
SOFTLINKS	+=	$(LIBDIR)/$(LIBTYPE)/clp.$(OSTYPE).$(ARCH).$(COMP).$(LPSOPT)
LPIINSTMSG	=	"  -> \"clp.$(OSTYPE).$(ARCH).$(COMP).$(LPSOPT)\" is the path to the Clp installation directory, i.e., \"<Clp-path>/include/coin/ClpModel.hpp\" should exist.\n"
endif

LPSOPTIONS	+=	qso
ifeq ($(LPS),qso)
FLAGS         	+=      -I$(LIBDIR)/include/qsinc
LPILIBOBJ     	= 	lpi/lpi_qso.o scip/bitencode.o blockmemshell/memory.o scip/rbtree.o scip/message.o
LPILIBSRC     	=       $(addprefix $(SRCDIR)/,$(LPILIBOBJ:.o=.c))
SOFTLINKS     	+=      $(LIBDIR)/include/qsinc
SOFTLINKS     	+=      $(LIBDIR)/static/libqsopt.$(OSTYPE).$(ARCH).$(COMP).$(STATICLIBEXT)
LPIINSTMSG	=	"  -> \"qsinc\" is the path to the QSopt \"include\" directory, e.g., \"<QSopt-path>\".\n"
LPIINSTMSG	+=	" -> \"libqsopt.*\" is the path to the QSopt library, e.g., \"<QSopt-path>/libqsopt.a\""
endif

# Gurobi only supports shared libraries
LPSOPTIONS	+=	grb
ifeq ($(LPS),grb)
FLAGS		+=	-I$(LIBDIR)/include/grbinc
LPILIBOBJ	=	lpi/lpi_grb.o blockmemshell/memory.o scip/rbtree.o scip/message.o
LPILIBSRC  	=	$(addprefix $(SRCDIR)/,$(LPILIBOBJ:.o=.c))
SOFTLINKS	+=	$(LIBDIR)/include/grbinc
SOFTLINKS	+=	$(LIBDIR)/shared/libgurobi.$(OSTYPE).$(ARCH).$(COMP).$(SHAREDLIBEXT)
LPIINSTMSG	=	"  -> \"grbinc\" is the path to the Gurobi \"include\" directory, e.g., \"<Gurobi-path>/include\".\n"
LPIINSTMSG	+=	" -> \"libgurobi.*\" is the path to the Gurobi library, e.g., \"<Gurobi-path>/lib/libgurobi.so\""
endif

# glop only supports shared libraries
LPSOPTIONS	+=	glop
ifeq ($(LPS),glop)
LPILIBOBJ	=	lpi/lpi_glop.o scip/bitencode.o scip/rbtree.o scip/message.o
LPILIBSRC  	=	$(SRCDIR)/lpi/lpi_glop.cpp $(SRCDIR)/scip/bitencode.c $(SRCDIR)/scip/rbtree.c $(SRCDIR)/scip/message.c
SOFTLINKS	+=	$(LIBDIR)/shared/ortools
LPIINSTMSG	=	"  -> \"ortools\" is the path to the OR-Tools directory.\n"
endif

LPSOPTIONS	+=	none
ifeq ($(LPS),none)
LPILIBOBJ	=	lpi/lpi_none.o blockmemshell/memory.o scip/rbtree.o scip/message.o
LPILIBSRC  	=	$(addprefix $(SRCDIR)/,$(LPILIBOBJ:.o=.c))
endif

LPILIB		=	$(LPILIBNAME).$(BASE)
LPILIBFILE	=	$(LIBDIR)/$(LIBTYPE)/lib$(LPILIB).$(LIBEXT)
LPILIBOBJFILES	=	$(addprefix $(LIBOBJDIR)/,$(LPILIBOBJ))
LPILIBLINK	=	$(LIBDIR)/$(LIBTYPE)/lib$(LPILIBSHORTNAME).$(BASE).$(LIBEXT)
LPILIBSHORTLINK = 	$(LIBDIR)/$(LIBTYPE)/lib$(LPILIBSHORTNAME).$(LIBEXT)
ALLSRC		+=	$(LPILIBSRC)

ifeq ($(SHARED),true)
LPILIBEXTLIBS	=	$(LIBBUILD_L)$(LIBDIR)/$(LIBTYPE) $(LPSLDFLAGS) $(LINKRPATH)$(realpath $(LIBDIR)/$(LIBTYPE))
endif

#-----------------------------------------------------------------------------
# Parallel Interface
#-----------------------------------------------------------------------------

TPILIBSHORTNAME	=	tpi$(TPI)
TPILIBNAME	=	$(TPILIBSHORTNAME)-$(VERSION)
TPILIBOBJ	=

TPIOPTIONS	+=	none
ifeq ($(TPI),none)
TPILIBOBJ	=	tpi/tpi_none.o
FLAGS		+=	-DTPI_NONE
endif

TPIOPTIONS	+=	omp
ifeq ($(TPI),omp)
TPILIBOBJ	=	tpi/tpi_openmp.o
FLAGS		+=	-DTPI_OMP
endif

TPIOPTIONS	+=	tny
ifeq ($(TPI),tny)
TPILIBOBJ	=	tpi/tpi_tnycthrd.o \
			tinycthread/tinycthread.o
FLAGS		+=	-DTPI_TNYC
endif

TPILIBSRC  	=	$(addprefix $(SRCDIR)/,$(TPILIBOBJ:.o=.c))
TPILIB		=	$(TPILIBNAME).$(BASE)
TPILIBFILE	=	$(LIBDIR)/$(LIBTYPE)/lib$(TPILIB).$(LIBEXT)
TPILIBOBJFILES	=	$(addprefix $(LIBOBJDIR)/,$(TPILIBOBJ))
TPILIBLINK	=	$(LIBDIR)/$(LIBTYPE)/lib$(TPILIBSHORTNAME).$(BASE).$(LIBEXT)
TPILIBSHORTLINK = 	$(LIBDIR)/$(LIBTYPE)/lib$(TPILIBSHORTNAME).$(LIBEXT)
ALLSRC		+=	$(TPILIBSRC)

#-----------------------------------------------------------------------------
# Symmetry Interface
#-----------------------------------------------------------------------------

SYMOPTIONS	+=	none
ifeq ($(SYM),none)
SYMOBJ		=	symmetry/compute_symmetry_none.o
SYMOBJFILES	=	$(addprefix $(LIBOBJDIR)/,$(SYMOBJ))
SYMSRC  	=	$(addprefix $(SRCDIR)/,$(SYMOBJ:.o=.cpp))
ALLSRC		+=	$(SYMSRC)
endif

SYMOPTIONS	+=	bliss
ifeq ($(SYM),bliss)
FLAGS		+=	-I$(LIBDIR)/include/
SYMOBJ		=	symmetry/compute_symmetry_bliss.o
SYMOBJFILES	=	$(addprefix $(LIBOBJDIR)/,$(SYMOBJ))
SYMSRC  	=	$(addprefix $(SRCDIR)/,$(SYMOBJ:.o=.cpp))
ALLSRC		+=	$(SYMSRC)
SOFTLINKS	+=	$(LIBDIR)/include/bliss
ifeq ($(SHARED),true)
SOFTLINKS	+=	$(LIBDIR)/shared/libbliss.$(OSTYPE).$(ARCH).$(COMP).$(SHAREDLIBEXT)
else
SOFTLINKS	+=	$(LIBDIR)/static/libbliss.$(OSTYPE).$(ARCH).$(COMP).$(STATICLIBEXT)
endif
LPIINSTMSG	+=	"\n  -> \"blissinc\" is the path to the BLISS directory, e.g., \"<BLISS-path>\".\n"
LPIINSTMSG	+=	" -> \"libbliss.*.a\" is the path to the BLISS library, e.g., \"<BLISS-path>/libbliss.a\"\n"
LPIINSTMSG	+=	" -> \"libbliss.*.so\" is the path to the BLISS library, e.g., \"<BLISS-path>/libbliss.so\""
endif

#-----------------------------------------------------------------------------
# PaPILO Library
#-----------------------------------------------------------------------------

ifeq ($(PAPILO),true)
FLAGS		+=	-DSCIP_WITH_PAPILO -DPAPILO_NO_CMAKE_CONFIG -isystem $(LIBDIR)/include/papilo/external/tbb/include -isystem $(LIBDIR)/include/papilo/external -isystem $(LIBDIR)/include/papilo/src
SOFTLINKS	+=	$(LIBDIR)/include/papilo
LPIINSTMSG	+=	"\n  -> \"papilo\" is the path to the PaPILO directory\n"
endif

#-----------------------------------------------------------------------------
# External Libraries
#-----------------------------------------------------------------------------

ZLIBDEP		:=	$(SRCDIR)/depend.zlib
ZLIBSRC		:=	$(shell cat $(ZLIBDEP))

GMPDEP		:=	$(SRCDIR)/depend.gmp
GMPSRC		:=	$(shell cat $(GMPDEP))

READLINEDEP	:=	$(SRCDIR)/depend.readline
READLINESRC	:=	$(shell cat $(READLINEDEP))

ZIMPLDEP	:=	$(SRCDIR)/depend.zimpl
ZIMPLSRC	:=	$(shell cat $(ZIMPLDEP))

AMPLDEP	:=	$(SRCDIR)/depend.ampl
AMPLSRC	:=	$(shell cat $(AMPLDEP))

THREADSAFEDEP	:=	$(SRCDIR)/depend.threadsafe
THREADSAFESRC	:=	$(shell cat $(THREADSAFEDEP))

ifeq ($(ZIMPL),true)
ifeq ($(GMP),false)
$(error ZIMPL requires the GMP to be linked. Use either ZIMPL=false or GMP=true.)
endif
FLAGS		+=	-DSCIP_WITH_ZIMPL -I$(LIBDIR)/include/zimplinc $(ZIMPL_FLAGS)
DIRECTORIES	+=	$(LIBDIR)/include/zimplinc
SOFTLINKS	+=	$(LIBDIR)/include/zimplinc/zimpl
SOFTLINKS	+=	$(LIBDIR)/$(LIBTYPE)/libzimpl.$(OSTYPE).$(ARCH).$(COMP).$(ZIMPLOPT).$(STATICLIBEXT)
LPIINSTMSG	+=	"\n  -> \"zimplinc\" is a directory containing the path to the ZIMPL \"src\" directory, e.g., \"<ZIMPL-path>/src\".\n"
LPIINSTMSG	+=	" -> \"libzimpl.*\" is the path to the ZIMPL library, e.g., \"<ZIMPL-path>/lib/libzimpl.$(OSTYPE).$(ARCH).$(COMP).$(ZIMPLOPT).$(STATICLIBEXT)\""
endif

ifeq ($(GMP),true)
ifeq ($(COMP),msvc)
SOFTLINKS	+=	$(LIBDIR)/mpir.$(ARCH)
SOFTLINKS	+=	$(LIBDIR)/$(LIBTYPE)/libmpir.$(ARCH).$(OPT).lib
SOFTLINKS	+=	$(LIBDIR)/$(LIBTYPE)/libpcre.$(ARCH).$(OPT).lib
LPIINSTMSG	+=	"\n  -> \"mpir.$(ARCH)\" is a directory containing the mpir installation, i.e., \"mpir.$(ARCH)/gmp.h\" should exist.\n"
LPIINSTMSG	+=	" -> \"libmpir.*\" is the path to the MPIR library\n"
LPIINSTMSG	+=	" -> \"libpcre.*\" is the path to the PCRE library"
endif
endif

ifeq ($(IPOPT),true)
SOFTLINKS	+=	$(LIBDIR)/$(LIBTYPE)/ipopt.$(OSTYPE).$(ARCH).$(COMP).$(IPOPTOPT)
LPIINSTMSG	+=	"\n  -> \"ipopt.$(OSTYPE).$(ARCH).$(COMP).$(IPOPTOPT)\" is a directory containing the ipopt installation, i.e., \"ipopt.$(OSTYPE).$(ARCH).$(COMP).$(IPOPTOPT)/include/coin/IpIpoptApplication.hpp\", \"ipopt.$(OSTYPE).$(ARCH).$(COMP).$(IPOPTOPT)/lib/libipopt*\", ... should exist.\n"
endif

ifeq ($(FILTERSQP),true)
SOFTLINKS	+=	$(LIBDIR)/$(LIBTYPE)/libfiltersqp.$(OSTYPE).$(ARCH).$(COMP).$(STATICLIBEXT)
#SOFTLINKS	+=	$(LIBDIR)/$(LIBTYPE)/libfiltersqp.$(OSTYPE).$(ARCH).$(COMP).$(SHAREDLIBEXT)
SOFTLINKS	+=	$(LIBDIR)/$(LIBTYPE)/libbqpd.$(OSTYPE).$(ARCH).$(COMP).$(STATICLIBEXT)
#SOFTLINKS	+=	$(LIBDIR)/$(LIBTYPE)/libbqpd.$(OSTYPE).$(ARCH).$(COMP).$(SHAREDLIBEXT)
LPIINSTMSG	+=	" -> \"libfiltersqp.$(OSTYPE).$(ARCH).$(COMP).*\" is the path to the filterSQP library.\n"
LPIINSTMSG	+=	" -> \"libbqpd.$(OSTYPE).$(ARCH).$(COMP).*\" is the path to the BQPD library.\n"
endif

# WORHP provides only shared libraries
ifeq ($(WORHP),true)
SOFTLINKS	+=	$(LIBDIR)/$(LIBTYPE)/worhp.$(OSTYPE).$(ARCH).$(COMP).$(WORHPOPT)
LPIINSTMSG	+=	"\n  -> \"worhp.$(OSTYPE).$(ARCH).$(COMP).$(WORHPOPT)\" is a directory containing the WORHP installation, i.e., \"worhp.$(OSTYPE).$(ARCH).$(COMP).$(WORHPOPT)/include/worhp/worhp.h\" should exist.\n"
endif

ifeq ($(AMPL),true)
FLAGS		+=	-DSCIP_WITH_AMPL -I$(SRCDIR)/amplmp/include
LINKER		=	CPP
endif

ifeq ($(SHARED),true)
SCIPLIBEXTLIBS	=	$(LIBBUILD_L)$(LIBDIR)/$(LIBTYPE) $(IPOPTLIBS) $(FILTERSQPLIBS)
ifeq ($(IPOPT),true)
SCIPLIBEXTLIBS	+=	 $(LINKRPATH)$(realpath $(LIBDIR)/$(LIBTYPE)/ipopt.$(OSTYPE).$(ARCH).$(COMP).$(IPOPTOPT)/lib)
endif
ifeq ($(WORHP),true)
SCIPLIBEXTLIBS	+=	$(LINKRPATH)$(realpath $(LIBDIR)/$(LIBTYPE)/worhp.$(OSTYPE).$(ARCH).$(COMP).$(WORHPOPT)/lib)
endif
ifeq ($(ZLIB),true)
SCIPLIBEXTLIBS	+=	$(ZLIB_LDFLAGS)
endif
ifeq ($(GMP),true)
SCIPLIBEXTLIBS	+=	$(GMP_LDFLAGS)
endif
ifeq ($(READLINE_LDFLAGS),true)
SCIPLIBEXTLIBS	+=	$(READLINE_LDFLAGS)
endif
SCIPLIBEXTLIBS	+=	$(ZIMPLLIB) $(LINKRPATH)$(realpath $(LIBDIR)/$(LIBTYPE))
endif


#-----------------------------------------------------------------------------
# SCIP Library
#-----------------------------------------------------------------------------

SCIPLIBSHORTNAME=	scip
SCIPLIBNAME	=	$(SCIPLIBSHORTNAME)-$(VERSION)
SCIPPLUGINLIBOBJ=	scip/benders_default.o \
			scip/benderscut_feas.o \
			scip/benderscut_feasalt.o \
			scip/benderscut_int.o \
			scip/benderscut_nogood.o \
			scip/benderscut_opt.o \
			scip/branch_allfullstrong.o \
			scip/branch_cloud.o \
			scip/branch_distribution.o \
			scip/branch_fullstrong.o \
			scip/branch_inference.o \
			scip/branch_leastinf.o \
			scip/branch_lookahead.o \
			scip/branch_mostinf.o \
			scip/branch_multaggr.o \
			scip/branch_nodereopt.o \
			scip/branch_pscost.o \
			scip/branch_random.o \
			scip/branch_relpscost.o \
			scip/branch_vanillafullstrong.o \
			scip/compr_largestrepr.o \
			scip/compr_weakcompr.o \
			scip/concsolver_scip.o \
			scip/cons_abspower.o \
			scip/cons_and.o \
			scip/cons_benders.o \
			scip/cons_benderslp.o \
			scip/cons_bounddisjunction.o \
			scip/cons_cardinality.o \
			scip/cons_conjunction.o \
			scip/cons_countsols.o \
			scip/cons_cumulative.o \
			scip/cons_disjunction.o \
			scip/cons_indicator.o \
			scip/cons_integral.o \
			scip/cons_knapsack.o \
			scip/cons_linear.o \
			scip/cons_linking.o \
			scip/cons_logicor.o \
			scip/cons_nonlinear.o \
			scip/cons_or.o \
			scip/cons_orbisack.o \
			scip/cons_orbitope.o \
			scip/cons_pseudoboolean.o \
			scip/cons_quadratic.o \
			scip/cons_setppc.o \
			scip/cons_soc.o \
			scip/cons_sos1.o \
			scip/cons_sos2.o \
			scip/cons_superindicator.o \
			scip/cons_symresack.o \
			scip/cons_varbound.o \
			scip/cons_xor.o \
			scip/cons_components.o \
			scip/dialog_default.o \
			scip/event_softtimelimit.o \
			scip/disp_default.o \
			scip/event_solvingphase.o \
			scip/prop_sync.o \
			scip/event_globalbnd.o \
			scip/event_estim.o \
			scip/expr_abs.o \
			scip/expr_entropy.o \
			scip/expr_erf.o \
			scip/expr_exp.o \
			scip/expr_log.o \
			scip/expr_pow.o \
			scip/expr_product.o \
			scip/expr_sum.o \
			scip/expr_trig.o \
			scip/expr_value.o \
			scip/expr_var.o \
			scip/expr_varidx.o \
			scip/heur_sync.o \
			scip/heur_actconsdiving.o \
			scip/heur_adaptivediving.o \
			scip/heur_bound.o \
			scip/heur_clique.o \
			scip/heur_coefdiving.o \
			scip/heur_completesol.o \
			scip/heur_conflictdiving.o \
			scip/heur_crossover.o \
			scip/heur_dins.o \
			scip/heur_distributiondiving.o \
			scip/heur_dualval.o \
			scip/heur_farkasdiving.o \
			scip/heur_feaspump.o \
			scip/heur_fixandinfer.o \
			scip/heur_fracdiving.o \
			scip/heur_gins.o \
			scip/heur_guideddiving.o \
			scip/heur_indicator.o \
			scip/heur_intdiving.o \
			scip/heur_intshifting.o \
			scip/heur_linesearchdiving.o \
			scip/heur_localbranching.o \
			scip/heur_lpface.o \
			scip/heur_alns.o \
			scip/heur_locks.o \
			scip/heur_multistart.o \
			scip/heur_mutation.o \
			scip/heur_mpec.o \
			scip/heur_nlpdiving.o \
			scip/heur_objpscostdiving.o \
			scip/heur_octane.o \
			scip/heur_ofins.o \
			scip/heur_oneopt.o \
			scip/heur_padm.o \
			scip/heur_proximity.o \
			scip/heur_pscostdiving.o \
			scip/heur_reoptsols.o \
			scip/heur_repair.o \
			scip/heur_randrounding.o \
			scip/heur_rens.o \
			scip/heur_rins.o \
			scip/heur_rootsoldiving.o \
			scip/heur_rounding.o \
			scip/heur_shiftandpropagate.o \
			scip/heur_shifting.o \
			scip/heur_simplerounding.o \
			scip/heur_subnlp.o \
			scip/heur_trivial.o \
			scip/heur_trivialnegation.o \
			scip/heur_trustregion.o \
			scip/heur_trysol.o \
			scip/heur_twoopt.o \
			scip/heur_undercover.o \
			scip/heur_vbounds.o \
			scip/heur_veclendiving.o \
			scip/heur_zeroobj.o \
			scip/heur_zirounding.o \
			scip/message_default.o \
			scip/nlhdlr_bilinear.o \
			scip/nlhdlr_convex.o \
			scip/nlhdlr_default.o \
			scip/nlhdlr_perspective.o \
			scip/nlhdlr_quadratic.o \
			scip/nlhdlr_quotient.o \
			scip/nlhdlr_soc.o \
			scip/nlpi_all.o \
			scip/nodesel_bfs.o \
			scip/nodesel_breadthfirst.o \
			scip/nodesel_dfs.o \
			scip/nodesel_estimate.o \
			scip/nodesel_hybridestim.o \
			scip/nodesel_restartdfs.o \
			scip/nodesel_uct.o \
			scip/presol_boundshift.o \
			scip/presol_convertinttobin.o \
			scip/presol_domcol.o\
			scip/presol_dualagg.o\
			scip/presol_dualcomp.o\
			scip/presol_dualinfer.o\
			scip/presol_gateextraction.o \
			scip/presol_implics.o \
			scip/presol_inttobinary.o \
			scip/presol_qpkktref.o \
			scip/presol_redvub.o \
			scip/presol_trivial.o \
			scip/presol_tworowbnd.o \
			scip/presol_sparsify.o \
			scip/presol_dualsparsify.o \
			scip/presol_stuffing.o \
			scip/prop_dualfix.o \
			scip/prop_genvbounds.o \
			scip/prop_nlobbt.o \
			scip/prop_obbt.o \
			scip/prop_probing.o \
			scip/prop_pseudoobj.o \
			scip/prop_redcost.o \
			scip/prop_rootredcost.o \
			scip/prop_symmetry.o \
			scip/prop_vbounds.o \
			scip/reader_bnd.o \
			scip/reader_ccg.o \
			scip/reader_cip.o \
			scip/reader_cnf.o \
			scip/reader_cor.o \
			scip/reader_dec.o \
			scip/reader_diff.o \
			scip/reader_fix.o \
			scip/reader_fzn.o \
			scip/reader_gms.o \
			scip/reader_lp.o \
			scip/reader_mps.o \
			scip/reader_mst.o \
			scip/reader_opb.o \
			scip/reader_osil.o \
			scip/reader_pip.o \
			scip/reader_pbm.o \
			scip/reader_ppm.o \
			scip/reader_rlp.o \
			scip/reader_smps.o \
			scip/reader_sol.o \
			scip/reader_sto.o \
			scip/reader_tim.o \
			scip/reader_wbo.o \
			scip/reader_zpl.o \
			scip/sepa_aggregation.o \
			scip/sepa_cgmip.o \
			scip/sepa_clique.o \
			scip/sepa_closecuts.o \
			scip/sepa_convexproj.o \
			scip/sepa_disjunctive.o \
			scip/sepa_eccuts.o \
			scip/sepa_gauge.o \
			scip/sepa_gomory.o \
			scip/sepa_impliedbounds.o \
			scip/sepa_intobj.o \
			scip/sepa_mcf.o \
			scip/sepa_minor.o \
			scip/sepa_mixing.o \
			scip/sepa_oddcycle.o \
			scip/sepa_rapidlearning.o \
<<<<<<< HEAD
=======
			scip/sepa_rlt.o \
			scip/sepa_strongcg.o \
>>>>>>> 5d58f4ee
			scip/sepa_zerohalf.o \
			scip/table_default.o


SCIPPLUGINLIBCPPOBJ =	scip/presol_milp.o

ifeq ($(EXPRINT),none)
SCIPPLUGINLIBOBJ 	+=	scip/exprinterpret_none.o
endif
ifeq ($(EXPRINT),cppad)
SCIPPLUGINLIBCPPOBJ 	+= 	scip/exprinterpret_cppad.o
endif

ifeq ($(IPOPT),true)
SCIPPLUGINLIBCPPOBJ	+= 	scip/nlpi_ipopt.o
else
SCIPPLUGINLIBOBJ	+= 	scip/nlpi_ipopt_dummy.o
endif

ifeq ($(FILTERSQP),true)
SCIPPLUGINLIBOBJ	+= scip/nlpi_filtersqp.o
else
SCIPPLUGINLIBOBJ	+= scip/nlpi_filtersqp_dummy.o
endif

ifeq ($(WORHP),true)
SCIPPLUGINLIBOBJ	+= 	scip/nlpi_worhp.o
else
SCIPPLUGINLIBOBJ	+= 	scip/nlpi_worhp_dummy.o
endif

ifeq ($(AMPL),true)
SCIPPLUGINLIBCPPOBJ += scip/reader_nl.o
SCIPPLUGINLIBCPPOBJ += amplmp/src/format.o amplmp/src/expr-info.o amplmp/src/nl-reader.o amplmp/src/os.o amplmp/src/posix.o
endif

SCIPLIBOBJ	=	scip/boundstore.o \
			scip/branch.o \
			scip/bandit.o \
			scip/bandit_epsgreedy.o \
			scip/bandit_exp3.o \
			scip/bandit_ucb.o \
			scip/benders.o \
			scip/benderscut.o \
			scip/bendersdefcuts.o \
			scip/clock.o \
			scip/concsolver.o \
			scip/concurrent.o \
			scip/conflict.o \
			scip/conflictstore.o \
			scip/cons.o \
			scip/cutpool.o \
			scip/cuts.o \
			scip/debug.o \
			scip/dcmp.o \
			scip/dialog.o \
			scip/disp.o \
			scip/event.o \
			scip/expr.o \
			scip/exprcurv.o \
			scip/expriter.o \
			scip/fileio.o \
			scip/heur.o \
			scip/heuristics.o \
			scip/compr.o \
			scip/history.o \
			scip/implics.o \
			scip/interrupt.o \
			scip/intervalarith.o \
			scip/lp.o \
			scip/matrix.o \
			scip/mem.o \
			scip/misc.o \
			scip/misc_linear.o \
			scip/misc_rowprep.o \
			scip/nlhdlr.o \
			scip/nlp.o \
			scip/nlpi.o \
			scip/nlpioracle.o \
			scip/nodesel.o \
			scip/paramset.o \
			scip/presol.o \
			scip/presolve.o \
			scip/pricestore.o \
			scip/pricer.o \
			scip/primal.o \
			scip/prob.o \
			scip/prop.o \
			scip/reader.o \
			scip/relax.o \
			scip/reopt.o \
			scip/retcode.o \
			scip/scip_benders.o \
			scip/scip_branch.o \
			scip/scip_compr.o \
			scip/scip_concurrent.o \
			scip/scip_conflict.o \
			scip/scip_cons.o \
			scip/scip_copy.o \
			scip/scip_cut.o \
			scip/scip_datastructures.o\
			scip/scip_debug.o \
			scip/scip_dcmp.o \
			scip/scip_dialog.o \
			scip/scip_disp.o \
			scip/scip_event.o \
			scip/scip_expr.o \
			scip/scip_general.o \
			scip/scip_heur.o \
			scip/scip_lp.o \
			scip/scip_mem.o \
			scip/scip_message.o \
			scip/scip_nlp.o \
			scip/scip_nlpi.o \
			scip/scip_nodesel.o \
			scip/scip_numerics.o \
			scip/scip_param.o \
			scip/scip_presol.o \
			scip/scip_pricer.o \
			scip/scip_prob.o \
			scip/scip_probing.o \
			scip/scip_prop.o \
			scip/scip_randnumgen.o \
			scip/scip_reader.o \
			scip/scip_relax.o \
			scip/scip_reopt.o \
			scip/scip_sepa.o \
			scip/scip_sol.o \
			scip/scip_solve.o \
			scip/scip_solvingstats.o \
			scip/scip_table.o \
			scip/scip_timing.o \
			scip/scip_tree.o \
			scip/scip_validation.o \
			scip/scip_var.o \
			scip/scip_bandit.o \
			scip/scipbuildflags.o \
			scip/scipcoreplugins.o \
			scip/scipdefplugins.o \
			scip/scipgithash.o \
			scip/scipshell.o \
			scip/sepa.o \
			scip/sepastore.o \
			scip/set.o \
			scip/sol.o \
			scip/solve.o \
			scip/stat.o \
			scip/symmetry.o \
			scip/syncstore.o \
			scip/table.o \
			scip/tree.o \
			scip/treemodel.o \
			scip/var.o \
			scip/visual.o \
			tclique/tclique_branch.o \
			tclique/tclique_coloring.o \
			tclique/tclique_graph.o \
			dijkstra/dijkstra.o \
			xml/xmlparse.o

SCIPLIB		=	$(SCIPLIBNAME).$(BASE)
SCIPLIBFILE	=	$(LIBDIR)/$(LIBTYPE)/lib$(SCIPLIB).$(LIBEXT)
SCIPLIBOBJFILES	=	$(addprefix $(LIBOBJDIR)/,$(SCIPPLUGINLIBOBJ))
SCIPLIBOBJFILES	+=	$(addprefix $(LIBOBJDIR)/,$(SCIPPLUGINLIBCPPOBJ))
SCIPLIBOBJFILES	+=	$(addprefix $(LIBOBJDIR)/,$(SCIPLIBOBJ))
SCIPLIBSRC	=	$(addprefix $(SRCDIR)/,$(SCIPPLUGINLIBOBJ:.o=.c))
SCIPLIBSRC	+=	$(addprefix $(SRCDIR)/,$(SCIPPLUGINLIBCPPOBJ:.o=.cpp))
SCIPLIBSRC	+=	$(addprefix $(SRCDIR)/,$(SCIPLIBOBJ:.o=.c))
SCIPLIBLINK	 =	$(LIBDIR)/$(LIBTYPE)/lib$(SCIPLIBSHORTNAME).$(BASE).$(LIBEXT)
SCIPLIBSHORTLINK = 	$(LIBDIR)/$(LIBTYPE)/lib$(SCIPLIBSHORTNAME).$(LIBEXT)

# define library that contains everything
SCIPLIBSOLVERSHORTNAME=	scipsolver
SCIPLIBSOLVERNAME =	$(SCIPLIBSOLVERSHORTNAME)-$(VERSION)
SCIPLIBSOLVER	=	$(SCIPLIBSOLVERNAME).$(BASE).$(LPS)
SCIPLIBSOLVERFILE =	$(LIBDIR)/$(LIBTYPE)/lib$(SCIPLIBSOLVER).$(LIBEXT)
SCIPLIBSOLVERLINK =	$(LIBDIR)/$(LIBTYPE)/lib$(SCIPLIBSOLVERSHORTNAME).$(BASE).$(LPS).$(LIBEXT)
SCIPLIBSOLVERSHORTLINK =$(LIBDIR)/$(LIBTYPE)/lib$(SCIPLIBSOLVERSHORTNAME).$(LIBEXT)

ALLSRC		+=	$(SCIPLIBSRC)

SCIPGITHASHFILE	= 	$(SRCDIR)/scip/githash.c
SCIPBUILDFLAGSFILE = 	$(SRCDIR)/scip/buildflags.c

#-----------------------------------------------------------------------------
# Objective SCIP Library
#-----------------------------------------------------------------------------

OBJSCIPLIBSHORTNAME=	objscip
OBJSCIPLIBNAME	=	$(OBJSCIPLIBSHORTNAME)-$(VERSION)
OBJSCIPLIBOBJ	=	objscip/objbenders.o \
			objscip/objbenderscut.o \
			objscip/objbranchrule.o \
			objscip/objconshdlr.o \
			objscip/objdialog.o \
			objscip/objdisp.o \
			objscip/objeventhdlr.o \
			objscip/objheur.o \
			objscip/objmessagehdlr.o \
			objscip/objnodesel.o \
			objscip/objpresol.o \
			objscip/objpricer.o \
			objscip/objprobdata.o \
			objscip/objprop.o \
			objscip/objreader.o \
			objscip/objrelax.o \
			objscip/objsepa.o \
			objscip/objtable.o \
			objscip/objvardata.o

OBJSCIPLIB	=	$(OBJSCIPLIBNAME).$(BASE)
OBJSCIPLIBFILE	=	$(LIBDIR)/$(LIBTYPE)/lib$(OBJSCIPLIB).$(LIBEXT)
OBJSCIPLIBOBJFILES=	$(addprefix $(LIBOBJDIR)/,$(OBJSCIPLIBOBJ))
OBJSCIPLIBSRC	=	$(addprefix $(SRCDIR)/,$(OBJSCIPLIBOBJ:.o=.cpp))
OBJSCIPINCSRC	=	$(addprefix $(SRCDIR)/,$(OBJSCIPLIBOBJ:.o=.h))
OBJSCIPLIBLINK	=	$(LIBDIR)/$(LIBTYPE)/lib$(OBJSCIPLIBSHORTNAME).$(BASE).$(LIBEXT)
OBJSCIPLIBSHORTLINK=	$(LIBDIR)/$(LIBTYPE)/lib$(OBJSCIPLIBSHORTNAME).$(LIBEXT)
ALLSRC		+=	$(OBJSCIPLIBSRC)


#-----------------------------------------------------------------------------
# Main Program
#-----------------------------------------------------------------------------

MAINSHORTNAME	=	scip
MAINNAME	=	$(MAINSHORTNAME)-$(VERSION)

MAINOBJ		=	main.o
MAINSRC		=	$(addprefix $(SRCDIR)/,$(MAINOBJ:.o=.c))

MAINFILE	=	$(BINDIR)/$(MAINNAME).$(BASE).$(LPS).$(TPI)$(EXEEXTENSION)
MAINOBJFILES	=	$(addprefix $(BINOBJDIR)/,$(MAINOBJ))
MAINLINK	=	$(BINDIR)/$(MAINSHORTNAME).$(BASE).$(LPS).$(TPI)$(EXEEXTENSION)
MAINSHORTLINK	=	$(BINDIR)/$(MAINSHORTNAME)$(EXEEXTENSION)
ALLSRC		+=	$(MAINSRC)

ifeq ($(SHARED),true)
WINLIBFILENAME	=	lib$(MAINNAME).$(BASE).$(LPS).dll
else
WINLIBFILENAME	=	lib$(MAINNAME).$(BASE).$(LPS).lib
endif

LINKSMARKERFILE	=	$(LIBDIR)/$(LIBTYPE)/linkscreated.$(LPS)-$(LPSOPT).$(OSTYPE).$(ARCH).$(COMP)$(LINKLIBSUFFIX).$(ZIMPL)-$(ZIMPLOPT).$(IPOPT)-$(IPOPTOPT).$(FILTERSQP).$(SYM).$(PAPILO)
LASTSETTINGS	=	$(OBJDIR)/make.lastsettings

#-----------------------------------------------------------------------------
# Rules
#-----------------------------------------------------------------------------

ifeq ($(VERBOSE),false)
.SILENT:	$(MAINFILE) $(SCIPLIBFILE) $(OBJSCIPLIBFILE) $(LPILIBFILE) $(TPILIBFILE) \
		$(LPILIBLINK) $(LPILIBSHORTLINK) $(TPILIBLINK) $(TPILIBSHORTLINK) $(SCIPLIBLINK) $(SCIPLIBSHORTLINK) \
		$(OBJSCIPLIBLINK) $(OBJSCIPLIBSHORTLINK) \
		$(MAINLINK) $(MAINSHORTLINK) \
		$(LPILIBOBJFILES) $(TPILIBOBJFILES) $(SCIPLIBOBJFILES) $(OBJSCIPLIBOBJFILES) $(MAINOBJFILES) $(SYMOBJFILES) \
		$(SCIPLIBSOLVERFILE) $(SCIPLIBSOLVERLINK) $(SCIPLIBSOLVERSHORTLINK)
MAKE		+= -s
endif

.PHONY: all
all:		libs
		@$(MAKE) $(MAINFILE) $(MAINLINK) $(MAINSHORTLINK)

.PHONY: libs
libs:		libscip libobjscip liblpi libtpi
ifeq ($(SHARED),true)
		@$(MAKE) libscipsolver
endif

.PHONY: preprocess
preprocess:     checkdefines
		@$(SHELL) -ec 'if test ! -e $(LINKSMARKERFILE) ; \
			then \
				echo "-> generating necessary links" ; \
				$(MAKE) -j1 $(LINKSMARKERFILE) ; \
			fi'
		@$(MAKE) touchexternal

.PHONY: lint
lint:		$(SCIPLIBSRC) $(OBJSCIPLIBSRC) $(LPILIBSRC) $(TPILIBSRC) $(MAINSRC) $(SYMSRC) githash
		-rm -f lint.out

		@$(SHELL) -ec 'if test -e lint/co-gcc.mak ; \
			then \
				echo "-> generating gcc-include-path lint-file" ; \
				cd lint; $(MAKE) -f co-gcc.mak ; \
			else \
				echo "-> lint Makefile not found"; \
			fi'
ifeq ($(FILES),)
		$(SHELL) -ec 'for i in $^; \
			do \
				echo $$i; \
				$(LINT) lint/main-gcc.lnt +os\(lint.out\) -u -zero \
				$(USRFLAGS) $(FLAGS) -I/usr/include -UNDEBUG -USCIP_WITH_READLINE -USCIP_ROUNDING_FE -D_BSD_SOURCE $$i; \
			done'
else
		$(SHELL) -ec  'for i in $(FILES); \
			do \
				echo $$i; \
				$(LINT) lint/main-gcc.lnt +os\(lint.out\) -u -zero \
				$(USRFLAGS) $(FLAGS) -I/usr/include -UNDEBUG -USCIP_WITH_READLINE -USCIP_ROUNDING_FE -D_BSD_SOURCE $$i; \
			done'
endif

.PHONY: pclint
pclint:		$(SCIPLIBSRC) $(OBJSCIPLIBSRC) $(LPILIBSRC) $(TPILIBSRC) $(MAINSRC) $(SYMSRC)
		-rm -f pclint.out

		@$(SHELL) -ec 'if ! test -e pclint/co-gcc.h ; \
			then \
				echo "-> running pclint configuration"; \
				CCPATH=`which $(CC)`; \
				echo "-> path to compiler: "$${CCPATH}; \
				cd pclint; \
				echo "-> running $(PCLINTCONFIG)"; \
				python $(PCLINTCONFIG) --compiler=$(CC) --compiler-bin=$${CCPATH} --config-output-lnt-file=co-gcc.lnt --config-output-header-file=co-gcc.h --generate-compiler-config ; \
			fi'
ifeq ($(FILES),)
		@$(SHELL) -ec 'echo "-> running pclint on $^..."; \
			$(PCLINT) pclint/main-gcc.lnt +os\(pclint.out\) -u -zero -max_threads=$(MAXJOBS) \
			$(USRFLAGS) $(FLAGS) -Ipclint -uNDEBUG -uSCIP_WITH_READLINE -uSCIP_ROUNDING_FE -D_BSD_SOURCE $^;'
else
		@$(SHELL) -ec  'echo "-> running pclint on files $(FILES) ..."; \
			$(PCLINT) pclint/main-gcc.lnt +os\(pclint.out\) -u -zero -max_threads=$(MAXJOBS) \
			$(USRFLAGS) $(FLAGS) -Ipclint -uNDEBUG -uSCIP_WITH_READLINE -uSCIP_ROUNDING_FE -D_BSD_SOURCE $(FILES);'
endif

.PHONY: splint
splint:		$(SCIPLIBSRC) $(OBJSCIPLIBSRC) $(LPILIBSRC) $(TPILIBSRC) $(MAINSRC) $(SYMSRC)
		-rm -f splint.out
ifeq ($(FILES),)
		$(SHELL) -c '$(SPLINT) -I$(SRCDIR) -I/usr/include/linux $(FLAGS) $(SPLINTFLAGS) $(filter %.c %.h,$^) >> splint.out;'
else
		$(SHELL) -c '$(SPLINT) -I$(SRCDIR) -I/usr/include/linux $(FLAGS) $(SPLINTFLAGS) $(filter %.c %.h,$(FILES)) >> splint.out;'
endif

.PHONY: doc
doc:
		cd doc; $(SHELL) builddoc.sh;

.PHONY: docpreview
docpreview:
# generates preview for a list of files
ifneq ($(FILES),)
		echo "generating doxygen preview for $(FILES)"
		cd doc; ( cat $(MAINSHORTNAME).dxy && echo 'FILE_PATTERNS = $(FILES)' ) | $(DOXY) -
else
		echo "please specify file(s) for which preview should be created"
endif
.PHONY: check
check:		test

.PHONY: test
test:
		cd check; \
		$(SHELL) ./check.sh $(TEST) $(EXECUTABLE) $(SETTINGS) $(BINID) $(OUTPUTDIR) $(TIME) $(NODES) $(MEM) $(THREADS) $(FEASTOL) $(DISPFREQ) \
		$(CONTINUE) $(LOCK) $(VERSION) $(LPS) $(DEBUGTOOL) $(CLIENTTMPDIR) $(REOPT) $(OPTCOMMAND) $(SETCUTOFF) $(MAXJOBS) $(VISUALIZE) $(PERMUTE) \
                $(SEEDS) $(GLBSEEDSHIFT) $(STARTPERM) $(PYTHON);

.PHONY: testcount
testcount:
		cd check; \
		$(SHELL) ./check_count.sh $(TEST) $(MAINFILE) $(SETTINGS) $(notdir $(MAINFILE)).$(HOSTNAME) $(TIME) $(NODES) $(MEM) $(FEASTOL) \
		$(DISPFREQ) $(CONTINUE) $(LOCK) $(VERSION) $(LPS) $(OUTPUTDIR);

.PHONY: tags
tags:
		rm -f TAGS; ctags -e -R -h ".c.cpp.h" --exclude=".*" src/; sed -i 's!\#undef .*!!g' TAGS

# include target to detect the current git hash
-include make/local/make.detectgithash

# this empty target is needed for the SCIP release versions
githash::      # do not remove the double-colon

# include local targets
-include make/local/make.targets

# include install/uninstall targets
-include make/make.install

# the testgams target need to come after make/local/make.targets has been included (if any), because the latter may assign a value to CLIENTTMPDIR
.PHONY: testgams
testgams:
		cd check; \
		$(SHELL) ./check_gamscluster.sh $(TEST) $(GAMS) "$(GAMSSOLVER)" $(SETTINGS) $(OSTYPE).$(ARCH) $(TIME) $(NODES) $(MEM) "$(GAP)" \
		$(THREADS) $(CONTINUE) "$(CONVERTSCIP)" local dummy dummy "$(CLIENTTMPDIR)" 1 true $(SETCUTOFF);

$(LPILIBLINK):	$(LPILIBFILE)
		@rm -f $@
		cd $(dir $@) && $(LN_s) $(notdir $(LPILIBFILE)) $(notdir $@)

# the short link targets should be phony such that they are always updated and point to the files with last make options, even if nothing needed to be rebuilt
.PHONY: $(LPILIBSHORTLINK)
$(LPILIBSHORTLINK):	$(LPILIBFILE)
		@rm -f $@
		cd $(dir $@) && $(LN_s) $(notdir $(LPILIBFILE)) $(notdir $@)

$(TPILIBLINK):	$(TPILIBFILE)
		@rm -f $@
		cd $(dir $@) && $(LN_s) $(notdir $(TPILIBFILE)) $(notdir $@)

# the short link targets should be phony such that they are always updated and point to the files with last make options, even if nothing needed to be rebuilt
.PHONY: $(TPILIBSHORTLINK)
$(TPILIBSHORTLINK):	$(TPILIBFILE)
		@rm -f $@
		cd $(dir $@) && $(LN_s) $(notdir $(TPILIBFILE)) $(notdir $@)

$(SCIPLIBLINK):	$(SCIPLIBFILE)
		@rm -f $@
		cd $(dir $@) && $(LN_s) $(notdir $(SCIPLIBFILE)) $(notdir $@)

# the short link targets should be phony such that they are always updated and point to the files with last make options, even if nothing needed to be rebuilt
.PHONY: $(SCIPLIBSHORTLINK)
$(SCIPLIBSHORTLINK):	$(SCIPLIBFILE)
		@rm -f $@
		cd $(dir $@) && $(LN_s) $(notdir $(SCIPLIBFILE)) $(notdir $@)

$(OBJSCIPLIBLINK):	$(OBJSCIPLIBFILE)
		@rm -f $@
		cd $(dir $@) && $(LN_s) $(notdir $(OBJSCIPLIBFILE)) $(notdir $@)

# the short link targets should be phony such that they are always updated and point to the files with last make options, even if nothing needed to be rebuilt
.PHONY: $(OBJSCIPLIBSHORTLINK)
$(OBJSCIPLIBSHORTLINK):	$(OBJSCIPLIBFILE)
		@rm -f $@
		cd $(dir $@) && $(LN_s) $(notdir $(OBJSCIPLIBFILE)) $(notdir $@)

$(SCIPLIBSOLVERLINK): $(SCIPLIBSOLVERFILE)
		@rm -f $@
		cd $(dir $@) && $(LN_s) $(notdir $(SCIPLIBSOLVERFILE)) $(notdir $@)

# the short link targets should be phony such that they are always updated and point to the files with last make options, even if nothing needed to be rebuilt
.PHONY: $(SCIPLIBSOLVERSHORTLINK)
$(SCIPLIBSOLVERSHORTLINK): $(SCIPLIBSOLVERFILE)
		@rm -f $@
		cd $(dir $@) && $(LN_s) $(notdir $(SCIPLIBSOLVERFILE)) $(notdir $@)

# the short link targets should be phony such that they are always updated and point to the files with last make options, even if nothing needed to be rebuilt
.PHONY: $(MAINSHORTLINK)
$(MAINLINK) $(MAINSHORTLINK):	$(MAINFILE)
		@rm -f $@
		cd $(dir $@) && $(LN_s) $(notdir $(MAINFILE)) $(notdir $@)

$(OBJDIR):
		@-mkdir -p $(OBJDIR)

$(BINOBJDIR):	| $(OBJDIR)
		@-mkdir -p $(BINOBJDIR)

$(LIBOBJDIR):	| $(OBJDIR)
		@-mkdir -p $(LIBOBJDIR)

$(LIBOBJSUBDIRS):	| $(LIBOBJDIR)
		@-mkdir -p $(LIBOBJSUBDIRS)

$(LIBDIR):
		@-mkdir -p $(LIBDIR)

$(LIBDIR)/static: $(LIBDIR)
		@-mkdir -p $(LIBDIR)/static

$(LIBDIR)/shared: $(LIBDIR)
		@-mkdir -p $(LIBDIR)/shared

$(LIBDIR)/include: $(LIBDIR)
		@-mkdir -p $(LIBDIR)/include

$(LIBDIR)/src: $(LIBDIR)
		@-mkdir -p $(LIBDIR)/src

$(BINDIR):
		@-mkdir -p $(BINDIR)

.PHONY: clean
clean:          cleanlibs cleanbin | $(LIBOBJSUBDIRS) $(LIBOBJDIR) $(BINOBJDIR) $(OBJDIR)
ifneq ($(LIBOBJDIR),)
		@-(cd $(LIBOBJDIR) && rm -f */*.o */*.d */*/*.o */*/*.d)
		@-rmdir $(LIBOBJSUBDIRS)
		@-rmdir $(LIBOBJDIR)
endif
ifneq ($(BINOBJDIR),)
		@-rm -f $(BINOBJDIR)/*.o $(BINOBJDIR)/*.d && rmdir $(BINOBJDIR)
endif
ifneq ($(OBJDIR),)
		@-rm -f $(LASTSETTINGS)
		@-rmdir $(OBJDIR)
endif

.PHONY: cleanlibs
cleanlibs:      | $(LIBDIR)/$(LIBTYPE)
		@echo "-> remove library $(SCIPLIBFILE)"
		@-rm -f $(SCIPLIBFILE) $(SCIPLIBLINK) $(SCIPLIBSHORTLINK)
		@echo "-> remove library $(OBJSCIPLIBFILE)"
		@-rm -f $(OBJSCIPLIBFILE) $(OBJSCIPLIBLINK) $(OBJSCIPLIBSHORTLINK)
		@echo "-> remove library $(LPILIBFILE)"
		@-rm -f $(LPILIBFILE) $(LPILIBLINK) $(LPILIBSHORTLINK)
		@echo "-> remove library $(TPILIBFILE)"
		@-rm -f $(TPILIBFILE) $(TPILIBLINK) $(TPILIBSHORTLINK)
		@echo "-> remove library $(SCIPLIBSOLVERFILE)"
		@-rm -f $(SCIPLIBSOLVERFILE) $(SCIPLIBSOLVERLINK) $(SCIPLIBSOLVERSHORTLINK)

.PHONY: cleanbin
cleanbin:       | $(BINDIR)
		@echo "-> remove binary $(MAINFILE)"
		@-rm -f $(MAINFILE) $(MAINLINK) $(MAINSHORTLINK)

depend:
# We explicitely add all lpi's here, since the content of depend.lpscheck should be independent of the currently selected LPI,
# but contain all LPI's that use the SCIP_WITH_LPSCHECK define.
		@echo `grep -l "SCIP_WITH_LPSCHECK" $(SCIPLIBSRC) $(OBJSCIPLIBSRC) $(MAINSRC) src/lpi/lpi*.{c,cpp}` >$(LPSCHECKDEP)
		@echo `grep -l "SCIP_WITH_ZLIB" $(ALLSRC)` >$(ZLIBDEP)
		@echo `grep -l "SCIP_WITH_GMP" $(ALLSRC)` >$(GMPDEP)
		@echo `grep -l "SCIP_WITH_READLINE" $(ALLSRC)` >$(READLINEDEP)
		@echo `grep -l "SCIP_WITH_ZIMPL" $(ALLSRC)` >$(ZIMPLDEP)
		@echo `grep -l "SCIP_WITH_AMPL" $(ALLSRC)` >$(AMPLDEP)
		@echo `grep -l "SCIP_THREADSAFE" $(ALLSRC) src/lpi/lpi*.{c,cpp} src/scip/nlpi*.{c,cpp}` >$(THREADSAFEDEP)

# do not attempt to include .d files if there will definitely be any (empty DFLAGS), because it slows down the build on Windows considerably
ifneq ($(DFLAGS),)
-include $(MAINOBJFILES:.o=.d)
-include $(SCIPLIBOBJFILES:.o=.d)
-include $(OBJSCIPOBJFILES:.o=.d)
-include $(LPILIBOBJFILES:.o=.d)
-include $(TPILIBOBJFILES:.o=.d)
else
ifeq ($(VERBOSE),true)
$(info No compilation dependencies. If changing header files, do a make clean before building.)
endif
endif

# make binary
$(MAINFILE):	$(MAINOBJFILES) $(SCIPLIBFILE) $(OBJSCIPLIBFILE) $(LPILIBFILE) $(TPILIBFILE) | $(BINDIR) $(BINOBJDIR) $(LIBOBJSUBDIRS)
		@echo "-> linking $@"
ifeq ($(LINKER),C)
		$(LINKCC) $(MAINOBJFILES) $(LINKCCSCIPALL) $(LINKCC_o)$@ \
		|| ($(MAKE) errorhints && false)
endif
ifeq ($(LINKER),CPP)
		$(LINKCXX) $(MAINOBJFILES) $(LINKCCSCIPALL) $(LINKCXX_o)$@ \
		|| ($(MAKE) errorhints && false)
endif

.PHONY: libscip
libscip:	preprocess
		@$(MAKE) $(SCIPLIBFILE) $(SCIPLIBLINK) $(SCIPLIBSHORTLINK)

$(SCIPLIBFILE):	$(SCIPLIBOBJFILES) $(SYMOBJFILES) | $(LIBDIR)/$(LIBTYPE) $(LIBOBJSUBDIRS)
		@echo "-> generating library $@"
		-rm -f $@
		$(LIBBUILD) $(LIBBUILDFLAGS) $(LIBBUILD_o)$@ $(SCIPLIBOBJFILES) $(SYMOBJFILES) $(SCIPLIBEXTLIBS)
ifneq ($(RANLIB),)
		$(RANLIB) $@
endif

.PHONY: libobjscip
libobjscip:	preprocess
		@$(MAKE) $(OBJSCIPLIBFILE) $(OBJSCIPLIBLINK) $(OBJSCIPLIBSHORTLINK)

$(OBJSCIPLIBFILE):	$(OBJSCIPLIBOBJFILES) | $(LIBOBJSUBDIRS) $(LIBDIR)/$(LIBTYPE)
		@echo "-> generating library $@"
		-rm -f $@
		$(LIBBUILD) $(LIBBUILDFLAGS) $(LIBBUILD_o)$@ $(OBJSCIPLIBOBJFILES)
ifneq ($(RANLIB),)
		$(RANLIB) $@
endif

.PHONY: liblpi
liblpi:		preprocess
		@$(MAKE) $(LPILIBFILE) $(LPILIBLINK) $(LPILIBSHORTLINK)

$(LPILIBFILE):	$(LPILIBOBJFILES) | $(LIBOBJSUBDIRS) $(LIBDIR)/$(LIBTYPE)
		@echo "-> generating library $@"
		-rm -f $@
		$(LIBBUILD) $(LIBBUILDFLAGS) $(LIBBUILD_o)$@ $(LPILIBOBJFILES) $(LPILIBEXTLIBS)
ifneq ($(RANLIB),)
		$(RANLIB) $@
endif

.PHONY: libtpi
libtpi:		preprocess
		@$(MAKE) $(TPILIBFILE) $(TPILIBLINK) $(TPILIBSHORTLINK)

$(TPILIBFILE):	$(TPILIBOBJFILES) | $(LIBOBJSUBDIRS) $(LIBDIR)/$(LIBTYPE)
		@echo "-> generating library $@"
		-rm -f $@
		$(LIBBUILD) $(LIBBUILDFLAGS) $(LIBBUILD_o)$@ $(TPILIBOBJFILES)
ifneq ($(RANLIB),)
		$(RANLIB) $@
endif

.PHONY: libscipsolver
libscipsolver:	preprocess
		@$(MAKE) $(SCIPLIBSOLVERFILE) $(SCIPLIBSOLVERLINK) $(SCIPLIBSOLVERSHORTLINK)

$(SCIPLIBSOLVERFILE): $(SCIPLIBOBJFILES) $(LPILIBOBJFILES) $(TPILIBOBJFILES) $(SYMOBJFILES) $(OBJSCIPLIBOBJFILES) | $(LIBDIR)/$(LIBTYPE) $(LIBOBJSUBDIRS)
		@echo "-> generating library $@"
		-rm -f $@
ifeq ($(SHARED),false)
		$(LIBBUILD) $(LIBBUILDFLAGS) $(LIBBUILD_o)$@ $(SCIPLIBOBJFILES) $(LPILIBOBJFILES) $(TPILIBOBJFILES) $(SYMOBJFILES) $(OBJSCIPLIBOBJFILES)
ifneq ($(RANLIB),)
		$(RANLIB) $@
endif
else
		$(LIBBUILD) $(LIBBUILDFLAGS) $(LIBBUILD_o)$@ $(SCIPLIBOBJFILES) $(LPILIBOBJFILES) $(LPILIBEXTLIBS) $(TPILIBOBJFILES) $(SYMOBJFILES) $(OBJSCIPLIBOBJFILES) $(SCIPLIBEXTLIBS) \
		$(LPSLDFLAGS) $(LDFLAGS) $(LINKRPATH)$(SCIPREALPATH)/$(LIBDIR)/shared
endif

$(BINOBJDIR)/%.o:	$(SRCDIR)/%.c | $(BINOBJDIR)
		@echo "-> compiling $@"
		$(CC) $(FLAGS) $(OFLAGS) $(BINOFLAGS) $(CFLAGS) $(DFLAGS) $(TPICFLAGS) $(CC_c)$< $(CC_o)$@

$(BINOBJDIR)/%.o:	$(SRCDIR)/%.cpp | $(BINOBJDIR)
		@echo "-> compiling $@"
		$(CXX) $(FLAGS) $(OFLAGS) $(BINOFLAGS) $(CXXFLAGS) $(DFLAGS) $(TPICFLAGS) $(CXX_c)$< $(CXX_o)$@

$(LIBOBJDIR)/%.o:	$(SRCDIR)/%.c | $(LIBOBJDIR) $(LIBOBJSUBDIRS)
		@echo "-> compiling $@"
		$(CC) $(FLAGS) $(OFLAGS) $(LIBOFLAGS) $(CFLAGS) $(DFLAGS) $(TPICFLAGS) $(CC_c)$< $(CC_o)$@

# add special target for papilo to avoid sanitizers (leading to false positives in TBB)
ifeq ($(SANITIZE),true)
$(LIBOBJDIR)/scip/presol_milp.o: $(SRCDIR)/scip/presol_milp.cpp | $(LIBOBJDIR) $(LIBOBJSUBDIRS)
		@echo "-> compiling $@"
		$(CXX) $(FLAGS) $(OFLAGS) $(LIBOFLAGS) $(CXXFLAGS) $(DFLAGS) $(TPICFLAGS) $(CXX_c)$< $(CXX_o)$@ -fno-sanitize=all
endif

$(LIBOBJDIR)/%.o:	$(SRCDIR)/%.cpp | $(LIBOBJDIR) $(LIBOBJSUBDIRS)
		@echo "-> compiling $@"
		$(CXX) $(FLAGS) $(OFLAGS) $(LIBOFLAGS) $(CXXFLAGS) $(DFLAGS) $(TPICFLAGS) $(CXX_c)$< $(CXX_o)$@

-include $(LASTSETTINGS)

.PHONY: windowslib
windowslib: $(SCIPLIBOBJFILES) $(MAINOBJFILES) $(LPILIBOBJFILES) $(OBJSCIPLIBOBJFILES) $(TPILIBOBJFILES) | $(LIBOBJSUBDIRS) $(LIBDIR)/$(LIBTYPE)
		@echo "-> generating Windows library $@"
ifeq ($(SHARED),true)
		$(LINKCC) $(LIBBUILDFLAGS) $(LINKCC_L)$(LIBDIR)/$(LIBTYPE) $(LIBBUILD_o)$(LIBDIR)/$(LIBTYPE)/$(WINLIBFILENAME) \
			$(SCIPLIBOBJFILES) $(OBJSCIPLIBOBJFILES) $(LPILIBOBJFILES) $(TPILIBOBJFILES) \
			$(LPSLDFLAGS) $(LDFLAGS)
else
		$(LIBBUILD) $(LIBBUILDFLAGS) $(LINKCC_L)$(LIBDIR)/$(LIBTYPE) $(LIBBUILD_o)$(LIBDIR)/$(LIBTYPE)/$(WINLIBFILENAME) \
			$(SCIPLIBOBJFILES) $(OBJSCIPLIBOBJFILES) $(LPILIBOBJFILES) $(TPILIBOBJFILES) \
			$(LPSLDFLAGS) $(LDFLAGS)
endif

.PHONY: touchexternal
touchexternal:	$(ZLIBDEP) $(GMPDEP) $(READLINEDEP) $(ZIMPLDEP) $(AMPLDEP) $(LPSCHECKDEP) $(THREADSAFEDEP) | $(LIBOBJDIR)
ifeq ($(TOUCHLINKS),true)
		@-touch $(ZLIBSRC)
		@-touch $(GMPSRC)
		@-touch $(READLINESRC)
		@-touch $(ZIMPLSRC)
		@-touch $(AMPLSRC)
		@-touch $(LPSCHECKSRC)
		@-touch $(LPILIBSRC)
endif
ifneq ($(SCIPGITHASH),$(LAST_SCIPGITHASH))
		@$(MAKE) githash
endif
		@$(SHELL) -ec 'if test ! -e $(SCIPGITHASHFILE) ; \
			then \
				echo "-> generating $(SCIPGITHASHFILE)" ; \
				$(MAKE) githash ; \
			fi'
ifneq ($(subst \\n,\n,$(BUILDFLAGS)),$(LAST_BUILDFLAGS))
		@echo "#define SCIP_BUILDFLAGS \"$(BUILDFLAGS)\"" > $(SCIPBUILDFLAGSFILE)
endif
ifneq ($(ZLIB),$(LAST_ZLIB))
		@-touch $(ZLIBSRC)
endif
ifneq ($(GMP),$(LAST_GMP))
		@-touch $(GMPSRC)
endif
ifneq ($(READLINE),$(LAST_READLINE))
		@-touch $(READLINESRC)
endif
ifneq ($(ZIMPL),$(LAST_ZIMPL))
		@-touch $(ZIMPLSRC)
endif
ifneq ($(AMPL),$(LAST_AMPL))
		@-touch $(AMPLSRC)
endif
ifneq ($(SYM),$(LAST_SYM))
		@-touch $(SYMSRC)
endif
ifneq ($(LPSCHECK),$(LAST_LPSCHECK))
		@-touch $(LPSCHECKSRC)
endif
ifneq ($(THREADSAFE),$(LAST_THREADSAFE))
		@-touch $(THREADSAFESRC)
endif
ifneq ($(USRFLAGS),$(LAST_USRFLAGS))
		@-touch $(ALLSRC)
endif
ifneq ($(USROFLAGS),$(LAST_USROFLAGS))
		@-touch $(ALLSRC)
endif
ifneq ($(USRCFLAGS),$(LAST_USRCFLAGS))
		@-touch $(ALLSRC)
endif
ifneq ($(USRCXXFLAGS),$(LAST_USRCXXFLAGS))
		@-touch $(ALLSRC)
endif
ifneq ($(USRLDFLAGS),$(LAST_USRLDFLAGS))
		@-touch -c $(SCIPLIBOBJFILES) $(LPILIBOBJFILES) $(TPILIBOBJFILES) $(TPILIBOBJFILES) $(MAINOBJFILES)
endif
ifneq ($(USRARFLAGS),$(LAST_USRARFLAGS))
		@-touch -c $(SCIPLIBOBJFILES) $(OBJSCIPLIBOBJFILES) $(LPILIBOBJFILES) $(TPILIBOBJFILES)
endif
ifneq ($(NOBLKMEM),$(LAST_NOBLKMEM))
		@-touch -c $(ALLSRC)
endif
ifneq ($(NOBUFMEM),$(LAST_NOBUFMEM))
		@-touch -c $(ALLSRC)
endif
ifneq ($(NOBLKBUFMEM),$(LAST_NOBLKBUFMEM))
		@-touch -c $(ALLSRC)
endif
ifneq ($(SANITIZE),$(LAST_SANITIZE))
		@-touch -c $(ALLSRC)
endif
ifneq ($(TPI),$(LAST_TPI))
		@-touch -c $(ALLSRC)
endif
ifneq ($(DEBUGSOL),$(LAST_DEBUGSOL))
		@-touch -c $(ALLSRC)
endif
ifneq ($(PAPILO),$(LAST_PAPILO))
		@-touch -c $(ALLSRC)
endif
		@-rm -f $(LASTSETTINGS)
		@echo "LAST_BUILDFLAGS=\"$(BUILDFLAGS)\"" >> $(LASTSETTINGS)
		@echo "LAST_SCIPGITHASH=$(SCIPGITHASH)" >> $(LASTSETTINGS)
		@echo "LAST_ZLIB=$(ZLIB)" >> $(LASTSETTINGS)
		@echo "LAST_GMP=$(GMP)" >> $(LASTSETTINGS)
		@echo "LAST_READLINE=$(READLINE)" >> $(LASTSETTINGS)
		@echo "LAST_ZIMPL=$(ZIMPL)" >> $(LASTSETTINGS)
		@echo "LAST_AMPL=$(AMPL)" >> $(LASTSETTINGS)
		@echo "LAST_IPOPT=$(IPOPT)" >> $(LASTSETTINGS)
		@echo "LAST_WORHP=$(WORHP)" >> $(LASTSETTINGS)
		@echo "LAST_SYM=$(SYM)" >> $(LASTSETTINGS)
		@echo "LAST_THREADSAFE=$(THREADSAFE)" >> $(LASTSETTINGS)
		@echo "LAST_LPSCHECK=$(LPSCHECK)" >> $(LASTSETTINGS)
		@echo "LAST_USRFLAGS=$(USRFLAGS)" >> $(LASTSETTINGS)
		@echo "LAST_USROFLAGS=$(USROFLAGS)" >> $(LASTSETTINGS)
		@echo "LAST_USRCFLAGS=$(USRCFLAGS)" >> $(LASTSETTINGS)
		@echo "LAST_USRCXXFLAGS=$(USRCXXFLAGS)" >> $(LASTSETTINGS)
		@echo "LAST_USRLDFLAGS=$(USRLDFLAGS)" >> $(LASTSETTINGS)
		@echo "LAST_USRARFLAGS=$(USRARFLAGS)" >> $(LASTSETTINGS)
		@echo "LAST_NOBLKMEM=$(NOBLKMEM)" >> $(LASTSETTINGS)
		@echo "LAST_NOBUFMEM=$(NOBUFMEM)" >> $(LASTSETTINGS)
		@echo "LAST_NOBLKBUFMEM=$(NOBLKBUFMEM)" >> $(LASTSETTINGS)
		@echo "LAST_SANITIZE=$(SANITIZE)" >> $(LASTSETTINGS)
		@echo "LAST_TPI=$(TPI)" >> $(LASTSETTINGS)
		@echo "LAST_DEBUGSOL=$(DEBUGSOL)" >> $(LASTSETTINGS)
		@echo "LAST_PAPILO=$(PAPILO)" >> $(LASTSETTINGS)

$(LINKSMARKERFILE):
		@$(MAKE) links

.PHONY: links
links:		| $(LIBDIR)/static $(LIBDIR)/shared $(LIBDIR)/include $(DIRECTORIES) echosoftlinks $(SOFTLINKS)
		@rm -f $(LINKSMARKERFILE)
		@echo "this is only a marker" > $(LINKSMARKERFILE)

.PHONY: echosoftlinks
echosoftlinks:
		@echo
		@echo "- Current settings: LPS=$(LPS) OSTYPE=$(OSTYPE) ARCH=$(ARCH) COMP=$(COMP) SHARED=$(SHARED) SUFFIX=$(LINKLIBSUFFIX) ZIMPL=$(ZIMPL) ZIMPLOPT=$(ZIMPLOPT) AMPL=$(AMPL) IPOPT=$(IPOPT) IPOPTOPT=$(IPOPTOPT) WORHP=$(WORHP) WORHPOPT=$(WORHPOPT) FILTERSQP=$(FILTERSQP) EXPRINT=$(EXPRINT) SYM=$(SYM)"
		@echo
		@echo "* SCIP needs some softlinks to external programs, in particular, LP-solvers."
		@echo "* Please insert the paths to the corresponding directories/libraries below."
		@echo "* The links will be installed in the 'lib/include' and 'lib/$(LIBTYPE)' directories."
		@echo "* For more information and if you experience problems see the INSTALL file."
		@echo
		@echo -e $(LPIINSTMSG)

$(DIRECTORIES):
		@echo
		@echo "- creating directory \"$@\""
		@-mkdir -p $@


# Create softlinks for external libraries. The user can enter the
# filename and the link is created in the corresponding directories
# (lib/include, lib/shared, lib/static).
#
# We also test whether older links in lib/ still exist. In later
# releases this feature can be removed.
.PHONY: $(SOFTLINKS)
$(SOFTLINKS):
ifeq ($(MAKESOFTLINKS), true)
		@$(SHELL) -ec 'if test ! -e $@ ; \
			then \
				DIRNAME=`dirname $@` ; \
				echo ; \
				echo "> Enter soft-link target file or directory for \"$@\" (return if not needed): " ; \
				echo -n "> " ; \
				cd $$DIRNAME ; \
				eval $(READ) TARGET ; \
				cd $(SCIPREALPATH) ; \
				if test "$$TARGET" != "" ; \
				then \
					echo "-> creating softlink \"$@\" -> \"$$TARGET\"" ; \
					rm -f $@ ; \
					$(LN_s) $$TARGET $@ ; \
				else \
					echo "* skipped creation of softlink \"$@\". Call \"make links\" if needed later." ; \
				fi ; \
				FILENAME=$@ ; \
				FNAME=$${FILENAME#lib/static} ; \
				FNAME=$${FNAME#lib/include} ; \
				FNAME="lib"$$FNAME ; \
				if test -e $$FNAME ; \
				then \
					echo ; \
					echo "The link "$$FNAME" still exists. Consider removing it." ; \
				fi ; \
				echo ; \
			fi'
endif

.PHONY: checkdefines
checkdefines:
ifeq ($(LPILIBOBJ),)
		$(error invalid LP solver selected: LPS=$(LPS). Possible options are: $(LPSOPTIONS))
endif
ifneq ($(TPI),none)
ifneq ($(TPI),omp)
ifneq ($(TPI),tny)
		$(error invalid TPI flag selected: TPI=$(TPI). Possible options are: $(TPIOPTIONS))
endif
endif
endif
ifneq ($(GMP),true)
ifneq ($(GMP),false)
		$(error invalid GMP flag selected: GMP=$(GMP). Possible options are: true false)
endif
endif
ifneq ($(ZIMPL),true)
ifneq ($(ZIMPL),false)
		$(error invalid ZIMPL flag selected: ZIMPL=$(ZIMPL). Possible options are: true false auto)
endif
endif
ifneq ($(AMPL),true)
ifneq ($(AMPL),false)
		$(error invalid AMPL flag selected: AMPL=$(AMPL). Possible options are: true false)
endif
endif
ifneq ($(IPOPT),true)
ifneq ($(IPOPT),false)
		$(error invalid IPOPT flag selected: IPOPT=$(IPOPT). Possible options are: true false)
endif
endif
ifneq ($(FILTERSQP),true)
ifneq ($(FILTERSQP),false)
		$(error invalid FILTERSQP flag selected: FILTERSQP=$(FILTERSQP). Possible options are: true false)
endif
endif
ifneq ($(WORHP),true)
ifneq ($(WORHP),false)
		$(error invalid WORHP flag selected: WORHP=$(WORHP). Possible options are: true false)
endif
endif
ifneq ($(READLINE),true)
ifneq ($(READLINE),false)
		$(error invalid READLINE flag selected: READLINE=$(READLINE). Possible options are: true false)
endif
endif
ifneq ($(ZLIB),true)
ifneq ($(ZLIB),false)
		$(error invalid ZLIB flag selected: ZLIB=$(ZLIB). Possible options are: true false)
endif
endif
ifneq ($(THREADSAFE),true)
ifneq ($(THREADSAFE),false)
		$(error invalid THREADSAFE flag selected: THREADSAFE=$(THREADSAFE). Possible options are: true false)
endif
endif
ifeq ($(SHARED),true)
ifeq ($(COMP),msvc)
		$(error invalid flags selected: SHARED=$(SHARED) and COMP=$(COMP). Please use 'make dll' to generate a dynamic library with MSVC)
endif
endif
ifneq ($(SYM),bliss)
ifneq ($(SYM),none)
		$(error invalid SYM flag selected: SYM=$(SYM). Possible options are: $(SYMOPTIONS))
endif
endif
ifneq ($(PAPILO),true)
ifneq ($(PAPILO),false)
		$(error invalid PAPILO flag selected: PAPILO=$(PAPILO). Possible options are: true false)
endif
endif

.PHONY: errorhints
errorhints:
ifeq ($(READLINE),true)
		@echo "build failed with READLINE=true: if readline is not available, try building with READLINE=false"
endif
ifeq ($(ZLIB),true)
		@echo "build failed with ZLIB=true: if ZLIB is not available, try building with ZLIB=false"
endif
ifeq ($(GMP),true)
		@echo "build failed with GMP=true: if GMP is not available, try building with GMP=false (note that this will deactivate Zimpl support)"
endif
ifeq ($(GMP),false)
ifeq ($(LPS),spx1)
		@echo "build failed with GMP=false and LPS=spx1: use GMP=true or make sure that SoPlex is also built without GMP support (make GMP=false)"
endif
ifeq ($(LPS),spx2)
		@echo "build failed with GMP=false and LPS=spx2: use GMP=true or make sure that SoPlex is also built without GMP support (make GMP=false)"
endif
endif

.PHONY: help
help:
		@echo "Use the SCIP makefile system."
		@echo
		@echo "  The main options for the SCIP makefile system are as follows:"
		@echo
		@echo "  General options:"
		@echo "  - OPT={dbg|opt}: Use debug or optimized (default) mode, respectively."
		@echo "  - LPS={clp|cpx|grb|glop|msk|qso|spx|xprs|none}: Determine LP-solver."
		@echo "      clp: COIN-OR Clp LP-solver"
		@echo "      cpx: CPLEX LP-solver"
		@echo "      glop: Glop LP-solver"
		@echo "      grb: Gurobi LP-solver"
		@echo "      msk: Mosek LP-solver"
		@echo "      qso: QSopt LP-solver"
		@echo "      spx: old SoPlex LP-solver (for versions < 2)"
		@echo "      spx2: new SoPlex LP-solver (default) (from version 2)"
		@echo "      xprs: XPress LP-solver"
		@echo "      none: no LP-solver"
		@echo "  - COMP={clang|gnu|intel}: Determine compiler."
		@echo "  - TPI={none|omp|tny}: Determine parallel interface for concurrent solve (default: none)."
		@echo "  - SHARED={true|false}: Build shared libraries or not (default)."
		@echo
		@echo "  More detailed options:"
		@echo "  - ZIMPL=<true|false>: Turn ZIMPL support on or off (default)."
		@echo "  - ZIMPLOPT=<dbg|opt>: Use debug or optimized (default) mode for ZIMPL."
		@echo "  - AMPL=<true|false>: Turn AMPL .nl support on (default) or off."
		@echo "  - LPSOPT=<dbg|opt>: Use debug or optimized (default) mode for LP-solver (SoPlex and Clp only)."
		@echo "  - READLINE=<true|false>: Turns support via the readline library on (default) or off."
		@echo "  - IPOPT=<true|false>: Turns support of IPOPT on or off (default)."
		@echo "  - EXPRINT=<cppad|none>: Use CppAD as expressions interpreter (default) or no expressions interpreter."
		@echo "  - SYM=<none|bliss>: To choose type of symmetry handling."
		@echo "  - PARASCIP=<true|false>: Build for ParaSCIP (deprecated, use THREADSAFE)."
		@echo "  - THREADSAFE=<true|false>: Build thread safe."
		@echo "  - NOBLKMEM=<true|false>: Turn off block memory or on (default)."
		@echo "  - NOBUFMEM=<true|false>>: Turn off buffer memory or on (default)."
		@echo "  - NOBLKBUFMEM=<true|false>: Turn usage of internal memory functions off or on (default)."
		@echo "  - VERBOSE=<true|false>: Turn on verbose messages of makefile or off (default)."
		@echo
		@echo "  Main targets:"
		@echo "  - all (default): Build SCIP libraries and binary."
		@echo "  - libscipsolver: Build standalone SCIP library."
		@echo "  - libscip: Build library for the main part of SCIP."
		@echo "  - libobjscip: Build library for the C++-interface of SCIP."
		@echo "  - liblpi: Build library for the LP interface in SCIP."
		@echo "  - libtpi: Build library for the parallel task interface in SCIP."
		@echo "  - links: Reconfigures the links in the \"lib\" directory."
		@echo "  - doc: Creates documentation in the \"doc\" directory."
		@echo "  - libs: Create all SCIP libraries."
		@echo "  - lint: Run lint on all SCIP files. (Needs flexelint.)"
		@echo "  - pclint: Run pclint on all SCIP files. (Needs pclint.)"
		@echo "  - splint: Run splint on all C SCIP files. (Needs splint.)"
		@echo "  - clean: Removes all object files."
		@echo "  - cleanlibs: Remove all SCIP libraries."
		@echo "  - depend: Updates dependencies files. This is only needed if you modify SCIP source."
		@echo "  - tags: Creates TAGS file that can be used in (x)emacs."
		@echo "  - check or test: Runs the check/test script, see the online documentation."

# --- EOF ---------------------------------------------------------------------
# DO NOT DELETE<|MERGE_RESOLUTION|>--- conflicted
+++ resolved
@@ -668,11 +668,7 @@
 			scip/sepa_mixing.o \
 			scip/sepa_oddcycle.o \
 			scip/sepa_rapidlearning.o \
-<<<<<<< HEAD
-=======
 			scip/sepa_rlt.o \
-			scip/sepa_strongcg.o \
->>>>>>> 5d58f4ee
 			scip/sepa_zerohalf.o \
 			scip/table_default.o
 
