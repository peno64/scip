#* * * * * * * * * * * * * * * * * * * * * * * * * * * * * * * * * * * * * * *
#*                                                                           *
#*                  This file is part of the program and library             *
#*         SCIP --- Solving Constraint Integer Programs                      *
#*                                                                           *
#*    Copyright (C) 2002-2012 Konrad-Zuse-Zentrum                            *
#*                            fuer Informationstechnik Berlin                *
#*                                                                           *
#*  SCIP is distributed under the terms of the ZIB Academic Licence.         *
#*                                                                           *
#*  You should have received a copy of the ZIB Academic License              *
#*  along with SCIP; see the file COPYING. If not email to scip@zib.de.      *
#*                                                                           *
#* * * * * * * * * * * * * * * * * * * * * * * * * * * * * * * * * * * * * * *

#@file    Makefile
#@brief   SCIP Makefile
#@author  Thorsten Koch
#@author  Tobias Achterberg
#@author  Marc Pfetsch
#@author  Kati Wolter

#-----------------------------------------------------------------------------
# detect host architecture
#-----------------------------------------------------------------------------
include make/make.detecthost



#-----------------------------------------------------------------------------
# default settings
#-----------------------------------------------------------------------------

VERSION		:=	2.1.1.5

TIME     	=  	3600
NODES           =       2100000000
MEM		=	6144
THREADS         =       1
DISPFREQ	=	10000
FEASTOL		=	default
TEST		=	short
SETTINGS        =       default
CONTINUE	=	false
LOCK		=	false
<<<<<<< HEAD
REDUCEDSOLVE	=	false
EXACTSOLVE	=	false
BRANCHPLGS	=	true
=======
VALGRIND	=	false
>>>>>>> 9948ed2b

VERBOSE		=	false
OPT		=	opt
COMP		=	gnu
LPS		=	spx
LPSEX		=	none
STATICLIBEXT	=	a
SHAREDLIBEXT	=	so
LIBEXT		=	$(STATICLIBEXT)
LINKER  	=	C
SOFTLINKS	=

INSTALLDIR	=	

#will this be compiled for parascip, necessary for dbg-builds to make it threadsafe
PARASCIP	=	false

SHARED		=	false
MAKESOFTLINKS	=	true
READLINE	=	true
ZLIB		=	true
GMP		=	auto
ZIMPL		=	true
IPOPT		=	false
EXPRINT		=	none
LPSCHECK	=	false
LPSOPT		=	opt
LPSEXOPT	=	opt
ZIMPLOPT	=	opt
IPOPTOPT	=	opt

CC		=	gcc
CC_c		=	-c # the trailing space is important
CC_o		=	-o # the trailing space is important
CXX		=	g++
CXX_c		=	-c # the trailing space is important
CXX_o		=	-o # the trailing space is important
LINKCC		=	gcc
LINKCC_L	=	-L
LINKCC_l	=	-l
LINKCC_o	=	-o # the trailing space is important
LINKCXX		=	g++
LINKCXX_L	=	-L
LINKCXX_l	=	-l
LINKCXX_o	=	-o # the trailing space is important
LINKLIBSUFFIX	=
LINKRPATH	=	-Wl,-rpath,
DCC		=	gcc
DCXX		=	g++
AR		=	ar
AR_o		=
RANLIB		=	ranlib
LIBBUILD	=	$(AR)
LIBBUILD_o	=	$(AR_o)
LIBBUILDFLAGS	=       $(ARFLAGS)
LINT		=	flexelint
DOXY		=	doxygen
CPLEX		=	cplex
CBC		=	cbc
CBCPARALLEL	=	cbc-parallel
MOSEK           =       mosek
GUROBI          =       gurobi.sh
GLPK            =       glpsol
SYMPHONY        =       symphony
BLIS            =       blis
GAMS            =       gams


SHELL		= 	bash
READ		=	read -e
LN_s		= 	ln -s

FLAGS		=	-I$(SRCDIR) -DWITH_SCIPDEF
OFLAGS		=
CFLAGS		=	
CXXFLAGS	=	
LDFLAGS		=	$(LINKCC_l)m$(LINKLIBSUFFIX)
ARFLAGS		=	cr
DFLAGS		=	-MM

GCCWARN		=	-Wall -W -Wpointer-arith -Wcast-align -Wwrite-strings -Wshadow \
			-Wno-unknown-pragmas -Wno-unused-parameter \
			-Wredundant-decls -Wdisabled-optimization \
			-Wsign-compare -Wstrict-prototypes \
			-Wmissing-declarations -Wmissing-prototypes # -Wdeclaration-after-statement

GXXWARN		=	-Wall -W -Wpointer-arith -Wcast-align -Wwrite-strings -Wshadow \
			-Wno-unknown-pragmas -Wno-unused-parameter \
			-Wredundant-decls -Wdisabled-optimization \
			-Wctor-dtor-privacy -Wnon-virtual-dtor -Wreorder \
			-Woverloaded-virtual -Wsign-promo -Wsynth \
			-Wcast-qual -Wno-unused-parameter # -Wold-style-cast -Wshadow -Wundef

BASE		=	$(OSTYPE).$(ARCH).$(COMP).$(OPT)
OBJDIR		=	obj/O.$(BASE)
BINOBJDIR	=	$(OBJDIR)/bin
LIBOBJDIR	=	$(OBJDIR)/lib
<<<<<<< HEAD
LIBOBJSUBDIRS	=	scip objscip blockmemshell tclique rectlu
=======
LIBOBJSUBDIRS	=       scip objscip blockmemshell tclique nlpi xml dijkstra
>>>>>>> 9948ed2b
SRCDIR		=	src
LIBDIR		=	lib
BINDIR		=	bin
INCLUDEDIR	=	include
EXEEXTENSION	=
ALLSRC		=

# define to be able to locate library files
SCIPDIR		=	$(realpath .)

#-----------------------------------------------------------------------------
include make/make.$(BASE)
-include make/local/make.$(HOSTNAME)
-include make/local/make.$(HOSTNAME).$(COMP)
-include make/local/make.$(HOSTNAME).$(COMP).$(OPT)
#-----------------------------------------------------------------------------

FLAGS		+=	$(USRFLAGS)
OFLAGS		+=	$(USROFLAGS)
CFLAGS		+=	$(USRCFLAGS)
CXXFLAGS	+=	$(USRCXXFLAGS)
LDFLAGS		+=	$(USRLDFLAGS)
ARFLAGS		+=	$(USRARFLAGS)
DFLAGS		+=	$(USRDFLAGS)


#-----------------------------------------------------------------------------
# Exact MIP Solving
#-----------------------------------------------------------------------------

# flag for switching between full and reduced version of SCIP
ifeq ($(REDUCEDSOLVE),true)
ifeq ($(ZIMPL),false)
$(error REDUCEDSOLVE requires ZIMPL. Use either REDUCEDSOLVE=false or ZIMPL=true)
endif
FLAGS		+=	-DWITH_REDUCEDSOLVE
endif
REDUCEDSOLVEDEP	:=	$(SRCDIR)/depend.reducedsolve
REDUCEDSOLVESRC	:=	$(shell cat $(REDUCEDSOLVEDEP))


# flag for switching between exact and inexact mode
ifeq ($(EXACTSOLVE),true)
ifeq ($(REDUCEDSOLVE),false)
$(error EXACTSOLVE requires REDUCEDSOLVE. Use either EXACTSOLVE=false or REDUCEDSOLVE=true)
endif
ifeq ($(GMP),false)
$(error EXACTSOLVE requires GMP (and MPFR). Use either EXACTSOLVE=false or GMP=true)
endif
FLAGS		+=	-DWITH_EXACTSOLVE
LDFLAGS		+=	$(LINKCC_l)mpfr$(LINKLIBSUFFIX)
endif
EXACTSOLVEDEP	:=	$(SRCDIR)/depend.exactsolve
EXACTSOLVESRC	:=	$(shell cat $(EXACTSOLVEDEP))


# flag for including branching plugins or supporting only first fractional variable branching
ifeq ($(BRANCHPLGS),true)
FLAGS		+=	-DWITH_BRANCHPLGS
endif
BRANCHPLGSDEP	:=	$(SRCDIR)/depend.branchplgs
BRANCHPLGSSRC	:=	$(shell cat $(BRANCHPLGSDEP))


#-----------------------------------------------------------------------------
# Memory Management
#-----------------------------------------------------------------------------

#FLAGS		+=	-DBMS_NOSAFEMEM
#FLAGS		+=	-DBMS_NOBLOCKMEM

#-----------------------------------------------------------------------------
# SHARED Libaries
#-----------------------------------------------------------------------------

ifeq ($(SHARED),true)
FLAGS		+=	-fPIC
LIBEXT		=	$(SHAREDLIBEXT)
LIBBUILD	=	$(LINKCC)
LIBBUILDFLAGS	+=      -shared
LIBBUILD_o	= 	-o # the trailing space is important
ARFLAGS		=
RANLIB		=
endif

#-----------------------------------------------------------------------------
# PARASCIP
#-----------------------------------------------------------------------------

ifeq ($(PARASCIP),false)
FLAGS		+=	-DNPARASCIP
else
LDFLAGS         +=      -lpthread
endif

#-----------------------------------------------------------------------------
# LP Solver Interface
#-----------------------------------------------------------------------------

LPILIBSHORTNAME	=	lpi$(LPS)
LPILIBNAME	=	$(LPILIBSHORTNAME)-$(VERSION)
LPILIBOBJ	=
LPSOPTIONS	=
LPIINSTMSG	=

LPSCHECKDEP	:=	$(SRCDIR)/depend.lpscheck
LPSCHECKSRC	:=	$(shell cat $(LPSCHECKDEP))

LPSOPTIONS	+=	cpx
ifeq ($(LPS),cpx)
FLAGS		+=	-I$(LIBDIR)/cpxinc
LPSLDFLAGS	+=	$(LINKCC_l)cplex.$(OSTYPE).$(ARCH).$(COMP)$(LINKLIBSUFFIX) $(LINKCC_l)pthread$(LINKLIBSUFFIX)
LPILIBOBJ	=	scip/lpi_cpx.o scip/bitencode.o blockmemshell/memory.o scip/message.o
LPILIBSRC  	=	$(addprefix $(SRCDIR)/,$(LPILIBOBJ:.o=.c))
SOFTLINKS	+=	$(LIBDIR)/cpxinc
SOFTLINKS	+=	$(LIBDIR)/libcplex.$(OSTYPE).$(ARCH).$(COMP).$(STATICLIBEXT)
SOFTLINKS	+=	$(LIBDIR)/libcplex.$(OSTYPE).$(ARCH).$(COMP).$(SHAREDLIBEXT)
LPIINSTMSG	=	"  -> \"cpxinc\" is the path to the CPLEX \"include\" directory, e.g., \"<CPLEX-path>/include/ilcplex\".\n"
LPIINSTMSG	+=	" -> \"libcplex.*\" is the path to the CPLEX library, e.g., \"<CPLEX-path>/lib/x86_rhel4.0_3.4/static_pic/libcplex.a\""
endif

LPSOPTIONS	+=	xprs
ifeq ($(LPS),xprs)
FLAGS		+=	-I$(LIBDIR)/xprsinc
LPSLDFLAGS	+=	$(LINKCC_l)xpress.$(OSTYPE).$(ARCH).$(COMP)$(LINKLIBSUFFIX)  $(LINKCC_l)pthread$(LINKLIBSUFFIX)  $(LINKCC_l)dl$(LINKLIBSUFFIX)
LPILIBOBJ	=	scip/lpi_xprs.o scip/bitencode.o blockmemshell/memory.o scip/message.o
LPILIBSRC  	=	$(addprefix $(SRCDIR)/,$(LPILIBOBJ:.o=.c))
SOFTLINKS	+=	$(LIBDIR)/xprsinc
SOFTLINKS	+=	$(LIBDIR)/libxpress.$(OSTYPE).$(ARCH).$(COMP).$(STATICLIBEXT)
SOFTLINKS	+=	$(LIBDIR)/libxpress.$(OSTYPE).$(ARCH).$(COMP).$(SHAREDLIBEXT)
LPIINSTMSG	=	"  -> \"xprsinc\" is the path to the XPRESS \"include\" directory, e.g., \"<XPRESS-path>/include\".\n"
LPIINSTMSG	+=	" -> \"libpress.*\" is the path to the XPRESS library, e.g., \"<XPRESS-path>/lib/libxpress.a\""
endif

LPSOPTIONS	+=	msk
ifeq ($(LPS),msk)
FLAGS		+=	-I$(LIBDIR)/mskinc
LPSLDFLAGS	+=	$(LINKCC_l)mosek.$(OSTYPE).$(ARCH).$(COMP)$(LINKLIBSUFFIX) \
			$(LINKCXX_l)iomp5.$(OSTYPE).$(ARCH).$(COMP)$(LINKLIBSUFFIX) $(LINKCC_l)pthread$(LINKLIBSUFFIX)
LPILIBOBJ	=	scip/lpi_msk.o scip/bitencode.o blockmemshell/memory.o scip/message.o
LPILIBSRC  	=	$(addprefix $(SRCDIR)/,$(LPILIBOBJ:.o=.c))
SOFTLINKS	+=	$(LIBDIR)/mskinc
SOFTLINKS	+=	$(LIBDIR)/libmosek.$(OSTYPE).$(ARCH).$(COMP).$(STATICLIBEXT)
SOFTLINKS	+=	$(LIBDIR)/libmosek.$(OSTYPE).$(ARCH).$(COMP).$(SHAREDLIBEXT)
SOFTLINKS	+=	$(LIBDIR)/libiomp5.$(OSTYPE).$(ARCH).$(COMP).$(STATICLIBEXT)
SOFTLINKS	+=	$(LIBDIR)/libiomp5.$(OSTYPE).$(ARCH).$(COMP).$(SHAREDLIBEXT)
LPIINSTMSG	=	"  -> \"mskinc\" is the path to the Mosek \"include\" directory, e.g., \"<Mosek-path>/include\".\n"
LPIINSTMSG	+=	" -> \"libmosek.*\" is the path to the Mosek library, e.g., \"<Mosek-path>/lib/libmosek.a\".\n"
LPIINSTMSG	+=	" -> \"libiomp5.*\" is the path to the libiomp5, e.g., \"<Mosek-path>/lib/libiomp5.a\""
endif

LPSOPTIONS	+=	spx
ifeq ($(LPS),spx)
LINKER		=	CPP
FLAGS		+=	-I$(LIBDIR)/spxinc
LPSLDFLAGS	+=	$(LINKCXX_l)soplex.$(OSTYPE).$(ARCH).$(COMP).$(LPSOPT)$(LINKLIBSUFFIX)
LPILIBOBJ	=	scip/lpi_spx.o scip/bitencode.o blockmemshell/memory.o scip/message.o
LPILIBSRC	=	$(SRCDIR)/scip/lpi_spx.cpp $(SRCDIR)/scip/bitencode.c $(SRCDIR)/blockmemshell/memory.c $(SRCDIR)/scip/message.c
SOFTLINKS	+=	$(LIBDIR)/spxinc
SOFTLINKS	+=	$(LIBDIR)/libsoplex.$(OSTYPE).$(ARCH).$(COMP).$(LPSOPT).$(STATICLIBEXT)
SOFTLINKS	+=	$(LIBDIR)/libsoplex.$(OSTYPE).$(ARCH).$(COMP).$(LPSOPT).$(SHAREDLIBEXT)
LPIINSTMSG	=	"  -> \"spxinc\" is the path to the SoPlex \"src\" directory, e.g., \"../../soplex/src\".\n"
LPIINSTMSG	+=	" -> \"libsoplex.*\" is the path to the SoPlex library, e.g., \"../../soplex/lib/libsoplex.linux.x86.gnu.opt.a\""
ifeq ($(LPSCHECK),true)
FLAGS		+=	-DWITH_LPSCHECK -I$(LIBDIR)/cpxinc
LPSLDFLAGS	+=	$(LINKCC_l)cplex.$(OSTYPE).$(ARCH).$(COMP)$(LINKLIBSUFFIX) $(LINKCC_l)pthread$(LINKLIBSUFFIX)
SOFTLINKS	+=	$(LIBDIR)/cpxinc
SOFTLINKS	+=	$(LIBDIR)/libcplex.$(OSTYPE).$(ARCH).$(COMP).$(STATICLIBEXT)
SOFTLINKS	+=	$(LIBDIR)/libcplex.$(OSTYPE).$(ARCH).$(COMP).$(SHAREDLIBEXT)
LPIINSTMSG	+=	"  -> \"cpxinc\" is the path to the CPLEX \"include\" directory, e.g., \"<CPLEX-path>/include/ilcplex\".\n"
LPIINSTMSG	+=	" -> \"libcplex.*\" is the path to the CPLEX library, e.g., \"<CPLEX-path>/lib/x86_rhel4.0_3.4/static_pic/libcplex.a\""
endif
endif

LPSOPTIONS	+=	spx132
ifeq ($(LPS),spx132)
LINKER		=	CPP
FLAGS		+=	-I$(LIBDIR)/spx132inc
LPSLDFLAGS	+=	$(LINKCXX_l)soplex132.$(OSTYPE).$(ARCH).$(COMP).$(LPSOPT)$(LINKLIBSUFFIX)
LPILIBOBJ	=	scip/lpi_spx132.o scip/bitencode.o blockmemshell/memory.o scip/message.o
LPILIBSRC	=	$(SRCDIR)/scip/lpi_spx132.cpp $(SRCDIR)/scip/bitencode.c $(SRCDIR)/blockmemshell/memory.c $(SRCDIR)/scip/message.c
SOFTLINKS	+=	$(LIBDIR)/spx132inc
SOFTLINKS	+=	$(LIBDIR)/libsoplex132.$(OSTYPE).$(ARCH).$(COMP).$(LPSOPT).$(STATICLIBEXT)
SOFTLINKS	+=	$(LIBDIR)/libsoplex132.$(OSTYPE).$(ARCH).$(COMP).$(LPSOPT).$(SHAREDLIBEXT)
LPIINSTMSG	=	"  -> \"spxinc\" is the path to the SoPlex 1.3.2 \"src\" directory, e.g., \"../../soplex-132/src\".\n"
LPIINSTMSG	+=	" -> \"libsoplex.*\" is the path to the SoPlex library, e.g., \"../../soplex/lib/libsoplex-1.3.2.linux.x86.gnu.opt.a\""
endif

LPSOPTIONS	+=	clp
ifeq ($(LPS),clp)
LINKER		=	CPP
CLPDIR		= 	$(LIBDIR)/clp.$(OSTYPE).$(ARCH).$(COMP).$(LPSOPT)
FLAGS		+=	-I$(CLPDIR)/include/coin
# for newer Clp versions all linker flags are in share/coin/doc/Clp/clp_addlibs.txt
LPSLDFLAGS	+=	$(shell test -e $(CLPDIR)/share/coin/doc/Clp/clp_addlibs.txt && cat $(CLPDIR)/share/coin/doc/Clp/clp_addlibs.txt)
# if we could not find clp_addlibs file, try to guess linker flags
ifeq ($(LPSLDFLAGS),)
LPSLDFLAGS	+=	$(LINKCXX_L)$(CLPDIR)/lib $(LINKCXX_l)Clp$(LINKLIBSUFFIX) \
			$(LINKCXX_l)CoinUtils$(LINKLIBSUFFIX) \
			$(LINKCXX_l)bz2$(LINKLIBSUFFIX) $(LINKCXX_l)lapack$(LINKLIBSUFFIX)
endif
# ensure that also shared libraries are found while running the binary
ifneq ($(LINKRPATH),)
CLPFULLPATH	:=	$(realpath $(CURDIR)/$(CLPDIR))
LPSLDFLAGS	+=	$(LINKRPATH)$(CLPFULLPATH)/lib
endif
LPILIBOBJ	=	scip/lpi_clp.o scip/bitencode.o blockmemshell/memory.o scip/message.o
LPILIBSRC	=	$(SRCDIR)/scip/lpi_clp.cpp $(SRCDIR)/scip/bitencode.c $(SRCDIR)/blockmemshell/memory.c $(SRCDIR)/scip/message.c
SOFTLINKS	+=	$(CLPDIR)
LPIINSTMSG	=	"  -> \"clp.*\" is a directory containing the Clp installation, i.e., \"clp.*/include/coin/ClpModel.hpp\" should exist.\n"
endif

LPSOPTIONS	+=	qso
ifeq ($(LPS),qso)
FLAGS         	+=      -I$(LIBDIR)/qsinc
LPSLDFLAGS    	+=       $(LINKCC_l)qsopt.$(OSTYPE).$(ARCH).$(COMP)$(LINKLIBSUFFIX) $(LINKCC_l)pthread$(LINKLIBSUFFIX)
LPILIBOBJ     	= 	scip/lpi_qso.o scip/bitencode.o blockmemshell/memory.o scip/message.o
LPILIBSRC     	=       $(addprefix $(SRCDIR)/,$(LPILIBOBJ:.o=.c))
SOFTLINKS     	+=      $(LIBDIR)/qsinc
SOFTLINKS     	+=      $(LIBDIR)/libqsopt.$(OSTYPE).$(ARCH).$(COMP).$(STATICLIBEXT)
LPIINSTMSG	=	"  -> \"qsinc\" is the path to the QSopt \"include\" directory, e.g., \"<QSopt-path>\".\n"
LPIINSTMSG	+=	" -> \"libqsopt.*\" is the path to the QSopt library, e.g., \"<QSopt-path>/libqsopt.a\""
endif

LPSOPTIONS	+=	grb
ifeq ($(LPS),grb)
FLAGS		+=	-I$(LIBDIR)/grbinc
LPSLDFLAGS	+=	$(LINKCC_l)gurobi.$(OSTYPE).$(ARCH).$(COMP)$(LINKLIBSUFFIX) $(LINKCC_l)pthread$(LINKLIBSUFFIX)
LPILIBOBJ	=	scip/lpi_grb.o blockmemshell/memory.o scip/message.o
LPILIBSRC  	=	$(addprefix $(SRCDIR)/,$(LPILIBOBJ:.o=.c))
SOFTLINKS	+=	$(LIBDIR)/grbinc
SOFTLINKS	+=	$(LIBDIR)/libgurobi.$(OSTYPE).$(ARCH).$(COMP).$(STATICLIBEXT)
SOFTLINKS	+=	$(LIBDIR)/libgurobi.$(OSTYPE).$(ARCH).$(COMP).$(SHAREDLIBEXT)
LPIINSTMSG	=	"  -> \"grbinc\" is the path to the Gurobi \"include\" directory, e.g., \"<Gurobi-path>/include\".\n"
LPIINSTMSG	+=	" -> \"libgurobi.*\" is the path to the Gurobi library, e.g., \"<Gurobi-path>/lib/libgurobi.so\""
endif

LPSOPTIONS	+=	none
ifeq ($(LPS),none)
LPILIBOBJ	=	scip/lpi_none.o blockmemshell/memory.o scip/message.o
LPILIBSRC  	=	$(addprefix $(SRCDIR)/,$(LPILIBOBJ:.o=.c))
endif

LPILIB		=	$(LPILIBNAME).$(BASE)
LPILIBFILE	=	$(LIBDIR)/lib$(LPILIB).$(LIBEXT)
LPILIBOBJFILES	=	$(addprefix $(LIBOBJDIR)/,$(LPILIBOBJ))
LPILIBDEP	=	$(SRCDIR)/depend.lpilib.$(LPS).$(OPT)
LPILIBLINK	=	$(LIBDIR)/lib$(LPILIBSHORTNAME).$(BASE).$(LIBEXT)
LPILIBSHORTLINK = 	$(LIBDIR)/lib$(LPILIBSHORTNAME).$(LIBEXT)
ALLSRC		+=	$(LPILIBSRC)


#-----------------------------------------------------------------------------
<<<<<<< HEAD
# Exact LP Solver Interface
#-----------------------------------------------------------------------------

LPIEXLIBSHORTNAME =	lpiex$(LPSEX)
LPIEXLIBNAME	=	$(LPIEXLIBSHORTNAME)-$(VERSION)
LPIEXLIBOBJ	=
LPIEXLIBSRC	=
LPSEXOPTIONS	=


LPSEXOPTIONS	+=	qsoex
ifeq ($(LPSEX),qsoex)
FLAGS         	+=      -I$(LIBDIR)/qsexinc
FLAGS         	+=      -I$(LIBDIR)/EGlibinc
LPSEXLDFLAGS   	=       $(LINKCC_l)qsoptex.$(OSTYPE).$(ARCH).$(COMP)$(LINKLIBSUFFIX) $(LINKCC_l)pthread$(LINKLIBSUFFIX) \
			$(LINKCC_l)eglib.$(OSTYPE).$(ARCH).$(COMP)$(LINKLIBSUFFIX)
LPIEXLIBOBJ    	= 	scip/lpiex_qsoex.o scip/bitencode.o blockmemshell/memory.o scip/message.o
LPIEXLIBSRC    	=       $(addprefix $(SRCDIR)/,$(LPIEXLIBOBJ:.o=.c))
SOFTLINKS     	+=      $(LIBDIR)/qsexinc
SOFTLINKS     	+=      $(LIBDIR)/libqsoptex.$(OSTYPE).$(ARCH).$(COMP).$(STATICLIBEXT)
SOFTLINKS     	+=      $(LIBDIR)/EGlibinc
SOFTLINKS     	+=      $(LIBDIR)/libeglib.$(OSTYPE).$(ARCH).$(COMP).$(STATICLIBEXT)
LPIINSTMSG	+=	"\n  -> \"qsexinc\" is the path to the QSopt_ex \"include\" directory, e.g., \"<QSopt_ex-path>\".\n"
LPIINSTMSG	+=	" -> \"libqsoptex.*\" is the path to the QSopt_ex library, e.g., \"<QSopt_ex-path>/lib/qsoptex.a\".\n"
LPIINSTMSG	+=	" -> \"EGlibinc\" is the path to the EGlib \"include\" directory, e.g., \"<QSopt_ex-path/EGlib>\".\n"
LPIINSTMSG	+=	" -> \"libeglib.*\" is the path to the QSopt_ex library, e.g., \"<QSopt_ex-path>/EGlib/lib/EGlib.a\".\n"
endif

LPSEXOPTIONS	+=	none
ifeq ($(LPSEX),none)
LPSEXLDFLAGS   	=
LPIEXLIBOBJ    	= 	scip/lpiex_none.o scip/bitencode.o blockmemshell/memory.o scip/message.o
LPIEXLIBSRC  	=	$(addprefix $(SRCDIR)/,$(LPIEXLIBOBJ:.o=.c))
endif

LPIEXLIB	=	$(LPIEXLIBNAME).$(BASE)
LPIEXLIBFILE	=	$(LIBDIR)/lib$(LPIEXLIB).$(LIBEXT)
LPIEXLIBOBJFILES =	$(addprefix $(LIBOBJDIR)/,$(LPIEXLIBOBJ))
LPIEXLIBDEP	=	$(SRCDIR)/depend.lpiexlib.$(LPSEX).$(OPT)
LPIEXLIBLINK	=	$(LIBDIR)/lib$(LPIEXLIBSHORTNAME).$(BASE).$(LIBEXT)
ALLSRC		+= 	$(SRCDIR)/scip/lpiex_none.c $(SRCDIR)/scip/lpiex_qsoex.c $(SRCDIR)/scip/bitencode.c $(SRCDIR)/blockmemshell/memory.c $(SRCDIR)/scip/message.c

=======
# NLP Solver Interfaces and expression interpreter 
#-----------------------------------------------------------------------------

NLPILIBCOBJ	= nlpi/nlpi.o \
		  nlpi/nlpioracle.o \
		  nlpi/expr.o \

NLPILIBCXXOBJ	= nlpi/intervalarith.o

NLPILIBSCIPOBJ	= blockmemshell/memory.o \
		  scip/misc.o \
		  scip/intervalarith.o \
		  scip/interrupt.o \
		  scip/message.o

ifeq ($(EXPRINT),none)
NLPILIBCOBJ += 	nlpi/exprinterpret_none.o
endif
ifeq ($(EXPRINT),cppad)
NLPILIBCXXOBJ += nlpi/exprinterpret_cppad.o
NLPILIBSHORTNAMECPPAD = .cppad
endif

ifeq ($(IPOPT),true)
NLPILIBSHORTNAME = $(NLPILIBSHORTNAME).ipopt
NLPILIBSHORTNAMEIPOPT = .ipopt
NLPILIBCXXOBJ	+= nlpi/nlpi_ipopt.o
else
NLPILIBCOBJ	+= nlpi/nlpi_ipopt_dummy.o
endif

NLPILIBSHORTNAME = nlpi$(NLPILIBSHORTNAMECPPAD)$(NLPILIBSHORTNAMEIPOPT)
NLPILIBNAME	=	$(NLPILIBSHORTNAME)-$(VERSION)
NLPILIB		=	$(NLPILIBNAME).$(BASE)
NLPILIBFILE	=	$(LIBDIR)/lib$(NLPILIB).$(LIBEXT)
NLPILIBOBJFILES =	$(addprefix $(LIBOBJDIR)/,$(NLPILIBCOBJ)) $(addprefix $(LIBOBJDIR)/,$(NLPILIBCXXOBJ))
NLPILIBSCIPOBJFILES =	$(addprefix $(LIBOBJDIR)/,$(NLPILIBSCIPOBJ))
NLPILIBSRC	=	$(addprefix $(SRCDIR)/,$(NLPILIBCOBJ:.o=.c)) $(addprefix $(SRCDIR)/,$(NLPILIBCXXOBJ:.o=.cpp))
NLPILIBDEP	=	$(SRCDIR)/depend.nlpilib$(NLPILIBSHORTNAMECPPAD)$(NLPILIBSHORTNAMEIPOPT).$(OPT)
NLPILIBLINK	=	$(LIBDIR)/lib$(NLPILIBSHORTNAME).$(BASE).$(LIBEXT)
NLPILIBSHORTLINK	=	$(LIBDIR)/lib$(NLPILIBSHORTNAME).$(LIBEXT)
ALLSRC		+=	$(NLPILIBSRC)
>>>>>>> 9948ed2b

#-----------------------------------------------------------------------------
# External Libraries
#-----------------------------------------------------------------------------

ZLIBDEP		:=	$(SRCDIR)/depend.zlib
ZLIBSRC		:=	$(shell cat $(ZLIBDEP))
ifeq ($(ZLIB_LDFLAGS),)
ZLIB		=	false
endif

GMPDEP		:=	$(SRCDIR)/depend.gmp
GMPSRC		:=	$(shell cat $(GMPDEP))
ifeq ($(GMP),auto)
GMP		=	false
ifeq ($(ZIMPL),true)
GMP		=	true
endif
ifeq ($(EXACTSOLVE),true)
GMP		=	true
endif
endif
ifeq ($(GMP_LDFLAGS),)
GMP		=	false
endif

READLINEDEP	:=	$(SRCDIR)/depend.readline
READLINESRC	:=	$(shell cat $(READLINEDEP))
ifeq ($(READLINE_LDFLAGS),)
READLINE	=	false
endif

ZIMPLDEP	:=	$(SRCDIR)/depend.zimpl
ZIMPLSRC	:=	$(shell cat $(ZIMPLDEP))
ifeq ($(ZIMPL),true)
ifeq ($(ZLIB),false)
$(error ZIMPL requires the ZLIB to be linked. Use either ZIMPL=false or ZLIB=true)
endif
ifeq ($(GMP),false)
$(error ZIMPL requires the GMP to be linked. Use either ZIMPL=false or GMP=auto)
endif
FLAGS		+=	-DWITH_ZIMPL -I$(LIBDIR)/zimplinc $(ZIMPL_FLAGS)
LDFLAGS		+=	$(LINKCC_l)zimpl.$(OSTYPE).$(ARCH).$(COMP).$(ZIMPLOPT)$(LINKLIBSUFFIX) $(ZIMPL_LDFLAGS)
DIRECTORIES	+=	$(LIBDIR)/zimplinc
SOFTLINKS	+=	$(LIBDIR)/zimplinc/zimpl
SOFTLINKS	+=	$(LIBDIR)/libzimpl.$(OSTYPE).$(ARCH).$(COMP).$(ZIMPLOPT).$(STATICLIBEXT)
SOFTLINKS	+=	$(LIBDIR)/libzimpl.$(OSTYPE).$(ARCH).$(COMP).$(ZIMPLOPT).$(SHAREDLIBEXT)
LPIINSTMSG	+=	"\n  -> \"zimplinc\" is a directory containing the path to the ZIMPL \"src\" directory, e.g., \"../../../zimpl/src\".\n"
LPIINSTMSG	+=	" -> \"libzimpl.*\" is the path to the ZIMPL library, e.g., \"../../zimpl/lib/libzimpl.linux.x86.gnu.opt.a\""
endif

ifeq ($(IPOPT),true)
LINKER		=	CPP
FLAGS		+=	-I$(LIBDIR)/ipopt.$(OSTYPE).$(ARCH).$(COMP).$(IPOPTOPT)/include/coin $(IPOPT_FLAGS)
# for Ipopt >= 3.9.0, all linker flags are in share/coin/doc/Ipopt/ipopt_addlibs_cpp.txt
# for Ipopt < 3.9.0, we need to link against libipopt from the lib directory, plus the additional flags given in share/doc/coin/Ipopt/ipopt_addlibs_cpp.txt
# finally, if no ipopt_addlibs_cpp.txt is present in the ipopt installation but a user put one into SCIP's libdir, take this one
LDFLAGS		+=	$(shell test -e $(LIBDIR)/ipopt.$(OSTYPE).$(ARCH).$(COMP).$(IPOPTOPT)/share/coin/doc/Ipopt/ipopt_addlibs_cpp.txt && \
  cat $(LIBDIR)/ipopt.$(OSTYPE).$(ARCH).$(COMP).$(IPOPTOPT)/share/coin/doc/Ipopt/ipopt_addlibs_cpp.txt)
LDFLAGS		+=	$(shell test -e $(LIBDIR)/ipopt.$(OSTYPE).$(ARCH).$(COMP).$(IPOPTOPT)/share/doc/coin/Ipopt/ipopt_addlibs_cpp.txt && \
  (echo $(LINKCXX_L)$(LIBDIR)/ipopt.$(OSTYPE).$(ARCH).$(COMP).$(IPOPTOPT)/lib $(LINKCXX_l)ipopt$(LINKLIBSUFFIX); cat $(LIBDIR)/ipopt.$(OSTYPE).$(ARCH).$(COMP).$(IPOPTOPT)/share/doc/coin/Ipopt/ipopt_addlibs_cpp.txt))
LDFLAGS		+=	$(shell test -e $(LIBDIR)/ipopt_addlibs_cpp.txt && \
  (echo $(LINKCXX_L)$(LIBDIR)/ipopt.$(OSTYPE).$(ARCH).$(COMP).$(IPOPTOPT)/lib $(LINKCXX_l)ipopt; cat $(LIBDIR)/ipopt_addlibs_cpp.txt))
# ensure that also shared libraries are found while running the binary
# for Ipopt 3.9.x, the libraries are installed in the lib/coin and lib/coin/ThirdParty subdirectories
# for Ipopt != 3.9.x, they are installed into the lib subdirectory
ifneq ($(LINKRPATH),)
IPOPTFULLPATH	:=	$(realpath $(CURDIR)/$(LIBDIR)/ipopt.$(OSTYPE).$(ARCH).$(COMP).$(IPOPTOPT))
LDFLAGS		+=	$(LINKRPATH)$(IPOPTFULLPATH)/lib
LDFLAGS		+=	$(shell test -e $(IPOPTFULLPATH)/lib/coin && echo $(LINKRPATH)$(IPOPTFULLPATH)/lib/coin)
LDFLAGS		+=	$(shell test -e $(IPOPTFULLPATH)/lib/coin/ThirdParty && echo $(LINKRPATH)$(IPOPTFULLPATH)/lib/coin/ThirdParty)
endif
SOFTLINKS	+=	$(LIBDIR)/ipopt.$(OSTYPE).$(ARCH).$(COMP).$(IPOPTOPT)
LPIINSTMSG	+=	"\n  -> \"ipopt.$(OSTYPE).$(ARCH).$(COMP).$(IPOPTOPT)\" is a directory containing the ipopt installation, i.e., \"ipopt.$(OSTYPE).$(ARCH).$(COMP).$(IPOPTOPT)/include/coin/IpIpoptApplication.hpp\", \"ipopt.$(OSTYPE).$(ARCH).$(COMP).$(IPOPTOPT)/lib/libipopt*\", ... should exist.\n"
endif

ifeq ($(EXPRINT),cppad)
LINKER		=	CPP
FLAGS		+=	-I$(LIBDIR) $(CPPAD_FLAGS)
SOFTLINKS	+=	$(LIBDIR)/cppad
LPIINSTMSG	+=	" -> \"cppad\" is a directory containing the CppAD header files, i.e., \"cppad/cppad.hpp\" should exist.\n"
endif

ifeq ($(READLINE),true)
FLAGS		+=	-DWITH_READLINE $(READLINE_FLAGS)
LDFLAGS		+=	$(READLINE_LDFLAGS)
endif

ifeq ($(GMP),true)
FLAGS		+=	-DWITH_GMP $(GMP_FLAGS)
LDFLAGS		+=	$(GMP_LDFLAGS)
endif

ifeq ($(ZLIB),true)
FLAGS		+=	-DWITH_ZLIB $(ZLIB_FLAGS)
LDFLAGS		+=	$(ZLIB_LDFLAGS)
endif

#-----------------------------------------------------------------------------
# SCIP Library
#-----------------------------------------------------------------------------

SCIPLIBSHORTNAME=	scip
SCIPLIBNAME	=	$(SCIPLIBSHORTNAME)-$(VERSION)
SCIPPLUGINLIBOBJ=       scip/branch_allfullstrong.o \
			scip/branch_fullstrong.o \
			scip/branch_inference.o \
			scip/branch_mostinf.o \
			scip/branch_leastinf.o \
			scip/branch_pscost.o \
			scip/branch_random.o \
			scip/branch_relpscost.o \
			scip/cons_abspower.o \
			scip/cons_and.o \
			scip/cons_bivariate.o \
			scip/cons_bounddisjunction.o \
			scip/cons_conjunction.o \
			scip/cons_countsols.o \
<<<<<<< HEAD
			scip/cons_eqknapsack.o \
			scip/cons_exactlp.o \
=======
			scip/cons_cumulative.o \
			scip/cons_disjunction.o \
>>>>>>> 9948ed2b
			scip/cons_indicator.o \
			scip/cons_integral.o \
			scip/cons_knapsack.o \
			scip/cons_linear.o \
			scip/cons_linking.o \
			scip/cons_logicor.o \
			scip/cons_nonlinear.o \
			scip/cons_or.o \
			scip/cons_orbitope.o \
			scip/cons_pseudoboolean.o \
			scip/cons_quadratic.o \
			scip/cons_setppc.o \
			scip/cons_soc.o \
			scip/cons_sos1.o \
			scip/cons_sos2.o \
			scip/cons_varbound.o \
			scip/cons_xor.o \
			scip/dialog_default.o \
			scip/disp_default.o \
			scip/heur_actconsdiving.o \
			scip/heur_clique.o \
			scip/heur_coefdiving.o \
			scip/heur_crossover.o \
			scip/heur_dins.o \
			scip/heur_feaspump.o \
			scip/heur_fixandinfer.o \
			scip/heur_fracdiving.o \
			scip/heur_guideddiving.o \
			scip/heur_intdiving.o \
			scip/heur_intshifting.o \
			scip/heur_linesearchdiving.o \
			scip/heur_localbranching.o \
			scip/heur_mutation.o \
			scip/heur_nlpdiving.o \
			scip/heur_objpscostdiving.o \
			scip/heur_octane.o \
			scip/heur_oneopt.o \
			scip/heur_pscostdiving.o \
			scip/heur_rens.o \
			scip/heur_rins.o \
			scip/heur_rootsoldiving.o \
			scip/heur_rounding.o \
			scip/heur_shiftandpropagate.o \
			scip/heur_shifting.o \
			scip/heur_simplerounding.o \
			scip/heur_subnlp.o \
			scip/heur_trivial.o \
			scip/heur_trysol.o \
			scip/heur_twoopt.o \
			scip/heur_undercover.o \
			scip/heur_vbounds.o \
			scip/heur_veclendiving.o \
			scip/heur_zirounding.o \
			scip/message_default.o \
			scip/nodesel_bfs.o \
			scip/nodesel_dfs.o \
			scip/nodesel_estimate.o \
			scip/nodesel_hybridestim.o \
			scip/nodesel_restartdfs.o \
			scip/presol_boundshift.o \
			scip/presol_convertinttobin.o \
			scip/presol_dualfix.o \
			scip/presol_gateextraction.o \
			scip/presol_implics.o \
			scip/presol_inttobinary.o \
			scip/presol_trivial.o \
			scip/presol_components.o \
			scip/presol_domcol.o\
			scip/prop_probing.o \
			scip/prop_pseudoobj.o \
			scip/prop_redcost.o \
			scip/prop_rootredcost.o \
			scip/prop_vbounds.o \
			scip/reader_bnd.o \
			scip/reader_ccg.o \
			scip/reader_cip.o \
			scip/reader_cnf.o \
			scip/reader_fix.o \
			scip/reader_fzn.o \
			scip/reader_gms.o \
			scip/reader_lp.o \
			scip/reader_mps.o \
			scip/reader_opb.o \
			scip/reader_osil.o \
			scip/reader_pip.o \
			scip/reader_ppm.o \
			scip/reader_rlp.o \
			scip/reader_sol.o \
			scip/reader_wbo.o \
			scip/reader_zpl.o \
			scip/sepa_clique.o \
			scip/sepa_closecuts.o \
			scip/sepa_cgmip.o \
			scip/sepa_cmir.o \
			scip/sepa_flowcover.o \
			scip/sepa_gomory.o \
			scip/sepa_impliedbounds.o \
			scip/sepa_intobj.o \
			scip/sepa_mcf.o \
			scip/sepa_oddcycle.o \
			scip/sepa_rapidlearning.o \
			scip/sepa_strongcg.o \
<<<<<<< HEAD
			scip/sepa_zerohalf.o \
			scip/cons_exactlp.o \
			scip/primalex.o \
			scip/solex.o \
			rectlu/rectlu_factor.o \
=======
			scip/sepa_zerohalf.o

SCIPLIBOBJ	=	scip/branch.o \
			scip/buffer.o \
			scip/clock.o \
			scip/conflict.o \
			scip/cons.o \
			scip/cutpool.o \
			scip/debug.o \
			scip/dialog.o \
			scip/disp.o \
			scip/event.o \
			scip/fileio.o \
			scip/heur.o \
			scip/history.o \
			scip/implics.o \
			scip/interrupt.o \
			scip/intervalarith.o \
			scip/lp.o \
			scip/mem.o \
			scip/misc.o \
			scip/nlp.o \
			scip/nodesel.o \
			scip/paramset.o \
			scip/presol.o \
			scip/pricestore.o \
			scip/pricer.o \
			scip/primal.o \
			scip/prob.o \
			scip/prop.o \
			scip/reader.o \
			scip/relax.o \
			scip/retcode.o \
			scip/scip.o \
			scip/scipdefplugins.o \
			scip/scipgithash.o \
			scip/scipshell.o \
			scip/sepa.o \
			scip/sepastore.o \
			scip/set.o \
			scip/sol.o \
			scip/solve.o \
			scip/stat.o \
			scip/tree.o \
			scip/var.o \
			scip/vbc.o \
>>>>>>> 9948ed2b
			tclique/tclique_branch.o \
			tclique/tclique_coloring.o \
			tclique/tclique_graph.o \
			dijkstra/dijkstra.o \
			xml/xmlparse.o


SCIPLIB		=	$(SCIPLIBNAME).$(BASE)
SCIPLIBFILE	=	$(LIBDIR)/lib$(SCIPLIB).$(LIBEXT)
SCIPLIBOBJFILES	=	$(addprefix $(LIBOBJDIR)/,$(SCIPPLUGINLIBOBJ))
SCIPLIBOBJFILES	+=	$(addprefix $(LIBOBJDIR)/,$(SCIPLIBOBJ))
SCIPLIBSRC	=	$(addprefix $(SRCDIR)/,$(SCIPPLUGINLIBOBJ:.o=.c))
SCIPLIBSRC	+=	$(addprefix $(SRCDIR)/,$(SCIPLIBOBJ:.o=.c))
SCIPPLUGININCSRC=	$(addprefix $(SRCDIR)/,$(SCIPPLUGINLIBOBJ:.o=.h))
SCIPLIBDEP	=	$(SRCDIR)/depend.sciplib.$(OPT)
SCIPLIBLINK	=	$(LIBDIR)/lib$(SCIPLIBSHORTNAME).$(BASE).$(LIBEXT)
SCIPLIBSHORTLINK = 	$(LIBDIR)/lib$(SCIPLIBSHORTNAME).$(LIBEXT)

ALLSRC		+=	$(SCIPLIBSRC)

#-----------------------------------------------------------------------------
# Objective SCIP Library
#-----------------------------------------------------------------------------

OBJSCIPLIBSHORTNAME=	objscip
OBJSCIPLIBNAME	=	$(OBJSCIPLIBSHORTNAME)-$(VERSION)
OBJSCIPLIBOBJ	=	objscip/objbranchrule.o \
			objscip/objconshdlr.o \
			objscip/objdialog.o \
			objscip/objdisp.o \
			objscip/objeventhdlr.o \
			objscip/objheur.o \
			objscip/objmessagehdlr.o \
			objscip/objnodesel.o \
			objscip/objpresol.o \
			objscip/objpricer.o \
			objscip/objprobdata.o \
			objscip/objprop.o \
			objscip/objreader.o \
			objscip/objrelax.o \
			objscip/objsepa.o \
			objscip/objvardata.o

OBJSCIPLIB	=	$(OBJSCIPLIBNAME).$(BASE)
OBJSCIPLIBFILE	=	$(LIBDIR)/lib$(OBJSCIPLIB).$(LIBEXT)
OBJSCIPLIBOBJFILES=	$(addprefix $(LIBOBJDIR)/,$(OBJSCIPLIBOBJ))
OBJSCIPLIBSRC	=	$(addprefix $(SRCDIR)/,$(OBJSCIPLIBOBJ:.o=.cpp))
OBJSCIPINCSRC	=	$(addprefix $(SRCDIR)/,$(OBJSCIPLIBOBJ:.o=.h))
OBJSCIPLIBDEP	=	$(SRCDIR)/depend.objsciplib.$(OPT)
OBJSCIPLIBLINK	=	$(LIBDIR)/lib$(OBJSCIPLIBSHORTNAME).$(BASE).$(LIBEXT)
OBJSCIPLIBSHORTLINK=	$(LIBDIR)/lib$(OBJSCIPLIBSHORTNAME).$(LIBEXT)
ALLSRC		+=	$(OBJSCIPLIBSRC)


#-----------------------------------------------------------------------------
# Main Program
#-----------------------------------------------------------------------------

MAINSHORTNAME	=	scip
MAINNAME	=	$(MAINSHORTNAME)-$(VERSION)

ifeq ($(LINKER),C)
MAINOBJ		=	cmain.o
MAINSRC		=	$(addprefix $(SRCDIR)/,$(MAINOBJ:.o=.c))
MAINDEP		=	$(SRCDIR)/depend.cmain.$(OPT)
endif
ifeq ($(LINKER),CPP)
MAINOBJ		=	cppmain.o
MAINSRC		=	$(addprefix $(SRCDIR)/,$(MAINOBJ:.o=.cpp))
MAINDEP		=	$(SRCDIR)/depend.cppmain.$(OPT)
endif

MAINFILE	=	$(BINDIR)/$(MAINNAME).$(BASE).$(LPS)$(EXEEXTENSION)
MAINOBJFILES	=	$(addprefix $(BINOBJDIR)/,$(MAINOBJ))
MAINLINK	=	$(BINDIR)/$(MAINSHORTNAME).$(BASE).$(LPS)$(EXEEXTENSION)
MAINSHORTLINK	=	$(BINDIR)/$(MAINSHORTNAME)$(EXEEXTENSION)
ALLSRC		+=	$(MAINSRC)

ifneq ($(LINKRPATH),)
LDFLAGS		+=	$(LINKRPATH)$(SCIPDIR)/$(LIBDIR)
endif


<<<<<<< HEAD
LINKSMARKERFILE	=	$(LIBDIR)/linkscreated.$(LPS)-$(LPSOPT).$(LPSEX)-$(LPSEXOPT).$(OSTYPE).$(ARCH).$(COMP)$(LINKLIBSUFFIX).$(ZIMPL)-$(ZIMPLOPT).$(IPOPT)-$(IPOPTOPT)
=======
LINKSMARKERFILE	=	$(LIBDIR)/linkscreated.$(LPS)-$(LPSOPT).$(OSTYPE).$(ARCH).$(COMP)$(LINKLIBSUFFIX).$(ZIMPL)-$(ZIMPLOPT).$(IPOPT)-$(IPOPTOPT).$(EXPRINT)
>>>>>>> 9948ed2b
LASTSETTINGS	=	$(OBJDIR)/make.lastsettings


#-----------------------------------------------------------------------------
# Rules
#-----------------------------------------------------------------------------

ifeq ($(VERBOSE),false)
<<<<<<< HEAD
.SILENT:	$(MAINFILE) $(SCIPLIBFILE) $(OBJSCIPLIBFILE) $(LPILIBFILE) $(LPIEXLIBFILE) $(LPILIBLINK) $(LPIEXLIBLINK) $(SCIPLIBLINK) $(OBJSCIPLIBLINK) $(MAINLINK) $(MAINSHORTLINK) \
		$(LPILIBOBJFILES) $(LPIEXLIBOBJFILES) $(SCIPLIBOBJFILES) $(OBJSCIPLIBOBJFILES) $(MAINOBJFILES)
endif

.PHONY: all
all:            checklpsdefine checklpsexdefine $(LINKSMARKERFILE) $(SCIPLIBFILE) $(OBJSCIPLIBFILE) $(LPILIBFILE) $(LPIEXLIBFILE) $(MAINFILE) $(LPILIBLINK) $(LPIEXLIBLINK) $(SCIPLIBLINK) $(OBJSCIPLIBLINK) $(MAINLINK) $(MAINSHORTLINK)

.PHONY: lint
lint:		$(SCIPLIBSRC) $(OBJSCIPLIBSRC) $(LPILIBSRC) $(LPIEXLIBSRC) $(MAINSRC)
=======
.SILENT:	$(MAINFILE) $(SCIPLIBFILE) $(OBJSCIPLIBFILE) $(LPILIBFILE) $(NLPILIBFILE) \
		$(LPILIBLINK) $(LPILIBSHORTLINK) $(SCIPLIBLINK) $(SCIPLIBSHORTLINK) \
		$(OBJSCIPLIBLINK) $(OBJSCIPLIBSHORTLINK) $(NLPILIBLINK) $(NLPILIBSHORTLINK) \
		$(MAINLINK) $(MAINSHORTLINK) \
		$(LPILIBOBJFILES) $(NLPILIBOBJFILES) $(SCIPLIBOBJFILES) $(OBJSCIPLIBOBJFILES) $(MAINOBJFILES)
endif

all: 		githash libs $(MAINFILE) $(MAINLINK) $(MAINSHORTLINK)

libs: 		$(LINKSMARKERFILE) $(SCIPLIBFILE) $(OBJSCIPLIBFILE) $(LPILIBFILE) $(NLPILIBFILE) $(LPILIBLINK) $(LPILIBSHORTLINK) $(NLPILIBLINK) $(NLPILIBSHORTLINK) $(SCIPLIBLINK) $(SCIPLIBSHORTLINK) $(OBJSCIPLIBLINK) $(OBJSCIPLIBSHORTLINK) 

.PHONY: lint
lint:		$(SCIPLIBSRC) $(OBJSCIPLIBSRC) $(LPILIBSRC) $(NLPILIBSRC) $(MAINSRC)
>>>>>>> 9948ed2b
		-rm -f lint.out
ifeq ($(FILES),)
		$(SHELL) -ec 'for i in $^; \
			do \
			echo $$i; \
			$(LINT) lint/$(MAINSHORTNAME).lnt +os\(lint.out\) -u -zero \
			$(FLAGS) -UNDEBUG -UWITH_READLINE -UROUNDING_FE $$i; \
			done'
else
		$(SHELL) -ec  'for i in $(FILES); \
			do \
			echo $$i; \
			$(LINT) lint/$(MAINSHORTNAME).lnt +os\(lint.out\) -u -zero \
			$(FLAGS) -UNDEBUG -UWITH_READLINE -UROUNDING_FE $$i; \
			done'
endif

.PHONY: doc
doc: 		
		cd doc; $(DOXY) $(MAINSHORTNAME).dxy ; $(DOXY) $(MAINSHORTNAME)devel.dxy


.PHONY: check
check:		test

.PHONY: test
test:
		cd check; \
		$(SHELL) ./check.sh $(TEST) $(MAINFILE) $(SETTINGS) $(notdir $(MAINFILE)).$(HOSTNAME) $(TIME) $(NODES) $(MEM) $(THREADS) $(FEASTOL) $(DISPFREQ) $(CONTINUE) $(LOCK) $(VERSION) $(LPS) $(VALGRIND);

.PHONY: testcount
testcount:		
		cd check; \
		$(SHELL) ./check_count.sh $(TEST) $(MAINFILE) $(SETTINGS) $(notdir $(MAINFILE)).$(HOSTNAME) $(TIME) $(NODES) $(MEM) $(FEASTOL) $(DISPFREQ) $(CONTINUE) $(LOCK) $(VERSION) $(LPS);

.PHONY: testcplex
testcplex:		
		cd check; \
		$(SHELL) ./check_cplex.sh $(TEST) $(CPLEX) $(SETTINGS) $(OSTYPE).$(ARCH).$(HOSTNAME) $(TIME) $(NODES) $(MEM) $(THREADS) $(FEASTOL) $(DISPFREQ) $(CONTINUE);

.PHONY: testmosek
testmosek:		
		cd check; \
		$(SHELL) ./check_mosek.sh $(TEST) $(MOSEK) $(SETTINGS) $(OSTYPE).$(ARCH).$(HOSTNAME) $(TIME) $(NODES) $(MEM) $(THREADS) $(FEASTOL) $(DISPFREQ) $(CONTINUE);

.PHONY: testcbc
testcbc:		
		cd check; \
		$(SHELL) ./check_cbc.sh $(TEST) $(CBC) $(SETTINGS) $(OSTYPE).$(ARCH).$(HOSTNAME) $(TIME) $(NODES) $(MEM) $(THREADS) $(FEASTOL) $(CONTINUE);

.PHONY: testcbcparallel
testcbcparallel:                
		cd check; \
                $(SHELL) ./check_cbc.sh $(TEST) $(CBCPARALLEL) $(SETTINGS) $(OSTYPE).$(ARCH).$(HOSTNAME) $(TIME) $(NODES) $(MEM) $(THREADS) $(FEASTOL) $(CONTINUE);

.PHONY: testgurobi
testgurobi:		
		cd check; \
		$(SHELL) ./check_gurobi.sh $(TEST) $(GUROBI) $(SETTINGS) $(OSTYPE).$(ARCH).$(HOSTNAME) $(TIME) $(NODES) $(MEM) $(THREADS) $(FEASTOL) $(DISPFREQ) $(CONTINUE);

.PHONY: testglpk
testglpk:		
		cd check; \
		$(SHELL) ./check_glpk.sh $(TEST) $(GLPK) $(SETTINGS) $(OSTYPE).$(ARCH).$(HOSTNAME) $(TIME) $(NODES) $(MEM) $(THREADS) $(FEASTOL) $(DISPFREQ) $(CONTINUE);

.PHONY: testsymphony
testsymphony:		
		cd check; \
		$(SHELL) ./check_symphony.sh $(TEST) $(SYMPHONY) $(SETTINGS) $(OSTYPE).$(ARCH).$(HOSTNAME) $(TIME) $(NODES) $(MEM) $(THREADS) $(FEASTOL) $(DISPFREQ) $(CONTINUE);

.PHONY: testblis
testblis:		
		cd check; \
		$(SHELL) ./check_blis.sh $(TEST) $(BLIS) $(SETTINGS) $(OSTYPE).$(ARCH).$(HOSTNAME) $(TIME) $(NODES) $(MEM) $(THREADS) $(FEASTOL) $(DISPFREQ) $(CONTINUE);

.PHONY: testgams
testgams:
		cd check; \
		$(SHELL) ./check_gams.sh $(TEST) $(GAMS) "$(GAMSSOLVER)" $(SETTINGS) $(OSTYPE).$(ARCH).$(HOSTNAME) $(TIME) $(NODES) "$(GAP)" $(THREADS) $(CONTINUE) "$(SCRDIR)" "$(CONVERTSCIP)";

.PHONY: tags
tags:
		rm -f TAGS; ctags -e -R -h ".c.cpp.h" --exclude=".*" src/; 

# include target to detect the current git hash 
-include make/local/make.detectgithash

# this empty target is needed for the SCIP release versions
githash::	# do not remove the double-colon

# include local targets 
-include make/local/make.targets

# include install/uninstall targets
-include make/make.install

$(LPILIBLINK):	$(LPILIBFILE)
		@rm -f $@
		cd $(dir $@) && $(LN_s) $(notdir $(LPILIBFILE)) $(notdir $@)

$(LPILIBSHORTLINK):	$(LPILIBFILE)
		@rm -f $@
		cd $(dir $@) && $(LN_s) $(notdir $(LPILIBFILE)) $(notdir $@)

$(NLPILIBLINK):	$(NLPILIBFILE)
		@rm -f $@
		cd $(dir $@) && $(LN_s) $(notdir $(NLPILIBFILE)) $(notdir $@)

$(NLPILIBSHORTLINK):	$(NLPILIBFILE)
		@rm -f $@
		cd $(dir $@) && $(LN_s) $(notdir $(NLPILIBFILE)) $(notdir $@)

$(LPIEXLIBLINK): $(LPIEXLIBFILE)
		@rm -f $@
		cd $(dir $@) && ln -s $(notdir $(LPIEXLIBFILE)) $(notdir $@)

$(SCIPLIBLINK):	$(SCIPLIBFILE)
		@rm -f $@
		cd $(dir $@) && $(LN_s) $(notdir $(SCIPLIBFILE)) $(notdir $@)

$(SCIPLIBSHORTLINK):	$(SCIPLIBFILE)
		@rm -f $@
		cd $(dir $@) && $(LN_s) $(notdir $(SCIPLIBFILE)) $(notdir $@)

$(OBJSCIPLIBLINK):	$(OBJSCIPLIBFILE)
		@rm -f $@
		cd $(dir $@) && $(LN_s) $(notdir $(OBJSCIPLIBFILE)) $(notdir $@)

$(OBJSCIPLIBSHORTLINK):	$(OBJSCIPLIBFILE)
		@rm -f $@
		cd $(dir $@) && $(LN_s) $(notdir $(OBJSCIPLIBFILE)) $(notdir $@)

$(MAINLINK) $(MAINSHORTLINK):	$(MAINFILE)
		@rm -f $@
		cd $(dir $@) && $(LN_s) $(notdir $(MAINFILE)) $(notdir $@)

$(OBJDIR):	
		@-mkdir -p $(OBJDIR)

$(BINOBJDIR):	$(OBJDIR)
		@-mkdir -p $(BINOBJDIR)

$(LIBOBJDIR):	$(OBJDIR)
		@-mkdir -p $(LIBOBJDIR)

$(LIBOBJSUBDIRS):	$(LIBOBJDIR)
		@-mkdir -p $(LIBOBJDIR)/$@

$(LIBDIR):	
		@-mkdir -p $(LIBDIR)

$(BINDIR):	
		@-mkdir -p $(BINDIR)

.PHONY: clean
<<<<<<< HEAD
clean:		cleanlib cleanbin $(LIBOBJSUBDIRS) $(LIBOBJDIR) $(BINOBJDIR) $(OBJDIR)
=======
clean:          cleanlib cleanbin $(LIBOBJSUBDIRS) $(LIBOBJDIR) $(BINOBJDIR) $(OBJDIR)
>>>>>>> 9948ed2b
ifneq ($(LIBOBJDIR),)
		@-(cd $(LIBOBJDIR) && rm -f */*.o && rmdir $(LIBOBJSUBDIRS));
		@-rmdir $(LIBOBJDIR)
endif
ifneq ($(BINOBJDIR),)
		@-rm -f $(BINOBJDIR)/*.o && rmdir $(BINOBJDIR)
endif
ifneq ($(OBJDIR),)
		@-rm -f $(LASTSETTINGS)
		@-rmdir $(OBJDIR)
endif

.PHONY: cleanlib
cleanlib:       $(LIBDIR)
		@echo "-> remove library $(SCIPLIBFILE)"
<<<<<<< HEAD
		@-rm -f $(SCIPLIBFILE) $(SCIPLIBLINK)
		@echo "-> remove library $(OBJSCIPLIBFILE)"
		@-rm -f $(OBJSCIPLIBFILE) $(OBJSCIPLIBLINK)
		@echo "-> remove library $(LPILIBFILE)"
		@-rm -f $(LPILIBFILE) $(LPILIBLINK)
		@echo "-> remove library $(LPIEXLIBFILE)"
		@-rm -f $(LPIEXLIBFILE) $(LPIEXLIBLINK) $(LPIEXLIBSHORTLINK)
=======
		@-rm -f $(SCIPLIBFILE) $(SCIPLIBLINK) $(SCIPLIBSHORTLINK)
		@echo "-> remove library $(OBJSCIPLIBFILE)"
		@-rm -f $(OBJSCIPLIBFILE) $(OBJSCIPLIBLINK) $(OBJSCIPLIBSHORTLINK)
		@echo "-> remove library $(LPILIBFILE)"
		@-rm -f $(LPILIBFILE) $(LPILIBLINK) $(LPILIBSHORTLINK)
		@echo "-> remove library $(NLPILIBFILE)"
		@-rm -f $(NLPILIBFILE) $(NLPILIBLINK) $(NLPILIBSHORTLINK)
>>>>>>> 9948ed2b

.PHONY: cleanbin
cleanbin:       $(BINDIR) 
		@echo "-> remove binary $(MAINFILE)"
		@-rm -f $(MAINFILE) $(MAINLINK) $(MAINSHORTLINK)

.PHONY: lpidepend
lpidepend:
ifeq ($(LINKER),C)
		$(SHELL) -ec '$(DCC) $(FLAGS) $(DFLAGS) $(LPILIBSRC) \
		| sed '\''s|^\([0-9A-Za-z\_]\{1,\}\)\.o *: *$(SRCDIR)/\([0-9A-Za-z_/]*\).c|$$\(LIBOBJDIR\)/\2.o: $(SRCDIR)/\2.c|g'\'' \
		| sed '\''s|$(LIBDIR)/cpxinc/cpxconst.h||g'\'' \
		>$(LPILIBDEP)'
endif
ifeq ($(LINKER),CPP)
		$(SHELL) -ec '$(DCXX) $(FLAGS) $(DFLAGS) $(LPILIBSRC) \
		| sed '\''s|^\([0-9A-Za-z\_]\{1,\}\)\.o *: *$(SRCDIR)/\([0-9A-Za-z_/]*\).c|$$\(LIBOBJDIR\)/\2.o: $(SRCDIR)/\2.c|g'\'' \
		| sed '\''s|$(LIBDIR)/clp[^ ]*||g'\'' \
		| sed '\''s|$(LIBDIR)/spxinc[^ ]*||g'\'' \
		>$(LPILIBDEP)'
endif
		@#we explicitely add all lpi's here, since the content of depend.lpscheck should be independent of the currently selected LPI, but contain all LPI's that use the WITH_LPSCHECK define
		@echo `grep -l "WITH_LPSCHECK" $(SCIPLIBSRC) $(OBJSCIPLIBSRC) $(MAINSRC) $(NLPILIBSRC) src/scip/lpi*.{c,cpp}` >$(LPSCHECKDEP)

.PHONY: nlpidepend
nlpidepend:
ifeq ($(LINKER),C)
		$(SHELL) -ec '$(DCC) $(FLAGS) $(DFLAGS) $(NLPILIBSRC) \
		| sed '\''s|^\([0-9A-Za-z\_]\{1,\}\)\.o *: *$(SRCDIR)/\([0-9A-Za-z_/]*\).c|$$\(LIBOBJDIR\)/\2.o: $(SRCDIR)/\2.c|g'\'' \
		>$(NLPILIBDEP)'
endif
ifeq ($(LINKER),CPP)
		$(SHELL) -ec '$(DCXX) $(FLAGS) $(DFLAGS) $(NLPILIBSRC) \
		| sed '\''s|^\([0-9A-Za-z\_]\{1,\}\)\.o *: *$(SRCDIR)/\([0-9A-Za-z_/]*\).c|$$\(LIBOBJDIR\)/\2.o: $(SRCDIR)/\2.c|g'\'' \
		| sed '\''s|$(LIBDIR)/ipopt[^ ]*||g'\'' \
		| sed '\''s|$(LIBDIR)/cppad[^ ]*||g'\'' \
		>$(NLPILIBDEP)'
endif

.PHONY: lpiexdepend
lpiexdepend:
ifeq ($(LINKER),C)
		$(SHELL) -ec '$(DCC) $(FLAGS) $(DFLAGS) $(LPIEXLIBSRC) \
		| sed '\''s|^\([0-9A-Za-z\_]\{1,\}\)\.o *: *$(SRCDIR)/\([0-9A-Za-z_/]*\).c|$$\(LIBOBJDIR\)/\2.o: $(SRCDIR)/\2.c|g'\'' \
		>$(LPIEXLIBDEP)'
endif
ifeq ($(LINKER),CPP)
		$(SHELL) -ec '$(DCXX) $(FLAGS) $(DFLAGS) $(LPIEXLIBSRC) \
		| sed '\''s|^\([0-9A-Za-z\_]\{1,\}\)\.o *: *$(SRCDIR)/\([0-9A-Za-z_/]*\).c|$$\(LIBOBJDIR\)/\2.o: $(SRCDIR)/\2.c|g'\'' \
		>$(LPIEXLIBDEP)'
endif

.PHONY: maindepend
maindepend:
ifeq ($(LINKER),C)
		$(SHELL) -ec '$(DCC) $(FLAGS) $(DFLAGS) $(MAINSRC) \
		| sed '\''s|^\([0-9A-Za-z\_]\{1,\}\)\.o *: *$(SRCDIR)/\([0-9A-Za-z_/]*\).c|$$\(BINOBJDIR\)/\2.o: $(SRCDIR)/\2.c|g'\'' \
		>$(MAINDEP)'
endif
ifeq ($(LINKER),CPP)
		$(SHELL) -ec '$(DCXX) $(FLAGS) $(DFLAGS) $(MAINSRC) \
		| sed '\''s|^\([0-9A-Za-z\_]\{1,\}\)\.o *: *$(SRCDIR)/\([0-9A-Za-z_/]*\).c|$$\(BINOBJDIR\)/\2.o: $(SRCDIR)/\2.c|g'\'' \
		>$(MAINDEP)'
endif

.PHONY: scipdepend
scipdepend:
		$(SHELL) -ec '$(DCC) $(FLAGS) $(DFLAGS) $(SCIPLIBSRC) \
		| sed '\''s|^\([0-9A-Za-z\_]\{1,\}\)\.o *: *$(SRCDIR)/\([0-9A-Za-z_/]*\).c|$$\(LIBOBJDIR\)/\2.o: $(SRCDIR)/\2.c|g'\'' \
		>$(SCIPLIBDEP)'
		$(SHELL) -ec '$(DCXX) $(FLAGS) $(DFLAGS) $(OBJSCIPLIBSRC) \
		| sed '\''s|^\([0-9A-Za-z\_]\{1,\}\)\.o *: *$(SRCDIR)/\([0-9A-Za-z_/]*\).c|$$\(LIBOBJDIR\)/\2.o: $(SRCDIR)/\2.c|g'\'' \
		>$(OBJSCIPLIBDEP)'
		@echo `grep -l "WITH_ZLIB" $(ALLSRC)` >$(ZLIBDEP)
		@echo `grep -l "WITH_GMP" $(ALLSRC)` >$(GMPDEP)
		@echo `grep -l "WITH_READLINE" $(ALLSRC)` >$(READLINEDEP)
		@echo `grep -l "WITH_ZIMPL" $(ALLSRC)` >$(ZIMPLDEP)
<<<<<<< HEAD
		@echo `grep -l "WITH_IPOPT" $(ALLSRC)` >$(IPOPTDEP)
		@echo `grep -l "WITH_EXACTSOLVE" $(ALLSRC)` >$(EXACTSOLVEDEP)
		@echo `grep -l "WITH_REDUCEDSOLVE" $(ALLSRC)` >$(REDUCEDSOLVEDEP)
		@echo `grep -l "WITH_BRANCHPLGS" $(ALLSRC)` >$(BRANCHPLGSDEP)

depend:		scipdepend lpidepend lpiexdepend maindepend

=======

depend:		scipdepend lpidepend nlpidepend maindepend
>>>>>>> 9948ed2b

-include	$(MAINDEP)
-include	$(SCIPLIBDEP)
-include	$(OBJSCIPLIBDEP)
<<<<<<< HEAD
-include 	$(LPILIBDEP)
-include 	$(LPIEXLIBDEP)

$(MAINFILE):	$(BINDIR) $(BINOBJDIR) $(SCIPLIBFILE) $(LPILIBFILE) $(LPIEXLIBFILE) $(MAINOBJFILES)
		@echo "-> linking $@"
ifeq ($(LINKER),C)
		$(LINKCC) $(MAINOBJFILES) \
		$(LINKCC_L)$(LIBDIR) $(LINKCC_l)$(SCIPLIB)$(LINKLIBSUFFIX) $(LINKCC_l)$(LPILIB)$(LINKLIBSUFFIX) $(LINKCC_l)$(LPIEXLIB)$(LINKLIBSUFFIX) \
		$(OFLAGS) $(LPSLDFLAGS) $(LPSEXLDFLAGS) $(LDFLAGS) $(LINKCC_o)$@
endif
ifeq ($(LINKER),CPP)
		$(LINKCXX) $(MAINOBJFILES) \
		$(LINKCXX_L)$(LIBDIR) $(LINKCXX_l)$(SCIPLIB)$(LINKLIBSUFFIX) $(LINKCXX_l)$(LPILIB)$(LINKLIBSUFFIX) $(LINKCXX_l)$(LPIEXLIB)$(LINKLIBSUFFIX) \
		$(OFLAGS) $(LPSLDFLAGS) $(LPSEXLDFLAGS) $(LDFLAGS) $(LINKCXX_o)$@
endif

$(SCIPLIBFILE):	checklpsdefine checklpsexdefine $(LIBOBJSUBDIRS) $(LIBDIR) touchexternal $(SCIPLIBOBJFILES) 
=======
-include	$(LPILIBDEP)
-include	$(NLPILIBDEP)

$(MAINFILE):	$(BINDIR) $(BINOBJDIR) $(LIBOBJSUBDIRS) $(SCIPLIBOBJFILES) $(LPILIBOBJFILES) $(NLPILIBOBJFILES) $(MAINOBJFILES)
		@echo "-> linking $@"
ifeq ($(LINKER),C)
		$(LINKCC) $(MAINOBJFILES) \
		$(LINKCC_L)$(LIBDIR) $(SCIPLIBOBJFILES) $(LPILIBOBJFILES) $(NLPILIBOBJFILES) \
		$(OFLAGS) $(LPSLDFLAGS) $(LDFLAGS) $(LINKCC_o)$@
endif
ifeq ($(LINKER),CPP)
		$(LINKCXX) $(MAINOBJFILES) \
		$(LINKCXX_L)$(LIBDIR) $(SCIPLIBOBJFILES) $(LPILIBOBJFILES) $(NLPILIBOBJFILES) \
		$(OFLAGS) $(LPSLDFLAGS) $(LDFLAGS) $(LINKCXX_o)$@
endif

$(SCIPLIBFILE):	checklpsdefine $(LIBDIR) $(LIBOBJSUBDIRS) touchexternal $(SCIPLIBOBJFILES)
>>>>>>> 9948ed2b
		@echo "-> generating library $@"
		-rm -f $@
		$(LIBBUILD) $(LIBBUILDFLAGS) $(LIBBUILD_o)$@ $(SCIPLIBOBJFILES)
ifneq ($(RANLIB),)
		$(RANLIB) $@
endif

$(OBJSCIPLIBFILE):	$(LIBOBJSUBDIRS) $(LIBDIR) $(OBJSCIPLIBOBJFILES) 
		@echo "-> generating library $@"
		-rm -f $@
		$(LIBBUILD) $(LIBBUILDFLAGS) $(LIBBUILD_o)$@ $(OBJSCIPLIBOBJFILES) 
ifneq ($(RANLIB),)
		$(RANLIB) $@
endif

$(LPILIBFILE):	$(LIBOBJSUBDIRS) $(LIBDIR) $(LPILIBOBJFILES)
		@echo "-> generating library $@"
		-rm -f $@
		$(LIBBUILD) $(LIBBUILDFLAGS) $(LIBBUILD_o)$@ $(LPILIBOBJFILES)
ifneq ($(RANLIB),)
		$(RANLIB) $@
endif

<<<<<<< HEAD
$(LPIEXLIBFILE): $(LIBOBJSUBDIRS) $(LIBDIR) $(LPIEXLIBOBJFILES)
		@echo "-> generating library $@"
		-rm -f $@
		$(LIBBUILD) $(LIBBUILDFLAGS) $(LIBBUILD_o)$@ $(LPIEXLIBOBJFILES)
=======
$(NLPILIBFILE):	$(LIBOBJSUBDIRS) $(LIBDIR) $(NLPILIBOBJFILES) $(NLPILIBSCIPOBJFILES) 
		@echo "-> generating library $@"
		-rm -f $@
		$(LIBBUILD) $(LIBBUILDFLAGS) $(LIBBUILD_o)$@ $(NLPILIBOBJFILES) $(NLPILIBSCIPOBJFILES) 
>>>>>>> 9948ed2b
ifneq ($(RANLIB),)
		$(RANLIB) $@
endif

$(BINOBJDIR)/%.o:	$(SRCDIR)/%.c $(BINOBJDIR)
		@echo "-> compiling $@"
		$(CC) $(FLAGS) $(OFLAGS) $(BINOFLAGS) $(CFLAGS) $(CC_c)$< $(CC_o)$@

$(BINOBJDIR)/%.o:	$(SRCDIR)/%.cpp $(BINOBJDIR)
		@echo "-> compiling $@"
		$(CXX) $(FLAGS) $(OFLAGS) $(BINOFLAGS) $(CXXFLAGS) $(CXX_c)$< $(CXX_o)$@

$(LIBOBJDIR)/%.o:	$(SRCDIR)/%.c $(LIBOBJDIR) 
		@echo "-> compiling $@"
		$(CC) $(FLAGS) $(OFLAGS) $(LIBOFLAGS) $(CFLAGS) $(CC_c)$< $(CC_o)$@

$(LIBOBJDIR)/%.o:	$(SRCDIR)/%.cpp $(LIBOBJDIR)
		@echo "-> compiling $@"
		$(CXX) $(FLAGS) $(OFLAGS) $(LIBOFLAGS) $(CXXFLAGS) $(CXX_c)$< $(CXX_o)$@

-include $(LASTSETTINGS)

.PHONY: touchexternal
<<<<<<< HEAD
touchexternal:	$(ZLIBDEP) $(GMPDEP) $(READLINEDEP) $(ZIMPLDEP) $(IPOPTDEP) $(EXACTSOLVEDEP) $(REDUCEDSOLVEDEP) $(BRANCHPLGSDEP)
=======
touchexternal:	$(ZLIBDEP) $(GMPDEP) $(READLINEDEP) $(ZIMPLDEP) $(LPSCHECKDEP)
>>>>>>> 9948ed2b
ifneq ($(ZLIB),$(LAST_ZLIB))
		@-touch $(ZLIBSRC)
endif
ifneq ($(GMP),$(LAST_GMP))
		@-touch $(GMPSRC)
endif
ifneq ($(READLINE),$(LAST_READLINE))
		@-touch $(READLINESRC)
endif
ifneq ($(ZIMPL),$(LAST_ZIMPL))
		@-touch $(ZIMPLSRC)
endif
ifneq ($(LPSCHECK),$(LAST_LPSCHECK))
		@-touch $(LPSCHECKSRC)
endif
ifneq ($(SHARED),$(LAST_SHARED))
		@-touch $(ALLSRC)
endif
ifneq ($(USRCFLAGS),$(LAST_USRCFLAGS))
		@-touch $(ALLSRC)
endif
ifneq ($(USRCXXFLAGS),$(LAST_USRCXXFLAGS))
		@-touch $(ALLSRC)
endif
ifneq ($(EXACTSOLVE),$(LAST_EXACTSOLVE))
		@-touch $(EXACTSOLVESRC)
endif
ifneq ($(REDUCEDSOLVE),$(LAST_REDUCEDSOLVE))
		@-touch $(REDUCEDSOLVESRC)
endif
ifneq ($(BRANCHPLGS),$(LAST_BRANCHPLGS))
		@-touch $(BRANCHPLGSSRC)
endif
		@-rm -f $(LASTSETTINGS)
		@echo "LAST_ZLIB=$(ZLIB)" >> $(LASTSETTINGS)
		@echo "LAST_GMP=$(GMP)" >> $(LASTSETTINGS)
		@echo "LAST_READLINE=$(READLINE)" >> $(LASTSETTINGS)
		@echo "LAST_ZIMPL=$(ZIMPL)" >> $(LASTSETTINGS)
<<<<<<< HEAD
		@echo "LAST_IPOPT=$(IPOPT)" >> $(LASTSETTINGS)
		@echo "LAST_EXACTSOLVE=$(EXACTSOLVE)" >> $(LASTSETTINGS)
		@echo "LAST_REDUCEDSOLVE=$(REDUCEDSOLVE)" >> $(LASTSETTINGS)
		@echo "LAST_BRANCHPLGS=$(BRANCHPLGS)" >> $(LASTSETTINGS)
=======
		@echo "LAST_LPSCHECK=$(LPSCHECK)" >> $(LASTSETTINGS)
		@echo "LAST_SHARED=$(SHARED)" >> $(LASTSETTINGS)
		@echo "LAST_USRCFLAGS=$(USRCFLAGS)" >> $(LASTSETTINGS)
		@echo "LAST_USRCXXFLAGS=$(USRCXXFLAGS)" >> $(LASTSETTINGS)
>>>>>>> 9948ed2b

$(LINKSMARKERFILE):
		@$(MAKE) links

.PHONY: links
links:		echosoftlinks $(LIBDIR) $(DIRECTORIES) $(SOFTLINKS)
		@rm -f $(LINKSMARKERFILE)
		@echo "this is only a marker" > $(LINKSMARKERFILE)

.PHONY: echosoftlinks
echosoftlinks:
		@echo
<<<<<<< HEAD
		@echo "- Current settings: LPS=$(LPS) LPSEX=$(LPSEX) OSTYPE=$(OSTYPE) ARCH=$(ARCH) COMP=$(COMP) SUFFIX=$(LINKLIBSUFFIX) ZIMPL=$(ZIMPL) ZIMPLOPT=$(ZIMPLOPT) IPOPT=$(IPOPT) IPOPTOPT=$(IPOPTOPT)"
=======
		@echo "- Current settings: LPS=$(LPS) OSTYPE=$(OSTYPE) ARCH=$(ARCH) COMP=$(COMP) SUFFIX=$(LINKLIBSUFFIX) ZIMPL=$(ZIMPL) ZIMPLOPT=$(ZIMPLOPT) IPOPT=$(IPOPT) IPOPTOPT=$(IPOPTOPT) EXPRINT=$(EXPRINT)"
>>>>>>> 9948ed2b
		@echo
		@echo "* SCIP needs some softlinks to external programs, in particular, LP-solvers."
		@echo "* Please insert the paths to the corresponding directories/libraries below."
		@echo "* The links will be installed in the 'lib' directory."
		@echo "* For more information and if you experience problems see the INSTALL file."
		@echo
		@echo -e $(LPIINSTMSG)

$(DIRECTORIES):
		@echo
		@echo "- creating directory \"$@\""
		@-mkdir -p $@



.PHONY: $(SOFTLINKS)
$(SOFTLINKS):
ifeq ($(MAKESOFTLINKS), true)
		@$(SHELL) -ec 'if test ! -e $@ ; \
			then \
				DIRNAME=`dirname $@` ; \
				BASENAMEA=`basename $@ .$(STATICLIBEXT)` ; \
				BASENAMESO=`basename $@ .$(SHAREDLIBEXT)` ; \
				echo ; \
				echo "- preparing missing soft-link \"$@\":" ; \
				if test -e $$DIRNAME/$$BASENAMEA.$(SHAREDLIBEXT) ; \
				then \
					echo "* this soft-link is not necessarily needed since \"$$DIRNAME/$$BASENAMEA.$(SHAREDLIBEXT)\" already exists - press return to skip" ; \
				fi ; \
				if test -e $$DIRNAME/$$BASENAMESO.$(STATICLIBEXT) ; \
				then \
					echo "* this soft-link is not necessarily needed since \"$$DIRNAME/$$BASENAMESO.$(STATICLIBEXT)\" already exists - press return to skip" ; \
				fi ; \
				echo "> Enter soft-link target file or directory for \"$@\" (return if not needed): " ; \
				echo -n "> " ; \
				cd $$DIRNAME ; \
				eval $(READ) TARGET ; \
				cd $(SCIPDIR) ; \
				if test "$$TARGET" != "" ; \
				then \
					echo "-> creating softlink \"$@\" -> \"$$TARGET\"" ; \
					rm -f $@ ; \
					$(LN_s) $$TARGET $@ ; \
				else \
					echo "* skipped creation of softlink \"$@\". Call \"make links\" if needed later." ; \
				fi ; \
				echo ; \
			fi'
endif

.PHONY: checklpsdefine
checklpsdefine:
ifeq ($(LPILIBOBJ),)
		$(error invalid LP solver selected: LPS=$(LPS). Possible options are: $(LPSOPTIONS))
endif

<<<<<<< HEAD
.PHONY: checklpsexdefine
checklpsexdefine:
ifeq ($(LPIEXLIBOBJ),)
		$(error invalid exact LP solver selected: LPSEX=$(LPSEX). Possible options are: $(LPSEXOPTIONS))
endif


=======
>>>>>>> 9948ed2b
# --- EOF ---------------------------------------------------------------------
# DO NOT DELETE<|MERGE_RESOLUTION|>--- conflicted
+++ resolved
@@ -43,13 +43,10 @@
 SETTINGS        =       default
 CONTINUE	=	false
 LOCK		=	false
-<<<<<<< HEAD
+VALGRIND	=	false
 REDUCEDSOLVE	=	false
 EXACTSOLVE	=	false
 BRANCHPLGS	=	true
-=======
-VALGRIND	=	false
->>>>>>> 9948ed2b
 
 VERBOSE		=	false
 OPT		=	opt
@@ -147,11 +144,7 @@
 OBJDIR		=	obj/O.$(BASE)
 BINOBJDIR	=	$(OBJDIR)/bin
 LIBOBJDIR	=	$(OBJDIR)/lib
-<<<<<<< HEAD
-LIBOBJSUBDIRS	=	scip objscip blockmemshell tclique rectlu
-=======
-LIBOBJSUBDIRS	=       scip objscip blockmemshell tclique nlpi xml dijkstra
->>>>>>> 9948ed2b
+LIBOBJSUBDIRS	=       scip objscip blockmemshell rectlu tclique nlpi xml dijkstra
 SRCDIR		=	src
 LIBDIR		=	lib
 BINDIR		=	bin
@@ -405,13 +398,13 @@
 
 
 #-----------------------------------------------------------------------------
-<<<<<<< HEAD
 # Exact LP Solver Interface
 #-----------------------------------------------------------------------------
 
 LPIEXLIBSHORTNAME =	lpiex$(LPSEX)
 LPIEXLIBNAME	=	$(LPIEXLIBSHORTNAME)-$(VERSION)
 LPIEXLIBOBJ	=
+LPIEXLIBSCIPOBJ	=
 LPIEXLIBSRC	=
 LPSEXOPTIONS	=
 
@@ -422,7 +415,8 @@
 FLAGS         	+=      -I$(LIBDIR)/EGlibinc
 LPSEXLDFLAGS   	=       $(LINKCC_l)qsoptex.$(OSTYPE).$(ARCH).$(COMP)$(LINKLIBSUFFIX) $(LINKCC_l)pthread$(LINKLIBSUFFIX) \
 			$(LINKCC_l)eglib.$(OSTYPE).$(ARCH).$(COMP)$(LINKLIBSUFFIX)
-LPIEXLIBOBJ    	= 	scip/lpiex_qsoex.o scip/bitencode.o blockmemshell/memory.o scip/message.o
+LPIEXLIBOBJ    	=	scip/lpiex_qsoex.o
+LPIEXLIBSCIPOBJ	=	scip/bitencode.o blockmemshell/memory.o scip/message.o
 LPIEXLIBSRC    	=       $(addprefix $(SRCDIR)/,$(LPIEXLIBOBJ:.o=.c))
 SOFTLINKS     	+=      $(LIBDIR)/qsexinc
 SOFTLINKS     	+=      $(LIBDIR)/libqsoptex.$(OSTYPE).$(ARCH).$(COMP).$(STATICLIBEXT)
@@ -437,18 +431,21 @@
 LPSEXOPTIONS	+=	none
 ifeq ($(LPSEX),none)
 LPSEXLDFLAGS   	=
-LPIEXLIBOBJ    	= 	scip/lpiex_none.o scip/bitencode.o blockmemshell/memory.o scip/message.o
+LPIEXLIBOBJ    	= 	scip/lpiex_none.o
+LPIEXLIBSCIPOBJ	=	scip/bitencode.o blockmemshell/memory.o scip/message.o
 LPIEXLIBSRC  	=	$(addprefix $(SRCDIR)/,$(LPIEXLIBOBJ:.o=.c))
 endif
 
 LPIEXLIB	=	$(LPIEXLIBNAME).$(BASE)
 LPIEXLIBFILE	=	$(LIBDIR)/lib$(LPIEXLIB).$(LIBEXT)
 LPIEXLIBOBJFILES =	$(addprefix $(LIBOBJDIR)/,$(LPIEXLIBOBJ))
+LPIEXLIBSCIPOBJFILES =	$(addprefix $(LIBOBJDIR)/,$(LPIEXLIBSCIPOBJ))
 LPIEXLIBDEP	=	$(SRCDIR)/depend.lpiexlib.$(LPSEX).$(OPT)
 LPIEXLIBLINK	=	$(LIBDIR)/lib$(LPIEXLIBSHORTNAME).$(BASE).$(LIBEXT)
+LPIEXLIBSHORTLINK = 	$(LIBDIR)/lib$(LPIEXLIBSHORTNAME).$(LIBEXT)
 ALLSRC		+= 	$(SRCDIR)/scip/lpiex_none.c $(SRCDIR)/scip/lpiex_qsoex.c $(SRCDIR)/scip/bitencode.c $(SRCDIR)/blockmemshell/memory.c $(SRCDIR)/scip/message.c
 
-=======
+#-----------------------------------------------------------------------------
 # NLP Solver Interfaces and expression interpreter 
 #-----------------------------------------------------------------------------
 
@@ -491,7 +488,6 @@
 NLPILIBLINK	=	$(LIBDIR)/lib$(NLPILIBSHORTNAME).$(BASE).$(LIBEXT)
 NLPILIBSHORTLINK	=	$(LIBDIR)/lib$(NLPILIBSHORTNAME).$(LIBEXT)
 ALLSRC		+=	$(NLPILIBSRC)
->>>>>>> 9948ed2b
 
 #-----------------------------------------------------------------------------
 # External Libraries
@@ -610,13 +606,9 @@
 			scip/cons_bounddisjunction.o \
 			scip/cons_conjunction.o \
 			scip/cons_countsols.o \
-<<<<<<< HEAD
-			scip/cons_eqknapsack.o \
-			scip/cons_exactlp.o \
-=======
 			scip/cons_cumulative.o \
 			scip/cons_disjunction.o \
->>>>>>> 9948ed2b
+			scip/cons_exactlp.o \
 			scip/cons_indicator.o \
 			scip/cons_integral.o \
 			scip/cons_knapsack.o \
@@ -719,13 +711,6 @@
 			scip/sepa_oddcycle.o \
 			scip/sepa_rapidlearning.o \
 			scip/sepa_strongcg.o \
-<<<<<<< HEAD
-			scip/sepa_zerohalf.o \
-			scip/cons_exactlp.o \
-			scip/primalex.o \
-			scip/solex.o \
-			rectlu/rectlu_factor.o \
-=======
 			scip/sepa_zerohalf.o
 
 SCIPLIBOBJ	=	scip/branch.o \
@@ -754,6 +739,7 @@
 			scip/pricestore.o \
 			scip/pricer.o \
 			scip/primal.o \
+			scip/primalex.o \
 			scip/prob.o \
 			scip/prop.o \
 			scip/reader.o \
@@ -767,12 +753,13 @@
 			scip/sepastore.o \
 			scip/set.o \
 			scip/sol.o \
+			scip/solex.o \
 			scip/solve.o \
 			scip/stat.o \
 			scip/tree.o \
 			scip/var.o \
 			scip/vbc.o \
->>>>>>> 9948ed2b
+			rectlu/rectlu_factor.o \
 			tclique/tclique_branch.o \
 			tclique/tclique_coloring.o \
 			tclique/tclique_graph.o \
@@ -856,11 +843,7 @@
 endif
 
 
-<<<<<<< HEAD
-LINKSMARKERFILE	=	$(LIBDIR)/linkscreated.$(LPS)-$(LPSOPT).$(LPSEX)-$(LPSEXOPT).$(OSTYPE).$(ARCH).$(COMP)$(LINKLIBSUFFIX).$(ZIMPL)-$(ZIMPLOPT).$(IPOPT)-$(IPOPTOPT)
-=======
-LINKSMARKERFILE	=	$(LIBDIR)/linkscreated.$(LPS)-$(LPSOPT).$(OSTYPE).$(ARCH).$(COMP)$(LINKLIBSUFFIX).$(ZIMPL)-$(ZIMPLOPT).$(IPOPT)-$(IPOPTOPT).$(EXPRINT)
->>>>>>> 9948ed2b
+LINKSMARKERFILE	=	$(LIBDIR)/linkscreated.$(LPS)-$(LPSOPT).$(LPSEX)-$(LPSEXOPT).$(OSTYPE).$(ARCH).$(COMP)$(LINKLIBSUFFIX).$(ZIMPL)-$(ZIMPLOPT).$(IPOPT)-$(IPOPTOPT).$(EXPRINT)
 LASTSETTINGS	=	$(OBJDIR)/make.lastsettings
 
 
@@ -869,31 +852,19 @@
 #-----------------------------------------------------------------------------
 
 ifeq ($(VERBOSE),false)
-<<<<<<< HEAD
-.SILENT:	$(MAINFILE) $(SCIPLIBFILE) $(OBJSCIPLIBFILE) $(LPILIBFILE) $(LPIEXLIBFILE) $(LPILIBLINK) $(LPIEXLIBLINK) $(SCIPLIBLINK) $(OBJSCIPLIBLINK) $(MAINLINK) $(MAINSHORTLINK) \
-		$(LPILIBOBJFILES) $(LPIEXLIBOBJFILES) $(SCIPLIBOBJFILES) $(OBJSCIPLIBOBJFILES) $(MAINOBJFILES)
-endif
-
-.PHONY: all
-all:            checklpsdefine checklpsexdefine $(LINKSMARKERFILE) $(SCIPLIBFILE) $(OBJSCIPLIBFILE) $(LPILIBFILE) $(LPIEXLIBFILE) $(MAINFILE) $(LPILIBLINK) $(LPIEXLIBLINK) $(SCIPLIBLINK) $(OBJSCIPLIBLINK) $(MAINLINK) $(MAINSHORTLINK)
-
-.PHONY: lint
-lint:		$(SCIPLIBSRC) $(OBJSCIPLIBSRC) $(LPILIBSRC) $(LPIEXLIBSRC) $(MAINSRC)
-=======
-.SILENT:	$(MAINFILE) $(SCIPLIBFILE) $(OBJSCIPLIBFILE) $(LPILIBFILE) $(NLPILIBFILE) \
-		$(LPILIBLINK) $(LPILIBSHORTLINK) $(SCIPLIBLINK) $(SCIPLIBSHORTLINK) \
+.SILENT:	$(MAINFILE) $(SCIPLIBFILE) $(OBJSCIPLIBFILE) $(LPILIBFILE) $(LPIEXLIBFILE) $(NLPILIBFILE) \
+		$(LPILIBLINK) $(LPILIBSHORTLINK) $(LPIEXLIBLINK) $(LPIEXLIBSHORTLINK) $(SCIPLIBLINK) $(SCIPLIBSHORTLINK) \
 		$(OBJSCIPLIBLINK) $(OBJSCIPLIBSHORTLINK) $(NLPILIBLINK) $(NLPILIBSHORTLINK) \
 		$(MAINLINK) $(MAINSHORTLINK) \
-		$(LPILIBOBJFILES) $(NLPILIBOBJFILES) $(SCIPLIBOBJFILES) $(OBJSCIPLIBOBJFILES) $(MAINOBJFILES)
+		$(LPILIBOBJFILES) $(LPIEXLIBOBJFILES) $(NLPILIBOBJFILES) $(SCIPLIBOBJFILES) $(OBJSCIPLIBOBJFILES) $(MAINOBJFILES)
 endif
 
 all: 		githash libs $(MAINFILE) $(MAINLINK) $(MAINSHORTLINK)
 
-libs: 		$(LINKSMARKERFILE) $(SCIPLIBFILE) $(OBJSCIPLIBFILE) $(LPILIBFILE) $(NLPILIBFILE) $(LPILIBLINK) $(LPILIBSHORTLINK) $(NLPILIBLINK) $(NLPILIBSHORTLINK) $(SCIPLIBLINK) $(SCIPLIBSHORTLINK) $(OBJSCIPLIBLINK) $(OBJSCIPLIBSHORTLINK) 
+libs: 		$(LINKSMARKERFILE) $(SCIPLIBFILE) $(OBJSCIPLIBFILE) $(LPILIBFILE) $(LPIEXLIBFILE) $(NLPILIBFILE) $(LPILIBLINK) $(LPILIBSHORTLINK) $(LPIEXLIBLINK) $(LPIEXLIBSHORTLINK) $(NLPILIBLINK) $(NLPILIBSHORTLINK) $(SCIPLIBLINK) $(SCIPLIBSHORTLINK) $(OBJSCIPLIBLINK) $(OBJSCIPLIBSHORTLINK)
 
 .PHONY: lint
-lint:		$(SCIPLIBSRC) $(OBJSCIPLIBSRC) $(LPILIBSRC) $(NLPILIBSRC) $(MAINSRC)
->>>>>>> 9948ed2b
+lint:		$(SCIPLIBSRC) $(OBJSCIPLIBSRC) $(LPILIBSRC) $(LPIEXLIBSRC) $(NLPILIBSRC) $(MAINSRC)
 		-rm -f lint.out
 ifeq ($(FILES),)
 		$(SHELL) -ec 'for i in $^; \
@@ -998,6 +969,10 @@
 		@rm -f $@
 		cd $(dir $@) && $(LN_s) $(notdir $(LPILIBFILE)) $(notdir $@)
 
+$(LPIEXLIBSHORTLINK):	$(LPIEXLIBFILE)
+		@rm -f $@
+		cd $(dir $@) && $(LN_s) $(notdir $(LPIEXLIBFILE)) $(notdir $@)
+
 $(NLPILIBLINK):	$(NLPILIBFILE)
 		@rm -f $@
 		cd $(dir $@) && $(LN_s) $(notdir $(NLPILIBFILE)) $(notdir $@)
@@ -1049,11 +1024,7 @@
 		@-mkdir -p $(BINDIR)
 
 .PHONY: clean
-<<<<<<< HEAD
 clean:		cleanlib cleanbin $(LIBOBJSUBDIRS) $(LIBOBJDIR) $(BINOBJDIR) $(OBJDIR)
-=======
-clean:          cleanlib cleanbin $(LIBOBJSUBDIRS) $(LIBOBJDIR) $(BINOBJDIR) $(OBJDIR)
->>>>>>> 9948ed2b
 ifneq ($(LIBOBJDIR),)
 		@-(cd $(LIBOBJDIR) && rm -f */*.o && rmdir $(LIBOBJSUBDIRS));
 		@-rmdir $(LIBOBJDIR)
@@ -1069,23 +1040,15 @@
 .PHONY: cleanlib
 cleanlib:       $(LIBDIR)
 		@echo "-> remove library $(SCIPLIBFILE)"
-<<<<<<< HEAD
-		@-rm -f $(SCIPLIBFILE) $(SCIPLIBLINK)
-		@echo "-> remove library $(OBJSCIPLIBFILE)"
-		@-rm -f $(OBJSCIPLIBFILE) $(OBJSCIPLIBLINK)
-		@echo "-> remove library $(LPILIBFILE)"
-		@-rm -f $(LPILIBFILE) $(LPILIBLINK)
-		@echo "-> remove library $(LPIEXLIBFILE)"
-		@-rm -f $(LPIEXLIBFILE) $(LPIEXLIBLINK) $(LPIEXLIBSHORTLINK)
-=======
 		@-rm -f $(SCIPLIBFILE) $(SCIPLIBLINK) $(SCIPLIBSHORTLINK)
 		@echo "-> remove library $(OBJSCIPLIBFILE)"
 		@-rm -f $(OBJSCIPLIBFILE) $(OBJSCIPLIBLINK) $(OBJSCIPLIBSHORTLINK)
 		@echo "-> remove library $(LPILIBFILE)"
 		@-rm -f $(LPILIBFILE) $(LPILIBLINK) $(LPILIBSHORTLINK)
+		@echo "-> remove library $(LPIEXLIBFILE)"
+		@-rm -f $(LPIEXLIBFILE) $(LPIEXLIBLINK) $(LPIEXLIBSHORTLINK)
 		@echo "-> remove library $(NLPILIBFILE)"
 		@-rm -f $(NLPILIBFILE) $(NLPILIBLINK) $(NLPILIBSHORTLINK)
->>>>>>> 9948ed2b
 
 .PHONY: cleanbin
 cleanbin:       $(BINDIR) 
@@ -1163,59 +1126,34 @@
 		@echo `grep -l "WITH_GMP" $(ALLSRC)` >$(GMPDEP)
 		@echo `grep -l "WITH_READLINE" $(ALLSRC)` >$(READLINEDEP)
 		@echo `grep -l "WITH_ZIMPL" $(ALLSRC)` >$(ZIMPLDEP)
-<<<<<<< HEAD
-		@echo `grep -l "WITH_IPOPT" $(ALLSRC)` >$(IPOPTDEP)
 		@echo `grep -l "WITH_EXACTSOLVE" $(ALLSRC)` >$(EXACTSOLVEDEP)
 		@echo `grep -l "WITH_REDUCEDSOLVE" $(ALLSRC)` >$(REDUCEDSOLVEDEP)
 		@echo `grep -l "WITH_BRANCHPLGS" $(ALLSRC)` >$(BRANCHPLGSDEP)
 
-depend:		scipdepend lpidepend lpiexdepend maindepend
-
-=======
-
-depend:		scipdepend lpidepend nlpidepend maindepend
->>>>>>> 9948ed2b
+depend:		scipdepend lpidepend lpiexdepend nlpidepend maindepend
 
 -include	$(MAINDEP)
 -include	$(SCIPLIBDEP)
 -include	$(OBJSCIPLIBDEP)
-<<<<<<< HEAD
 -include 	$(LPILIBDEP)
 -include 	$(LPIEXLIBDEP)
-
-$(MAINFILE):	$(BINDIR) $(BINOBJDIR) $(SCIPLIBFILE) $(LPILIBFILE) $(LPIEXLIBFILE) $(MAINOBJFILES)
+-include	$(LPILIBDEP)
+-include	$(NLPILIBDEP)
+
+$(MAINFILE):	$(BINDIR) $(BINOBJDIR) $(LIBOBJSUBDIRS) $(SCIPLIBOBJFILES) $(LPILIBOBJFILES) $(LPIEXLIBOBJFILES) $(NLPILIBOBJFILES) $(MAINOBJFILES)
 		@echo "-> linking $@"
 ifeq ($(LINKER),C)
 		$(LINKCC) $(MAINOBJFILES) \
-		$(LINKCC_L)$(LIBDIR) $(LINKCC_l)$(SCIPLIB)$(LINKLIBSUFFIX) $(LINKCC_l)$(LPILIB)$(LINKLIBSUFFIX) $(LINKCC_l)$(LPIEXLIB)$(LINKLIBSUFFIX) \
+		$(LINKCC_L)$(LIBDIR) $(SCIPLIBOBJFILES) $(LPILIBOBJFILES) $(LPIEXLIBOBJFILES) $(NLPILIBOBJFILES) \
 		$(OFLAGS) $(LPSLDFLAGS) $(LPSEXLDFLAGS) $(LDFLAGS) $(LINKCC_o)$@
 endif
 ifeq ($(LINKER),CPP)
 		$(LINKCXX) $(MAINOBJFILES) \
-		$(LINKCXX_L)$(LIBDIR) $(LINKCXX_l)$(SCIPLIB)$(LINKLIBSUFFIX) $(LINKCXX_l)$(LPILIB)$(LINKLIBSUFFIX) $(LINKCXX_l)$(LPIEXLIB)$(LINKLIBSUFFIX) \
+		$(LINKCXX_L)$(LIBDIR) $(SCIPLIBOBJFILES) $(LPILIBOBJFILES) $(LPIEXLIBOBJFILES) $(NLPILIBOBJFILES) \
 		$(OFLAGS) $(LPSLDFLAGS) $(LPSEXLDFLAGS) $(LDFLAGS) $(LINKCXX_o)$@
 endif
 
-$(SCIPLIBFILE):	checklpsdefine checklpsexdefine $(LIBOBJSUBDIRS) $(LIBDIR) touchexternal $(SCIPLIBOBJFILES) 
-=======
--include	$(LPILIBDEP)
--include	$(NLPILIBDEP)
-
-$(MAINFILE):	$(BINDIR) $(BINOBJDIR) $(LIBOBJSUBDIRS) $(SCIPLIBOBJFILES) $(LPILIBOBJFILES) $(NLPILIBOBJFILES) $(MAINOBJFILES)
-		@echo "-> linking $@"
-ifeq ($(LINKER),C)
-		$(LINKCC) $(MAINOBJFILES) \
-		$(LINKCC_L)$(LIBDIR) $(SCIPLIBOBJFILES) $(LPILIBOBJFILES) $(NLPILIBOBJFILES) \
-		$(OFLAGS) $(LPSLDFLAGS) $(LDFLAGS) $(LINKCC_o)$@
-endif
-ifeq ($(LINKER),CPP)
-		$(LINKCXX) $(MAINOBJFILES) \
-		$(LINKCXX_L)$(LIBDIR) $(SCIPLIBOBJFILES) $(LPILIBOBJFILES) $(NLPILIBOBJFILES) \
-		$(OFLAGS) $(LPSLDFLAGS) $(LDFLAGS) $(LINKCXX_o)$@
-endif
-
-$(SCIPLIBFILE):	checklpsdefine $(LIBDIR) $(LIBOBJSUBDIRS) touchexternal $(SCIPLIBOBJFILES)
->>>>>>> 9948ed2b
+$(SCIPLIBFILE):	checklpsdefine checklpsexdefine $(LIBDIR) $(LIBOBJSUBDIRS) touchexternal $(SCIPLIBOBJFILES)
 		@echo "-> generating library $@"
 		-rm -f $@
 		$(LIBBUILD) $(LIBBUILDFLAGS) $(LIBBUILD_o)$@ $(SCIPLIBOBJFILES)
@@ -1239,17 +1177,18 @@
 		$(RANLIB) $@
 endif
 
-<<<<<<< HEAD
-$(LPIEXLIBFILE): $(LIBOBJSUBDIRS) $(LIBDIR) $(LPIEXLIBOBJFILES)
+$(LPIEXLIBFILE): $(LIBOBJSUBDIRS) $(LIBDIR) $(LPIEXLIBOBJFILES) $(LPIEXLIBSCIPOBJFILES)
 		@echo "-> generating library $@"
 		-rm -f $@
-		$(LIBBUILD) $(LIBBUILDFLAGS) $(LIBBUILD_o)$@ $(LPIEXLIBOBJFILES)
-=======
-$(NLPILIBFILE):	$(LIBOBJSUBDIRS) $(LIBDIR) $(NLPILIBOBJFILES) $(NLPILIBSCIPOBJFILES) 
+		$(LIBBUILD) $(LIBBUILDFLAGS) $(LIBBUILD_o)$@ $(LPIEXLIBOBJFILES) $(LPIEXLIBSCIPOBJFILES)
+ifneq ($(RANLIB),)
+		$(RANLIB) $@
+endif
+
+$(NLPILIBFILE):	$(LIBOBJSUBDIRS) $(LIBDIR) $(NLPILIBOBJFILES) $(NLPILIBSCIPOBJFILES)
 		@echo "-> generating library $@"
 		-rm -f $@
-		$(LIBBUILD) $(LIBBUILDFLAGS) $(LIBBUILD_o)$@ $(NLPILIBOBJFILES) $(NLPILIBSCIPOBJFILES) 
->>>>>>> 9948ed2b
+		$(LIBBUILD) $(LIBBUILDFLAGS) $(LIBBUILD_o)$@ $(NLPILIBOBJFILES) $(NLPILIBSCIPOBJFILES)
 ifneq ($(RANLIB),)
 		$(RANLIB) $@
 endif
@@ -1273,11 +1212,7 @@
 -include $(LASTSETTINGS)
 
 .PHONY: touchexternal
-<<<<<<< HEAD
-touchexternal:	$(ZLIBDEP) $(GMPDEP) $(READLINEDEP) $(ZIMPLDEP) $(IPOPTDEP) $(EXACTSOLVEDEP) $(REDUCEDSOLVEDEP) $(BRANCHPLGSDEP)
-=======
-touchexternal:	$(ZLIBDEP) $(GMPDEP) $(READLINEDEP) $(ZIMPLDEP) $(LPSCHECKDEP)
->>>>>>> 9948ed2b
+touchexternal:	$(ZLIBDEP) $(GMPDEP) $(READLINEDEP) $(ZIMPLDEP) $(EXACTSOLVEDEP) $(REDUCEDSOLVEDEP) $(BRANCHPLGSDEP) $(LPSCHECKDEP)
 ifneq ($(ZLIB),$(LAST_ZLIB))
 		@-touch $(ZLIBSRC)
 endif
@@ -1316,17 +1251,13 @@
 		@echo "LAST_GMP=$(GMP)" >> $(LASTSETTINGS)
 		@echo "LAST_READLINE=$(READLINE)" >> $(LASTSETTINGS)
 		@echo "LAST_ZIMPL=$(ZIMPL)" >> $(LASTSETTINGS)
-<<<<<<< HEAD
-		@echo "LAST_IPOPT=$(IPOPT)" >> $(LASTSETTINGS)
-		@echo "LAST_EXACTSOLVE=$(EXACTSOLVE)" >> $(LASTSETTINGS)
-		@echo "LAST_REDUCEDSOLVE=$(REDUCEDSOLVE)" >> $(LASTSETTINGS)
-		@echo "LAST_BRANCHPLGS=$(BRANCHPLGS)" >> $(LASTSETTINGS)
-=======
 		@echo "LAST_LPSCHECK=$(LPSCHECK)" >> $(LASTSETTINGS)
 		@echo "LAST_SHARED=$(SHARED)" >> $(LASTSETTINGS)
 		@echo "LAST_USRCFLAGS=$(USRCFLAGS)" >> $(LASTSETTINGS)
 		@echo "LAST_USRCXXFLAGS=$(USRCXXFLAGS)" >> $(LASTSETTINGS)
->>>>>>> 9948ed2b
+		@echo "LAST_EXACTSOLVE=$(EXACTSOLVE)" >> $(LASTSETTINGS)
+		@echo "LAST_REDUCEDSOLVE=$(REDUCEDSOLVE)" >> $(LASTSETTINGS)
+		@echo "LAST_BRANCHPLGS=$(BRANCHPLGS)" >> $(LASTSETTINGS)
 
 $(LINKSMARKERFILE):
 		@$(MAKE) links
@@ -1339,11 +1270,7 @@
 .PHONY: echosoftlinks
 echosoftlinks:
 		@echo
-<<<<<<< HEAD
-		@echo "- Current settings: LPS=$(LPS) LPSEX=$(LPSEX) OSTYPE=$(OSTYPE) ARCH=$(ARCH) COMP=$(COMP) SUFFIX=$(LINKLIBSUFFIX) ZIMPL=$(ZIMPL) ZIMPLOPT=$(ZIMPLOPT) IPOPT=$(IPOPT) IPOPTOPT=$(IPOPTOPT)"
-=======
-		@echo "- Current settings: LPS=$(LPS) OSTYPE=$(OSTYPE) ARCH=$(ARCH) COMP=$(COMP) SUFFIX=$(LINKLIBSUFFIX) ZIMPL=$(ZIMPL) ZIMPLOPT=$(ZIMPLOPT) IPOPT=$(IPOPT) IPOPTOPT=$(IPOPTOPT) EXPRINT=$(EXPRINT)"
->>>>>>> 9948ed2b
+		@echo "- Current settings: LPS=$(LPS) LPSEX=$(LPSEX) OSTYPE=$(OSTYPE) ARCH=$(ARCH) COMP=$(COMP) SUFFIX=$(LINKLIBSUFFIX) ZIMPL=$(ZIMPL) ZIMPLOPT=$(ZIMPLOPT) IPOPT=$(IPOPT) IPOPTOPT=$(IPOPTOPT) EXPRINT=$(EXPRINT)"
 		@echo
 		@echo "* SCIP needs some softlinks to external programs, in particular, LP-solvers."
 		@echo "* Please insert the paths to the corresponding directories/libraries below."
@@ -1400,7 +1327,6 @@
 		$(error invalid LP solver selected: LPS=$(LPS). Possible options are: $(LPSOPTIONS))
 endif
 
-<<<<<<< HEAD
 .PHONY: checklpsexdefine
 checklpsexdefine:
 ifeq ($(LPIEXLIBOBJ),)
@@ -1408,7 +1334,5 @@
 endif
 
 
-=======
->>>>>>> 9948ed2b
 # --- EOF ---------------------------------------------------------------------
 # DO NOT DELETE