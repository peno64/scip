--- conflicted
+++ resolved
@@ -70,13 +70,11 @@
 
 - handle linear binary variables as if squared in simple upgrade from quadratic to second-order cone constraints
 
-<<<<<<< HEAD
+- new variable event when changing the variable type
+
 - It is no longer necessary to provide a SCIP pointer for the subproblem in SCIPaddBendersSubproblem if custom solving
   methods are defined. A NULL pointer can be supplied to SCIPaddBendersSubproblem. In this case, no internal Benders'
   cut generation methods can be used.
-=======
-- new variable event when changing the variable type
->>>>>>> ae9bde62
 
 Performance improvements
 ------------------------
