--- conflicted
+++ resolved
@@ -12,11 +12,8 @@
 Performance improvements
 ------------------------
 
-<<<<<<< HEAD
 - Separate lifted cover cuts based on newer lifting function of Letchford and Souli (2019) in sepa_aggregation.c
-=======
 - In-tree restarts due to tree size estimation have been made compatible with orbital fixing.
->>>>>>> ab10a6dd
 
 Examples and applications
 -------------------------
