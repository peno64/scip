@page RN70 Release notes for SCIP 7.0

@section RN700 SCIP 7.0.0
*************************

Features
--------

- Using the parameter "propagating/orbitalfixing/recomputerestart" one can now decide to recompute symmetries after a
  restart or not. Previously one could just turn off symmetry computation after a restart.
- extended relaxators statistics in solve statistics about information on number of cutoffs, improved bounds, etc.

- extends SMPS file reader for the stochastic information, the sto files, to read a lower bound for the discrete
  scenarios. The lower bound is used when creating the auxiliary variables for Benders' decomposition.

- extended Benders framework to solve NLPs and generate optimality and feasibility cuts from their solution
  when the subproblem is convex nonlinear.

- extended Benders framework to create copies of Benders decompositions that can be used in a multithreading environment

- additional functionality has been added to enable the transfer of Benders' decomposition cuts between different SCIP
  instances, e.g., when used in UG

- LP rows (SCIP_ROW) can now store pointer to a constraint from which the row originates

- Trust region, a new LNS heuristic, has been added to SCIP as both a standalone primal heuristic heur_trustregion.c
  and as a neighborhood inside of Adaptive Large Neighborhood Search (heur_alns.c). This heuristic is designed to improve the
  heuristic performance of the Benders' decomposition algorithm. It builds upon the successful trust region approaches
  applied to Benders' decomposition.

- Modularity of symmetry handling has been increased. It is now possible to use orbitopes (i.e., polyhedral symmetry
  handling techniques) and orbital fixing on the same instance.

- cut strengthening enabled within the Benders' decomposition framework. This uses a mix of the Improved Magnanti-Wong
  method and Kelly's method. The cut strengthening is enabled by setting the paramemter
  "benders/<bendersname>/cutstrengthenenabled" to TRUE. The parameters "cutstrengthenmult", "noimprovelimit" and
  "corepointperturb" control the behavior of the cut strengthening method. Additionally, the parameter
  "cutstrengthenintpoint" allows the user to specify the solution that is used to initialize the core point. The options
  are the first LP solution, the first integer feasible solution, a relative interior point, a solution vector of all
  ones and a solution vector of all zeros. Also, the core point can be reinitialized after each update to the incumbent
  solution.

- added option to adjust weights of different scores in relpscost (hybrid) branching rule based on degeneracy information
  and skip strong branching for very high degeneracy rates

- GINS heuristic can make use of a user-provided decomposition labels in two ways:
 1. by selecting a block of variables that maximizes the potential, and randomly selecting a start variable for the neighborhood and/or
 2. by selecting an interval of consecutive blocks as neighborhood, until fixing rate is reached. In this case, no variable is randomly selected.

- extend potential parameter of GINS to allow computation based on local LP solution, as well

- new primal heuristic Adaptive Diving, which registers all publicly available dive sets from other diving heuristics.
  At each call, it selects one of the available dive sets based on the user's score type choice (heuristics/adaptivediving/scoretype).
  During the solution process, the heuristics learns online which divesets reach the best score, and executes them more frequently.
  The statistic output for Diving heuristics has been extended to incorporate the statistics of each dive set within Adaptive diving.

- Added new penalty alternating direction method (PADM) primal heuristic that splits the problem into several sub-SCIPs
  according to a user-provided decomposition. The sub-SCIPs are solved on an alternating basis until a feasible solution of
  the original problem is found.

- Symmetry handling constraints (cons_orbisack, cons_orbitope, cons_symresack) now have an additional parameter to encode
  whether they are model constraints, i.e., define the problem, or whether they are only present to handle symmetries.

- The symmetry code has been completely restructured. The presolvers presol_symbreak and presol_symmetry as well as the propagator
  prop_orbitalfixing have been merged into the single propagator prop_symmetry to avoid storing the same information
  multiple times. This propagator is now responsible for adding symmetry handling constraints as well as activating orbital
  fixing. Moreover, the new file symmetry.c contains general functions for symmetry computations like orbit computations.

- Variables can now be marked as "relaxation-only". This flag should be used to introduce new variables that are required
  to define a relaxation, but that are not part of any checked constraints. Essentially, these variables should only be used
  in the current SCIP solve and disregarded after a restart or in SCIP copies. Hence, these variables are not copied by SCIPcopy and
  SCIPgetVarCopy, they are currently not used in conflict constraints, and cuts involving them are not upgraded to linear constraints.
  Relaxation-only variables cannot appear in the objective function.

- The OSiL reader now supports nonlinear expressions of type "signpower".

- Expressions of form abs(x)^p * x in a nonlinear constraint are now sometimes recognized and handled by abspower constraints.

- If polyhedral symmetry handling methods are used (cons_orbisack, cons_orbitope, cons_symresack), it is now possible to
  recompute symmetries if a restart occured.

- upgrade some more quadratic constraints to second-order cone constraints, that is,
  handle linear binary variables as if squared in simple upgrade and
  do not require bounds for variables that have a zero entry in the computed eigenvectors in the non-simple upgrade

- new variable event when changing the variable type

- It is no longer necessary to provide a SCIP pointer for the subproblem in SCIPaddBendersSubproblem if custom solving
  methods are defined. A NULL pointer can be supplied to SCIPaddBendersSubproblem. In this case, no internal Benders'
  cut generation methods can be used.

- Using the parameter "constraints/symresack/checkmonotonicity" one can now decide to upgrade to packing/partitioning
  symresacks even if the underlying permutation is not monotone.

- New branching rule `vanillastrongbranch`, mostly for scientific purpose, with the following features:
  1) no cutoff or domain reduction: only branching;
  2) idempotent (optional): leave SCIP, as much as possible, in the same state before / after the strong branching calls
     - basically, do not update any statistic;
  3) donotbranch (optional): do no perform branching. So that the brancher can be called as an oracle only
     (on which variable would you branch ? But do not branch please);
  4) scoreall (optional): keep scoring variables, even if infeasibility is detected;
  5) collectscores (optional): store the candidate scores from the last call, which can then be retrieved by calling SCIPgetVanillafullstrongData();
  6) integralcands (optional): consider integral candidates for branching,
     i.e., get candidates from SCIPgetPseudoBranchCands() instead of SCIPgetLPBranchCands().

- If a reference value (misc/referencevalue) is given, the primal-reference and reference-dual integrals are calculated automatically and printed within the SCIP statistics.

- Locally valid cuts / rows are now considered for dual proof analysis when `conflict/uselocalrows` is set to TRUE.

- Linking variables in the linking constraint handler (cons_linking.{ch}) can now be integer or continuous. The coefficients of the binary variables are therefore now stored as SCIP_Real.

- To save memory, it is now possible to remove all variables from the internal symmetry data structures that are
  not affected by any symmetry.

- Allow to filter first variables from orbits and transfer pseudo cost information to variables in orbit

- Add integration of external MILP presolve library as a SCIP presolver plugin that runs on MILP problems

- Parallelisation can be used when applying Benders' decomposition. There are two different forms of parallelisation
  available. The first is applying Benders' decomposition within a parallel branch-and-bound. This is achieved through
  the integration with the UG framework. The second is the use of shared memory parallelisation for solving the Benders'
  decomposition subproblems. A priority queue has been added to help with load balancing.

- The Benders' decomposition framework can handle MINLPs. If a convex relaxation of the MINLP exists, then this is
  solved to generate optimality and feasibility cuts. The extensions to the framework are:
  - New generic solving methods to solve convex NLP subproblems.
  - Modification to benderscut_opt and benderscut_feas to enable the generation of cuts from convex NLPs.
  - Addition of benderscut_feasalt to generate feasibility cuts from an alternative subproblem that minimises the
    violation of infeasible problems.
  - Better handling of subproblem solution results

- Adds a feasibility phase to the Benders' decomposition subproblem solving methods. The feasibility phase adds slack
  variables to each of the constraints to ensure feasibility of the subproblem. A large coefficient is given to these
  slack variables in the objective function to penalise constraint violations. The coefficients are progressively
  increased until all slack variables take the value 0.0.

- Improved convexity check for Benders' decomposition subproblems. The constraints of the subproblem are now checked for
  convexity in the initialisation of the Benders' decomposition algorithm. This enables the solving of convex NLPs as
  Benders' decomposition subproblems.

- Benders' decomposition can be applied using decomposition supplied in the DEC format. To apply Benders' decomposition
  the parameters decomposition/benderslabels and decomposition/applybenders must be set to TRUE.

- new event handler event_estim.c/h that approximates search tree completion and estimates tree size
  to (optionally) trigger restarts; many approximations of search tree completion and estimation, including WBE, SSG, and tree profile method
- new display column that reports approx. search tree completion during the search, and an overview in the statistics table

- Orbital Fixing uses a list of variables that have been fixed globally since the computation of symmetries to filter
  symmetries. Previously, some plugins were disabled, which is not necessary anymore.

- A new presolver "dualsparsify" was added. It tries to combine columns (i.e. variables) to cancel nonzero coefficients in the constraint matrix.

- The presolver "tworowbnd" was implemented with better performance. It now also supports bound tightening on convex combinations of two rows.

- To be able to calculate better bounds for the dual variables, the presolver "dualinfer" was extended by the ability to perform convex combinations of continuous columns.

- allow disabling of pricers during solving process

Performance improvements
------------------------

- Extended cut presolving by removing variables that been fixed at their bounds

- Improved branching point selection when branching on externals branching candidates. Instead of using exactly the
  LP solution, a point closer to the middle of the variables domain is chosen.

- Matrix presolvers that do not work on incomplete matrices now skip matrix creation if unsupported constraint types are detected.

- consLockBenders callback implemented to add down locks on the Benders' decomposition auxiliary variables and
  up and down locks per subproblem for all master problem variables. This allows the use of presolving and propagation
  with Benders' decomposition.

- improved performance of orbital fixing in several ways:
  store permutations in transposed form to improve cache efficency;
  reverse order to speed up filtering of permutations;
  handle variables globally fixed to 1 in list;
  use event handler to catch global fixings;
  speed up orbit computations;
  change handling of restarts;
  use only permutations that can contribute to a variable's orbit;

- allow rapid learning at local nodes

- allow to recompute cut without using fractional values for sepa_cgmip

- restrict the number of the clique table nonzeros relative to the number of problem nonzeros, which could be a performance bottleneck.

- variable fixings of LP face heuristic are now computed earlier; subproblem creation is skipped if not enough variables are fixed.

- Improved domcol presolver to not require a complete representation of all constraints in the matrix

- performance improvement of adaptive large neighborhood search heuristic on merely continuous problems. The heuristic
  stops if presolving in the sub-SCIP fixes less than 50 % of the current target fixing rate over all variables
  (including continuous).

- reduce memory usage in symmetry detection by a staggered allocation with decreasing overhead for larger instances

- improved full orbitope propagation using a static implementation or a dynamic reordering of orbitope rows by a global rank function

- improved detection of packing/partitioning orbitopes


Examples and applications
-------------------------

- added methods to set and get hmin and hmax for optcumulative constraints

Interface changes
-----------------

### New and changed callbacks

  - new optional callback `SCIP_DECL_DIVESETAVAILABLE` to check preconditions for this dive set, e.g., if an incumbent solution is available,
    which is passed as new argument to SCIPcreateDiveset(). SCIPcreateDiveset() has another new parameter "ispublic".

- new callback `SCIP_DECL_CONSHDLRCOPY` and `SCIP_DECL_CONSCOPY` in cons_orbisack and cons_symresack

- new `idempotent` argument to SCIPgetVarStrongbranchInt() and SCIPgetVarStrongbranchFrac(),
  so that statistics are not updated during the call. Likewise, new `updatecol` and `updatestat` arguments to SCIPcolGetStrongbranch().

- callback `SCIP_DECL_CONSHDLRENFOLP` can now also return SCIP_SOLVELP as *result, which indicates to the SCIP core that the LP relaxation
  should be solved again because the primal feasibility tolerance of the LP has been tightened (using SCIPsetLPFeastol())

- extension of SCIP_PQUEUE by a new callback SCIP_DECL_PQUEUEELEMCHGPOS to catch swaps as well as functionality to delete arbitrary elements from the priority queue.

### Deleted and changed API methods

- LPI:
  + now for all lp interfaces consistent requirements on SCIP_LPPAR:
    LPITLIM and BARRIERCONVTOL positive or zero; FEASTOL, DUALFEASTOL, LPTILIM strictly positive
  + now projecting SCIP_LPPAR values on feasible values for each lp interface
  + add interface to Glop
- Symmetry:
  + removed method SCIPseparateCoversOrbisack() in cons_orbisack.h since the orbitope constraint
    handler has its own implementation of this routine with advanced features now
  + renamed SCIPgetGeneratorsSymmetry() to SCIPgetSymmetry() and removed two arguments
  + extended method SCIPgetSymmetry(): It is possible to access both the original and
    transposed permutations matrix as well as the (independent symmetry) components of a permutation group now.
  + arguments of functions SCIPcreateConsOrbisack(), SCIPcreateConsBasicOrbisack(), SCIPcreateConsOrbitope(),
    SCIPcreateConsBasicOrbitope(), SCIPcreateConsSymresack(), SCIPcreateConsBasicSymresack(), and SCIPcreateSymbreakCons() extended
    by "ismodelcons" to encode whether the constraints are model constraints or not
  + the function SCIPgetSymmetry() no longer accepts the parameter recompute, but has parameter permvarmap as new input
  + removed SCIPgetPermvarsObjSymmetry(), SCIPsetSymmetryComponentblocked(), SCIPgetSymmetryComponentblocked(),
    SCIPgetSyminfoGloballyFixedVars(), SCIPcomputeGroupOrbitsSymbreak, SCIPincludePresolSymmetry(),SCIPincludePresolSymbreak(),
	and SCIPincludePropOrbitalfixing()
  + add function SCIPcomputeOrbitsComponentsSym() to compute orbits without filtering permutations and indices of orbits for each variable
- SCIPallowObjProp() and SCIPallowDualReds() are deprecated and replaced by SCIPallowWeakDualReds() and SCIPallowStrongDualReds(), respectively
- Benders' decomposition
  + changed SCIPstoreBenderscutCut() in scip_benders.c to SCIPstoreBendersCut(). Where this function used to take a
    SCIP_BENDERSCUT pointer, it now accepts a SCIP_BENDERS pointer.
  + the functions SCIPsolveBendersSubproblem() no longer accepts the parameter type. The type is not a necessary
    argument for the subproblem solving method.
  + arguments of functions SCIPbendersSolveSubproblemLP(), SCIPbendersSolveSubproblemCIP(), and SCIPbendersOnlyCheckConvexRelax() changed
  - removed SCIPbenderscutGetNAddedCuts() and SCIPbenderscutGetAddedCutData()

- new argument "onlyifcomplete" in SCIPmatrixCreate() to skip matrix creation right after detecting unsupported constraint types
  and new arguments to count statistics when doing a clean-up of inactive variables in the constraints before building the matrix

- new argument "threadsafe" in SCIPcopy(), SCIPcopyConsCompression(), SCIPcopyOrig(), SCIPcopyOrigConsCompression and
  SCIPcopyBenders(). This argument must only be set to TRUE if the source and target SCIP instances are to be solved in
  parallel. Setting this argument to TRUE has a performance cost.

- new argument "append" in SCIPsetModifiedDefaultSettingsIpopt()
- functions SCIPclearRelaxSolVals(), SCIPsetRelaxSolVal(), SCIPsetRelaxSolVals(), SCIPsetRelaxSolValsSol(), and SCIPmarkRelaxSolValid()
  receive an additional argument "relax" to store the relaxation handler as creator of the relaxation solution.

- LP:
  - SCIProwGetOriginCons() now returns a SCIP_CONS* instead of a SCIP_CONSHDLR*, use SCIProwGetOriginConshdlr() for the previous behavior
  - SCIPcreateRowCons() and SCIPcreateEmptyRowCons() now expect a SCIP_CONS* instead of a SCIP_CONSHDLR*,
    use SCIPcreateRowConshdlr() and SCIPcreateEmptyRowConshdlr(), respectively, for the previous behavior
  - deprecated SCIPlpfeastol() and SCIPchgLpfeastol(), use SCIPgetLPFeastol() and SCIPsetLPFeastol()

- new parameter "divecontext" for every method that queries statistics for a diveset. The context can be used to distinguish between the dive set
  as single (standalone) heuristic or within Adaptive Diving.
- new parameters "divecontext" and "iterlim" to SCIPperformGenericDivingAlgorithm() to control in which context (single,adaptive) statistics are updated.

- SCIPcopyVars, SCIPcopy, SCIPcopyConsCompression, and SCIPgetVarCopy do not copy variables that are marked as relaxation-only,
  thus it cannot be assumed anymore that each active variable from the master SCIP also has a counterpart in the copy.
  SCIPcopy, SCIPcopyConsCompression, and SCIPcopyConss can now return *valid=TRUE if some non-checked and non-enforced constraints were not copied, e.g.,
  because they involved relaxation-only variables. Thus, a copy is already regarded as valid if all checked or enforced constraints were copied successfully.

- linking constraint handler:
  - changed type of vals argument from int *to SCIP_Real* in SCIPcreateConsLinking() and SCIPcreateConsBasicLinking()
  - SCIPgetIntvarLinking() has been renamed to SCIPgetLinkvarLinking().
  - changed return value of SCIPgetValsLinking() from int* to SCIP_Real*.
  - new method SCIPgetBinvarsDataLinking().

- SCIPbendersCheckSubproblemOptimality() now returns a boolean indicating whether the subproblem is optimal or not.
  Previously this result was returned through a parameter. The change was required to facilitate the integration with
  the UG framework.

- deleted SCIPcombineTwoInt(), SCIPcombineThreeInt(), SCIPcombineFourInt(); use the appropriate SCIPhashTwo(), ..., SCIPhashSeven() method instead

- SCIPsetupBendersSubproblem takes a parameter of the enforcement type.

- SCIPcreateNlpiProb takes a hashmap to store the map between the nlrows and the index in the nlrow array.

### New API functions

- SCIPallowWeakDualReds() and SCIPallowStrongDualReds() replace the deprecated SCIPallowObjProp() and SCIPallowDualReds(), respectively
- methods have been added to facilitate the transfer of Benders' decomposition cuts between solvers in UG. These include
  SCIPapplyBendersStoredCuts(), SCIPbendersGetNStoredCuts(), SCIPbendersGetStoredCutData() and
  SCIPbendersGetStoredCutOrigData().
- added SCIPisConvexAbspower()
- new functions SCIPsolGetType(), SCIPsolGetRelax(), SCIPsolSetRelax(), SCIPsolSetLPRelaxation(), SCIPsolSetStrongbranch(),
  SCIPsolSetPseudo to set or query the new type attribute of a primal solution. The type attribute gives information
  about the origin of the solution, ie, whether it was created by a relaxation handler,
  by the LP relaxation, by strong branching, by the current pseudo solution, or by a primal heuristic.
  The meaning of the argument 'heur' in all creation methods for primal solutions such as SCIPcreateSol() stays unchanged.
- added SCIProwGetOriginConshdlr(), SCIPcreateRowConshdlr(), SCIPcreateEmptyRowConshdlr()
- new API functions SCIPsetCommonSubscipParams(), SCIPtranslateSubSol(), and SCIPtranslateSubSols() shared by several Large Neighborhood Search heuristics.
- new API function SCIPgetLPDegeneracy() to get two measures for the degeneracy of the current LP
- new API functions SCIPdivesetIsAvailable() to check preconditions of a dive set and SCIPdivesetIsPublic() to check if the dive set can be used
  by other primal heuristics.
- new API functions SCIPcomputeOrbitsSym(), SCIPcomputeOrbitsFilterSym(), SCIPgetPropertiesPerm(), SCIPdetermineBinvarAffectedSym(),
  SCIPdetermineNVarsAffectedSym(), SCIPcomputeComponentsSym(), and SCIPextendSubOrbitope(), SCIPgenerateOrbitopeVarsMatrix() for symmetry computations
- new API functions SCIPvarIsRelaxationOnly() and SCIPvarMarkRelaxationOnly() to query and set, resp., whether a variable is marked as relaxation-only
- new API functions SCIPconshdlrGetNUpdateConss() and SCIPconshdlrGetUpdateConss(), for expert users only
- new API function SCIPgetNConflictDualproofsApplied()
- new API functions SCIPeventGetOldtype() and SCIPeventGetNewtype() for the new event when changing the variable type
- new API function SCIPisConvexConsQuadratic() to check whether a quadratic constraint is convex when a given set of variables would be fixed
- new API functions SCIPgetLPFeastol(), SCIPsetLPFeastol(), and SCIPresetLPFeastol() to get, set, and reset (to the default), respectively, the primal
  feasibility tolerance for the LP relaxation
- new API functions SCIPcleanupConss{Linear,Varbound,Setppc,Logicor,Knapsack}() to clean up inactive variables from those types of linear constraints
- new API function SCIPsetBendersSubproblemComp() used to add a custom comparison method for ordering the Benders'
  decomposition subproblem solves. The comparison method is used to help with load balancing.
- new API function SCIPgetRowObjParallelism to get the objective parallelism of a row
- new API function SCIPcolGetAge to get the age of a column
- added SCIPhashThree(), SCIPhashFive(), SCIPhashSix(), and SCIPhashSeven() that complement SCIPhashTwo(), SCIPhashFour() to combine 32bit integers to
  a 32bit hash value
- new API function SCIPgenerateAndApplyBendersOptCut is used to generate a Benders' optimality cut using the dual
  solutions. This function can be supplied vectors for the primal and dual solution for generating an optimality cut.
  This avoids the need for a SCIP instance to solve the Benders' decomposition subproblem and generating cuts.
- new API function SCIPconsAddCoef used for adding a coefficient to a linear-type constraint.
- new API functions SCIPconsNonlinearGetRhs, SCIPconsNonlinearGetLhs and SCIPconsNonlinearAddLinearCoef for getting the
  RHS and LHS from a nonlinear-type constraint and adding a linear coefficient to the constraint.
- new API function SCIPbendersSolSlackVarsActive for checking whether any slack variables from the feasibility phase are
  active in the subproblem solution.
- new API functions SCIPbendersSetSubproblemType and SCIPbendersGetSubproblemType sets and gets the subproblem type.
  This is either:
  - Convex constraints with continuous variables
  - Convex constraints with discrete variables
  - Non-convex constraints with continuous variables
  - Non-convex constraints with discrete variables
- new API functions SCIPbendersSetSubproblemIsNonlinear() and SCIPbendersSubproblemIsNonlinear() for setting and
  identifying whether the Benders' decomposition subproblems contain nonlinear constraints. Similarly, the functions
  SCIPbendersSetMasterIsNonlinear() and SCIPbendersMasterIsNonlinear() sets and identifies whether the Benders'
  decomposition master problem contains nonlinear constraints.
- new API function SCIPapplyBendersDecomposition for applying Benders' decomposition given a decomposition in the DEC
  format
- new API function SCIPwasNodeLastBranchParent to query if a node has been the parent of the most recent branching in the tree
- new API functions SCIPtreemodelInit(), SCIPtreemodelFree(), SCIPtreemodelIsEnabled(), SCIPtreemodelSelectCandidate() related to the new
  treemodel way of comparing branching candidates. These functions are only currently used for reliability pscost branching, but they can be used
  in other parts of the code.
- New function SCIPcalcChildEstimateIncrease() to compute the increase in the child estimation

### Event system

- new event type SCIP_EVENTTYPE_NODEDELETE to react on nodes that are about to be deleted from the tree

### Command line interface

### Interfaces to external software

### Changed parameters

- renamed parameter "propagating/orbitalfixing/enableafterrestart" to ".../recomputerestart"
- Parameter "misc/allowdualreds" is now called "misc/allowstrongdualreds"
- Parameter "misc/allowobjprop" is now called "misc/allowweakdualreds"
- changed default values of propagation (new value: 1, old value: 5) and separation frequency (new value: -1, old value: 5) in cons_orbitope.c
- all primal heuristics that use sub-SCIPs are disabled within the heuristics fast emphasis setting
- deleted parameter heuristics/localbranching/useuct, use heuristics/useuctsubscip instead
- changed default value of "presolving/symbreak/detectorbitopes" (new value: TRUE, old value: FALSE)
- extended range of "misc/usesymmetry" (new range: [0,3], old range: [0,2])
- deleted parameter "constraints/orbisack/checkalwaysfeas"
- deleted parameter "constraints/orbitope/checkalwaysfeas"
- deleted parameter "constraints/symresack/checkalwaysfeas"
- deleted parameter "presolving/symmetry/maxgenerators"
- deleted parameter "presolving/symmetry/checksymmetries"
- deleted parameter "presolving/symmetry/displaynorbitvars"
- deleted parameter "presolving/symbreak/conssaddlp"
- deleted parameter "presolving/symbreak/addsymresacks"
- deleted parameter "presolving/symbreak/computeorbits"
- deleted parameter "presolving/symbreak/detectorbitopes"
- deleted parameter "presolving/symbreak/addconsstiming"
- deleted parameter "propagating/orbitalfixing/symcomptiming"
- deleted parameter "propagating/orbitalfixing/performpresolving"
- deleted parameter "propagating/orbitalfixing/recomputerestart"
- changed default value of "heur/coefdiving/freq" (old: 10, new: -1)
- changed default value of "heur/conflictdiving/freq" (old: -1, new: 10)
- changed default value of "heur/conflictdiving/lockweight" (old: 1.0, new: 0.75)
- replaced parameter "numerics/lpfeastol" by "numerics/lpfeastolfactor" to specify which factor should be applied to the SCIP feasibility
  tolerance to initialize the primal feasibility tolerance of the LP solver
- enabling aggressive presolving now activates all available presolving plugins,
  and decreases the presolving/restartfac parameter correctly with respect to default.
- change default value of heuristics/rins/nodesquot to 0.3 (was 0.1), to compensate
  the removal of a hard coded factor of 3.0 in the code without affecting the default behavior
  of the RINS heuristic.

### New parameters

- the possibility to define the Benders' decomposition auxiliary variables as implicit integer is provided. This
  behavior is controlled with an additional parameter in the Benders' decomposition framework.
- added parameter benders/<bendersname>/cutcheck to enable the generation of Benders' decomposition cuts during solution
  checking.
- constraints/orbitope/usedynamicprop: the possibility to propagate orbitope constraints by reordering the rows based on the
  branching strategy is provided (only possible for non-model constraints)

- new parameters heuristics/shiftandpropagate/minfixingratelp and heuristics/locks/minfixingratelp to stop the
  heuristics after propagating integer fixings if no sufficient fixing of the all variables (including continuous)
  could be achieved. These parameters help to avoid solving LP's that are comparable in hardness to the main root LP.

- Added parameters branching/midpull and branching/midpullreldomtrig to control by how much to move
  the branching point for an external branching candidate closer to the middle of the candidates domain. The
  default of 0.75 and 0.5, respectively, uses a point that is 75*alpha% closer to the middle of the domain, where
  alpha is the relative width of the candidates domain (width of local domain divided by width of global domain),
  if the latter is below 0.5, and alpha=1.0 otherwise. That is, with the default settings, a branching point is
  chosen closer to the middle of the candidates domain if the variables local domain is still similar to its
  global domain, but is chosen closer to the LP solution if the local domain is much smaller than the global
  domain.

- Added parameter lp/minmarkowitz to set the Markowitz stability threshold (range 0.0001 to 0.9999).
  High values sacrifice performance for stability.

- Added parameters benders/<bendersname>/lnsmaxcalls and benders/<bendersname>/lnsmaxcallsroot to the Benders'
  decomposition core. These parameters limit the number of Benders' decomposition subproblem checks, for the full
  branch-and-bound tree and root node respective, when solving the auxiliary problem of LNS hueristics. These
  parameters only have effect if the lnscheck parameter is set to TRUE.

- Added parameter cons/linear/maxmultaggrquot to limit the maximum coefficient dynamism of an equation on which
  multiaggregation is performed. This replaces a compiler define of the same name.
  Default value is 1000, smaller values make multiaggregations numerically more stable.
- new global parameter heuristics/useuctsubscip that affects all LNS heuristics using common sub-SCIP parameters

- new parameter branching/relpscost/degeneracyaware to switch degeneracy-aware hybrid branching

- new parameter separation/rapidlearning/checkexec to check whether rapid learning is allowed to run locally
- new parameters separation/rapidlearning/check{degeneracy,dualbound,leaves,nsols,obj} to enable checking the respective feature for local rapid learning
- new parameter separation/rapidlearning/maxcalls to limit the number of rapid learning executions
- new parameter separation/rapidlearning/nwaitingnodes to set the number of waiting nodes before the dual bound is checked
- new parameter separation/rapidlearning/mindegeneracy to set the minimal threshold of degenerate basic-variables
- new parameters separation/rapidlearning/minvarconsratio to set the minimal ratio of unfixed variables in relation to basis size

- new parameters to control the Benders' decomposition two-phase method.
  - constraints/benderslp/depthfreq: after the maxdepth is reached, then the two-phase method will only be called at
    nodes at a depth divisible by depthfreq.
  - constraints/benderslp/stalllimit: after the maxdepth is reached, if there has been no improvement in the dual bound
    for stalllimit number of nodes, then the two-phase method is executed for the next fractional LP solution that is
    encountered.
  - constraints/benderslp/iterlimit: after the root node, only iterlimit fractional LP solutions are used at each node
    to generate Benders' decomposition cuts.

- new parameters for symmetry handling
  - new parameter "propagating/symmetry/maxgenerators"
  - new parameter "propagating/symmetry/checksymmetries"
  - new parameter "propagating/symmetry/displaynorbitvars"
  - new parameter "propagating/symmetry/conssaddlp"
  - new parameter "propagating/symmetry/addsymresacks"
  - new parameter "propagating/symmetry/detectorbitopes"
  - new parameter "propagating/symmetry/addconsstiming"
  - new parameter "propagating/symmetry/ofsymcomptiming"
  - new parameter "propagating/symmetry/performpresolving"
  - new parameter "propagating/symmetry/recomputerestart"
  - new parameter "constraints/symresack/checkmonotonicity"
  - new parameter "propagating/symmetry/compresssymmetries"
  - new parameter "propagating/symmetry/compressthreshold"

- new parameter for enabling shared memory parallelisation for solving Benders' decomposition subproblems. The parameter
  benders/<bendersname>/numthreads sets the number of threads used for parallel subproblem solving.

- new parameters to control enhancements for solving MINLPs by Benders' decomposition
  - benders/<bendersname>/execfeasphase: enables the feasibility phase for solving the Benders' decomposition
    subproblems
  - benders/<bendersname>/slackvarcoef: the initial coefficient of the slack variable for the feasibility phase
  - benders/<bendersname>/checkconsconvexity: should the constraints be checked for convexity. This can be set to FALSE
    if you are certain that the NLP subproblem is convex.

- new parameter presolving/clqtablefac (default value 2.0) as limit on number of entries in clique table relative to number of problem nonzeros

- new parameter conflict/uselocalrows (default: TRUE) to incorporate locally valid cuts / rows for dual proof analysis

- new return code SCIP_NOTIMPLEMENTED for functions, e.g., in the LPI that have not been implemented (yet)

- new parameter separating/cgmip/genprimalsols that allows to generate initial primal solutions from Gomory cuts

- new parameter branching/relpscost/filtercandssym to allow filtering from orbits

- new parameter branching/relpscost/transsympscost to transfer pseudo cost information to orbit

- new parameters for tree size estimation and restarts:
    - estimation/restarts/restartpolicy (default value n)
    - estimation/method (default value c)
    - estimation/restarts/restartlimit (default value 1)
    - estimation/restarts/minnodes (default value 1000)
    - estimation/restarts/countonlyleaves (default value FALSE)
    - estimation/restarts/restartfactor (default value 2)
    - estimation/coefmonoprog (default value 0.3667)
    - estimation/coefmonossg (default value 0.6333)
    - estimation/restarts/hitcounterlim (default value 50)
    - estimation/reportfreq (default value -1)
    - estimation/regforestfilename (default value "-")
    - estimation/completiontype (default value a)
    - estimation/treeprofile/enabled (default value FALSE)
    - estimation/treeprofile/minnodesperdepth (default value 20)
    - estimation/useleafts (default value TRUE)
    - estimation/ssg/nmaxsubtrees (default value -1)
    - estimation/ssg/nminnodeslastsplit (default value 0)

- new parameter constraints/linear/extractcliques to turn clique extraction off

- new emphasis setting emphasis/numerics to increase numerical stability of (mostly) presolving operations such as (multi-)aggregations at the cost of performance.

- new parameters for treemodel:
  - new parameter branching/treemodel/enable to enable the treemodel in reliability pscost branching and possible
    future parts of the code where it could be used.
  - new parameter branching/treemodel/highrule to specify which branching rule to use when treemodel thinks the node
    is high in the tree.
  - new parameter branching/treemodel/lowrule to specify which branching rule to use when treemodel thinks the node
    is low in the tree.
  - new parameter branching/treemodel/height to specify at which (estimated) height a node is high or low in the tree.
  - new parameter branching/treemodel/filterhigh to specify whether to filter dominated candidates in nodes which are
    high in the tree.
  - new parameter branching/treemodel/filterlow to specify whether to filter dominated candidates in nodes which are
    low in the tree.
  - new parameter branching/treemodel/maxfpiter to specify the maximum number of fixed-point iterations to use when
    computing the ratio of a variable using the fixed-point method.
  - new parameter branching/treemodel/maxsvtsheight to specify the maximum height to compute the SVTS score exactly 
    before approximating it using the ratio.
  - new parameter branching/treemodel/fallbackinf defines the fallback strategy to use when the tree size estimates
    obtained by SVTS are infinite.
  - new parameter branching/treemodel/fallbacknoprim defines the fallback strategy to use when no primal bound is known
    and thus SVTS would not be able to compute a tree size (it would be infinite).
  - new parameter branching/treemodel/smallpscost defines the value under which pscosts are considered too small to be 
    the deciding factor for branching, in which case it may be better not to use the treemodel.

- new parameters for symmetry handling constraint handlers to enforce that also non-model constraint are copied:
  - new parameter "constraints/orbisack/forceconscopy"
  - new parameter "constraints/orbitope/forceconscopy"
  - new parameter "constraints/symresack/forceconscopy"


### Data structures

- small changes in constants of hash functions
- added fast 2-universal hash functions for two to seven 32bit elements with 32bit output
- extended SCIPpqueueCreate() by additional callback argument SCIP_DECL_PQUEUEELEMCHGPOS to catch position changes
- new methods SCIPpqueueDelPos() to delete elements at a specific position in the priority queue and SCIPpqueueFind() to
  find a specific position. It is recommended to track position changes using the new callback SCIP_DECL_PQUEUEELEMCHGPOS.
  In contrast, using SCIPpqueueFind() can be slow because it needs to compare the element it searches for
  with each slot in the queue.

### Build system

- The default value for DFLAGS in the non-cmake buildsystem has changed from -MM to -MMD. This will break the
  generation of depend.* files if that was done by a compiler call that relied on -MM. The new preferred way
  to handle compilation dependencies is to additionally use $(DFLAGS) when compiling the object files (.o) and
  to include the generated .d files in the Makefile, see also "Build system / Makefile" below.

Deleted files
-------------

Unit tests
----------
 - new unit test for treemodel.

Testing
-------

Build system
------------

### Cmake

### Makefile

- Removed static object compilation dependency files (depend.*). If using a GCC compatible compiler, then dependency
  files are now dynamically created and updated during build. The new dependency files (*.d) reside next to each object
  file (.o) in the corresponding obj subdirectory.
- added support for building against Ipopt >= 3.13

Fixed bugs
----------

- fix and improve memory handling in symmetry computation
- fix shown number of applied conflicts in solving statistics
- fix wrongly skipping strong branching call and using old information if LP was solved with 0 iterations
- fix minor bug in cut score calculation
- fixed several bugs related to rounding locks of variables not being updated correctly
- small fix in cons_varbound.c to skip changing bounds of multi-aggregated variables in separation callback
- fixed issue in SCIPtightenVar* and SCIPinferVar* that occurs for small bound changes
- fixed rejecting minimal boundchange that changed sign of variable, even though SCIPisLb/UbBetter approved it
- fixed issue in generateCutNonConvex() which is triggered when adding quadratic constraints during the solving process
- fixed bug in freeing the reoptimization data if no problem exists
- fixed bug in SCIPreoptReleaseData() when freeing all stored constraints
- fixed bug when freeing the transformed problem via interactive shell if reoptimization is enabled
- fixed two issues related to (near-)redundant logicor constraints in presolving
- fixed counting of aggregations in XOR constraint handler
- fixed handling of unbounded solutions
- fixed update of LP size information when an LP error occured during probing
- handle special case of variable bound constraints during aggregating variables
- tighten sides of linear constraints before trying to upgrade them to more specialized constraints (knapsack, logic-or etc.) when calling SCIPupgradeConsLinear()
- fixed an issue in repair heuristic in the case of loose (noncolumn) variables
- allow user to correctly set heuristics/alns/(un)fixtol
- fixed an issue in heur_completesol which is triggered during bound widening of unbounded continuous variables
- fixed bug in cons_indicator if addopposite is true
- fixed bug in sepa_disjunctive: treat case that conflictgraph is empty
- added safety check in conversion to rational number to avoid overflow
- fixed bug in interval evaluation with power-operator in certain situations
- fixed behavior of SCIPmatrixCreate() regarding memory management and column generation
- SCIPmatrixCreate() returns complete=FALSE when locks do not add up
- fixed bug in sepa_oddcylce when variables are fixed
- fixed numerical issues related to tighter constraint sides in varbound constraint handler
- fixed update of watchedvars in logicor constraint handler in case of a restart during the tree
- fixed treatment of multi-aggregated variables in logicor constraint handler
- handle special case of redundant implications
- fixed numerical issue related to almost-0-values in pseudosolution conflict analysis
- fixed numerical issue related to very large greatest common dividers in linear constraint handler
- avoid using implications on multiaggregated variables when propagating implications
- fixed creation of (Lagrangian) variable bounds in the OBBT propagator
<<<<<<< HEAD
- avoid probing on variables with huge bounds in shift and propagate heuristic
=======
- fixed sorting of primal solutions
>>>>>>> 47ef8e5b

Miscellaneous
-------------

- modified display column for memory usage ("mem"), which reports the memory usage most of the time, but shows the creator name
  (heuristic, relaxation handler, LP relaxation, strong branching, pseudo solution) of every new incumbent solution. Together with this change,
  heuristic display characters have been unified to represent the type of the heuristic
  (diving, Large neighborhood search, propagation, etc.), see also type_heur.h.
- added assert that ensures that the locks of a variable have been decreased to 0 when it is freed
- added more output for completing a partial solution
- checks in debug mode that clean buffer memory is really clean when being freed are now disabled by default
- don't compute symmetries if reoptimization is enabled
- prefer integral values when fixing an almost-fixed continuous variable in the trivial presolver

Known bugs
----------

@page RN60 Release notes for SCIP 6.0

@section RN602 SCIP 6.0.2
*************************

Features
--------

- The abspower constraint handler now passes more accurate convexity
  information to the NLP relaxation.

Examples and applications
-------------------------

- added parsing functionality for optcumulative constraints in CIP format

Interface changes
-----------------

### Interfaces to external software

- Updated the Mosek LP solver interface to support Mosek 9.0.

Build system
------------

### Cmake

- new target to 'doc' to build documentation
- ctests now fail if parameter file not found
- add flag STATIC_GMP and improve GMP find module
- remove non-API methods from library (API methods use new macro SCIP_EXPORT)
- increase minimal required CMake version to 3.3
- correct paths and dependency information when installing SCIP

Fixed bugs
----------
- fixed SCIP-Jack presolving bug that could lead to wrong results for Steiner arborescence problems
- fixed wrong unboundedness result in case not all constraints were already in the LP and enforcement was
  skipped because an optimal solution was found
- fixed wrong enforcement of constraints in the disjunction constraint handler
- fixed wrong behavior of concurrent solve ignoring initial solutions
- fixed bug in concurrent solve when problem was already solved in presolving
- aggregate non-artificial integer variable for XOR constraints with two binary variables and delete constraint
- copy the objective offset when copying the original problem
- fixed bug in SCIPlpiGetBInvARow in lpi_cpx using wrong size of resulting vector
- fixed quadratic runtime behavior in sepa_aggregation
- fixed statistics of separators
- improve numerical stability in varbound constraint handler by using double-double arithmetic
- fixed bug in propagation of dual proofs
- fixed bugs that arise for multiaggregated indicator variables by disallowing multiaggregation for them
- improve numerical stability in SCIPcomputeBilinEnvelope* by using double-double arithmetic
- fixed bug related to releasing pending bound changes in tree.c
- set STD FENV_ACCESS pragma to on in code that changes floating-point rounding mode
- disable GCC optimizations in main interval arithmetic code to prevent wrong optimizations
- fixed wrong assert in cons_xor concerning the variable type
- fixed different behavior of SCIPisLbBetter and SCIPisUbBetter between having NDEBUG defined or not
- correctly handle bound disjunctions in symmetry detection
- fixed issue in reliability branching related to the LP error flag not being reset
- fixed treatment of near-infinite bounds in shiftandpropagate's problem transformation
- fixed handling of infinite values in SCIPcomputeHyperplaneThreePoints()
- fixed comparisons of infinite values in heur_intshifting.c and heur_shifting.c
- fixed bug related to updating unprocessed cuts in the cutpool
- fixed bug related to enabling quadratic constraints during `CONSINITLP`
- add missing SCIP_EXPORT for functions used by GCG
- fixed memory leak and wrong initialization for trival cases in cons_symresack.c
- fixed bug with upgrading to packing/partitioning orbitopes
- fixed bug with the status while upgrading in presol_symbreak.c
- fixed wrong stage while clearing the conflict store
- fixed behavior of SCIPfixVar() by setting infeasible pointer to TRUE if fixval lies outside variable domain
- allow tightenVar() in SCIP_STAGE_PROBLEM stage
- fixed bug in cumulative constraint handler when separating the LP solution
- fixed issues with integer overflow in cumulative constraint handler
- fixed bug where the convexity of Benders' decomposition subproblems was checked even when users defined subproblem
  solving methods. Now, as per the documentation, the user must explicitly state whether the subproblem is convex
- fixed wrong indexing in heur_dualval
- fixed issue with basis status in SoPlex LPi

Miscellaneous
-------------

- statistics now output primal/dual bounds if objective limit is reached
- memory check in debug mode is now disabled by default
- message is now provided to the user to inform that automatic Benders' auxiliary variable lower bound computations are
  not activated when user defined subproblem solving methods are present
- corrected documentation of the primalgap in SCIP; describe when it will be infinite

@section RN601 SCIP 6.0.1
*************************

Features
--------

- when using a debug solution every (multi-)aggregation will be checked w.r.t. this solution

Performance improvements
------------------------

- try greedy solution first before solving knapsack exactly using dynamic programming in SCIPsolveKnapsackExactly,
  compute greedy solution by weighted median selection.

Interface changes
-----------------

### Deleted and changed API methods and macros

- The preprocessor macro NO_CONFIG_HEADER now needs to be defined when
  including SCIP header files from a SCIP build or installation that
  has been build via the Makefile-only build system.

- The following preprocessor macros have been renamed:
  WITH_ZLIB to SCIP_WITH_ZLIB, WITH_GMP to SCIP_WITH_GMP, WITH_READLINE
  to SCIP_WITH_READLINE, NO_SIGACTION to SCIP_NO_SIGACTION, NO_STRTOK_R
  to SCIP_NO_STRTOK_R, ROUNDING_FE to SCIP_ROUNDING_FE, ROUNDING_FP to
  SCIP_ROUNDING_FP, ROUNDING_MS to SCIP_ROUNDING_MS. Note, however, that
  the names of macros NO_RAND_R and NO_STRERROR_R have not been changed
  so far.

### New API functions

- SCIPhashmapInsertInt(), SCIPhashmapSetImageInt(), and SCIPhashmapGetImageInt() to use integer values as images in hashmaps

### Command line interface

- warn about coefficients in MPS files with absolute value larger than SCIP's value for infinity

### Changed parameters

- default clock type for timing is now wallclock

Unit tests
----------

- added unit tests for exact knapsack solving and (weighted) median selection algorithms

Build system
------------

### Cmake

- add missing GMP dependency when compiling with SYM=bliss
- add DL library when linking to CPLEX to avoid linker errors
- new config.h header defining the current build configuration, e.g. SCIP_WITH_GMP

Fixed bugs
----------

- fixed handling of weights in cons_sos1 and cons_sos2 (NULL pointer to weights)
- fixed handling of unbounded LPs in SCIP and in several LPIs; added heuristic method to guess solution
- the STO reader is capable of handling scenarios defined using lower case "rhs"
- fixed OPB reader for instances without explicit plus signs
- correct dual solution values for bound constraints
- fixed recognition of variable with only one lock in cons_bivariate, cons_quadratic, and cons_nonlinear
- fixed update of constraint violations in solution repair in cons_bivariate, cons_quadratic, and cons_nonlinear
- print error message and terminate if matrix entries of a column are not consecutive in mps format
- fixed incorrect handling of fixed variables when transfer of cuts from LNS heuristic for Benders' decomposition
- fix returning local infeasible status by Ipopt interface if Ipopt finds problem locally infeasible
- skip attempt to apply fixings in linear constraint handler during solving stage as LP rows cannot change anymore
- fixed bug when reading >= indicator constraints in MPS format
- fix issue with nodes without domain changes if we ran into solution limit in prop_orbitalfixing
- fixed unresolved reference to CppAD's microsoft_timer() function on builds with MS/Intel compilers on Windows
- ignore implications added through SCIPaddVarImplication() that are redundant to global bounds also in the
  special case of an implication between two binary variables; also, use implications instead of cliques in the case
  of a binary implied variable with nonbinary active representative
- fixed bug with aggregated variables that are aggregated in propagation of cons_sos1
- fixed some special cases in SCIPselect/SCIPselectWeighted methods
- relaxed too strict assertion in Zirounding heuristic
- fixed the upgrade routine to XOR constraints: aggregate integer variable if its coefficient has the wrong sign
- fixed handling of nonartificial parity variables when deleting redundant XOR constraints
- earlier deletion of trivial XOR constraints (at most 1 operator left)
- fixed wrong hashmap accesses and added sanity check for the correct hashmap type
- avoid copying of unbounded solutions from sub-SCIPs as those cannot be checked completely
- corrected the output of the first LP value in case of branch-and-price
- fixed possible integer overflow, which led to wrong conclusion of infeasibility, in energetic reasoning of cons_cumulative.c

Miscellaneous
-------------
- do not scale linear constraints to integral coefficients

@section RN600 SCIP 6.0.0
*************************

Features
--------

- new diving heuristic farkasdiving that dives into the direction of the pseudosolution and tries to construct Farkas-proofs
- new diving heuristic conflictdiving that considers locks from conflict constraints
- restructuring of timing of symmetry computation that allows to add symmetry handling components within presolving
- `lp/checkstability` is properly implemented for SoPlex LPI (spx2)
- new branching rule lookahead that evaluates potential child and grandchild nodes to determine a branching decision
- limits on the number of presolving rounds a presolver (maxrounds) or propagator/constraint handler (maxprerounds)
  participates in are now compared to the number of calls of the particular presolving method, not the number of
  presolving rounds in general, anymore
- new miscellaneous methods for constraints that have a one-row linear representation in pub_misc_linear.h
- a Benders' decomposition framework has been added. This framework provides the functionality for a user to solve a
  decomposed problem using Benders' decomposition. The framework includes classical optimality and feasibility cuts,
  integer optimality cuts and no-good cuts.
- add statistic that presents the number of resolves for instable LPs
- new readers for stochastic programming problems in SMPS format (reader_sto.h, reader_smps.h)

Performance improvements
------------------------

- cuts generated from certain quadratic constraints with convex feasible region are now global
- performance improvements for Adaptive Large Neighborhood Search heur_alns.c
  + all neighborhoods now start conservatively from maximum fixing rate
  + new default parameter settings for bandit selection parameters
  + no adjustment of minimum improvement by default
- improved bound tightening for some quadratic equations
- constraint handler checking order for original solutions has been modified to check those with negative check priority
  that don't need constraints after all other constraint handlers and constraints have been checked
- deactivate gauge cuts

Examples and applications
-------------------------

- new example `brachistochrone` in CallableLibrary examples collection; this example implements a discretized model to
  obtain the trajectory associated with the shortest time to go from point A to B for a particle under gravity only
- new example `circlepacking` in CallableLibrary examples collection; this example models two problems about packing
  circles of given radii into a rectangle
- new price-and-branch application for the ringpacking problem
- new stochastic capacitated facility location example demonstrating the use of the Benders' decomposition framework

Interface changes
-----------------

### New and changed callbacks

- added parameter locktype to `SCIP_DECL_CONSLOCK` callback to indicate the type of variable locks

### Deleted and changed API methods

- Symmetry:
  + removed function SCIPgetTimingSymmetry() in presol_symmetry.h since this presolver does not compute symmetries independent
    of other components anymore
  + additional argument `recompute` to SCIPgetGeneratorsSymmetry() to allow recomputation of symmetries

- Random generators:
  + the seed of SCIPinitializeRandomSeed() is now an unsigned int
  + the seed of SCIPsetInitializeRandomSeed() is now an unsigned int and it returns an unsigned int
  + new parameter for SCIPcreateRandom() to specify whether the global random seed shift should be used in the creation of
    the random number generator

- Miscellaneous:
  + additional arguments `preferrecent`, `decayfactor` and `avglim` to SCIPcreateBanditEpsgreedy() to choose between
    weights that are simple averages or higher weights for more recent observations (the previous default).
    The last two parameters are used for a finer control of the exponential decay.
  + functions SCIPintervalSolveUnivariateQuadExpression(), SCIPintervalSolveUnivariateQuadExpressionPositive(), and
    SCIPintervalSolveUnivariateQuadExpressionPositiveAllScalar() now take an additional argument to specify already
    existing bounds on x, providing an entire interval ([-infinity,infinity]) gives previous behavior

### New API functions

- SCIPintervalSolveUnivariateQuadExpressionNegative()
- SCIPvarGetNLocksDownType() and SCIPvarGetNLocksUpType()
- SCIPaddConsLocksType()
- SCIPconsIsLockedTypePos(), SCIPconsIsLockedTypeNeg(), SCIPconsIsLockedType(), SCIPconsGetNLocksTypePos() and SCIPconsGetNLocksTypeNeg()
- SCIPstrncpy(), a safe version of strncpy()

### Changed parameters

- Removed parameters:
  - `heuristics/alns/stallnodefactor` as the stall nodes are now controlled directly by the target node limit within the heuristic
  - `presolving/symmetry/computepresolved` since this presolver does not compute symmetries independent of other components anymore
  - `separating/maxincrounds`

### New parameters

- `lp/checkfarkas` that enables the check of infeasibility proofs from the LP
- `heuristics/alns/unfixtol` to specify tolerance to exceed the target fixing rate before unfixing variables, (default: 0.1)
- `propagating/orbitalfixing/symcomptiming` to change the timining of symmetry computation for orbital fixing
- `lp/alwaysgetduals` ensure that the dual solutions are always computed from the recent LP solve
- `display/relevantstats` indicates whether the small relevant statistics are displayed at the end of solving
- `propagating/orbitalfixing/performpresolving` that enables orbital fixing in presolving
- `presolving/symbreak/addconsstiming` to change the timining of symmetry computation for symmetry handling inequalities
- `propagating/orbitalfixing/enabledafterrestarts` to control whether orbital fixing is enabled after restarts
- `benders/*` new submenu for Benders' decomposition related settings. This includes the settings related to the
  included Benders' decompositions and the general Benders' decomposition settings.
- `benders/<decompname>/benderscuts/*` submenu within each included Benders' decomposition to control the Benders'
  decomposition cuts. The cuts are added to each decomposition separately, so the setting are unique to each
  decomposition.

### Data structures

- new enum `SCIP_LOCKTYPE` to distinguish between variable locks implied by model (check) constraints (`SCIP_LOCKYPE_MODEL`)
  and variable locks implied by conflict constraints (`SCIP_LOCKYPE_CONFLICT`)
- expression interpreter objects are now stored in the block memory

Deleted files
-------------

- removed presolving plugin presol_implfree
- separated scip.c into several smaller implementation files scip_*.c for better code overview; scip.c was removed,
  but the central user header scip.h remains, which contains includes of the separated headers

Fixed bugs
----------

- fixed bug in gcd reductions of cons_linear regarding an outdated flag for variable types
- fixed bug in heur_dualval regarding fixing routine for integer variables
- suppress debug solution warnings during problem creation stage
- fixed check for activated debugging solution in components constraint handler
- fixed potential bug concerning solution linking to LP in SCIPperformGenericDivingAlgorithm()
- fixed reward computation in ALNS on continuous, especially nonlinear, problems
- fixed bug in freeing reoptimization data if problem was solved during presolving
- fixed check of timing in heur_completesol
- fixed wrong propagation in optcumulative constraint handler
- fixed non-deterministic behavior in OBBT propagator
- don't disable LP presolving when using Xpress as LP solver
- fixed possible `NULL` pointer usage in cons_pseudoboolean
- ensured that SCIPgetDualbound() returns global dual bound instead of the dual bound of the remaining search tree
- fixed rare division-by-zero when solving bivariate quadratic interval equation
- use total memory for triggering memory saving mode
- fix parsing of version number in the CMake module for Ipopt
- fixed handling of implicit integer variables when attempting to solve sub-MIP in nlpdiving heuristic
- added workaround for bug when solving certain bivariate quadratic interval equations with unbounded second variable
- fixed bug with releasing slack variable and linear constraint in cons_indicator
- fixed problem when writing MPS file with indicator constraints with corresponding empty linear constraints
- fixed bug in heur_vbound triggered when new variables were added while constructing the LP
- fixed bug with unlinked columns in SCIProwGetLPSolCutoffDistance()

Miscellaneous
-------------

- updated CppAD to version 20180000.0
- remove LEGACY mode, compiler needs to be C++11-compliant

@page RN50 Release notes for SCIP 5.0

@section RN501 SCIP 5.0.1
*************************

Features
--------

- SCIP executable handles the `SIGTERM` signal. If the process receives a `SIGTERM`, SCIP terminates the solution process with a
  new `SCIP_STATUS` code `SCIP_STATUS_TERMINATE` and displays all relevant statistics before exiting.
- add number of conflict constraints found by diving heuristics to statistics
- allow output of lower bounds for visualization
- added symmetry detection for linking constraints

Performance improvements
------------------------

- disable disaggregation of quadratic constraints by changing the default for `constraints/quadratic/maxdisaggrsize` to 1
  (disaggregation can still be very helpful on some instances, but also seems hurtful on others)

- Cuts:
  - increased threshold when to scale up cuts that are generated by nonlinear constraint handlers
  - test additional scaling factors in CMIR cut generation heuristic
  - cleaned up implementation of the cut selection procedure and added new cut quality measure
  - use random tie-breaking in cut selection

Interface changes
-----------------

### New API functions

- new methods SCIPtryTerminate() and SCIPterminated() in scip/interrupt.h for handling of SIGTERM signals.
- new method SCIPselectCuts() to run SCIP's cut selection procedure on a given array of cuts

### Changed parameters

- rename parameter `constraints/orbisack/orbisack/coverseparation` to `constraints/orbisack/coverseparation`

### New parameters

- `visual/displb` that enables output of lower bounds for visualization
- `presolving/symmetry/displaynorbitvars` (whether we display the number of affected variables in the statistics)
- `separating/efficacyfac` to change the weight of the efficacy in cut score calculation
- `separating/dircutoffdistfac` to change the weight of the directed cutoff distance in cut score calculation

### Data structures

- new `SCIP_STATUS` code `SCIP_STATUS_TERMINATE` in scip/interrupt.h for handling of SIGTERM signals.

Unit tests
----------

- expanded unit tests of the lpis
- added check to unit tests that problem is not solved after every change

Fixed bugs
----------

- fixed LP status to unsolved when marking LP to be resolved if objective limit has changed
- copy parameter settings to sub-SCIPs in SCIPcopyLargeNeighborhoodSearch() also when copying only LP rows
- fixed a check for fixed variables in Binpacking example
- generate deprecation warnings when using SCIPaddCut
- fix bug in sepa_gomory if cut is a bound change
- fixed handling of infinite bounds in cons_sos1

- Constraints:
  - fixed bug while scaling linear constraints
  - don't delete conflict constraints that were transformed into model constraints during a restart
  - fixed treatment of variable aggregations in knapsack constraint handler that led to wrong propagations

- LP Interface:
  - fixed LPI status after changing objective in lpi_cpx, lpi_grb, lpi_xprs, lpi_msk
  - fixed and unified asserts in LPIs
  - retrieve interior solution instead of (possibly non-existing) basic solution from mosek after using barrier without crossover in lpi_msk
  - fixed bug with `NULL` pointer handling in LPIs

- Heuristics:
  - fixed wrong cast in LP iteration limit computation in proximity search heuristic
  - fixed check for time limit in heur_nlpdiving
  - improved numerics and fixed stop criterion in zirounding heuristic

@section RN500 SCIP 5.0.0
*************************

Features
--------

- new numerical solution violations get printed when checksol is called
- added analysis of the clique table which identifies possible aggregations via the search for
  strongly connected components and may detect infeasible assignments on the way
- added macros to do computations with a higher precision by using double-double arithmetic
- extended conflict analysis by analyzing dual solutions of boundexceeding LPs
- revised internal debugging mechanism to check against a user given debug solution (debug.h)

- Heuristic:
  - add new heuristic MPEC that solves a MPEC reformulation of a mixed-binary nonlinear problem by regularized NLP reformulations
  - new primal heuristic ALNS that orchestrates eight different LNS heuristics adaptively
    using algorithms for the multi-armed bandit problem
  - three bandit selection algorithms to face sequential decision problems under uncertainty

- Presolving and symmetry:
  - added presol_symmetry.c for computing and storing symmetry information of a MIP
  - added presol_symbreak.c to detect special symmetry structures and to add symmetry handling constraints
  - SCIP can now automatically detect and compute symmetries in MIPs (if a graph automorphism code is linked in)
  - added cons_symresack.c to handle permutation symmetries in a binary programs via inequalities and propagation
  - added cons_orbisack.c to handle special permutation symmetries in a binary programs via inequalities and propagation
  - cons_orbitope.c can now handle full orbitopes as well

- Propagator:
  - added new propagator orbital fixing
  - utilizing linear inequalities to compute stronger linearizations for bilinear terms; the inequalities are computed in
    the OBBT propagator

- Cuts:
  - added API for aggregating rows for generating cuts which uses double-double arithmetic internally
  - added filtering of parallel cuts in the cut pool

- Plugins:
  + added new plugin type `table` for adding user-defined statistics tables
  + new presolving plugin presol_sparsify that tries to cancel nonzero coefficients in linear constraints by adding
    multiples of linear equalities

Performance improvements
------------------------

- use disjoint set to reduce peak memory usage and time to compute of clique table connectedness information
- add and use RESTRICT macro for some pointers
- improved the implementation of SCIPvarGetActiveRepresentatives
- speed-up reverse propagation
- removed bestrelaxsol and directly access relaxation solution instead to decrease overhead when using relaxation handlers
- for fast presolving emphasis, disable use of implications in logicor presolving
- use limit on the total number of nonzeros added to the clique table during the greedyCliqueAlgorithm of cons_knapsack.c
- revised disaggregation of quadratic constraints: the number of created constraints can now be controlled and the
  disaggregated constraints are scaled in order to increase numerical accuracy
- disabled reformulation of products of a binary variable with a linear term that does not solely involve binary variables
- speed up creation of LP in the computation of relative interior points
- improved dual ray analysis
- drop events of disabled linear constraints to reduce event processing effort

- Separation:
  - new implementation of zerohalf separator
  - enabled cutting plane separation in the tree
  - improved cut selection and management
  - improved cut post-processing: apply coefficient tightening, enforce maximal dynamism

- Heuristics:
  - improved selection of rows in CMIR aggregation heuristic
  - generate lifted flowcover cuts in CMIR cut generation heuristic
  - faster implementation of CMIR cut generation heuristic
  - use LP solution polishing during probing and diving mode to activate it during many primal heuristics; remains disabled
    during strong branching and OBBT
  - improved versions of the clique and variable bound pre-root heuristics that are often able to fix many more variables

Interface changes
-----------------

### New and changed callbacks

- New types:
  - added new abstract selection algorithm `SCIP_BANDIT` together with callbacks
  - added new types for symmetry handling

- LP interface:
  - dropped NLP termination status `SCIP_NLPTERMSTAT_UOBJLIM`

- NLP callbacks:
  - added parameter `objval` to `SCIP_DECL_NLPIGETSOLUTION` for returning the optimal objective value (can be set to `NULL`)

- Separation callbacks:
  - added parameter `allowlocal` to `SCIP_DECL_SEPAEXECLP` and `SCIP_DECL_SEPAEXECSOL` to switch generation of locally valid cuts
  - added parameter `dstatssize` to `SCIP_DECL_NLPIDELVARSET` and `SCIP_DECL_NLPIDELCONSSET`

### Deleted and changed API methods

- Branching rules:
  - removed parameter `allowaddcons` from SCIPselectVarPseudoStrongBranching(), SCIPselectVarStrongBranching(), and
    SCIPincludeBranchruleRelpscost()

- Constraint Handlers:
  - generalized SCIPcreateConsOrbitope() and SCIPcreateConsBasicOrbitope() method to three orbitope types (full, partitioning, packing)

- Cutting plane separation methods:
  - changed function signature of SCIPcalcMIR()
  - changed function signature of SCIPcalcStrongCG()
  - new method SCIPaddRow() to replace deprecated SCIPaddCut()
  - removed parameter `scaling` from SCIPgetRowprepViolation()
  - added parameter `allowlocal` to SCIPseparateSol()

- LP interface:
  - replaced LP parameters `SCIP_LPPARAM_LOBJLIM` and `SCIP_LPPARAM_UOBJLIM` by `SCIP_LPPARAM_OBJLIM`

- NLP interface:
  - SCIPnlpStatisticsCreate() and SCIPnlpStatisticsFree() now require a pointer to blockmemory as parameter
  - added parameter `objval` to SCIPnlpiGetSolution() of NLPIs for returning the optimal objective value (can be set to `NULL`)
  - added parameter `varnameslength` to SCIPexprParse()
  - added parameter `dstatssize` to SCIPnlpiDelVarSet() and SCIPnlpiDelConsSet()
  - added modifier const to `exprtree` parameter of SCIPnlpiChgExprtree()

- Primal heuristics:
  - SCIPheurPassIndicator() has a new parameter which allows to pass the objective of the solution

- Relaxator methods:
  - added parameter `includeslp` to SCIPmarkRelaxSolValid(), SCIPsetRelaxSolVals() and SCIPsetRelaxSolValsSol();
  - removed parameter `includeslp` from SCIPrelaxCreate() and SCIPincludeRelax()
  - removed functions SCIPrelaxIncludesLp() and SCIPrelaxSetIncludesLp()
  - replaced method SCIPgetRelaxFeastolFactor() by SCIPrelaxfeastol() and added SCIPchgRelaxfeastol()

- Misc:
  - changed return type of SCIPcliqueGetId() from `int` to `unsigned int`
  - SCIPsolveParallel() is deprecated; use SCIPsolveConcurrent() instead
  - removed SCIPvarGetCliqueComponentIdx(); the connectedness information of the clique table is now stored as a
    `SCIP_DISJOINTSET` member of the clique table and cannot be publicly accessed
  - added parameter `copytables` to SCIPcopyPlugins()
  - SCIPsolveParallel() has been deprecated, use the new method SCIPsolveConcurrent() instead
  - allowed SCIPgetNConss() in stage `SCIP_STAGE_INITSOLVE`

### New API functions

- SCIPaddRow() to replace deprecated SCIPaddCut()
- methods to display linear constraint classification types; use SCIPclassifyConstraintTypesLinear()
  after reading a problem to classify linear constraint types
- public methods SCIPvariableGraphBreadthFirst() and SCIPvariableGraph{Create,Free}() to
  perform breadth-first search on the variable constraint graph used by the GINS and ALNS heuristics
- SCIPsetProbingLPState() to install given LP state and/or norms at the current probing node
- SCIPbranchcandGetLPMaxPrio() and SCIPbranchcandGetExternMaxPrio() to query the maximal branching priority of given
  branching candidates; also added SCIPbranchcandGetNPrioLPCands() to access the number of LP candidates with this priority.
- SCIPupdateSolIntegralityViolation(), SCIPupdateSolBoundViolation(), SCIPupdateSolLPRowViolation(),
  SCIPupdateSolConsViolation() and SCIPupdateSolLPConsViolation() for updating numerical solution violations, as well as
  SCIPactivateSolViolationUpdates() and SCIPdeactivateSolViolationUpdates() for activating/deactivating violation updates globally
- SCIPsetSubscipDepth() to set the depth of SCIP as a copied subproblem during problem stage
- SCIPdivesetGetNSols() to query the number of found solutions from a diveset.
- SCIPnextafter() that wraps different nextafter methods to return the next representable value after a given value
- SCIPlinConsStats{Create,Free,GetTypeCount,GetSum}() and SCIPprintLinConsStats() to work with linear constraint classification through the C API
- SCIPgetRowNumIntCols() that returns the number of integer columns in a row
- SCIPsetSlackVarUb() to control upper bound of slack variable in cons_indicator

- Data structures:
  - methods SCIPrandomCreate() and SCIPrandomFree() are no longer public and should be replaced by SCIPcreateRandom() and
    SCIPfreeRandom(), respectively (the new methods respect the global parameter `randomization/randomseedshift` automatically)
  - methods SCIPdigraphCreate() and SCIPdigraphCopy() are no longer public and should be replaced by SCIPcreateDigraph() and
    SCIPcopyDigraph(), respectively, which receive a \SCIP argument and are more robust towards future interface changes

- Bilinear:
  - SCIPgetAllBilinearTermsQuadratic() to access data of all existing bilinear terms in quadratic constraints
  - SCIPaddBilinearIneqQuadratic() to propose an inequality with two variables that appear in a bilinear term
  - SCIPcomputeBilinEnvelope{1,2}() to compute a linearization of a bilinear term when considering at most two linear inequalities

- Clique:
  - SCIPcliqueGetIndex() which returns the unique identifier for the given clique
  - SCIPgetNCliquesCreated() which returns the number of cliques created so far

- Cutting plane separation methods:
  - SCIPisCutNew() that returns whether a cut is already present in the global cut pool
  - SCIPgetSepaMinEfficacy() to access separating/minefficacy(root)

- Interfaces:
  - interface methods to create and use bandit algorithms implemented as SCIP core plugins
  - interface methods for aggregating rows and computating MIP cuts, see cuts.h
  - interface method SCIPsetRandomSeed() to (re)set a random number generator seed

### Command line interface

- new interactive shell functionality to display linear constraint classification types;
  use `display linclass` after reading a problem to classify linear constraint types
- new command line parameter `-r` to pass a nonnegative integer as random seed.

### Interfaces to external software

- added interface to the NLP solver WORHP
- added interface to the NLP solver FilterSQP
- added interface to graph automorphism algorithms in `src/symmetry/` (initially only to BLISS)
- unify handling of objective limit in LPIs by replacing LPI parameters `SCIP_LPPAR_LOBJLIM` and `SCIP_LPPAR_UOBJLIM` by
  `SCIP_LPPAR_OBJLIM`
- dropped support for MOSEK < 7.0.0.0

### Changed parameters

- changed and removed several parameters for zerohalf separator
- replaced `constraints/quadratic/disaggregate` by `constraints/quadratic/maxdisaggrsize` to bound
  the total number of created constraints when disaggregating a quadratic constraint
- new value 3 for parameter `lp/solutionpolishing` to enable LP polishing only during probing and diving mode
- parameter `conflict/useboundlp` has new values `d` (only dual solution analysis) and `b` (both, conflict and dual solution analysis)

- Heuristics:
  - fixed typo `heuristics/completesol/maxunkownrate` has changed to `heuristics/completesol/maxunknownrate`
  - replaced parameter `heuristics/{clique,vbounds}/minfixingrate` by `heuristics/{clique,vbounds}/minintfixingrate` and
    `heuristics/{clique,vbounds}/minmipfixingrate`, which check the fixing rate before LP solving and after sub-MIP presolve

- Separating:
  - parameter `separating/maxstallrounds` only applies to nodes in the tree (not the root node, anymore); use the new
    parameter `separating/maxstallroundsroot` for the root node
  - moved parameters for flowcover and cmir separators to `separating/aggregation`

- Removed parameters:
  - `constraints/{abspower,bivariate,nonlinear,quadratic,soc}/scaling`
  - `constraints/{abspower,bivariate,quadratic,nonlinear}/mincutefficacysepa`
  - `constraints/{abspower,bivariate,quadratic,nonlinear}/mincutefficacyenfofac`
  - `constraints/soc/minefficacy`
  - `conflict/usemir`
  - `conflict/prefermir`
  - `heuristics/clique/{multiplier,initseed}`
  - `separating/feastolfac`
  - `separating/orthofac`
  - `separating/cgmip/allowlocal` (use parameter passed to separation callback instead)
  - `separating/{gomory,strongcg}/maxweightrange`

### New parameters

- `conflict/prefinfproof` (prefer infeasibility proof to boundexceeding proof)
- `conflict/sepaaltproofs`
- `constraints/indicator/maxsepanonviolated` to stop separation after separation of non violated cuts
- `constraints/orbisack/coverseparation` (whether orbisack cover inequalities should be separated)
- `constraints/orbisack/orbiSeparation` (whether facet defining inequalities for orbisack should be separated)
- `constraints/orbisack/coeffbound` (maximal value of coefficients in orbisack facet inequalities)
- `constraints/orbisack/checkpporbisack` (check whether orbisacks can be strengthened by packing/partitioning constraints)
- `constraints/orbisack/checkalwaysfeas` (whether conscheck returns always `SCIP_FEASIBLE`)
- `constraints/orbitope/checkpporbitope` (check packing/partitioning orbitopes)
- `constraints/orbitope/sepafullorbitope` (separate full orbitopes)
- `constraints/orbitope/checkalwaysfeas` (whether conscheck returns always `SCIP_FEASIBLE`)
- `constraints/quadratic/{usebilinineqbranch,minscorebilinterms,bilinineqmaxseparounds}`
- `constraints/quadratic/disaggrmergemethod` to change the strategy of how to merge independent blocks of quadratic constraints
- `constraints/quadratic/mincurvcollectbilinterms` to change the minimal curvature of constraints
  to be considered when returning bilinear terms to other plugins
- `constraints/quadratic/binreformbinaryonly` to disable reformulation of products of binary and non-binary variables
- `constraints/symresack/ppsymresack` (check whether symresacks can be strengthend by packing/partitining constraints)
- `constraints/symresack/checkalwaysfeas` (whether conscheck returns always `SCIP_FEASIBLE`)
- `expbackoff` to all separators which increases the frequency exponentially over the depth in the tree
- `heuristics/completesol/{beforepresol,maxlpiter,maxcontvars}`
- `heuristics/{clique,vbounds}/maxbacktracks` to limit the number of backtracks in the fix-and-propagate phase
- `heuristics/{clique,vbounds}/uselockfixings` to enable fixing of additional variables based on variable locks
- `heuristics/vbounds/{feasvariant,tightenvariant}` to specify the fixing variants used by the vbounds heuristic
- `lp/refactorinterval` to change the refactorization interval of the LP solver
- `misc/debugsol` to specify a debug solution that should be checked during the solve
- `misc/usesymmetry` to determine whether symmetry handling should be used
- `presolving/symbreak/conssaddlp` (whether symmetry handling inequalities should be added to the LP)
- `presolving/symbreak/addsymresacks` (whether symresacks should be used to handle symmetries)
- `presolving/symbreak/computeorbits` (whether symmetry orbits should be computed)
- `presolving/symbreak/detectorbitopes` (whether it should be checked if some symmetries can be handled by orbitopes)
- `presolving/symmetry/computepresolved` (Whether symmetries are computed after presolving)
- `presolving/symmetry/maxgenerators` (maximal number of generators generated by symmetry detection)
- `presolving/symmetry/checksymmetries` (whether validity of computed symmetries should be verified)
- `propagating/obbt/{itlimitfactorbilin,minnonconvexity,createbilinineqs}`
- `propagating/vbounds/minnewcliques` to specify the minimum number of new cliques to trigger another clique table analysis
- `propagating/vbounds/{maxcliquesmedium,maxcliquesexhaustive}` to limit the number of cliques relative to the
  number of binary variable for performing clique table analysis
- `separating/maxincrounds`
- `separating/maxlocalbounddist`, `separating/maxcoefratio` and `separating/intsupportfac`

### Data structures

- new type `SCIP_Shortbool` (equal to uint8_t) for storing Boolean values in a more compact manner
- new disjoint set data structure `SCIP_DISJOINTSET` to incrementally update connectedness information for a graph on nodes {0,...,n-1}
- new red black tree data structure defined in `src/scip/rbtree.{c,h}`
- new object `SCIP_LINCONSSTATS`, see type_cons.h, to work with linear constraint classification through the C API
- added new type `SCIP_TABLE` together with callbacks to output SCIP statistics

Unit tests
----------

- added several tests for the LP interface
- added tests that cover nonempty linear constraint classification types
- added tests for the double double arithmetic, the new red black tree data structure, the nlpi, obbt, interval arithmetics,
  symmetry computation, objective function changes in probing, computing envelopes of bilinear function, relaxation enforcement

Build system
------------

- added interface to the NLP solver WORHP; set `WORHP=true` in order to link to WORHP
- added interface to the NLP solver FilterSQP; set `FILTERSQP=true` in order to link to FilterSQP

### Cmake

- added support for sanitizers in debug mode and options SANITIZE_ADDRESS, SANITIZE_MEMORY, SANITIZE_UNDEFINED, SANITIZE_THREAD
- added option SYM to specify which graph automorphism package (bliss, none) should be used, if available
- disable non-standard compliant floating point optimizations in combination with intel compilers
- improve Visual Studio compilation
- only accept IPOPT version 3.12.0 or higher
- preserve correct rpath in library (e.g. path to libipopt) when installing

### Makefile

- new flag `DEBUGSOL={true,false}` to enable checks against a user given debug solution
- added flag SYM to specify which graph automorphism package (bliss, none) should be used
- default value for ZIMPL in the Makefile is now `false`

Fixed bugs
----------

- fix wrong statistic display of diving leaf solutions
- fixed order of SCIPcalcCliquePartition() in corner case where no cliques are available
- fix treatment of infinite lower bound in proximity objective cutoff
- fixed minor issue in expression graph simplification

- Separator:
  - fix linear knapsack relaxation during separation if a binary variable does not have a solution value in [0,1].
  - fixed potential ressource leaks in SCIPsolveLinearProb(), expr.c, sepa_eccuts, cons_cumulative.c, cons_nonlinear.c
  - fixed bug in cons_orbitope.c, where wrong terminating index in separation of SCIs was used
  - fixed wrong mapping of permuted basis indices in gomory separator
  - fixed integer objective separator for objective scales < 1

- Presolver:
  - fixed numerical issues in boundshift presolver when aggregating integer variables
  - fixed aggregation of variables in boundshift presolver that contain large variable bounds

- Heuristic:
  - fixed bug in feasibility pump heuristic when switching on the `usefp20` parameter
  - fixed handling of LOOSE variables in locks heuristic
  - fixed creation of conflicts in clique heuristic for incomplete LPs

- Constraints:
  - fixed bug in mps reader. Reader now prints `OBJSENSE` section and tries to generate unique names of constraints
  - fixed upgrade to a varbound constraint if abspower constraint contains a multi-aggregated variable
  - fixed several bugs related to hashing of constraints/rows in cutpool.c and cons_linear.c
  - fixed registration of almost fixed nonlinear variables in abspower constraints

- Propagator:
  - fixed releasing of variables in the genvbounds propagator in case the problem could be solved during presolving of a restart
  - fixed numerical issues in bound widening of variable bound constraint handler and vbound propagator during conflict analysis

@page RN40 Release notes for SCIP 4.0

@section RN401 SCIP 4.0.1
*************************

Features
--------

- added parsing functionality to cardinality constraint handler for CIP format
- allow to relax objective limit in reoptimization in presolved stage
- suppress excessive printing about numerical troubles in LP on default verblevel (high)

Performance improvements
------------------------

- only accept passed improving solutions in heur_indicator
- add and use RESTRICT macro for some pointers
- sorting of parents and children for some expression types is now independent of memory layout

- Constraints:
  - widened a bottleneck in simplifying long signomial sums in a nonlinear constraint
  - unified and extended code that improves numerics of cuts generated by nonlinear constraint handlers

- Separation:
  - stop separation in cons_indicator after maxsepanonviolated many non violated separated cuts
  - improve choice of variable to enter support in separation of cons_indicator

Interface changes
-----------------

### New API functions

- SCIPvalidateSolve() to compare solving result with an external primal and dual reference value
- SCIPisObjChangedProbing() to check whether the objective function has changed during probing mode
- SCIPgetDualSolVal() to get the dual solution value of a constraint
- SCIPisLPPrimalReliable() and SCIPisLPDualReliable() to check whether the current primal / dual LP solution
  were successfully checked for feasibility

### Command line interface

- New option in the interactive shell to validate the solution against an external primal and dual reference value
- added command line option `-o` and command `validatesolve` in interactive shell
  to validate the solution against an external primal and dual reference value.

### Interfaces to external software

- Updated and new interfaces to Mosek 8.1, GAMS and Gurobi
- new LP interface to Glop (Google OR tools); CMake only

### Changed parameters

- renamed parameter `heuristics/completesol/maxunkownrate` to `heuristics/completesol/maxunknownrate`

Testing
-------

- add options to make test target (see Makefile section)

Build system
------------

### Cmake

- New CMake build system alongside the usual Makefile setup

### Makefile

- added make options for specifying EXECUTABLE and OUTPUTDIR variables for the make test target

Fixed bugs
----------

- fixed unintended behavior of interrupt signal handler inside SCIP copies
- fixed uninitialized values in SCIP's digraph data structure after calling SCIPdigraphResize()
- fixed issue related to SCIPcreateFiniteSolCopy() not being able to remove all infinite fixings
- fixed issue in SCIPcopyLimits() w.r.t. soft time limit
- fixed bug in dynamic resizing of hashtables and hashmaps
- added workaround for bug in primal simplex of cplex 12.7.1.0 occuring when attempting to solve LPs without rows without presolving
- fixed bug in binpacking example that might have led to doing the same branching several times
- fixed memory issue in binpacking example
- in GAMS writer, forbid also various parenthesis characters in gams symbol names
- added missing definition of `SCIP_UNUSED` in memory.h if def.h is not included
- treat reopt bugs: Avoid numerical problems with changing objective; fix check for changed objective
- fixed reading issue in mps reader: integer variables fixed to 0 or 1 are treated as binaries now,
  allowing to use them as indicator variables
- afternode heuristics are now called even if the node limit was reached and the solving process will be stopped
  after the current node
- fixed bug when activating probing mode with a non-empty separation storage

- LP interfaces:
  - fixed guard against using old Gurobi versions in lpi_grb.c: Gurobi 7.5 was not permitted
  - fixed wrong handling of unboundedness status in lpi_grb.c
  - fixed wrong handling of row basis status in lpi_grb.c

- Propagator:
  - fixed bug in shift and propagate--variable information with a negation transformation is correctly reset after backtracking
  - fixed bug in genvbounds propagator when applying a restart after the root node

- Constraints:
  - fixed bug in varbound coefficient tightening: if a varbound constraint only contained one variable afterwards,
    it may have been deleted without applying the induced bound, if the change was too small, this is now forced
  - fixed potential wrong locks update after a varbound constraint became redundant in coefficient tightening
  - fixed potentially wrong cleanup of fixed variables in nonlinear constraint handler
  - fixed memory leak in OSiL reader when using SOS constraints

- Solution:
  - improved handling of infinite values in a primal solution in quadratic and nonlinear constraints
  - fixed bug in computing violation and cut for certain nonlinear constraints when LP solution is slightly out of bounds
  - fixed debug solution check that appeared in probing mode when the objective function has changed
  - relaxed a too strong assert concerning solutions close to the objective limit

@section RN400 SCIP 4.0.0
*************************

Features
--------

- Introduced support for partial or infeasible user solutions, which SCIP tries to complete/repair heuristically
- implemented linear time methods for (weighted) median selection for joint arrays of various types
- added adaptive solving behavior of SCIP based on solving phases and heuristic transitions, if enabled via `solvingphases/enabled`
- can now solve relaxations within probing
- in case of multiple relaxators the best solution is saved instead of the last one
- added write callback for reader_bnd
- added possibility to use a reference value for advanced analysis of the tree search. If a finite reference value
  (an objective value in original objective space) is passed via misc/referencevalue, SCIP keeps track of the
  number of nodes exceeding the reference value and the number of early backtracks -- path switches in the tree when
  a child node with lower bound smaller than the reference value was available.
- added reading capabilities for partial solutions with extension *.mst
- new global shift off all random seeds (randomization/randomseedshift) and unification of all existing random seeds
- use new macros SCIPdebugMsg(), SCIPsetDebugMsg(), SCIPstatDebugMsg() at all places where it makes sense
- new random number generator in pub_misc.h
- add check whether variables have been released when freeing SCIP
- a print callback can now be specified for user expressions

- LP Solutions:
  - will now enforce relaxation solution instead of lp or pseudosolution if lowerbound is better and the whole lp is included in the relaxation
  - new feature solution polishing to improve integrality of LP solutions

- Constraints:
  - new constraint handler for cardinality constraints
  - added interval-evaluation of sine and cosine
  - allow to create constraints of constraint handlers that don't need constraints
  - New constraint handlers cardinality and components

- Conflicts:
  - implement a storage for conflicts to have more control over active conflicts
  - Improved conflict analysis through central conflict pool and dual ray analysis for primal infeasible LPs; can now analyze dual
    unbounded rays of primal infeasible LPs

- Presolving:
  - New presolvers that disaggregate SOC constraints and reformulate QP's by adding KKT conditions
  - new presolving step for variables contained in a single quadratic constraint with proper square coefficients
  - add new presolving step to disaggregate second order cone constraints
  - new presolving method presol_qpkktref to add the KKT conditions of a QP
  - implemented and extended stuffing presolving in linear constraint handler
  - new components constraint handler which replaces the components presolver; it searches for independent subproblems
    and solves small ones as sub-SCIPs during presolve, larger ones are solved alternatingly during the main solving process
  - new presolving timing FINAL: presolving methods with this timing are only called once after all other presolvers with timings
    FAST, MEDIUM and EXHAUSTIVE are finished; during this timing only reductions are allowed that are self-contained, e.g.,
    fixing all variables and deleting all constraints of an independent component; note that reductions found in this timing
    do not trigger a new presolving round

- Separation and Cuts:
  - can now separate perspective cuts for indicator constraints
  - add sepa_convexproj, a separator which projects onto convex relaxation and build gradient cuts at the projection
  - add sepa_gauge, a separator which computes an interior point of a convex relaxation and performs a binary search in the segment joining
    the interior point and the point to separate until it finds a point in the boundary of the feasible region where to build a gradient cut
  - changed handling of coupling constraints in cons_indicator; the cuts will not be added to the pool, but are separated by default
  - concurrent solving mode that allows to run multiple SCIP instances, that share solutions and global variable bounds, in parallel
  - Revised pseudo random number generation and introduced central random seed for all plugins

- Heuristics:
  - new Graph induced neighborhood search (GINS) primal heuristic that uses neighborhoods
    based on distances in the variable constraint connectivity graph.
    In addition, the heuristic supports a rolling horizon-like procedure to solve auxiliary problems
    for neighborhoods with increasing distance from the starting neighborhood.
  - new primal heuristic LP face that tries to find an integer solution inside the optimal LP face.
  - new heuristic that tries to complete partial solutions
  - the subnlp heuristic now gives ownership of a found solution to the heuristic that constructed the starting point, if any;
    as a consequence, MIP heuristics may now be shown more frequently for having found a solution when solving MINLPs, even
    though the solutions required an additional NLP solve

- Propagator:
  - add prop_nlobbt, a nonlinear optimization-based bound propagator solving two convex NLP relaxations for each variable
  - nodes can now be postponed; currently, this can only be triggered by BEFORELP propagation callbacks

- Statistic:
  + Extended statistic output displayable via the interactive shell
  + new statistic computed: `Root LP Estimate` that shows the root LP best-estimate with every pseudo-cost update
  + added leaf statistics about LP objective limit|feasible|infeasible leaves to the statistics output and
    to the callable library: SCIPgetNObjlimLeaves(), SCIPgetNFeasibleLeaves(), SCIPgetNInfeasibleLeaves()
  + next to the number of found solution, also the number of new best solutions is now printed for each heuristic
    (and relaxation solutions) in the statistics in the `Primal Heuristic` section.

Performance improvements
------------------------

- Extended the presolving timings by an additional timing FINAL for self-contained reductions
- Randomized tie-breaking in different parts of the code to reduce performance variability
- use connectedness information of the clique table to speed up the clique partitioning algorithm
- knapsack approximation algorithms use linear-time weighted median selection instead of sorting
- improved greedy solution in SCIPsolveKnapsackApproximatelyLT() for the flow cover separation
- reduce performance variability by using random numbers as tie-breaker for external branching candidates

- Heuristics:
  - adjusted most Large Neighborhood Search heuristics such that they collect their variable fixings first in an array,
    and only create and populate a sub-SCIP if enough variables will be fixed.
  - reduce performance variability by using a small perturbation in the undercover heuristic
  - 1-opt heuristic can now be repeatedly executed as long as new incumbents are found

- Constraints:
  - Improved and extended stuffing inside of linear constraint handler
  - Changed handling of coupling constraints in cons_indicator
  - SCIP supports constraint compression for problem copies; constraint compression denotes the immediate
    removal of fixed variables from constraint data at creation time to reduce memory requirements.

- Propagation:
  - rewrote the propagate-and-cut-and-price loop so that successful propagations with DURINGLPLOOP timing, bound changes found by separation,
    and new primal solutions now trigger a new round of node solving, starting with propagation; improved tuning of propagation and heuristic timings
  - tuned propagation methods of several constraint handlers
  - make more use of SCIPmarkConsPropagate() to mark constraints for propagation and improved the internal handling of marked constraints
  - improve propagation of absolute-value expression in the case that the sign of the argument is fixed

Interface changes
-----------------

### New and changed callbacks

- Concurrent SCIP:
  - extended interface to support concurrent solving mode

- Constraint Handlers:
  - new optional callback `CONSENFORELAX` to enforce a relaxation solution, see \ref CONS
  - `CONSINITLP` callback now has a new parameter `infeasible`, which is a pointer to store whether infeasibility
    was detected while building the initial LP relaxation

### Deleted and changed API methods

- setting a parameter to a non-valid value now produces an error message instead of a warning
- bound reader uses angle bracket around variable names
- the parameters of SCIPlpiChgObj(), SCIPlpiSetBase(), SCIPlpiSetState(), SCIPlpiSetNorms() have been declared as const
- SCIPapplyHeurSubNlp() can now return the solution found by the sub-NLP heuristic

- Random:
  - methods SCIPrandomGetInt() substitutes SCIPgetRandomInt() (marked to be deprecated)
  - methods SCIPrandomGetReal() substitutes SCIPgetRandomReal() (marked to be deprecated)
  - methods SCIPrandomPermuteArray() substitutes SCIPpermuteRandomArray() (marked to be deprecated)
  - methods SCIPrandomPermuteIntArray() substitutes SCIPpermuteRandomIntArray() (marked to be deprecated)
  - method SCIPrandomGetSubset() substitutes SCIPgetRandomSubset() (marked to be deprecated)

- Conflict Analysis:
  - added parameters `conftype` and `iscutoffinvolved` to SCIPinitConflictAnalysis()
    that indicate the type of the conflict and whether the current cutoff bound is used or not

- Constraint Handlers:
  - added parameter `infeasible` to SCIPinitlpCons()

- Copying:
  - added parameters `fixedvars`, `fixedvals`, `nfixedvars` to SCIPcopyVars()
  - added parameters `fixedvars`, `fixedvals`, `nfixedvars` to SCIPcopyOrigVars()
  - renamed parameter `success` to `valid` in SCIPgetConsCopy()

- Hashmap and Hashtable:
  - removed function SCIPcalcHashtableSize() since not required anymore for `SCIP_HASHTABLE` and `SCIP_HASHMAP`
  - based on the initial size `SCIP_HASHTABLE` and `SCIP_HASHMAP` choose an appropriate size internally to allow insertion of that
    many elements without resizing
  - `SCIP_MULTIHASH` behaves like the old `SCIP_HASHTABLE` and SCIPcalcMultihashSize() should be used as replacement for
    SCIPcalcHashtableSize()

- Nonlinear Relaxation:
  - added parameter `curvature` to SCIPcreateNlRow()

- Parameters:
  - the following new methods return a bool indicating whether the given value is valid for the parameter instead of printing a warning
    message and returning an error code if the value is invalid
    - renamed method SCIPcheckBoolParam() to SCIPisBoolParamValid()
    - renamed method SCIPcheckLongintParam() to SCIPisLongintParamValid()
    - renamed method SCIPcheckCharParam() to SCIPisCharParamValid()
    - renamed method SCIPcheckStringParam() to SCIPisStringParamValid()
    - renamed method SCIPcheckRealParam() to SCIPisRealParamValid()
  - in param.c/h: the new methods return a bool whether the given value is valid for the parameter instead of printing a warning message
    and returning an error code if the value is invalid
    - rename SCIPparamCheckBool() to SCIPparamIsValidBool()
    - rename SCIPparamCheckString() to SCIPparamIsValidString()
    - rename SCIPparamCheckChar() to SCIPparamIsValidChar()
    - rename SCIPparamCheckLongint() to SCIPparamIsValidLongint()

- Primal Heuristics:
  - added parameter `initialseed` to SCIPcreateDiveset()
  - introduced new type `SCIP_HEURTIMING` for primal heuristic timing masks
  - changed type of parameter `timingmask` from unsigned int to `SCIP_HEURTIMING` in SCIPincludeHeur(), SCIPincludeHeurBasic()

- Relaxators:
  - new parameter `includeslp` for SCIPincludeRelax() and SCIPincludeRelaxBasic()
    to indicate whether relaxation includes all linear rows and can be enforced

- Reoptimization:
  - rename method SCIPgetReopSolsRun() to SCIPgetReoptSolsRun()

- Solutions:
  - added parameter `completely` to SCIPtrySol(), SCIPtrySolFree(), SCIPcheckSol() to check all constraints when
    printing violations

- Variables:
  - removed SCIPvarGetLbAtIndex() and added SCIPgetVarLbAtIndex()
  - removed SCIPvarGetUbAtIndex() and added SCIPgetVarUbAtIndex()
  - removed SCIPVarGetBdAtIndex() and added SCIPgetVarBdAtIndex()
  - removed SCIPvarWasFixedAtIndex() and added SCIPgetVarWasFixedAtIndex()
  - Removed method SCIPvarGetNBinImpls()

### New API functions

- added functions for concurrent solving mode (see concurrent.h, concsolver.h)
- SCIPcreateNlpiProb(), SCIPupdateNlpiProb() and SCIPaddNlpiProbRows() to create and update a nonlinear relaxation
- SCIPgetNObjlimLeaves(), SCIPgetNFeasibleLeaves(), SCIPgetNInfeasibleLeaves() for statistics output
  about LP objective leaves
- SCIPcheckCopyLimits() which can be used to check that enough time and memory is left to run a sub-SCIP after
  subtracting time and memory used by the main-SCIP and SCIPcopyLimits() which copies these limits accordingly and disables
  all other limits (need to be set by the plugin, if needed)
- SCIPcopyLargeNeighborhoodSearch() in heuristics.h that supports compressed copying and two kinds of problem copy: the MIP-relaxation or
  a 1-1 problem copy (by copying the constraints and not the LP relaxation)
- SCIPsolveProbingRelax() to solve a relaxation within probing
- SCIPgetLastStrongbranchingLPSolstat() to query the LP statuses after strong branching on a variable
- SCIPinitializeRandomSeed()
- SCIPswapReals() to swap two real values
- SCIPgetNNZs() to get the number of active non-zeros in the transformed/presolved problem

- Debug Messages:
  - SCIPprintDebugMessage(), SCIPsetPrintDebugMessage(), SCIPstatPrintDebugMessage() that output debug messages and also print the
    subscip depth; the first two output via the message handler; also added macros SCIPdebugMsg(), SCIPsetDebugMsg(), SCIPstatDebugMsg()
  - SCIPdebugMsgPrint()/SCIPsetDebugMsgPrint() that output a message without `[debug]` prefix via the message handler (compare SCIPdebugPrintf())

- Solution:
  - SCIPisDualSolAvailable() to query the dual solution availability
  - SCIPlpiSetIntegralityInformation() to improve SoPlex' solution polishing

- Constraints:
  - library methods SCIPcopyConsCompression(), SCIPcopyOrigConsCompression() that accept an array of variables that are immediately
    fixed in the copy. Alternatively, local instead of global bounds can be used for compression.
  - library methods SCIPenableConsCompression(), SCIPisConsCompressionEnabled(), SCIPcopyConsCompression(), SCIPcopyOrigConsCompression()
  - SCIPgetIntVarXor() to access integer variable of XOR constraints
  - SCIPcreateConsCardinality() to create a cardinality constraint
  - SCIPcreateConsBasicCardinality() to create a basic cardinality constraint
  - SCIPchgCardvalCardinality() to changes cardinality value of cardinality constraint (i.e., right hand side of cardinality constraint)
  - SCIPaddVarCardinality() to add a variable to a cardinality constraint
  - SCIPappendVarCardinality() to append a variable to a cardinality constraint
  - SCIPgetNVarsCardinality() to get the number of variables in a cardinality constraint
  - SCIPgetVarsCardinality() to get the array of variables in a cardinality constraint
  - SCIPgetCardvalCardinality() to get the cardinality value of a cardinality constraint (i.e., right hand side of cardinality constraint)
  - SCIPgetWeightsCardinality() to get the array of weights of a cardinality constraint
  - SCIPgetLinvarMay{Decrease,Increase}Quadratic() to get index of a variable in linear term of quadratic constraint that may be decreased
    without making any other constraint infeasible

- Parameters:
  - add SCIPparamIsValidInt() and SCIPparamIsValidReal() to param.c/h
  - add missing functions SCIPisIntParamValid() and SCIPisRealParamValid() to scip.c/h

### Command line interface

- new command line parameter `-v` to print detailed build options

### Interfaces to external software

- Interfaces for Python and Java are, among others, now available via http://www.github.com/scip-interfaces
- Revised documentation of the SCIP C-API to group methods more comprehensively by topics
- dropped support for Ipopt < 3.11
- Additional I/O-functionalities for debugging and logging in SCIP and in the AMPL interface
- updated CppAD to 20160000
- for users of the ampl interface, the display/logfile option has been added to set the name of a
  file to write the SCIP log to (additionally to stdout)

- LP Interfaces:
  - SCIP uses the lpi_spx2 interface by default
  - Improved Gurobi interface that can handle ranged rows (requires Gurobi >= 7.0.2)
  - the CPLEX LPI now also compiles with CPLEX 12.7.0.0

### Changed parameters

- setting a value for a fixed parameter will no longer return with an error, if the new value equals the one to which the parameter is fixed
- changed value of parameter `separating/clique/cliquedensity` to 0.0 such that the separator always constructs a dense clique table
  which proved to be faster on the benchmarks MMM and stableset.
- parameters `misc/permutationseed`, `misc/permuteconss` and `misc/permutevars` changed to `randomization/permutationseed`,
  `randomization/permuteconss` and `randomization/permutevars`
- parameters `conflict/useinflp` and `conflict/useboundlp` are now of type char (before bool)
- all parameters of the components presolver (starting with `presolving/components/`) are now parameters of the components
  constraint handler (starting with `constraints/components/`)

### New parameters

- class randomization
- `branching/sumadjustweight` to adjust branching scores by adding a sum epsilon in order to keep score differences
  near zero, which are otherwise completely disregarded (they are adjusted to at least sum epsilon)
- `concurrent/* ` and `parallel/* ` for configuring the concurrent solving mode
- `constraints/cardinality/branchbalanced` to decide whether to use a balanced branching scheme in the enforcing of cardinality
  constraints
- `constraints/cardinality/balanceddepth` to set the maximal depth until balanced branching is turned off
- `constraints/cardinality/balancedcutoff` to determine that balanced branching is only used if the branching cut off value
  w.r.t. the current LP solution is greater than a given value
- `constraints/indicator/sepaperspective` to turn on separation of perspective cuts for indicator constraints
- `constraints/indicator/sepapersplocal` to decide whether local cuts can be used for perspective cuts for indicator constraints
- `constraints/quadratic/projectedcuts` to enable convex quadratics to generate gradients cuts at the
  projection of the point onto the region described by the constraint, which is supporting
- `lp/solutionpolishing` to enable LP polishing only at the root LP or always
- `misc/referencevalue` to pass a reference value for further analysis of the tree search, see also in `features`
- `presolving/qpkktref/addkktbinary` to allow the presence of binary variables for the KKT update
- `presolving/qpkktref/updatequadbounded` to add the KKT conditions to QPs only if all variables are bounded
- `presolving/qpkktref/updatequadindef` to add the KKT conditions to QPs only if the quadratic matrix is indefinite
- `randomization/lpseed` to set the initial seed of the LP solver
- `solvingphases/enabled` to activate adaptive behavior during the solution process; several further parameters
  in the solvingphases-section to control how to switch the parameters and whether a restart should be performed between the phases.

### Data structures

- new `SCIP_REGRESSION` data structure in pub_misc.h to incrementally compute a best-fit line through pairs of observations
- add maximum branch-and-bound tree depth constant `SCIP_MAXTREEDEPTH` (replaces SCIPgetDepthLimit() and SCIPtreeGetDepthLimit())
- new files heuristics.c/heuristics.h to collect methods that are frequently used by heuristics
- merged dive.c/pub_dive.h with heuristics.c/heuristics.h, removed dive.c/pub_dive.h
- separated header pub_misc.h from repeated methods for sorting and (weighted) median selection;
  those are also available in separate headers pub_misc_sort.h
  and pub_misc_select.h, but included into pub_misc.h

Unit tests
----------

- New unit testing system built on the Criterion framework

Build system
------------

### Makefile

- All makefiles in `examples/` and `applications/` have been updated.
- `make.project` defines a variable `SCIP_VERSION` containing the SCIP version number
- revise sub-makefiles for MSVC on MinGW
- make shared libraries aware of their dependencies
- sub-makefile for CrayXC systems added

- Places:
  - All objective files are now placed in `obj/static` or `obj/shared`, depending on `SHARED=false` or `SHARED=true`, respectively.
  - All internal and external libraries are placed in `lib/static` and `lib/shared`, the include files are in `lib/include`.
  - The binaries now contain an rpath to the SCIP directory, such that shared libraries are found.

- Linking:
  - link binary to shared libs when compiling with `SHARED=true`
  - External projects (including make.project) can use the makefile variable LINKCXXSCIPALL or LINKCCSCIPALL to link all SCIP libraries.
  - Building with `SHARED=true` automatically generates the combined library libscipsolver.so for easier linking

- Targets:
  - Running `make help` lists all makefile options.
  - `make install` copies now all header files
  - new target `dll` to build Windows dlls with MSVC
  - rename `dll` target to `windowslib`

Fixed bugs
----------

- fixed bug in event system: bound change events of the new focus node must be processed, even if the bound
  is the same as at the last focus node
- avoid numerically unstable (multi-)aggregations
- fixed bug in XML reader concerning comments
- the AMPL interface now writes a solve status (solve_result_num) into the .sol file
- in the cmpres.awk (allcmpres.sh) output, the counts in the time column are now with respect to the
  whole set of processed instances (as with fail and solv), while before it was with respect to the
  set of instances where no solver failed (eval set); thus, now proc = fail + time + solv.
- writing of solutions or parameters to a file now works also with the message handler set to quiet
- ignore lower and upper bound tightenigs beyond +/-infinity during solving
- time limit of SCIP-infinity is converted to LPI-infinity when setting it
- fix LP activity of a row that has been modified

- Propagation:
  - fixed possible segmentation fault in genvbounds propagator
  - fixed bug with sorting of propagators in presolving: the order can be changed by calling probing; thus, there is a copy of the
    propagators, which is sorted by presolving priority
  - added missing capturing and releasing mechanism in genvbounds propagator
  - fix wrong propagation of product expressions

- Constraints:
  - fixed wrong representation of SOC constraints in NLP
  - fixed a few issues within redundant constraint detection of (specialized) linear constraint handlers
  - fixed issue in reader_opb concerning writing of fixed variables contained in no constraints

- Memory:
  - fixed memory bug in `SCIP_DIGRAPH`
  - improved counting of memory consumption by using more block memory and counting all allocated memory
  - fix memory leaks in TSP example
  - return `SCIP_ERROR` when a memory exception is caught in SoPlex (was `SCIP_LPERROR`)
  - fixed memory leak in OSiL reader

- Objective:
  - fixed bug while changing the objective value of an original value after transforming the problem
  - fixed bug with solutions from previous runs not satisfying an objective limit
  - SCIPisObjIntegral() now works correctly in `SCIP_STAGE_PROBLEM`

- Heuristics:
  - fixed two bugs in heur_indicator: use improvesols parameter now and update pointer to indicator constraint handler
  - fix wrong NLP representation of logic-or constraints in the dual value heuristic
  - correct handling of implicit integer variables with fractional solution value in simplerounding heuristic
  - fixed bug in heur_octane with uninitialized ray direction

@page RN32 Release notes for SCIP 3.2

@section RN321 SCIP 3.2.1
*************************

Features
--------

- new `force` parameter in (root)redcost propagator to run the propagator also with active pricers

Performance improvements
------------------------

- do not transfer solutions to original space, if SCIP is being freed
- modified implication graph analysis of SOS1 constraint handler; a new component allows to deduce zero fixings of variables
- made SOS1 constraint handler specific diving selection rule faster for the case that the SOS1 constraints do not overlap
- improved disjunctive cuts by the `monoidal cut strengthening` procedure of Balas and Jeroslow

Examples and applications
-------------------------

- several improvements of SCIP-Jack (STP application): extended presolving for STP variants, STP-specific branching
  rule, dual heuristic to generate initial LP relaxation
  SCIP-Jack is now competitive with problem specific state-of-the-art solvers on several well-known STP variants,
  e.g., the (rooted) prize-collecting Steiner tree problem.
- MultiObjective application renamed to PolySCIP; several improvements: better command line argument processing,
  overhaul of much of the source code, installation via CMake

Interface changes
-----------------

- made debug solution functionality thread safe (see debug.h for further information)

### Deleted and changed API methods

- add SCIPcomputeHyperplaneThreePoints() to compute a hyperplane containing three given 3-dimensional points
- SCIPsolveLinearProb() now uses a 1-dimensional matrix representation

### Command line interface

- added interactive shell command `display finitesolution` to print solution with infinite fixings removed,
  added reference to that method to `display solution` output if there are infinite fixings
- new interactive shell command `write history` to write the command line history (only when compiled with Readline)

### Interfaces to external software

- significantly improved Python interface to support user callbacks as well as linear and quadratic expressions

### New parameters

- `constraints/sos1/branchingrule` to decide whether to use neighborhood, bipartite, or SOS1 branching (this parameter
  replaces the old parameters `constraints/sos1/neighbranch`, `constraints/sos1/bipbranch`, and `constraints/sos1/sos1branch`)
- `constraints/sos1/depthimplanalysis` to limit the number of recursive calls of implication graph analysis
- `constraints/sos1/perfimplanalysis` to perform an implication graph analysis to deduce variable fixings and
  additional SOS1 constraints (this parameter replaces the old parameter `constraints/sos1/updateconflpresol`)
- `misc/transsolorig` for transfering transformed solutions to the original space (default: true)
- `propagating/rootredcost/onlybinary` to propagate root reduced costs of binary variables only

### Data structures

- renamed MIP matrix structure to `SCIP_MATRIX`
- changed the numeric values for `PRESOLTIMING` flags

Build system
------------

### Makefile

- new target `dll` to build Windows dlls with MSVC
- add new compiling flag OPENSOURCE to allow/forbid the usage of third party software

Fixed bugs
----------

- fixed wrong objective sense when copying the original problem
- fixed a bug in merge step of cliques during clean up phase; method did not correctly handle infeasibility in the case of multiple
  variable-negation pairs
- fixed a previously untreated case in the linear cons simplification where coefficients only differ by slightly more than an epsilon
- fixed bug in parsing emphasis parameters which formerly led to completely wrong results
- fixed bug in the computation of the Wilcoxon test
- do not use the relative and absolute gap limit if no primal solution has been found so far
- fixed bug in conflict.c with wrong reset of bounds used
- fixed bug with transferring solutions to new runs (need to recompute objective before checking)
- fixed issue with infinite values when checking cuts for redundancy
- fixed library problems on Windows operating systems

- Variables:
  - fixed wrong check when computing cuts for factorable quadratic functions bound tightening of a single variable
  - fixed wrong handling of loose variables in OBBT
  - fixed freeing of hash for binary variables
  - fixed bug during the computation of branching points for continuous variables which are almost fixed to +/- SCIPinfinity()
  - treated the case of integer variables as intermediate variables in the process of obtaining the active variable for a
    given binary variable

- LP:
  - fixed a bug in dive.c that occurred when lpsolvefreq was set to 1; after a cutoff, the solution values of the
    linked LP solution might have become invalid
  - do not analyse an infeasible LP for conflicts during diving mode when LHS/RHS of rows were changed
  - use LPi infinity when reverting bound changes in conflict analysis

- Heuristics:
  - fixed bug in heur_simplerounding in connection with relaxators
  - fixed bug in feaspump heuristic where last solution candidates were not updated correctly
  - fixed bug with infinite shift values in heur_shifting
  - fixed bug in shiftandpropagate heuristic: the heuristic did not correctly handle intermediate, global bound changes of the selected variable
    after its tentative fixing led to a cutoff.

- Propagator:
  - (root) reduced cost propagators are not run anymore when doing branch-and-price,
    since they may install upper bounds on variables which might interfere with the
    pricing (they may be enabled again by their force parameters)
  - fixed too hard assertion in pseudoobj propagator
  - fixed a bug in shiftandpropagate where column positions after sorting are now correctly linked to their variables after sorting
  - fixed potential memory leak in genvbound propagator

- Presolving:
  - fixed inconsistency in knapsack constraint handler data during presolving
  - fixed some problem with reoptimization when the problems are infeasible or have been solved in presolving
  - fixed endless loop in knapsack constraint handler when continuous variables change their types to binary during presolving
  - squares of binary variables might not have been replaced by the binary variable itself in presolve,
    if the variable was originally general integer and only became binary during presolve (due to bound tightening)
  - fixed bug in dive.c avoiding a check of constraints in the presence of indicator constraints

- Constraints:
  - fixed numerical problems in computation of cuts for bivariate functions in quadratic constraint handler
  - fixed bug in quadratic constraint handler when computing lifted-tangent inequalities
  - fixed bug in nonlinear constraint handler when replacing a violated nonlinear constraint leads to an infinite
  - fixed bug in SOS1 constraint handler with inconsistent data structure after restart
  - fixed wrong handling of negated variables in bound tightening procedure of SOS1 constraint handler
  - fixed bug in simple fixing heuristic of SOS1 constraint handler
  - fixed two bugs in pseudoboolean constraint handler with wrong sorting of and constraints
  - fixed issue: constraints being parallel to objective function (after restart) sometimes led to wrongly stating infeasible
  - fixed bug during coefficient tightening in varbound constraint handler
  - handle cutoffs in cons_indicator detected by infeasible inequalities
  - fixed late change of type of slack variables in cons_indicator, if the bounds are not integral
  - fixed	initsol and exitsol of cons_indicator, if problem has already been solved
  - fixed bug in cons_indicator with changing type of slackvariable

@section RN320 SCIP 3.2.0
*************************

Features
--------

- added reoptimization feature for optimization problems with changed objective function or tighter feasible region
- the original problem can now be permuted directly after reading (if `misc/permutationseed` has value >= 0)
- added methods to compute strongly connected components with Tarjan's Algorithm
- added method to propagate implications of SOS1 variables
- convex quadratic contraints can now generate gradient cuts which are supporting to the feasible region
- SoPlex interface can now (re)store dual steepest edge weights
- extended expression parsing to support power, realpower and signpower operators; started support for user-defined operators
  in expression trees/graphs
- possibility to set a soft time limit which becomes active only after the first primal solution was found
- added matrix module for getting access to the internal mixed inter linear problem matrix
- better handling of large values returned by the LP solver
- added more checks to SCIP{alloc,realloc,duplicate}BufferArray() to handle overflows properly
- new plugin for reoptimizing a sequence of optimization problem that differ in the objective function, e.g., sequences arising from
  column generation
- new plugin `compr` for rearranging the search tree, currently this only works on the reoptimization tree
- moved assertions in comparison methods from scip.c to set.c

- Constraints:
  - we can now upgrade quadratic constraints with one bilinear term to SOC constraints
  - we can also upgrade general quadratic constraints with a single negative eigenvalue to SOC constraints

- Branching:
  - tighter reliability notions introduced for reliability branching, based on pseudo-cost relative errors
    and comparing candidates with the best pseudo-candidate using a 2-sample student-T test. These methods
    are used in disjunction with the existing reliability notion that uses a fixed number as reliability
    threshold for every variable before turning off strong-branching. This means, the classical method
    must be turned off by setting parameters minreliable and maxreliable to 0. The behavior is
    controlled through several parameters.
  - new distribution branching rule to base decisions on row activity (normal) distribution over domain space
  - can now output information for BAK: Branch-and-bound Analysis Kit
  - new score in hybrid reliability pseudocost branching that prefers nonlinear variables when solving MINLPs
  - new branching rule multaggr which allows to branch on general disjunctions defined by fractional multi-aggregated variables
  - new branching rules for SOS1 constraints for branching on a neighborhood or a complete bipartite subgraph of
    the conflict graph. In addition to variable domain fixings, it is sometimes also possible to add complementarity
    constraints to the branching nodes. This results in a nonstatic conflict graph, which may change dynamically
    with every branching node.
  - new branching rule nodereopt to reconstruct the tree after changing the objective function

- Reader:
  - the MPS reader can now read semi-integer variables, they are handled by creating bound disjunction constraints
  - the MPS reader can now handle objective constants given as (the negation of) the RHS of the objective row

- Separation:
  - obbt propagator applies now additional separation and propagation in order to learn stronger and more bound tightenings
  - extended probing mode to allow separation and objective coefficient changes
  - improved separation procedure of SOS1 constraint handler, including bound (clique) cuts and implied bound cuts
  - new disjunctive cut separator for SOS1 constraints
  - new edge-concave cut separator for quadratic constraints

- Presolver:
  - Improved coordination of presolvers. There are three timings for presolvers now, FAST, MEDIUM and EXHAUSTIVE.
    Each presolving callback can specify one or more of these timings in which it will be called later.
    Within a presolving method, the current timing can be checked and the algorithms to be performed selected based on
    the timing. In one presolving round, first all presolving methods with timing FAST are called, sorted by priority.
    If they found enough reductions, a new round is started, otherwise, all presolving methods with timing MEDIUM are
    called. Again, with enough reductions, a new presolving round is started, too few reductions lead to running
    the EXHAUSTIVE presolvers. Similar to the delay concept used before, we are not neccessarily running all EXHAUSTIVE
    presolvers but stop as soon as one of them found enough reductions, starting a new presolving round immediately.
  - new presolving components for SOS1 constraints, including bound tightening and clique extension
  - new presolver tworowbnd for improving variable bounds and detecting redundant constraints added
  - new presolver dualagg for aggregating single up-/downlocked variables by a binary variable added
  - new presolver implfree for aggregating implied free variables added
  - new presolver redvub which can detect redundant variable upper bound constraints added
  - new presolver stuffing for fixing of singleton continuous variables added

- Heuristic:
  - improved clique and variable bound heuristics
  - new heuristic distribution diving that bases its score function on the changes regarding solution density
  - variable histories can be transferred between sub-SCIPs solved by LNS heuristics and the component presolver
    and the main SCIP to reuse this information.
  - new heuristic heur_indicator that tries to make partial solutions with indicator constraints feasible. It also
    tries to improve them (or external solutions) by a one-opt local search.
  - new heuristic (heur_bound) which fixes all integer variables to their lower/upper bounds and solves the remaining LP
  - modified diving heuristics to handle SOS1 constraints
  - new primal heuristic for reoptimization 'ofins': objective function induced neighborhood heuristic
  - new heuristic for reoptimization which constructs solutions based in the changes between the objective function and the optimal
    solution before changing the objective function

- Statistic:
  - extended variable branching statistics in the interactive shell by sample variance of unit gains
  - extended statistic output of interactive shell by more information on diving heuristic behavior

Performance improvements
------------------------

- improved treatment of nonlinearities in hybrid reliability pseudo cost branching
- using sparsity information of the SoPlex LP

- Constraints:
  - improved vartype upgradability from continuous to implicit variables in cons_linear.c, depending on their objective coefficients
  - improved propagation of SOS1 constraint handler using the information from a conflict

- Heuristics:
  - zi rounding heuristic uses buffer data structures, thereby decreasing total memory usage of SCIP
  - adjusted (hard) diving heuristics to solve fewer LPs. LP's are resolved only if a parameter-defined
    percentage of the variable bounds changed through domain propagation or at a predefined frequency.
  - some of the diving heuristics additionally consider indicator variables and SOS1 variables as candidate variables and try to
    make these constraint types feasible before passing a rounded solution to SCIPtrySol()

- Presolving:
  - new presolving/propagation algorithm using the gcd for ranged rows and equations in cons_linear
  - added presolving levels (FAST, MEDIUM and EXHAUSTIVE) to allow better balancing of presolvers

- Separation:
  - improved separation procedure of SOS1 constraint handler
  - improved separation procedure for convex quadratic constraints

Examples and applications
-------------------------

- two new applications for multi-objective optimization (PolySCIP) and the Steiner Tree Problem in Graphs
- new application for solving Steiner tree problems: SCIP-Jack can handle both the classical Steiner tree problem in graphs
  and 10 of its variants

Interface changes
-----------------

### New and changed callbacks

- new callback function `SCIP_DECL_CONSGETDIVEBDCHGS` to provide
  constraint handler method to suggest dive bound changes during the generic diving algorithm, see type_cons.h for details
- new callback `SCIP_DECL_DIVESETGETSCORE` to implement scoring function to guide diving

### Deleted and changed API methods

- avoid potential comparisons of different infinity values by adjusting the LP solution value
- SCIPintervalSign(),  SCIPintervalAbs(), SCIPintervalMax(), SCIPintervalMin(), SCIPexprgraphGetNodePolynomialMonomialCurvature(),
  and SCIPexprgraphTightenNodeBounds() need an infinity value to decide whether an interval is empty or not
- SCIPgetFeasibilityQuadratic() and SCIPgetActivityQuadratic() returns now a `SCIP_RETCODE` and needs an additional `SCIP_Real*` to
  store the result
- methods which support statistical tests in pub_misc.h, SCIPstudentTGetCriticalValue(), SCIPcomputeTwoSampleTTestValue() etc.
- SCIPsolveLinearProb() solves a linear problem of the form Ax=b for a regular square matrix A
- Added parameter `freesubscip` to SCIPapplyProximity()

- Data structures:
  - Renamed method SCIPdigraphGetSuccessorsDatas() to SCIPdigraphGetSuccessorsData()
  - Renamed method SCIPdigraphGetNodeDatas() to SCIPdigraphGetNodeData()
  - Renamed method SCIPdigraphSetNodeDatas() to SCIPdigraphSetNodeData()

- Constraint Handlers:
  - Renamed method SCIPconshdlrGetPropTimingmask() to SCIPconshdlrGetPropTiming()
  - new method SCIPconshdlrSetPropTiming()
  - Removed method SCIPconshdlrIsPresolvingDelayed()
  - Removed method SCIPconshdlrWasPresolvingDelayed()
  - SCIPmakeSOS1sFeasible() based on solution values, fixes variables to zero to turn all SOS1 constraints feasible
  - removed `delay(presol)` parameter from SCIPinclude{Conshdlr,Presol,Prop}() and added `(presol)timing` parameter
  - new parameter `presoltiming` for method SCIPpresolCons()
  - SCIPvarIsSOS1() returns whether some variable is involved in an SOS1 constraint
  - SCIPgetConflictgraphSOS1() gets conflict graph of SOS1 constraints
  - Added parameter `presoltiming` to SCIPpropCumulativeCondition()
  - Removed parameter `delaypos` from SCIPsetConshdlrPresol()
  - Added parameter `presoltiming` to SCIPsetConshdlrPresol()
  - Removed parameter `delaypos` from SCIPincludeConshdlr()
  - Added parameter `presoltiming` to SCIPincludeConshdlr()
  - Added parameter `consgetdivebdchgs` to SCIPincludeConshdlr() to provide a divebdchg-callback for the constraint handler
    to include

- Branching Rules:
  - Added parameter `forcestrongbranch` to SCIPselectVarStrongBranching()
  - Added parameter `executebranching` SCIPexecRelpscostBranching()
  - Added parameters `ndomredsdown` and `ndomredsup` to SCIPgetVarStrongbranchWithPropagation()

- LP and Cutting Planes:
  - Added parameters `inds` and `ninds` to SCIPgetLPBInvRow(), SCIPgetLPBInvCol(), SCIPgetLPBInvARow(), SCIPgetLPBInvACol(), and
    SCIPcalcStrongCG()
  - Added parameters `maxweight`, `weightinds`, `nweightinds`, and `rowlensum` to SCIPcalcMIR()

- Variables:
  - SCIPvarGetNodeSOS1() returns node of SOS1 variable in the conflict graph
  - SCIPnodeGetVarSOS1() returns SOS1 variable associated to some given node in the conflict graph
  - Removed method SCIPvarGetNBinImpls()

- Presolving:
  - Removed parameter `delaypos` from SCIPincludePresolBasic()
  - Added parameter `presoltiming` to SCIPincludePresolBasic()
  - Removed parameter `delaypos` from SCIPincludePresol()
  - Added parameter `presoltiming` to SCIPincludePresol()
  - Removed parameters `presoldelay` and `presoltiming` from SCIPincludePresol()
  - Removed parameters `presoldelay` and `presoltiming` from SCIPsetPropPresol()

- Misc:
  - Added parameter `isequation` to SCIPaddClique()
  - Removed parameter `writeimplications` from SCIPwriteCliqueGraph()
  - Removed method SCIPallocBufferSize()
  - Removed method SCIPduplicateBufferSize()
  - Removed method SCIPreallocBufferSize()
  - Removed method SCIPfreeBufferSize()
  - Removed method callback SCIPdialogExecConflictgraph()

### New API functions

- started support for user-defined operators in expression trees/graphs (see SCIPexprCreateUser()),
  interface will likely change again in future SCIP versions
- new methods for mixed inter linear matrix access (see pub_matrix.h) added
- SCIPcomputeArraysIntersection() to compute the set intersection of two ordered arrays
- SCIPcomputeArraysSetminus() to compute the set difference of two ordered arrays
- SCIPcutGetLPActivityQuot() in pub_cutpool.h to get the potion of LP's where this cut was sharp in an optimal basis.
- SCIPpresolGetTiming(), SCIPpresolSetTiming(), SCIP{conshdlr,prop}GetPresolTiming(), and SCIP{conshdlr,prop}SetPresolTiming()
- SCIPdigraphSetNSuccessors() sets the number of successors of some digraph node to a given value

- Diving:
  - SCIPcreateDiveset() to add a diveset to a heuristic. Heuristics may have multiple divesets under different names
  - SCIPperformGenericDivingAlgorithm() that performs diving with periodic LP resolve according to the diveset argument.

- Constraints:
  - new setter function SCIPsetConshdlrGetDiveBdChgs() in scip.h to set dive bound change callback for this constraint handler
  - SCIPaddDiveBoundChange() to add a diving bound change to the diving bound change storage of SCIP together with the information if this is a
    bound change for the preferred direction or not, to be used by constraint handlers inside the getDiveBdChgs-callback
  - SCIPchgCoefLinear() and SCIPdelCoefLinear() to modify linear constraint during problem creation

- Memory:
  - BMSallocClearBlockMemoryArray()/SCIPallocClearBlockMemoryArray() and
    BMSallocClearBufferMemoryArray(), SCIPallocClearBufferArray() to allocate arrays that are initialized to 0
  - SCIPbuffermem() to get buffer memory;

- Sort:
  - added new sorting functions SCIPsortRealRealRealBoolBoolPtr(), SCIPsortDownRealRealRealBoolBoolPtr()
  - added new sorting functions SCIPsortIntIntIntReal(), SCIPsortDownIntIntIntReal(), SCIPsortRealIntInt(), SCIPsortDownRealIntInt()

- Param:
  - SCIPwriteParam() to write a single parameter to a file
  - SCIPcheckParam{Bool,Char,...}() to check whether a parameter value is within the feasible domain

- Quadratic:
  - SCIPchgLhsQuadratic(), SCIPchgRhsQuadratic(), SCIPchgLinearCoefQuadratic(), SCIPchgSquareCoefQuadratic(),
    and SCIPchgBilinCoefQuadratic() to modify quadratic constraints during problem creation
  - SCIPgetFeasibilityQuadratic() and SCIPgetActivityQuadratic() to get the feasibility and activity of a quadratic constraint in a given solution
  - SCIPaddSquareLinearization(), SCIPaddSquareSecant(), SCIPaddBilinLinearization() and SCIPaddBilinMcCormick()
    in cons_quadratic.h to compute linear under- and overestimation for bilinear and quadratic terms

### Command line interface

- extended variable branching statistics and statistic output in the interactive shell (see Statistic section)
- submenu for setting `vbc` settings renamed to `visual`
- at the end of a command line run the best solution can now be output in the orignal space

### Interfaces to external software

- in the AMPL interface, variable and constraint attributes (flags) can now be set via suffixes, where 0 (unset) stands
  for the default, 1 for TRUE and other values for FALSE; see SCIPcreateVar() and SCIPcreateCons() for their meaning;
  for variables, `initial` and `removable` are recognized;
  for constraints, `initial`, `separate`, `enforce`, `check`, `propagate`, `dynamic` and `removable` are recognized
- the AMPL interface now passes an initial guess, if specified, as a solution (that will be checked for feasibility) to SCIP

### Changed parameters

- rowrepswitch set to 2.0, so row representation is activated if LP has at least 2 times more rows than columns
- one can now set emphasis parameters at the beginning of a settings file; it should start with `emphasis:` and
  the contain the emphasis string, e.g., `emphasis: feasibility` or `emphasis: heuristics off`.

- Renamed parameters:
  - `vbc/filename` to `visual/vbcfilename`
  - `vbc/realtime` to `visual/realtime`
  - `vbc/dispsols` to `visual/dispsols`

### New parameters

- added parameter to switch pseudo cost update in diving heuristics (enabled by default)
- `branching/relpscost/confidencelevel` to set the confidence level to be used by statistical tests
- `branching/relpscost/higherrortol` to define the highest reliability threshold for relative error based reliability
- `branching/relpscost/lowerrortol` to define a lower reliability threshold for relative error based reliability
- `branching/relpscost/nlscoreweight` for weight of nonlinear score when branching on MINLPs
- `branching/relpscost/usedynamicconfidence` to use a dynamic confidence level based on the amount of
  strong-branching simplex-iterations compared to the overall simplex iterations (default is FALSE)
- `branching/relpscost/usehyptestforreliability` to enable strong branching decisions based on a 2-sample student-T test of all prior
  pseudo-cost observations between the best pseudo-candidate and the candidate for which to decide whether strong-branching should be applied
- `branching/relpscost/userelerrorreliability` to enable relative error based reliability
- `branching/relpscost/skipbadinitcands` for skipping strong-branching candidates whose estimated gain
  is significantly worse than the one of the locally best (sb or pseudo) candidate
- `constraints/linear/multaggrremove` to perform multi-aggregations in linear constraint handler only if the constraint can be removed afterwards
- `constraints/linear/rangedrowpropagation` to disabled newly implemented propagtion algorithm for ranged rows and equations
- `constraints/quadratic/advanced/interiorcomputation` to select the way of computing and interior point for gauge cuts
- `constraints/quadratic/gaugecuts` to enable convex quadratics to generate gradients cuts which are supporting
- `constraints/soc/generalsocupgrade` to allow general quadratics to be upgraded to soc
- `constraints/SOS1/addcomps` to add local complementarity constraints to the branching nodes (can be used in combination
  with neighborhood or bipartite branching)
- `constraints/SOS1/addbdsfeas` to define a minimal feasibility value for local bound (clique) inequalities in order to be
  added to the branching node
- `constraints/SOS1/addcompsdepth` to define the maximal depth for adding complementarity constraints
- `constraints/SOS1/addcompsfeas` to define a minimal feasibility value for local complementarity constraints in order to be
  added to the branching node
- `constraints/SOS1/autocutsfromsos1` to automatically switch to separating bound cuts from SOS1 constraints if the SOS1
  constraints do not overlap
- `constraints/SOS1/autosos1branch` to switch to SOS1 branching if the SOS1 constraints do not overlap
- `constraints/SOS1/conflictprop` to define whether to use conflict graph propagation
- `constraints/SOS1/bipbranch` to branch on a complete bipartite subgraph of the conflict graph
- `constraints/SOS1/boundcutsdepth` to define the node depth of separating bound (clique) cuts
- `constraints/SOS1/boundcutsfreq` to define the frequency for separating bound (clique) cuts
- `constraints/SOS1/boundcutsfromgraph` to define whether to separate bound (clique) inequalities from the conflict graph
- `constraints/SOS1/boundcutsfromsos1` to define whether to separate bound (clique) inequalities from SOS1 constraints
- `constraints/SOS1/fixnonzero`: If neighborhood branching is used, then fix the branching variable (if positive in sign)
  to the value of the feasibility tolerance
- `constraints/SOS1/implcutsdepth` to define the node depth of separating implied bound cuts
- `constraints/SOS1/implcutsfreq` to define the frequency for separating implied bound cuts
- `constraints/SOS1/implprop` to define whether to use implication graph propagation
- `constraints/SOS1/maxaddcomps` to define the maximal number of complementarity constraints added per branching node
- `constraints/SOS1/maxboundcuts` to define the maximal number of bound (clique) cuts separated per branching node
- `constraints/SOS1/maxboundcutsroot` to define the maximal number of bound (clique) cuts separated per iteration in the root node
- `constraints/SOS1/maximplcuts` to define the maximal number of implied bound cuts separated per branching node
- `constraints/SOS1/maximplcutsroot` to define the maximal number of implied bound cuts separated per iteration in the root node
- `constraints/SOS1/maxextensions` to define maximal number of extensions that will be computed for each SOS1 constraint in presolving
- `constraints/SOS1/maxsosadjacency` to define that the adjacency matrix of the conflict graph is not created in presolving if
  the number of SOS1 variables is too large
- `constraints/SOS1/maxtightenbds` to define the maximal number of bound tightening rounds per presolving round
- `constraints/SOS1/neighbranch` to branch on a neighborhood of the conflict graph
- `constraints/SOS1/nstrongiter` to define the maximal number LP iterations to perform for each strong branching round
- `constraints/SOS1/nstrongrounds` to define the maximal number of strong branching rounds to perform for each node (only
  available for neighborhood and bipartite branching)
- `constraints/SOS1/sos1branch` to branch on a single SOS1 constraint, i.e., a clique of the conflict graph
- `constraints/SOS1/sosconsprop` to define whether to use SOS1 constraint propagation
- `constraints/SOS1/strthenboundcuts` to define whether to strengthen bound (clique) cuts in case bound variables are available
- `constraints/SOS1/updateconflpresol` to update the conflict graph during the presolving procedure
- `display/allviols` to print all violated constraints of the best solution during checksol in the scip shell
- `heur/indicator/improvesols` that turns on the improvement of external solutions by one-opt
- `heuristics/*diving/lpresolvedomchgquot` to determine the percentage of changed domains since previous LP to trigger
  an LP resolve [default: 0.15] (* stands for eight diving heuristics to support this feature)
- `heuristics/*diving/lpsolvefreq` to determine the frequency for resolving LP's during the execution of
  this heuristic [default: 1, use 0 for a dynamic setting based on the number of domain reductions]
  (* stands for eight diving heuristics to support this feature)
- `heuristics/shiftandpropagate/binlocksfirst` to set if binaries without locks should be preferred in ordering
- `heuristics/shiftandpropagate/maxcutoffquot` to select a maximum percentage of allowed cutoffs before stopping the heuristic (default is 0.0)
- `heuristics/shiftandpropagate/selectbest` to trigger if shiftandpropagate should select the best candidate in every round
  (set to FALSE for static order) (default is FALSE)
- `limits/autororestart` for triggering an automatic restart after this many nodes, or -1 for no auto restart [default is -1]
- `limits/softtime` to set a soft time limit (active only after first primal solution was found)
- `misc/allowobjprop` to allow objective function propagation
- `misc/allowdualreds` to allow dual reductions
- `misc/outputorigsol` to control whether at the end of a command line run the solution should be output in the orignal space
- `numerics/checkfeastolfac` to scale feasibility tolerance when checking the feasibility of best found solution
  after the solving process finished (e.g., checksol in scip shell)
- `separating/cutselrestart` for cut selection during restart copy process (`a`ge, activity `q`uotient) [default is `a`]
- `separating/cutselsubscip` for cut selection for sub SCIPs (`a`ge, activity `q`uotient) [default is `a`]
- `separating/disjunctive/maxconsdelay` to delay separation of disjunctive cuts if number of SOS1 constraints is larger than predefined value
- `separating/disjunctive/maxdepth` to define the node depth of separating disjunctive cuts
- `separating/disjunctive/maxinvcuts` to define the maximal number of disjunctive cuts investigated per iteration in a branching node
- `separating/disjunctive/maxinvcutsroot` to define the maximal number of disjunctive cuts investigated per iteration in the root node
- `separating/disjunctive/maxrank` to define the maximal permissible rank of a disjunctive cut that could not be scaled to integral coefficients
- `separating/disjunctive/maxrankintegral` to define the maximal permissible rank of a disjunctive cut that could be scaled
  to integral coefficients
- `separating/disjunctive/maxrounds` to define the maximal number of separation rounds of disjunctive cuts in a branching node
- `separating/disjunctive/maxweightrange` to define the maximal valid range of simplex tableau row weights

### Data structures

- new enum `SCIP_CONFIDENCE_LEVEL` for different levels of confidence for statistical tests.
- new struct `SCIP_DIVESET` that bundles options for SCIP's diving heuristics; all hard diving heuristics (those
  without `obj` at the beginning) include diveset and implement only the scoring callback.
- rename all file `*_vbc.?` to the more generic `*_visual.?`
- moved buffer memory handling to blockmemory/memory.?;
  remove files type_buffer.h, struct_buffer.h buffer.h buffer.c;
  removed functions SCIP*buffer*() from scip.? and replaced them by macros;
  redesigned buffer interface to be similar to block memory; added checks for strange sizes

Testing
-------

- added scripts and targets for testing with xpress (see Makefile section)

Build system
------------

### Makefile

- new parameter `DELHEADERS` for `uninstall`-target: scip headers are only removed when invoking `make uninstall DELHEADERS=true`
- added scripts check_xpress.awk, check_xpress.sh, evalcheck_xpress.sh and check_cluster_xpress.sh and target
  `testclusterxpress` and `testxpress`

Fixed bugs
----------

- fixed bug in primal.c and tree.c by using SCIPinfinity() as a cutoffbound to delete child nodes
- fixed bug in lp.c which leads to wrong primal and dual feasibility
- fixed wrong handling of infinite activities and primal values in sepastore.c and lp.c
- fixed bug that led to an erroneous warning about the clock type
- fix behavior of `make install` which now sets symbolic links and short links to binaries and libraries
- fix bug which lead to wrong global bound tightenings in prop_genvbounds.c
- fix call to random generator for Windows operating systems in misc.c
- fixed again a bug in backward propagation of linear expressions in expression graph

- NLP:
  - fixed bug in heur_nlpdiving.c: wrong counting of fix variables
  - fix wrong handling of `SCIP_NLPSOLSTAT_LOCALINFEASIBLE` solution status in nlp.c
  - fix characterization of logic or constraints in SCIP's NLP relaxation

- Branching:
  - fixed wrong comparison when executing branching rule for external branching candidates
  - fix spatial branching on implicit integer variables
  - fix wrong comparisons of values larger/less than +/- SCIPinfinity() in branch.c, lp.c and sol.c
  - fixed problem with lpisrelax flag in probing mode when doing branch-and-price

- Constraint Handlers:
  - try to handle fixings of multi-aggregated variable in cons_sos1 presolving and avoid error
  - fixed bug in pseudoboolean constraint handler about negated variables
  - fixed assert in cons_soc.c: now soc with 1 lhs variable are allowed
  - fixed wrong assert in cons_indicator (slack variables might be replaced by active variables that have nonzero objective)
  - fix late creation of auxiliary LP in cons_nonlinear.c, which lead to a segmentation fault with lpi_spx2.cpp
  - fixed bug in cons_abspower.c: do not generate cuts with infinity right-hand-side anymore
  - fixed setting of enforcement flag for constraints created by reformulation in nonlinear constraint handlers
  - fixed bug in cons_indicator with handling local bounds

- Memory:
  - fix potential memory leak in SoPlex LP interfaces when setting invalid basis
  - fix potential memory leak in method SCIPgetConsCopy()
  - fix potential memory leak in method detectRedundantConstraints() of the knapsack constraint handler

- Interval arithmetic:
  - fix handling of infinite intervals in SCIPintervalIsEmpty()
  - fixed bug in intervalarith.c: bivariate quadratic equations may have been solved wrongly if second variable is unbounded

- Quadratic Constraints:
  - fix wrong sorting of bilinear terms in cons_quadratic
  - fix potentially tightening of LB/UB of a variable to +/- infinity in cons_quadratic
  - fixed bug in cons_quadratic.c which leads to an overflow when SCIP allocates memory for a dense matrix
  - fixed bug in cons_quadratic.c: do not generate linearization cuts for disabled constraints
  - fix missing clean phase of bilinear terms with zero coefficient in cons_quadratic.c

@page RN31 Release notes for SCIP 3.1

@section RN311 SCIP 3.1.1
*************************

Features
--------

- use clock average to reduce number of system calls via `timing/rareclockcheck` parameter
- added copy mechanism for conjunction constraints
- added revised lpi_xprs for using XPRESS as LP solver

Performance improvements
------------------------

- improved solving of LPs in OBBT propagator
- improved activity-delta computation and thereby propagation for linear constraints
- improved memory management of proximity heuristic
- disabled statistic timing in all subscips via new parameter `timing/statistictiming`

Interface changes
-----------------

### New and changed callbacks

- rename array arcdatas in digraph to arcdata
- changes in clock type are now transferred to SoPlex
- corrected wrong primal bound in statistics for unbounded problems
- forbid to call SCIPfixVar() in `SCIP_STAGE_PRESOLVED` stage, which is not allowed since it calls SCIPchgVarLb/Ub()

### Deleted and changed API methods

- rename SCIPdigraphGetNodeDatas() to SCIPdigraphGetNodeData();
- rename SCIPdigraphSetNodeDatas() to SCIPdigraphSetNodeData()
- SCIPapplyProximity() has an additional parameter freesubscip, which causes the method to free
  the created subscip automatically at the end.

### New API functions

- SCIPhasPerformedPresolve() to check, e.g., whether LP duals are accessible
- SCIPconvertRealTo[Long]Int() to convert reals that represent integers to [long] ints.
- SCIPisDualfeasEQ() and related to perform checks w.r.t. to the dual feasibility tolerance
- SCIPdeleteSubproblemProximity() to free proximity subproblem manually as external caller

### Command line interface

- added dialog for writing the finite solution (calling SCIPcreateFiniteSolCopy() before writing)

### Interfaces to external software

- AMPL interface now returns dual multipliers if problem is an LP and presolving was turned off

### Changed parameters

- changed default value of parameter `heuristics/proximity/minimprove` to 0.02; previous value was 0.25
- changed default value of parameter `heuristics/proximity/usefinallp` to FALSE

### New parameters

- `timing/rareclockcheck` to call the system time less frequently, based on the current average time interval
  between two calls to SCIPsolveIsStopped(); the default value is FALSE
- `timing/statistictiming` to enable/disable all timers for statistic output of SCIP; the default value is TRUE

### Data structures

- renamed MIP matrix structure to `SCIP_MATRIX`
- changed the numeric values for `PRESOLTIMING` flags

Build system
------------

### Makefile

- added Makefile support for cygwin 64 Bit
- allow to turn off block and buffer memory by the makefile parameters NOBLKMEM, NOBUFMEM, NOBLKBUFMEM;
  also remove the now superfluous makefiles for noblkmem, nobufmem, noblkbufmem

Fixed bugs
----------

- fixed wrong conversion of reals representing negative integer values
- in debug mode, SCIP checks that no NaN's are introduced in SCIPsolSetVal()
- fixed bug 697 (and 699), calling SCIPsolve() after the problem was already solved and SCIPfreeSolve() was called now
  does nothing anymore
- added support for character `#` in variable names in old non-linear CIP format (i.e., names without `<` and `>`)
- fixed bug 702, removed too hard assert when casting too big values into `SCIP_Longint`
- branching for continuous variables with unbounded intervals now takes `branching/clamp` into account
- forbid aggregations with scalar smaller feastol or larger 1/feastol
- fixed bug 683, not recognizing errors/segfaults especially in free stage of SCIP by improving the check scripts
- fixed bug where quieting a message handler also disabled writing to files other than stdout
- fixed bug 708, special case of implications led to a fixing
- fixed bug, variable bounds detected wrong infeasibility
- another bug fix when computing the original variable sum of a given variable in SCIPvarGetOrigvarSum()
- fixed setting solution value of multi-aggregated var in xml-solution case
- fixed bug changing the variable type of an negated variable
- fixed numerical troubles in SCIPcreateFiniteSolCopy()
- fixed bug in SCIPpermuteProb(): if called before transforming the problem, data structures were not initialized yet
- fixed bug in aggregation procedure if two variables were of non-binary type but for one of the variables
  SCIPvarIsBinary() returned true
- treat activities of pseudo solutions as invalid when containing positive and negative infinity contributions
- fixed bug in GMI example: fractionality of slack variable is now computed correctly
- fixed LP interface of CPLEX: functions getBInv* return the correct sign of the coefficients.
- fixed bug in SCIPpermuteProb(), when called in transformed stage and non-active constraints exist

- Dual:
  - use dual feasibility tolerance for comparisons regarding reduced costs
  - fixed bug in prop_dualfixing: don't fix variables to infinite values during solving
  - fixed sign of the dual multipliers returned by AMPL interfaces for maximization

- Objective and Time Limit:
  - fixed wrong output of status when an objective limit was imposed but not reached yet
  - fixed the rare case that branching was performed even though strong branching found global bound changes leading to
    an infeasible/objlimit LP
  - fixed bug that objective limit was not reset correctly during SCIPfreeTransform() for maximization problems
  - fixed bug that hitting the time limit while solving a pure LP and then continuing the solving process lead to
    not solving the LP, but always creating a single child node until maximum depth is reached

- Heuristic:
  - fixed bug leading to an incorrect dual bound when solving probing LPs within a DURINGPRICINGLOOP heuristic
  - fixed bug in proximity heuristic which attempted to enter diving mode even at nodes without a constructed LP
  - fixed wrong pseudo cost updates during diving heuristic execution after backtracking
  - fixed bug in heur_oneopt: avoid bound violations if shift value is negative due to infeasibilities
  - fixed bug that reaching a solution limit by beforenode heuristics lead to disregarding the current node if the
    optimization process was restarted later
  - fixed bug in trysol heuristic not saving the best solution in maximization problems

- Presolve:
  - fixed bug in presolving of abspower constraints that lead to wrong variable locks
  - allow to call SCIPmarkConsPropagate() in INITPRESOLVE stage
  - fixed bug in components presolver with handling of dual fixable variables: unboundedness was not detected,
    better handle components with single variables by dual fixing propagator
  - issues in component solving by presol_components do not lead to stopping the overall process, anymore, the component
    is just disregarded

- Memory:
  - fixed bug with freeing problem: need to reset objective limit
  - fixed memory leaks in case of erroneous parsing of constraints, e.g., non-linear constraints
  - fixed missing memory allocation for node data in digraphs

- Constraints:
  - fixed bug in cons_quadratic which leads to wrong min/max activities
  - removed wrong break in cons_pseudoboolean
  - fixed bug in cons_varbound.c using the wrong constraint side for updating an upper bound
  - fixed bug in presolve of cons_nonlinear: wrong constraint upgrades may have been performed due to outdated bound
    information in expression graph
  - fixed bug in cons_setppc, wrongly aggregating variables if dual-presolving was disabled
  - fixed bug in cons_sos1: locks and events were not initialized if constraint was added to transformed problem
  - fixed bug in cons_setppc with dual presolving disabled
  - corrected copy of disjunction constraints

- Reading:
  - allow to read numbers like `42856.` in lp-format
  - fixed bug(?) in reader_mps: variables are now written in columns section even of they occur in no constraint
    and have an objective coefficient of 0 (otherwise, CPLEX and Gurobi cannot read the file)
  - fixed bug with reading `>=1` indicator constraints in LP-files
  - fixed bug in reader_lp which created two indicator constraints with the same name to trigger an equality
  - fixed bug when reading indicator constraints for linear constraints (equations/ranged rows) from MPS files

@section RN310 SCIP 3.1.0
*************************

Features
--------

- added breadth first search node selection
- new node selection rule UCT which balances exploration and exploitation by considering node visits
- added possibility to not set a cutoff bound in the LP solver (can be enabled by setting `lp/disablecutoff` to TRUE)
- added missing debugging solution check for cliques
- added a data pointer to each node of the `SCIP_DIGRAPH`
- SCIPgetVarCopy() will now copy the original bounds when called for an original variable
- added upgrade of continuous variables to implicit variables for linear equations even if the coefficient is
  not equal to 1
- probing supports implicit binary variables
- added scaling to computation of relative interior point in SCIPcomputeLPRelIntPoint()

- Solution:
  - added two methods to iterate over a sparse solution (`SCIP_SPARSESOLUTION`), see pub_misc.h
  - it is now possible to add an offset for the original problem instance, all original solutions will be initialized with
    this value and updated, when the offset is changed
  - extended and corrected dual feasibility checks for LP solution (controlled by parameter `lp/checkdualfeas`)

- Cuts and Separation:
  - the rank of cuts is now stored and taken into account to improve numerical stability
  - added possibility to separate a cutpool w.r.t. a given solution (instead of LP-solution)

- Branching:
  - new branching rule `cloud branching` that considers several alternative LP optima
  - additional vbc output added: branching information is printed earlier and also for nodes which were cut off
  - added support for strong branching with domain propagation in full strong and reliability pseudo cost branching
  - added strong branching with domain propagation support: in SCIPstartStrongbranch(), support for propagation can
    be enabled (uses the probing mode, some overhead compared to standard strong branching), after that
    SCIPgetVarStrongbranchWithPropagation() can be used to perform strong branching on a variable with previous domain
    propagation; similar to probing, valid bounds for variables are collected
  - strong branching with propagation can be enabled in fullstrong and relpscost branching rule
  - added possibility to store pricing norms of the LP solver (in addition to basis information) to speed up LP solving
    after a backtrack, e.g. in probing or strong branching with domain propagation
  - a pricer can now return that no further pricing should be done but rather early branching, even if it added variables

- LP interface:
  - SoPlex (>= 1.7.0.5) can compute condition number of current basis matrix via LP interface
  - LPI files (lpi*.[h|c]) all moved from src/scip to src/lpi

- Constraints:
  - added propagation method to cons_xor relying on Gaussian elimination, which can also produce feasible solutions
  - added first implication detection in cons_linear
  - cons_indicator can now try to construct feasible solutions from a cover
  - added possibility to forbid upgrading of linear constraints
  - new initial constraints are now added to the LP before solving a probing LP
  - first implementation of parsing for nonlinear constraints in CIP format
  - added upgrade from varbound constraints to set-packing constraints
  - added upgrade from bounddisjunction constraints to set-packing/logicor constraints
  - cumulative constraint handler adds disjunctive constraints (cumulative with capacity 1) for all jobs which cannot
    be processed in parallel
  - added new clique extraction algorithm for linear constraints
  - the slack variables of indicator constraints can now be scaled
  - added redundancy check of sides of ranged row varbound constraint
  - added coefficient tightening for ranged row varbound constraint
  - XOR constraint handler can add two extended formulations (flow/asymmetric, parameter `addflowextended/addextendedform`)
  - added multi-aggregation for binary variables with at most two uplocks and two downlocks, which emerge from set-
    partitioning or set-packing constraints
  - added upgrade from quadratic constraints to set-packing constraints
  - generalized the linking constraint handler

- Reader:
  - can now read and write CIP-files with (multi-)aggregated variables
  - all readers now take the global parameters `reading/dynamic{conss|cols|rows}` and `reading/initialconss` into account
  - added reader_pbm, which writes the constraint-variable incidence matrix in pbm format (possibly scaled to given size)
  - reader_osil can now read SOS1 and SOS2 constraints
  - reader_lp and reader_mps are now able to write and-constraints in form of their (weak/strict) relaxation
  - added reading capability to GAMS reader (if compiling with GAMS=true, requires a GAMS system)
  - added capability of writing SOS1/2 constraints to GAMS reader (introduces extra variables and equations)

- Heuristic:
  - new primal heuristics dual value
  - new LNS heuristic called `proximity`, which solves a problem in which a local branching constraint replaces the
    objective function which in turn is treated as additional constraint
  - new LP-based rounding heuristic (heur_randround) whose randomized rounding is biased towards the LP solution value;
    the heuristic uses the probing mode of SCIP to generate conflict clauses on the fractional variables

- Presolving:
  - added new dual presolving for setppc-constraints
  - changed dualfix presolver to propagator such that dual fixing can also be applied during repropagation of the root node
  - added full-dual presolving step in setppc constraint handler
  - dual solution can now be displayed for pure LPs when no presolving was performed
  - added clique presolving for xor constraints
  - added presolving using pairs of variable bound constraints that use the same variables
  - added more presolving to cons_indicator, checking whether indicator/slack variables are aggregated
  - added presolve.{c,h} which should be used for all preprocessing mechanisms executed from within SCIP, corresponding to
    solve.{c,h} and also for presprocessing methods which can be called from different plugins or from the core to avoid
    code doubling
  - return error if variable should be fixed to infinity after presolving (LP-solvers do not handle this consistently)
  - in verblevel `SCIP_VERBLEVEL_FULL`, the number of non-zeros will be output for the original and presolved model
  - new presolving step for tightening logicor constraints using implication and clique information
  - several new presolving steps for linear and knapsack constraints, using gcd information and many more

- Statistic:
  - added average gap based on primal-dual integral to solution statistics; can be disabled via parameter
    `misc/calcintegral`
  - the statistics now include the value of the first LP solved at the root node (without cuts)
  - added new statistic which distinguishes between internal nodes and leaves which got processed
  - new section `Root Node` in statistics, listing objective value, iterations and solving time for the first LP solved
    at the root node as well as final dual bound of the root node and LP iterations for processing the root node
    (those where listed in the `Solutions` section before, named `Root Dual Bound` and `Root Iterations`)

Performance improvements
------------------------

- allow multiaggregation of binary variables
- shorten conflicts and deriving global boundchanges from conflicts
- apply lowerbound provided by pricers already during pricing loop, stop pricing if the lower bound computed by pricing
  already exceeds the cutoff bound
- improved performance of SCIPcliquelistDel(), SCIPcliquetableAdd(), SCIPcliquetableCleanup()

- LP Solution:
  - strong branching LP solutions are checked for integrality
  - improved LP reoptimization for branch-and-price applications
  - improved numerical stability checks for LP solution
  - faster feasibility check of LP solutions (controlled by parameters `lp/checkprimfeas` and `lp/checkdualfeas`)

- Presolver:
  - improved methods SCIPlpiGetBInv{Row,Col,ACol} for row representation in SoPlex LP interface
  - improved performance of method SCIPsolRetransform() when called during presolving with many aggregations
  - minor presolving performance improvements in cons_logicor.c and cons_knapsack.c
  - dual fixing presolver was turned into a propagator
  - many presolving improvements in constraint handlers
  - improved dual-presolving for setppc constraints in special cases

- Constraints:
  - major improvements in pseudo-boolean constraint handler
  - performance improvement in domain propagation by marking constraints for propagation
  - added more constraint upgrading possibilities
  - improved handling of initial constraints created during solving
  - disabled scaling in feasibility check of nonlinear constraint handlers
  - conflict consisting of exactly two binary variables will be handled as set-packing constraint instead of an logicor
    constraint and the corresponding clique information is globally added
  - fasten repropagation for set-packing and -partitioning constraints
  - improved merging of and-constraints
  - disabled multi-aggregation in linear constraint handler when coefficients differ too much
  - improved multi-aggregation in linear constraint handler when only one variable in the aggregation has infinity
    contribution
  - added upgradability for implicit binary variable cases for linear constraints

Examples and applications
-------------------------

- new textbook Gomory mixed integer cuts example

Interface changes
-----------------

- removed all message length parameters in message.c and for printing error messages (not needed anymore)

### New and changed callbacks

- Domain Propagation:
  - added parameter `nmarkedconss` to SCIP_DECL_CONSPROP() callback which gives the number of constraints marked
    for propagation (these constraints are listed first in the conss array given as parameter).

- Primal Heuristics:
  - Added parameter `nodeinfeasible` to SCIP_DECL_HEUREXEC() callback which states whether the current subproblem was
    already detected to be infeasible. In this case, the current LP solution might not respect local bounds and the
    heuristic must not assume that it does.

- Variable Pricers:
  - Added parameter `stopearly` to callback method SCIP_DECL_PRICERREDCOST(). This boolean pointer should be used by the pricer
    to state whether early branching should be performed, even if new variables were added in the current pricing round.

- Branching Rules:
  - new possible return value `SCIP_DIDNOTFIND` for SCIP_DECL_BRANCHEXECLP(), SCIP_DECL_BRANCHEXECPS(), and
    SCIP_DECL_BRANCHEXECEXT() callbacks to state that the branching rule searched, but did not find a branching.

### Deleted and changed API methods

- SCIPcalcMIR() takes an additional parameter sidetypes to determine which side of the rows to use
  (relevant for ranged rows)
- SCIPvarParseOriginal() and SCIPvarParseTransformed() now return the end of the parsed string
- SCIPgetConsCopy() now always captures the created constraint

- Branching:
  - Added parameter `nfracimplvars` to SCIPgetLPBranchCands()
  - SCIPgetLPBranchCands() can be used to retrieve the number of implicit integer variables with fractional LP solution
    value via an additional pointer; the corresponding implicit integer variables can be accessed together with their
    fractionalities and solution values in the same way as binary and integer variables before; the arrays are sorted such
    that binary and integer variables precede the implicit integer variables; the method SCIPbranchcandGetLPCands()
    has been modified in the same way

- LP and Cutting Planes:
  - Added parameter `sidetypes` to SCIPcalcMIR() to specify the specify row side type to be used.
  - Added parameter `cutrank` to SCIPcalcMIR() and SCIPcalcStrongCG() which stores the rank of the returned cut;
     via SCIProwChgRank() the rank of a cut can be changed (default rank is 0)
  - Added parameter `infeasible` to SCIPaddCut() which is a pointer to store whether the cut is infeasible for the
    local bounds.
  - SCIPgetLPObjval() now returns the LP value of the current (suboptimal) basis if the iteration limit is hit during LP
    solving (instead of -infinity); this value is not necessarily a valid dual bound and must not be used as such, but can
    be used as an objective estimate, e.g., if strong branching is simulated using the probing mode
  - removed parameter `normtype` from function SCIPcomputeLPRelIntPoint()

- Misc:
  - Added parameter `lazyconss` to SCIPwriteMIP() to swith writing removable rows as lazy constraints.
  - Added parameter `enablepropagation` to SCIPstartStrongbranch(), which can be used to enable strong branching
    with domain propagation.
  - SCIPstartStrongbranch() has a new parameter `propagate` to enable or disable propagation support for strong branching
  - New method SCIPgetVarStrongbranchWithPropagation() which performs strong branching with propagation on a variable.
  - Added parameter `endptr` to SCIPparseVar() which stores the final string position after parsing.

### New API functions

- added SCIPdebugCheckConss() to the debugging mechanism and therefore created a `SCIP_SOL` (in original space) in debug.c
- before copying solutions to the original solution candidate storage, infinite solution values can now be removed using SCIPcreateFiniteSolCopy()
- SCIPsortLongPtrRealBool(), SCIPsortLongPtrRealRealBool(), SCIPsortLongPtrRealRealIntBool() and corresponding
  methods for sorting, insertion and deletion
- SCIPstoreSolutionGap() in scip.c, to store the gap when the first and last solution is found
- SCIPwriteCliqueGraph() which allows to write a graph with node weights for fractional variables

- Separation:
  - SCIPconshdlrIncNCutsFound(), SCIPsepaIncNCutsFound() and SCIPsepaIncNCutsFoundAtNode() to increase the number of found cuts
  - SCIPseparateSolCutpool() to separate a cutpool w.r.t. a given solution

- Constraint Handlers:
  - New method SCIPconshdlrGetStrongBranchPropTime() which returns the time used for domain propagation methods
    of the constraint handler during strong branching.
  - New method SCIPconsIsMarkedPropagate() which returns whether a constraint is marked for propagation.
  - New methods SCIPconsAddUpgradeLocks() and SCIPconsGetNUpgradeLocks() to increase or get the number of upgrade
    locks of a constraint.
  - New method SCIPgetNCheckConss() which returns the number of checked constraints.

- Data structures:
  - New methods SCIPsparseSolGetFirstSol() and SCIPsparseSolGetNextSol() to get the first sparse solution
    or iterate over the sparse solutions, respectively.
  - New methods for the `SCIP_QUEUE` data structure in pub_misc.h to handle a (circular) queue, e.g., SCIPqueueCreate(),
    SCIPqueueFree(), SCIPqueueInsert(), SCIPqueueRemove(), SCIPqueueFirst(), SCIPqueueIsEmpty(), SCIPqueueNElems()
  - New method SCIPgmlWriteNodeWeight() to write a node section including weight to a .gml graph file.
  - New methods for hash tables: SCIPhashtableRemoveAll(), SCIPhashtableGetNElements(), SCIPhashtableGetLoad()
  - New methods in pub_misc.h to handle a resource activity, e.g., SCIPactivityCreate(), SCIPactivityFree(),
    SCIPactivityGetVar(), SCIPactivityGetDemand() ...
  - New methods for digraphs: SCIPdigraphResize() to resize the graph and SCIPdigraphSetNodeDatas() and
    SCIPdigraphGetNodeDatas() to set and get the data attached to the nodes.

- Domain Propagation:
  - New method SCIPpropGetStrongBranchPropTime() which returns the time spent by a domain propagator during strong branching.
  - New methods SCIPmarkConsPropagate() and SCIPunmarkConsPropagate() to (un)mark a constraint for propagation.

- LP and Cutting Planes:
  - New methods SCIPchgRowLhsDive() and SCIPchgRowRhsDive() to change left and right hand side of a row during diving.
  - Added parameter `cutoff` to SCIPsolveDiveLP(), SCIPsolveProbingLP(), and SCIPsolveProbingLPWithPricing()
    which is a pointer to store whether the diving/probing LP was infeasible or the objective limit was reached.
  - SCIPgetFirstLP{Dual/Lower}boundRoot() which return the value of the first LP solved at the root node
  - SCIPgetNRootFirstLPIterations() which returns the number of LP iterations for the first LP solved at the root node
  - SCIPlpiGetNorms(), SCIPlpiSetNorms() and SCIPlpiFreeNorms() for getting the LP pricing norms from the LP
    solver, loading them back into the solver and freeing the data
  - New method SCIPgetFirstLPTime() and SCIPgetNRootFirstLPIterations() to return time and iterations for the first LP solve
    and SCIPgetFirstLPDualboundRoot() and SCIPgetFirstLPLowerboundRoot() to return the first root LP dual and lower bound.
  - New method SCIPprintDualSol() which prints the dual solution for a pure LP (works only with preprocessing disabled).
  - New method SCIPisCutApplicable() which returns whether a cut is good enough to be applied.

- Message Handler:
  - the main output routine of message.c (`bufferMessage` now handleMessage) has been rewritten: it now does not need
    a copy of the string to be output anymore, which makes the code much simpler (and also faster); it is passed a
    function pointer to the output function and uses it to directly output the (buffered) messages
  - New generic messagehandler output callback method SCIP_DECL_MESSAGEOUTPUTFUNC().
  - Removed parameter `msglength` from callback method SCIP_DECL_ERRORPRINTING().
  - New method SCIPmessageVPrintError() to print an error message.
  - Removed method SCIPmessagePrintWarningHeader().

- Parameters:
  - New method SCIPparamGetCharAllowedValues() to get the allowed values for a char parameter.
  - New method SCIPgetParam() to get the parameter with a given name.

- Variables:
  - SCIPapplyProbingVar() in prop_probing.h
    without deteriorating its objective value
  - SCIPshrinkDisjunctiveVarSet(), which takes an set of variables with corresponding bounds and boundtypes, and
    tries to derive global boundchanges and also to shorten this set of variables by using cliqe, implication and
    variable bound information
  - SCIPselectVarStrongBranching() to get the variable that fullstrongbranching would select
  - New method SCIPvarGetValuehistory() to get the value-based history of a variable.

- Misc:
  - New method SCIPdoNotMultaggr() which returns whether multi-aggregation was disabled.
  - New method SCIPcreateFiniteSolCopy() to create a copy of a solution with infinite fixings removed.
  - New method SCIPadjustImplicitSolVals() which sets implicit integer variables to an integer value in the given
    solution without deteriorating its objective value.
  - New method SCIPcopyOrig() to copy the original problem. Analoguosly, use SCIPcopyOrigProb(), SCIPcopyOrigVars(),
    and SCIPcopyOrigConss() to copy original problem data, variables, or constraints, respectively.
  - New method SCIPwriteCliqueGraph() to write the clique graph in GML format into a given file
  - New method SCIPaddOrigObjoffset() to add an offset to the objective function.
    in original space and updates all orignal solutions correspondingly
  - New method SCIPcopyImplicationsCliques() to copy implications and cliques to a copied SCIP instance.
  - New method SCIPgetOpenNodesData() which returns all unprocessed nodes.
  - Added parameter `endline` to SCIPprintDisplayLine() to switch printing a newline symbol at the end of the line.
  - New method SCIPgetNLimSolsFound() returning the number of feasible primal solution respecting the objective limit.

### Command line interface

- allow dialog option to write clique graph
- dual solution values can now be obtained in the interactive shell after solving a pure
  LP without presolving

### Interfaces to external software

- new SoPlex 2.0 interface, can be enabled with `LPS=spx2`
- add support for SOS1 and SOS2 constraints to AMPL interface (see `interfaces/check/testset/SOS/sos?a.mod` for example)
- added copy of GAMS interface from COIN-OR/GAMSlinks project; GAMS-reader in SCIP can now read model instances from .gms files
- beta version of a python interface for the scipoptsuite is now available under interfaces/python
- beta version of a Java native interface is now available under `interfaces/jni`

### Changed parameters

- parameter `branching/scorefunction` has new value `q` for for `q`uotient branching score function
- replaced parameter `lp/checkfeas` by two parameters `lp/checkprimfeas` and `lp/checkdualfeas` to decide on primal and dual
  feasibility checks individually
- removed all local parameters `reading/(READER)/dynamic{conss|cols|rows}` and replaced them by global parameters
  `reading/dynamic{conss|cols|rows}`
- changed default value of parameter `numerics/dualfeastol` to 1e-7 for safer dual bounds from LP solver
- new possible values for parameter `heuristics/shiftandpropagate/sortkey` for sorting variables w.r.t. their norm,
  default changed from `u` to `v`, which means sorting downwards by violations

- Constraints:
  - changed type of parameters `constraints/bivariate/scaling`, `constraints/quadratic/scaling`, `constraints/soc/scaling`
    from boolean to character
  - changed default for `constraints/{abspower,bivariate,nonlinear,quadratic,soc}/scaling` to off
  - changed default max coefficient for big-M constraint to be initial from 1e6 to 1e9

- Separation:
  - changed default value of gomory cut separation parameter `separating/gomory/maxrank` from 0 to 3, to take also gomory
    cuts that could not be scaled to integral coefficients, with maximal rank 3 into account
  - remove parameter `separating/closecuts/relintnormtype`

### New parameters

- `branching/checksol` and `branching/heursbsol` to specify whether the strong branching LP solution
  should be checked for feasibility and whether a simple rounding heuristic should be run on this solution
- `branching/firstsbchild` and `branching/forceall` to specify the first child node to be
  investigated during strong branching (`u`p, `d`down, `a`uto) and whether always both children should be solved (only for
  strong branching with domain propagation, per default, the second child is not looked at when the first is infeasible)
- `conflict/fullshortenconflict` to decide whether we want to stop shortening a conflict set, when no
  global bound changes can be found anymore
- `conflict/maxvarsdetectimpliedbounds` to decide whether the a valid conflict of what maximal length
  will be used to derive global bound changes
- `constraints/{linear,knapsack}/detectcutoffbound` and `constraints/{linear,knapsack}/detectlowerbound`
  to enable/disable detection of constraint parallel to the objective function that will add an cutoffbound or an
  lowerbound respectively and these constraints will be prevented from entering the LP
- `constraints/and/upgraderesultant` to upgrade resultants of and constraints from binary to implicit binary variables, default is TRUE
- `constraints/abspower/scaling` and `constraints/nonlinear/scaling`
- `constraints/indicator/scaleslackvar` for scaling of the slack variable in indicator constraints
- `constraints/indicator/trysolfromcover` for trying to construct a feasible solution from a cover
- `constraints/linear/checkrelmaxabs` for checking linear constraints with a side of 0.0 relative to
- `constraints/linear/detectpartialobjective` to enable/disable the detection of sub-equations of the objective function
- `constraints/logicor/strengthen`, should pairwise constraint comparison try to strengthen constraints by removing superflous non-zeros?
- `constraints/xor/addextendedform` to add an extended formulation in XOR-constraints
- `constraints/xor/addflowextended` to add use the extended flow formulation in XOR-constraints
- `heuristics/<heurname>/lplimfac` for LNS heuristics to limit the number of LPs solved in a subproblem
  the maximum absolute value in the activity instead of 1.0
- `heuristics/shiftandpropagate/fixbinlocks` for fixing binary variables with no locks in one direction to the corresponding bound
- `heuristics/shiftandpropagate/collectstats` which decides whether variable statistics are collected
- `heuristics/shiftandpropagate/impliscontinuous` to decide whether implicit integer variables are treated as continuous variables
- `heuristics/shiftandpropagate/preferbinaries` and `heuristics/shiftandpropagate/stopafterfeasible`,
  which decide whether binaries should be shifted first and the shifting should be stopped when no violations are left
- `lp/disablecutoff` to toggle usage of LP cutoff bound (0: enabled, 1: disabled, 2: auto = disabled if pricers are used)
- `misc/calcintegral` (default TRUE) to trigger calculation of primal-dual integral
- `misc/finitesolutionstore` to switch whether infinite fixings should be removed from solutions before
  copying them to the original solution store
- `misc/permuteconss` and `misc/permutevars` to control whether variables and/or constraints should be permuted, if permutationseed != -1
- `presolving/components/feastolfactor` to increase the feasibility tolerance in all sub-SCIPs, when solving a component
- `propagating/obbt/conditionlimit` to discard instable LP bases
- `reading/(READER)/initialconss` that determines whether model constraints are initial
- `reading/cipreader/writefixedvars` for disabling printing of fixed variables in CIP format
- `reading/lpreader/aggrlinearization-ands` and `reading/mpsreader/aggrlinearization-ands` to enable/disable
  the printing of the weak or strict relaxation of and-constraints in LP and MPS format, respectively
- `reading/lpreader/linearize-and-constraints` and `reading/mpsreader/linearize-and-constraints` to
  allow and-constraints to be linearized when printing in LP and MPS format, respectively
- `separating/feastolfac` to allow dynamic decrease of relaxation feasibility tolerance depending on feasibility to applied cuts,
  i.e., allow relaxation solutions to have a primal infeasibility of at most this factor times the infeasibility of applied cuts
- `separating/gomory/sidetypebasis` to decide whether the sides of ranged rows should be determined from the basis status
- `separating/oddcycle/cutthreshold` to run odd cycle separation if not enough cuts have been found
- `separating/zerohalf/delayedcuts` to use the delayed cutpool for the zerohalf separator
- `write/allconss` to enable that all constraints are written
- `write/genericnamesoffset` when writing a generic problem to define an offset on the variable numbering

### Data structures

- New structure to store value-based branching and inference history (see pub_history.h).
- new data structure for (circular) queues (`SCIP_QUEUE`)
- hash tables will now increase dynamically
- Moved LP solver interfaces to subdirectory `src/lpi`.

Testing
-------

- added McNemar tests and Wilcoxon signed rank tests to cmpres.awk evaluation scripts
- added passing MEM option of testgams(cluster) target as workspace option to GAMS jobs
- extended test scripts by statistical tests

Build system
------------

### Makefile

- default flag for ZIMPL is now `auto`, which means that it is built if and only if GMP is available (GMP=true)
- fixed make install for older Mac systems where install command does not have option -t
- dropped support for Ipopt < 3.10

Fixed bugs
----------

- fixed bug when adding (global) clique, implications or variable bound information in solving stage that lead to
  global bound changes which contradict local bounds and therefore need to be stored as pending bound changes
- unlinking a solution now copies solution values smaller than SCIPepsilon() avoiding some feasible solution in the
  transformed problem to be infeasible in the original problem
- fixed bug when flushing the warning buffer when SCIP is closed
- fixed bug when a bound change contradicts a local bound and is stored as pending, but the contradicting local
  bound becomes global afterwards (--> node where pending bound change is valid can be cut off)
- fixed statistics bug: externally given solutions and new solutions found while transforming existing ones
  are now listed in line `other solutions` of primal heuristics statistics
- fixed bug in random generators SCIPgetRandomInt() and SCIPgetRandomReal() for large intervals
- make sure that bound changes of negated original variables are correct

- Branching:
  - fixed bug w.r.t. changing the variable branching priority beyond the problem stage
  - allow again branching on continuous variables with huge bounds

- Separation:
  - fixed bug in sepa_cgmip computeObjWeightSize() w.r.t. equal sized rows
  - fixed wrong bound calculation in sepa_rapidlearning
  - fixed bug in flowcover separator to exclude unconstrained rows in aggregation

- LP and Interfaces:
  - fixed bug that lead to resolving the LP after diving instead of restoring the buffered solution
  - fixed rare bug with conflict analysis and LP/LPI having different states after diving
  - fixed several bugs in lpi_grb
  - fixed wrong strong branching results in lpi_grb.c and an invalid write
  - fixed bug in handling max-function in ampl interface; added support for min-function

- Presolving:
  - fixed bug in prop_dualfix w.r.t. to fixing of variables to infinity after presolving
  - fixed wrong presolving finished status which sometimes occurred when the time limit was hit during presolve
  - fixed bug where a limit on presolving rounds was exceeded by 1
  - fixed minor bugs in presolving in cons_setppc.c and cons_logicor.c
  - fixed minor bug in cons_linear w.r.t. disabled presolving

- Propagators:
  - fixed bug in genvbounds propagator occurring when objective offset or scale changes after a restart
  - fixed bug in genvbounds propagator by replacing non-active variables on right-hand side after presolving

- Readers:
  - fixed memory bug in reader_mps
  - fixed several minor bugs with handling of memory when writing aggregated variables (reader_lp, reader_mps)
  - fixed bug in reader_lp when writing bilinear terms (product sign was missing)
  - fixed bug in reading indicator constraints in mps-format
  - nonlinear readers now create auxiliary objective variables and constraints always as initial and not removable
    in order to avoid unbounded LPs due to loose variables with infinite best bound

- Constraints:
  - fixed several bugs where variables or constraints were not freed correctly
  - do not multi-aggregate variables if the constant would be a huge value in order to avoid numerical troubles
  - fixed bug with infinite multi-aggregation constants
  - fixed output of aggregated variables in indicator constraints in lp and mps-format
  - improved handling of initial constraints: constraints which are initial, but added during the search to an already
    treated node are kept and added to the LP at every node where they are active
  - fixed bug in cons_superindicator concerning names of upgraded constraints
  - fixed bug in cons_indicator with trying to create solution in problem stage
  - fixed bug in cons_orbitope with fixing upper right triangle in non-root nodes

Miscellaneous
-------------

- new SCIP Optimization Suite homepages

@page RN30 Release notes for SCIP 3.0

@section RN302 SCIP 3.0.2
*************************

Features
--------

- reading erroneous CIP files can now output some indication of syntax errors
- can now run splint on core files
- cons_xor now uses the integral variable in propagation
- allowed to switch on/off the solution debugging

Performance improvements
------------------------

- improved SCIPlpiAdd{Cols,Rows}() in SoPlex LPi

Examples and applications
-------------------------

Interface changes
-----------------

### New API functions

- SCIPmarkColNotRemovableLocal() and SCIPmarkRowNotRemovableLocal() to forbid removal of an column/row
  from the LP in the current node
- SCIPmessageVPrintError()

### Command line interface

- can now output the solutions in the solution pool in the interactive shell

### Interfaces to external software

- updated Mosek LP interface to compile with Mosek 7

Fixed bugs
----------

- fixed bugs in solution counting
- fixed fieldtypes in sorting template
- fixed bug concerning the userinterrupt flag, which was not reset
- fixed solution collection when counting solutions
- fixed bug with storing original solutions
- fixed bug with infinite multi-aggregation constants
- fixed bug that removing reverse implication did not reset closestvblpcount
- fixed bug that duplicate solutions stopped copying of solutions to original solution candidate store
- forbid branching on variables with huge bounds; such huge values cannot be enumerated with fixed precision
  floating point arithmetics
- fixed bug that Ipopt's error message was not fully shown due to exiting before the message handler buffer was emptied
- unlinking a solution now copies solution values smaller than SCIPepsilon() avoiding some feasible solution in the
  transformed problem to be infeasible in the original problem
- allow to add columns (rows) with nonzero indices beyond current number of rows (columns) in SoPlex LPi
- updated get.ASL script to cope with broken ftp access to netlib server

- Memory:
  - fixed bugs with freeing C++ object data for problem and variables
  - fixed memory leak in lp.c (probably never occurred so far since array was not used)
  - fixed bug in sepa_zerohalf.c where the maxcuts(root) parameters led to an invalid memory allocation call

- LP:
  - fixed assert in solve.c with branched status and LP reached the objective limit
  - fixed bug in heur_oneopt.c and heur_clique.c which was caused by side-effects when calling SCIPconstructLP(); when
    adding new variables in this method (e.g. adding new variables needed for a relaxation), this changes the variables
    array of SCIP
  - fixed problem that diving did not save status for infeasible LPs
  - fixed bug in SCIPlpComputeRelIntPoint() with wrong iteration limit and with wrong recompution
  - fixed bug that old LP size was not updated for deadend if no LP was solved

- Expressions:
  - fixed issues with ungraceful termination when encountering unsupported expression operands in AMPL interface
  - fixed bug in backward propagation of linear expressions in expression graph

- Propagation:
  - fixed potential performance issue with tree depth always assumed to be zero when propagating in probing mode
  - fixed bug in prop_vbound w.r.t. creation of variables during the search
  - fixed several bugs in propagation of cons_xor: need to take integral variables into account
  - fixed bug in cons_abspower.c handling infinity values in propagation
  - fixed bug in cons_and.c when a constraint was not correctly propagated which led to wrong dual-presolve reductions
  - fixed bug in cons_abspower: wrong infinity check when propagating bounds

- Presolving:
  - fixed bug that the number aggregated variables were not counted in presol_inttobinary.c
  - fixed bug in presol_domcol: locks are now checked to see whether rounding was forbidden for a variable

- Reader:
  - fixed bug in reader_gms.c w.r.t. writing nonlinear expressions with polynomials with constants
  - fixed bugs in parsing bounds from CIP-files, in reader_gms and AMPL interface
  - fixed bug when reading a mps formated file with a missing bound in the bound section

- Constraints:
  - fixed bug in cons_bounddisjunction with satisfied literal of multi-aggregated variable
  - fixed bug in upgrade method of cons_soc
  - fixed issue with negated variables in cons_xor.c
  - fixed several asserts in cons_xor presolving
  - fixed bug in cons_xor.c calling method on null pointer row
  - fixed bug using a too hard comparison on the objective-infeasible-decision in constraint enforcement
  - fixed possible cycling in enforcement of nonlinear constraints due to too early removal of newly added cuts from LP
  - fixed bug wrongly removing constraints locally while counting
  - fixed bugs in cons_bivariate.c when the nonlinear function is not differentiable on the boundary of the domain
  - fixed bug in cons_indicator.c:SCIPmakeIndicatorFeasible() with handling fixed variables
  - fixed bug in cons_integral: check integrality of implicit integer variables when a solution is checked for feasibility
  - fixed bug in Undercover with `pseudo-`quadratic constraints
  - fixed bug with quadratic constraints not being upgraded
  - fixed bug in intervalarith.c: bivariate quad. equations may have been solved wrongly if second variable is unbounded

- Separation:
  - fixed bug in sepa_zerohalf.c not copying the displays to the subscip, but still changing a display parameter there
  - fixed iteration limit determination in sepa_closecuts
  - fixed bug in sepa_closecuts: need to make sure that variable values of separation point satisfy bounds
  - fixed bugs in sepa_oddcylce: number of arcs have to be adjusted, handle implicit binary variables,
    fixed bug in heuristic separation method, fixed asserts
  - fixed wrong bound calculation in sepa_rapidlearning

@section RN301 SCIP 3.0.1
*************************

Features
--------

- added delayed cutpool which only gets separated if the sepastore is empty after a separation round
- sepa_cgmip can now take the objective row into account
- added possibility to run clang compiler
- statistics now include output on number of solutions that respect objective limit

Performance improvements
------------------------

- also copying active tight cuts from the delayed cut pool when calling SCIPcopyCuts()
- sort genvbounds only when root node is finished; apply more often

Examples and applications
-------------------------

Interface changes
-----------------

- when using an objective limit, heuristic characters are not displayed any longer for worse solutions

### Deleted and changed API methods

- fixed spelling in the method name SCIPgmlWriteClosing()

### New API functions

- SCIPgetNLimSolsFound() to get number of solutions that respect the objective limit

Fixed bugs
----------

- fixed issue with applying the effective root depth during the search
- fixed bug concerning usage of dualbound and lowerbound
- fixed bug trying to color probing nodes, which are not added to the vbc output anymore
- fixed bug in sorting template
- fixed bug leading to removing a ranged row parallel to the objective function, although one of the sides was still needed
- fixed a bug correcting the binvarssorted flag in cons_linear.c
- fixed bug in cons_varbound.c not resolving multi-aggregated variables
- relaxed assert in SCIPvarCh{Lb,Ub}{Global,Local} that new bound must be tighter to feastol
- fixed contra-intuitive behavior when using SCIP with objective limits and solution limit at the same time;
  SCIP now only stops when sufficiently many solutions better than the objective limit have been found
- fixed bug when adding binary implications with non-vartype binary variables
- fixed bug adding binary implications on binary variables with type != `SCIP_VARTYPE_BINARY`
- fixed bug concerning different tolerances for reached objective limit in case of pricing with fastmip

- LP:
  - fixed bug which disabled iteration limit in SCIPlpSolveAndEval()
  - ensure consistency of LP bounds during OBBT diving, i.e., that lower <= upper holds exactly
  - set lpsolstat to `SCIP_LPSOLSTAT_NOTSOLVED` in SCIPchg{Lp,Dual}feastol()
  - use tighter dual feasibility tolerance for LPs solved during optimization-based bound tightening
  - fixed bug with unflushed LP arising from global bound changes in strong branching

- Constraints:
  - fixed issue with deleting varbound constraints in case the bound change was not applied
  - fixed bugs in parsing dis-/conjunctive constraints
  - fixed bug with handling of empty logicor and bounddisjunction constraints
  - fixed issue in cumulative constraint and separation
  - fixed bug when sorting knapsack constraints with the same weights
  - fixed bug resulting in trying to delete an upgraded linear constraint a second time in exitpre callback
  - fixed minor bug in conjunctive constraint handler printing wrong constraint
  - fixed bug in disjunctive constraint handler when enforcing a constraint
  - fixed behaviour change of indicator constraint handler when solving another instance after solving one using the
    interactive shell
  - fixed several issues in cumulative constraint handler
  - fixed bug in cumulative constraint handler w.r.t. getting active variables
  - fixed bug in cumulative constraint handler concerning conflict analysis

- LPI and Interfaces:
  - fixed bug in CppAD in connection with abspower constraints
  - fixed bug in CppAD when using signpower functions with expression pointers that do not fit into an unsigned int
  - better handling of generalized (Lagrangian) variable bounds that are not in the LPI
  - fixed wrong basis rstat values in CPLEX LPI
  - fixed bug with LP not being flushed after bound changes on columns that are not in the LPI
  - methods SCIPlpiIs{PrimalFeasible,DualFeasible,DualUnbounded}() in SoPlex LPi now check that the LP is not perturbed,
    which may happen when stopping due to iteration or time limit
  - fixed inconsistencies between methods SCIPlpiIs{PrimalFeasible,DualFeasible,Optimal,...} in SoPlex LPi

- Propagation:
  - fixed bug when adding linear constraints with non active variables in solving process, during propagation this
    resulted in changing the row, which is not possible for unmodifiable constraints/locked rows
  - fixed small issue in pseudo objective propagator w.r.t. propagating the lower bound globally
  - fixed bug in cons_orbitope: in rare cases one cannot repropagate
  - fixed bug of wrong result code in propagation in prop_genvbound.c

- Presolve:
  - fixed bug in copying nonlinear constraints during presolve (resulted
    in wrongly declaring instances as infeasible when using component presolve)
  - fixed bug in copying nonlinear constraints during presolve (nonlinear part was not copied)

- Heuristics:
  - fixed wrong solving status (OPTIMAL) in case an unbounded solution was provided or found by heuristic before presolve
  - fixed bug in heur_subnlp running with tightened tolerances: sumepsilon must be tightened like feastol and epsilon
  - fixed bug in nlp diving heuristic for fractional variables with values slightly outside of their domain

- Numerics:
  - fixed several numeric issues
  - fixed numerical bug in conflict.c relaxing bounds while keeping an infeasibility proof
  - fixed feasibility decision bug when replacing inactive variables by their active counterparts, which might change the
    redundancy status of a bounddisjunction constraint due to numerics
  - fixed numerical bug adding a relaxed bound for conflict analysis in cons_varbound
  - fixed numerical bug in conflict analysis of genvbounds propagator

@section RN300 SCIP 3.0.0
*************************

Features
--------

- SCIPcomputeLPRelIntPoint() with normtype=`s` now uses homogenized LP for computing rel.int. point too and allow to
  set relaxrows = FALSE
- new column showing the pseudo objective value
- digraph structure added to misc.c and pub_misc.h that can be used to handle directed graphs, compute undirected
  components in the graph and sort these components (almost) topologically
- SCIP does now print an info message when the root LP could not be solved or is unbounded
- added counter and clock for SCIPcopy() calls
- correct initialization of steepest edge weights with SoPlex 1.6.0.4
- parameters can now be fixed, which means that their value cannot be changed unless they are unfixed, first;
  the fixing status of a parameter is copied to sub-SCIPs, which allows to ensure that certain parameters
  are also not changed when, e.g., heuristics change emphasis settings or also specific parameters
- automatic transfer of original solutions (e.g., provided by the user, from solution pool, after restart, from heuristic
  adding original solution during solve) to the transformed space (might fail due to, e.g., dual fixings)
- added possibility to use GUBs for lifting knapsack cuts (disabled)
- added pre- and post-conditions in doxygen documentation for all methods of scip.{c,h}
- added zeroobj heuristic that solves a copy of the problem without an objective function and with quite strict limits
  on the number of nodes and LP iterations
- complete reworking of the vbounds propagator: it now takes into account variable bounds, cliques and implications,
  stores bounds of variables which were changed and performs a forward propagation from these bounds, i.e., tries to
  derive new bounds for other variables; during propagation, bound changes are propagated in an (almost) topological order

- Constraints:
  - full version of cumulative constraint handler
  - new constraint handler `superindicator` for indicator constraints with slack constraints of arbitrary type
  - implemented first clique lifting procedure in cons_setppc.c (by default is off)
  - the conjunction and disjunction constraint handlers are now able to parse their CIP output format

- Memory:
  - better handling of memory limits, in particular for large problems
  - estimate memory consumption for sub-SCIP and do not copy them if close to memory limit

- Presolve:
  - time for initpre and exitpre methods is now also measured in presolving time
  - added dual presolving for and-constraints difficult instances (no guarantees)
  - oneopt can now be called before presolving
  - added a presolving step in the disjunctive constraint handler, removing disjunction, where a sub-constraint was
    deleted, which means this sub-constraint is redundant, which again means it is always TRUE or will be enforced by
    another constraint
  - added new presolver convertinttobin, which converts bounded integer variables to their binary representation, e.g.
    for integer variable 0 <= x <= 10 the binary variables y0, y1, y2 and y3 are created, such that
    1 y0 + 2 y1 + 4 y2 + 8 y3 <= 10 and x = 1 y0 + 2 y1 + 4 y2 + 8 y3
  - added new presolver gateextraction, which tries to find and-gates/constraints which are linearized
    e.g. (x + y + z >= 1, x + y <= 1 and x + z <= 1 => x == AND(~y,~z)), in special cases it also detects set-partitioning
    constraints e.g. (x + y + z >= 1, x + y <= 1, x + z <= 1 and y + z <= 1 => x + y + z == 1));
    gate-extractor is also able to detect logicor constraints and set-packing/-partitioning constraints with the same
    variables, to upgrade these both constraints to a set-partitioning constraint
  - added new presolver components, that searches for independent components in the problem structure and solves
    these components as sub-SCIPs when they are small enough (per default <= 20 discrete variables, nodelimit of 10000)
  - added new presolver domcol that looks for dominated columns in a MIP and tries to fix them

- Reader:
  - CNF reader now creates feasibility instances per default, usage of an objective has to be set by a parameter
  - added reader for MI(NL)Ps in OSiL (Optimization Services Instance Language) format

- Statistic:
  - new statistics and new statistic output messages
  - number of presolving calls of plugins is counted and displayed in the statistics,
    can be accessed via SCIPpresolGetNCalls() and SCIP{prop/conshdlr}getNPresolCalls()
  - the statistics shows for a branching rule the number of calls for LP, extern and pseudo candidates
  - new switch `SCIP_STATISTIC` and new macros SCIPstatisticMessage(), SCIPstatisticPrintf() and SCIPstatistic() to output
    statistic and execute code lines which are only needed therefor. Works as `SCIP_DEBUG` and SCIPdebugXyz()
  - added statistics on the number of cuts/rows that have actually been applied to the lp for each constraint handler and separator;
    use SCIPcreate(Empty)RowCons() and SCIPcreate(Empty)RowSepa() to support the statistics.

- NLP:
  - new propagators obbt and genvbounds for MINLP
  - new NLPI parameter `SCIP_NLPPAR_FASTFAIL` to enable convergence checks in NLP solver to stop early on seemingly
  - added nlpdiving heuristic that comprises several diving heuristics using an NLP relaxation

Performance improvements
------------------------

- improved scaling by choosing the smallest scaler
- if first root lp is solved and the optimality is rejected by SCIP, there won't be an unnecessary solving of the lp
  from scratch again
- several performance improvements for Pseudo-Boolean optimization, pseudo objective propagator
- streamlined initlp functions in cons_indicator, cons_sos1, cons_sos2 (add rows only if needed)
- improved time used for adding implications
- speed up in SCIPboolarrayExtend() in misc.c replacing a for loop with BMSmoveMemoryArray() call
- speed up in var.c changing some recursive calls into iterative calls and reducing the number of VARFIX event that are
  thrown for fixation, aggregation or multi-aggregations
- revised reduced cost propagator
- increased performance in SCIPcliqueAddVar(), adding a variable to a clique
- tighten primal and dual feasibility tolerances independently if they are not reached in LP solving

- Probing:
  - if probing reached the end of all variables it will restart the probing cycle correctly
  - improved probing by ordering the variables differently and applying the one-branch before the zero-branch

- Constraints:
  - improved scaling of linear constraints, linear constraints with integral variables will now be scale with
    1e+06/MAX(maximal absolute coefficient, 1.0) instead of 1e+03/MAX(maximal absolute coefficient, 1.0);
    if all coefficients are in absolute value equal they will be scaled by that
  - added clique presolving for and-constraints, which checks if two operands or one operand and the resultant are in a
    clique and then fixes the resultant to 0 and in the former case we can delete the and-constraint too
  - speed up in linear constraint handler replacing aggregated variables
  - when all nonlinearities have been fixed and the number of nonfixed variables is 1 in cons_nonlinear/cons_quadratic/
    cons_bivariate, handle it by a bound change instead of adding a linear constraint

- Separation:
  - automatically turn off separation in sepa_oddcycle if it was too unsuccessful within the last calls
  - use faster Dijkstra variants in sepa_oddcycle
  - improved tcliquegraphAddImplicsVars() in sepa_clique.c to faster add possible variables
  - changed emphasis settings: knapsack disaggregation is now allowed in fast presolving, CG-MIP separator disabled in
    aggressive separation

- Reader:
  - improved lp-, mps-, opb-reading time
  - speed up mps reader asking parameters only once

- Heuristics:
  - added parameters mincoveredrel and mincoveredabs to heur_undercover to only run if problem is sufficiently nonlinear
  - improved intdiving heuristic by activating backtracking to a different fixing value
  - heur_undercover treats indicator constraints as nonlinear and fixes the binary variable for linearization

Examples and applications
-------------------------

- new examples for scheduling and usage of the callable library with nonlinear problems
- the error messages are not handled via the message handler anymore; per default the error message a written to stderr

Interface changes
-----------------

- introduced basic inclusion and creation methods to simplify usage of the SCIP library
- allowed to start diving mode even if LP is not flushed, not solved, or not solved to optimality
- changed the message handler system within SCIP heavily such that it is thread save
- the resolve propagation methods for the constraint handler and propagator getting a new parameter called relaxedbd;
  explaining/resolving this relaxed bound is sufficient
- default integer comparer SCIPsortCompInt() (see pub_misc.h)

- LP interface:
  - SoPlex LPI supports setting of `SCIP_LPPAR_DUALFEASTOL` when using SoPlex version 1.6.0.5 and higher.

- Problem:
  - Forbid problem modifications in `SCIP_STAGE_{INIT,EXIT}PRESOLVE` (see pre-conditions for corresponding methods in scip.h).

- Miscellaneous:
  - New macro SCIPdebugPrintCons() to print constraint only if `SCIP_DEBUG` flag is set.
  - all objscip *.h file now use the default SCIP interface macros (this should avoid errors when changing the interface)

### New and changed callbacks

- Constraint Handler:
  - Added a propagation timing parameter `proptiming` to SCIP_DECL_CONSPROP(), giving the current timing at which
    this method is called (also to the corresponding c++ wrapper classes).
  - New optional callback methods in constraint handlers: `SCIP_DECL_CONSGETVARS` and `SCIP_DECL_CONSGETNVARS`.
    These callbacks, if implemented, should return an array of all variables and the number of all variables used
    by the given constraint, respectively. (This method might, e.g., be called by a presolver)

- NLP Solver Interface:
  - New NLPI callback SCIP_DECL_NLPISETMESSAGEHDLR() to set message handler in NLP solver interfaces.

- Propagator:
  - Added a propagation timing parameter `proptiming` to SCIP_DECL_PROPEXEC(), giving the current timing at which this method is
    called (also to the corresponding c++ wrapper classes).

- Plugin management:
  - added `basic` inclusion methods which have only fundamental data of the plug-ins as arguments; added setter functions
    for all non-fundamental callbacks of the plug-ins; the plug-in types with basic inclusion functions are:
    readers, constraint handlers, conflict handlers, presolvers, propagators, heuristics, separators, relaxation handlers,
    branching rules, node selectors and pricers; these methods should make the usage easier, sparing out optional callbacks and
    parameters: e.g., SCIPincludeConshdlrBasic();
  - To extend the basic functionalities, there are setter method to add
    optional callbacks. For example SCIPsetConshdlrParse(), SCIPsetPropCopy() or SCIPsetHeurInitsol().

- Constraint Handlers:
  - Added basic creation methods for all constraints types, e.g., SCIPcreateConsBasicLinear(); these methods should make the usage easier,
    sparing out optional callbacks and parameters.

### Deleted and changed API methods

- SCIPcomputeCoverUndercover() now has an additional parameter coverbd
- tcliqueMaxClique has an additional parameter to store the number of used branch-and-bound nodes
- the code in `src/dijkstra` and `src/xml` has been changed to (increasingly) conform to the SCIP coding style;
  all function (and variable) names have been changed (do not contain `_` anymore).
- renamed SCIPstairmap*Core() to SCIPstairmap*Stair()

- Conflict Analysis:
  - Added parameter `relaxedbds` to conflict handler callback method SCIP_DECL_CONFLICTEXEC(). This array contains
    bounds which are sufficient to create a valid conflict

- Constraint Handler:
  - Added a parameter `restart` to the SCIP_DECL_CONSEXITSOL() callback method, indicating whether this call was
    triggered by a restart.
  - Added a parameter `relaxedbd` to SCIP_DECL_CONSRESPROP() callback method. If explaining a given bound change
    (index), it is sufficient to explain the reason for reaching the `relaxedbd` value, see above
  - Removed parameters `isunbounded`, `isinfeasible` and `result` from SCIP_DECL_CONSINITPRE() and SCIP_DECL_CONSEXITPRE()
    callback methods. It is not allowed to determine unboundedness or infeasibility in these callbacks, anymore.
  - added a `SCIP_CONS*` parameter to SCIPcreateConsDisjunction() which can represent the linear relaxation of the whole
    disjunction constraint as a conjunction constraint, or `NULL`
  - remove problematic function cons_indicator:SCIPsetSlackVarIndicator()
  - Renamed SCIPgetCountedSparseSolutions() to SCIPgetCountedSparseSols() in cons_countsols.{c,h}.

- Counting:
  - Changed the counting system within SCIP heavily. New method for `SCIP_SPARSESOL` usage, SCIPsparseSolCreate(),
    SCIPsparseSolFree(), SCIPsparseSolGetVars(), SCIPsparseSolGetNVars(), SCIPsparseSolGetLbs(), SCIPsparseSolGetUbs()
    in (pub_)misc.{c,h}.

- Cuts and Separation:
  - removed `targetscip` parameter from SCIPconvertCutsToConss(), now this function can only convert cuts on one instance,
    otherwise use SCIPcopyCuts()
  - added `ncutsadded` parameter to SCIPcopyCuts() to be able to store the number of copied/converted cuts
  - New functions SCIPcreateEmptyRowCons(), SCIPcreateEmptyRowSepa(), SCIPcreateRowCons(), and SCIPcreateRowSepa() that allow
    to set the originating constraint handler or separator of a row respectively; this is, for instance, needed for statistics
    on the number of applied cuts. If rows are created outside a constraint handler or separator use SCIPcreateRowUnspec() and
    SCIPcreateEmptyRowUnspec(). The use of SCIPcreateEmptyRow() and SCIPcreateRow() is deprecated.
  - New functions SCIProwGetOrigintype(), SCIProwGetOriginCons(), and SCIProwGetOriginSepa() to obtain the originator
    that created a row.

- LP:
  - new parameter numerics/lpfeastol for primal feasibility tolerance used in LP solver
  - SCIPcomputeLPRelIntPoint() takes two new arguments giving a time and iteration limit
  - SCIPcolGetStrongbranchLPAge(), SCIPgetVarStrongbranchLPAge(), SCIPgetNLPs(), SCIPgetNPrimalLPs(), SCIPgetNDualLPs(),
    SCIPgetNBarrierLPs(), SCIPgetNResolveLPs(), SCIPgetNPrimalResolveLPs(), SCIPgetNDualResolveLPs(), SCIPgetNNodeLPs(),
    SCIPgetNNodeInitLPs(), SCIPgetNDivingLPs(), SCIPgetNStrongbranchs(), SCIPgetNRootStrongbranchs() now return a longint
    instead of an integer

- Message Handler and Printing:
  - New callback method SCIP_DECL_MESSAGEHDLRFREE() which is called when the message handler is freed.
  - The old callback method SCIP_DECL_MESSAGEERROR() was replaced by the callback method SCIP_DECL_ERRORPRINTING().
  - the follwing methods additionally need the SCIP pointer as parameter to make the output thread save:
    SCIPprintVersion(), SCIPsetMessagehdlr(), SCIPgetMessagehdlr() and SCIPwarningMessage()
  - the error printing method can be replaced using the method SCIPmessageSetErrorPrinting(); the default error message
    printing can be recoverd via SCIPmessageSetErrorPrintingDefault() (see pub_message.h)
  - Changed the message handler system within SCIP heavily such that it is thread-safe. SCIPcreateMessagehdlr() in
    scip.{c,h} was replaced by SCIPmessagehdlrCreate() in pub_message.h/message.c with a changed parameter list;
    see pub_message.h and type_message.h.
  - removed method SCIPcreateMesshdlr(), please use SCIPmessagehdlrCreate() (see pub_message.c)
  - removed method SCIPfreeMesshdlr(), please use SCIPmessagehdlrRelease() (see pub_message.c)
  - Error messages (SCIPerrorMessage()) are not handled via the message handler anymore; per default the error
    message is written to stderr.
  - the following methods need an additional message handler: SCIPdispLongint(), SCIPdispInt(), SCIPdispTime(), all message
    handler methods (see pub_message.h), SCIPhashtablePrintStatistics(), SCIPhashmapPrintStatistics(), SCIPlpiCreate()
  - SCIPprintCons() does not print termination symbol `;\n` anymore; if wanted, use SCIPinfoMessage() to print `;\n` manually
  - remove SCIPcolPrint() and SCIProwPrint(), please use SCIPprintCol() SCIPprintRow() see scip.h
  - method SCIPprintError() does not need the file stream anymore. The error is written via the error message callback.

- Nonlinear expressions, relaxation, and solver interface:
  - Method SCIPexprtreeRemoveFixedVars() is not public anymore.
  - Renamed SCIPmarkNonlinearitiesPresent() to SCIPenableNLP()
  - Renamed SCIPhasNonlinearitiesPresent() to SCIPisNLPEnabled().
  - removed SCIPmarkContinuousNonlinearitiesPresent(),
    renamed SCIPhasContinuousNonlinearitiesPresent() to SCIPhasNLPContinuousNonlinearity() and allow call only during
    initsolve and solve,

- Parameters:
  - Replaced SCIPparamSet*() by SCIPchg*Param()
    + replaced SCIPparamSetBool() by SCIPchgBoolParam()
    + replaced SCIPparamSetInt() by SCIPchgIntParam()
    + replaced SCIPparamSetLongint() by SCIPchgLongintParam()
    + replaced SCIPparamSetReal() by SCIPchgRealParam()
    + replaced SCIPparamSetChar() by SCIPchgCharParam()
    + replaced SCIPparamSetString() by SCIPchgStringParam()

- Presolving:
  - Removed parameters `isunbounded`, `isinfeasible` and `result` from SCIP_DECL_PRESOLINITPRE() and
    SCIP_DECL_PRESOLSEXITPRE(). It is not allowed to determine unboundedness or infeasibility in these callbacks, anymore.

- Propagator:
  - changed parameters of function SCIPpropagateCutoffboundVar() in prop_pseudoobj.{c,h}
  - Added a parameter `restart` to SCIP_DECL_PROPEXITSOL() callback method, indicating whether this call was triggered
    by a restart.
  - Added a parameter `relaxedbd` to SCIP_DECL_PROPRESPROP() callback method. If explaining a given bound change
    (index), it is sufficient to explain the reason for reaching the `relaxedbd` value.
  - Removed parameters `isunbounded`, `isinfeasible` and `result` from SCIP_DECL_PROPINITPRE() and
    SCIP_DECL_PROPEXITPRE() callback methods. It is not allowed to determined unboundedness or infeasibility in
    these callbacks, anymore.

- Sort and Copy:
  - The methods SCIPsortedvecInsert*() have an additional parameter which can be used to receive the position where
    the new element was inserted, if this is not of interest a `NULL` pointer can be given
  - new parameter in SCIPcopyPlugins() to indicate whether the message handler from the source SCIP should be passed to the
    target SCIP (only the pointer is copied and the usage counter of the message handler is increased)
  - New parameter in SCIPcopy() to indicate whether the message handler from the source SCIP
    should be passed to the target SCIP (only the pointer is copied and the usage counter of the message handler is
    increased). In multi theaded enviroment this parameter needs to be set to FALSE.

- Variable usage:
  - rename SCIPvarGetBestBound() to SCIPvarGetBestBoundLocal()
  - rename SCIPvarGetWorstBound() to SCIPvarGetWorstBoundLocal()
  - Method SCIPvarGetProbvarSum() is not public anymore, use SCIPgetProbvarSum() instead.
  - Replaced method SCIPvarGetRootRedcost() by SCIPvarGetBestRootRedcost().

### New API functions

- setup timer to all plugins and therefore SCIP<plugin-type>GetSetupTime() methods in all pub_plugin-type.h to ask
  for this time (, e.g. SCIPeventhdlrGetSetupTime() in pub_event.h)
- new GML(Graph Modeling Language) methods SCIPgmlWriteOpening(), SCIPgmlWriteCosing(), SCIPgmlWriteArc(), SCIPgmlWriteEdge(),
  SCIPgmlWriteNode() that write to a given GML file
- new LPI method SCIPlpiGetObjsen() to query objective sense
- SCIPpermuteIntArray() in pub_misc.h and misc.c for permuting an integer array
- SCIPcalcBinomCoef() in pub_misc.h and misc.c which calculates a binomial coefficient up to 33 over 16
- SCIPheurPassSolAddSol() in heur_trysol.c; solution which are passed via this method are just without any feasibility check
- SCIPgetGlobalPseudoObjval() which returns the global pseudo objective value which is all variables
  set to their best (w.r.t. the objective function) global bound
- SCIPhashGetKeyStandard() which returns the element itself as the key, SCIPhashKeyEqPtr(),
  SCIPhashKeyValPtr() which do the hash-comparison/-conversion on a pointer in pub_misc.h
- SCIPhashtableClear() which removes all elements of a hash table
- SCIPisUpdateUnreliable() to check whether an iteratively updated value should be recomputed from scratch
  (e.g., for activities; uses new parameter `misc/num_recompfac`)
- SCIPisHugeValue() to check whether a value is huge and should be handled separately from other values
  (e.g., in activity computations) and SCIPgetHugeValue() to get the smallest value counting as huge
- SCIPfixParam() and SCIPunfixParam() to fix and unfix a parameter, respectively;
  the fixing status of a parameter can be requested by SCIPparamIsFixed();
- SCIPsetBasePointClosecuts() to set the base point for close cut separation
- SCIPchgCutoffboundDive() to change the cutoffbound in diving mode
- SCIPupdateCutoffbound() which can be used to pass a cutoff bound

- Presolving:
  - SCIPpropIsPresolDelayed() which return if a propagator is delay during presolving
  - Added method SCIPisPresolveFinished() which returns whether the presolving process would be stopped after the
    current presolving round, given no further reductions will be found, can be used to ensure that a presolver is called very late

- Memory:
  - added forgotten implementation of SCIPfreeMemorySize(), SCIPfreeMemorySizeNull() in scip.h and BMSfreeMemorySize(),
    BMSfreeMemorySizeNull() in memory.h
  - SCIPmemccpy() in pub_misc.h and misc.c which copies either a specified number of charcters of a source
    string to a destination string or until it hits a stoping character
  - BMSmoveMemory(), BMSmoveMemoryArray(), BMSmoveMemorySize() and corresponding  BMSmoveMemory_call() in
    memory.{h,c} too move memory elements

- Conflict Analysis:
  - SCIPisConflictAnalysisApplicable() which return FALSE is the conflict will not runs; can be used
    to avoid unnecessary initialization of the conflict analysis
  - SCIPaddConflictRelaxedLb(), SCIPaddConflictRelaxedUb() and SCIPaddConflictRelaxedBd(); these methods
    can be used to give for a bound change which is part of an explanation a relaxed bound; this means the relaxed bound
    is already efficient to be part of a valid explanation
  - SCIPisConflictVarUsed() returns TRUE if the given bound change is already part of the conflict set;
    that is the bound change is redundant;
  - SCIPgetConflictVarLb() and SCIPgetConflictVarUb() returning the lower/upper bound of the given
    variable within the current active conflict set

- Variable usage:
  - SCIPvarsGetProbvar() in pub_var.h and var.c, which returns for a given array of variables the active, fixed
    or multiaggregated representation
  - SCIPgetActiveVars() in scip.{h,c}, which returns for a given array of variables the active counterparts
  - SCIPgetNObjVars() which returns the number of variables which have a non-zero objective coefficient
  - SCIPenableVarHistory() and SCIPdisableVarHistory() which can be used to turn off and on the collection
    of variables statistics which is used for example for branching
  - SCIPbranchVarHole() which branches a variable w.r.t. a given domain hole
  - SCIPvarGetAggregatedObj() which computes for a (not active) variable the corresponding objective value
  - SCIPsolIsOriginal() that returns whether a solution is defined on the original variables
  - SCIPgetVarImplRedcost() which returns the implied reduced costs
  - SCIPvarGetBestRootSol(), SCIPvarGetBestRootRedcost(), SCIPvarGetBestRootLPObjval() which return the best
    combination for a variable w.r.t. root solution value, root LP objective value and root reduced cost
  - SCIPhaveVarsCommonClique() in scip.{h,c}, to check for common clique information on two given variables
  - added basic creation methods SCIPcreateVarBasic() and SCIPcreateProbBasic() and setter functions for
    non-fundamental callbacks of variables and problems.
  - added new methods SCIPvarGetBestBoundGlobal() and SCIPvarGetWorstBoundGlobal().

- Constraint Handler:
  - added public wrapper functions for calling constraint handler callback methods for a single constraint:
    SCIPactiveCons(), SCIPdeactiveCons(), SCIPinitlpCons(), SCIPsepalpCons(), SCIPsepasolCons(), SCIPpropCons(),
    SCIPrespropCons(), SCIPenfopsCons(), SCIPenfolpCons()
  - added basic creation methods for all constraint handlers
  - SCIPchgCapacityKnapsack() which can be used to change the capacity of a knapsack constraint
  - SCIPconsIsAdded() which returns whether a constraint was already to a SCIP instance
  - SCIPconshdlrGetNCutsApplied() in pub_cons.h to get the number of cuts applied to the lp
  - SCIPconshdlrIncNAppliedCuts() in cons.h to increase the number of applied cuts (used by sepastore.c)
  - SCIPchgVarName() and SCIPchgConsName() which can be used to change name of variables and
    constraints in problem creation stage
  - New methods SCIPgetConsVars() and SCIPgetConsNVars() which return for a given constraint the involved variables and
    the number of variables if the corresponding constraint supports this (optional) callbacks
    (corresponding callbacks need to be implemented, see above)

- Message Handler:
  - SCIPmessagehdlrCapture() which captures a given message handler (increases number of uses)
  - SCIPmessagehdlrRelease() which releases and possibly frees a given message handler (decreases number of uses)
  - SCIPsetMessagehdlrLogfile() which can be used to write into a log file
  - SCIPsetMessagehdlrQuiet() which can be used to turn the screen output on and off

### Command line interface

- in the interactive shell, parameters can be fixed and unfixed with `fix` (instead of `set`), e.g., `fix heuristics rens freq TRUE`;
- new shell command `change minuc` to minimize the number of unsatisfied constraints

### Interfaces to external software

- beta-version of a MATLAB interface can be found under interfaces/matlab
- beta-version of a AMPL interface can be found under interfaces/ampl

### Changed parameters

- `branching/fullstrong/reevalage` changed from an integer to a longint parameter

- Removed parameters:
  - `separating/closecuts/separootonly`
  - `constraints/quadratic/defaultbound`
  - `separating/cgmip/nodelimit`

### New parameters

- `constraints/%s/timingmask` for changing the timingmask for calling the propagtion method of all constraint plugins
- `constraints/and/dualpresolving` by default set to TRUE, enabling dual-presolving on and-constraints
- `constraints/indicator/{sepacouplingcuts,sepacouplinglocal}` to enable separation of (local) cuts
- `constraints/indicator/{maxsepacuts,maxsepacutsroot}` to restrict the number of separated cuts
- `constraints/indicator/dualreductions` to enable dual presolving/propagation steps
- `constraints/setppc/cliquelifting`, `constraints/setppc/addvariablesascliques`,
  `constraints/setppc/cliqueshrinking`, first for enabling/disabling the clique lifting algorithm in cons_setppc.c,
  second parameter is for trying to create extra clique constraints in lifting algorithm, third parameter is for trying
  to decrease the number of variable in a clique constraint in the lifting algorithm
- `limits/totalnodes` that allows to stop at the correct node if a restart occured; therefore the new
  `SCIP_STATUS_TOTALNODELIMIT` is added
- `lp/{rootiterlim,iterlim}` to set a limit on the LP iterations spend in the initial root LP and each
  LP resolve, respectively
- `misc/transorigsols` by default set to TRUE, that switches whether SCIP tries to transfer original
  solutions into the transformed space (in initsol and if a heuristic adds an original solution during solving)
- `numerics/hugeval` that defines the smalles value counting as huge (see new method SCIPisHugeValue())
- `numerics/recompfac` which denotes the factor, by which the absolute of an iteratively updated value has
  to be decreased in order to recompute the value from scratch
- `presolving/convertinttobin/maxdomainsize` by default is set to `SCIP_LONGINT_MAX`, which deternmines
  the domainsize for which integers are converted to their binary representation
- `presolving/convertinttobin/onlypoweroftwo` by default is set to FALSE, that parameter allows you to
  only convert integer variables with a domainsize of 2^p-1 to their binary representation
- `presolving/convertinttobin/samelocksinbothdirections` by default is set to FALSE, that parameter allows
  you to convert only integer variables to their binary representation, which have the same amount of up- and downlocks
- `presolving/gateextraction/sorting` by default is set to 1, that parameter determines if you want to try
  to extract big-gates(-1) or small-gates(1) at first by ordering bigger/smaller logicor constraint up front, or use
  them as they are (0)
- `presolving/gateextraction/onlysetpart` by default is set to FALSE, that parameter allows you to
  only extract set-partitioning and no and-constraints
- `presolving/gateextraction/searchequations` by default is set to TRUE, that parameter allows you to
  search for logicor constraints and set-packing/-partitioning constraints with same variables
- `propagating/%s/timingmask` for changing the timingmask for calling the propagtion method of all propagator plugins
- `propagating/probing/maxdepth` to set the maximal depth until the probing propagation is executed
- `reading/cnfreader/useobj` to state whether an artificial objective, depending on the number of clauses
  a variable appears in, should be used, by default set to FALSE, old default behavior of reader corresponds to TRUE
- `separating/cgmip/{minnodelimit,maxnodelimit}` to determine node limit.
- `separating/closecuts/maxlpiterfactor` for iteration limit in relative interior point computation
- `separating/oddcycle/maxunsucessfull` to automatically turn off separation
- `oncepernode` in Rounding and Simple Rounding heuristic

### Data structures

- new data structure for binary trees (`SCIP_BT` and `SCIP_BTNODE` in pub_misc.h)
- renamed data structure `SCIP_STAIRMAP` to `SCIP_PROFILE`
- added new stages `SCIP_STAGE_INITPRESOLVE`, `SCIP_STAGE_EXITPRESOLVE` and `SCIP_STAGE_FREE`; renamed `SCIP_STAGE_FREESOLVE`
  to `SCIP_STAGE_EXITSOLVE`
- Changed the counting system within SCIP heavily. `SPARSESOLUTION` was renamed to `SCIP_SPARSESOL` and moved
  from cons_countsols.h to struct_misc.h

Testing
-------

- the check script now recognizes MIQCP and MINLP instances
- make test now also checks instances in wbo, cnf, osil and fzn format
- renamed parameter SCRDIR of `make testgams` to CLIENTTMPDIR and changed its default to `/tmp`

Build system
------------

### Makefile

- CppAD source code is now distributed with SCIP (`src/cppad`), so that `lib/cppad` is not used anymore;
  the default for EXPRINT has changed from none to cppad

Fixed bugs
----------

- fixed bug with strong branching with the LP status for conflict analysis
- fixed bug w.r.t. adding a value to the objective offset of the transformed problem
- fixed wrong assert in feasibility pump stage 3
- fixed bug in solve.c, applied bounding for the initial lp was only done if root-lp-solution was valid but another
  solution could also have been added
- primal solutions with infinite objective value are now automatically discarded
- all plugins that solve sub-SCIPs now do not stop the whole solution process if there has been an error
- fixed bug in cip reader, wrong use of SCIPstrtok()

- Variables:
  - fixed bug in shiftandpropagate w.r.t. SCIPconstructLP() which can have the side effect that variables are created
  - method SCIPvarGetProbvarSum() (and thus also SCIPgetProbvarSum()) returns +/-infinity if the variable resolves to a
    variable fixed to +/-infinity (depending on the sign of the scalar) but does not multiply with the scalar, anymore
  - better handling of infinite solution values for aggregated and negated variables
  - fixed bug that disabled multi-aggregation of two integer or implicit integer variables
  - fixed bug in sol.c with requesting values of transformed variables in original solution; previously this had only
    been handled in SCIPgetSolVal(), now the handling has been moved to SCIPsolGetVal()
  - fixed several bugs writing an mps file in the reader_mps.c, e.g. writing fixed variables which are not (yet) removed
    and writing integer variables even with an objective value of 0, if they only exist in non-linear constraints

- Separation:
  - fixed minor bugs with respect to counting generated and lifted cuts in sepa_oddcycle
  - fixed bug in sepa_clique.c, could not handle only empty cliques, that were not removed

- Heuristics:
  - fixed potential bugs in shiftandpropagate heuristic concerning the transformation update of a variable with free status
  - fixed bug in heur_zirounding with computation of up/downslacks
  - fixed bug in mutation heuristic with unnecessary aborts due to a wrong memory limit
  - fixed potential bug in fix-and-infer heuristic with variables being fixed to infinite value
  - fixed bug in diving heuristics with variables being fixed to values outside their domain
  - fixed bug in simple rounding heuristic with column generation for variables with strictly positive lower bound
  - made Octane heuristic numerically more stable to avoid asserts being caused by cancellation
  - fixed bug in mutation heuristic with variables being fixed to infinite values
  - do not run heur_shiftandpropagate if there is no LP

- LP Interface:
  - fixed bug in Cplex LPI: after running simplex, solisbasic flag was always true, which might be wrong if Cplex hit a
    time limit
  - fixed bug in SCIP probing mode with cleared LPI state but solved LP
  - fixed assert with `LPI=none` (need to count rows/cols in lpi_none)
  - fixed bug in SoPlex LPI where objective sense was not correct after reading LP from file in SCIPlpiReadLP()

- Constraints:
  - fixed bug in scip.c adding a constraint in SCIPgetConsCopy() to the constraint hashmap
  - fixed bug in cons_linear w.r.t recalculation of unreliable activities
  - fixed bug in cons_linear concerning huge activity values: besides infinite contributions, we now also treat huge
    contributions separately, count their occurences in a constraint and provide a relaxed activity value
  - fixed bug in cons_xor.c parsing a constraint
  - fixed count of propagations in cons_indicator and only try to propagate if variables are not yet fixed
  - fixed some bugs in cons_disjunction.c (wrong assert, forgotten deletion of constraint, wrong SCIPreleaseCons() call)

Miscellaneous
-------------

- first release of GCG, a generic branch-cut-and-price solver built on top of SCIP
- first release of UG, a framework for solving mixed integer programs, mixed integer
  nonlinear programs and constraint integer programs in parallel
- new SCIP T-shirts
- renamed ZIB Optimization Suite to SCIP Optimization Suite

@page RN21 Release notes for SCIP 2.1

@section RN212 SCIP 2.1.2
*************************

Performance improvements
------------------------

- fixed performance issue in debug mode, where SCIPvarGetLPSol_rec() calculated a value to often, which in the end lead
  to exponential growth in running time
- force cuts from linearizations of convex constraint in NLP relax solution into LP, thus allowing faster proving of
  optimality for convex NLPs

Fixed bugs
----------

- fixed bug in varAddTransitiveImplic() in var.c, when adding implications on special aggregated, namely negated, variables
- fixed issue if a primal solution leads to a cutoff of the current focus node
- fix compilation issues with zlib 1.2.6
- fixed bug in SCIPsolveKnapsackExactly(), trying to allocate too much memory which led to an overflow and later to a segmentation fault
- fixed bug in sepa_rapidlearning, carrying on the optimization process, when already solved

- Heuristics:
  - fixed bug in heur_undercover.c, where a variable with fixed bounds but not of status `SCIP_VARSTATUS_FIXED` was wrongly handled
  - fixed bug in heur_oneopt.c which forgot to check LP rows if local rows are present

- Constraints:
  - fixed bug in SCIPsolveKnapsackExactly()
  - fixed bug in cons_quadratic where bounds on activity of quadratic term were not always invalidated when quadratic variables were removed
  - fixed bug in cons.c, where after a restart the arrays for all initial constraints were corrected in the initsol process
    instead of the initpre process, this was to late because you might change the status in presolving which lead to an assert()
  - fixed bug in NLP representation of abspower constraints handling (x+a)^2 with nonzero a
  - fixed bug parsing an and-constraint in cip format
  - fixed bug in cons_setppc, did not handle new constraints with inactive variables
  - fixed bug in cons_xor.c which did not copy the artificial integer variable (used for the lp relaxation)

@section RN211 SCIP 2.1.1
*************************

Features
--------

- the pseudo objective propagator can be forced to propagate if active pricers are present; this can be done
  if for all (known or unknown) variables follows that: they have positive (negative) objective coefficient
  and the global lower (upper) bound is zero.

Performance improvements
------------------------

- improvements in undercover heuristic
- improve SCIPintervalSolveBivariateQuadExpressionAllScalar() for ax=0 case if x has 0 in the interval for the linear coef.
- better domain propagation for quadratic constraints that consist of `non-overlapping` bilinear terms only
- ensure that a fixing of a variable in an abspower constraint is propagated to a fixing of the other variable
- improvements in undercover heuristic, e.g., bound disjunction constraints are considered when setting up the covering problem

Interface changes
-----------------

### Changed parameters

- changed parameter `propagating/pseudoobj/maxcands` to `propagating/pseudoobj/minuseless` (see prop_pseudoobj.c)
  due to revision of the pseudo objective propagator

### New parameters

- added parameters `heuristics/undercover/coverbd` and `heuristics/undercover/fixingorder`

Fixed bugs
----------

- fixed numeric issue in aggregations
- fixed pseudo cost computation
- fixed bug with setting type of slack variables to be implicitly integral
- fixed bug when copying problem data in c++ case returned with the result `SCIP_DIDNOTRUN`
- fixed computation of counter which state the changes since the last call of a presolver
- fixed handling of unbounded solutions, including double-checking their feasibility and that the primal ray is a
  valid unboundedness proof and reoptimizing the LP with modified settings if the solution is not feasible
- fixed compilation issues with negate() function in intervalarith.c on exotic platforms
- fixed bug in SCIPsortedvecDelPos...() templates
- pseudo objective propagator does not propagate it active pricers are present
- fixed bug in heur_shiftandpropagate.c concerning the treatment of unbounded variables
- workaround for trying to add variable bounds with to small coefficients

- Reading and Writing:
  - gams writer now also substitutes $-sign from variable/equation names
  - fixed bug in reader_mps.c: INTEND marker is now also written, if COLUMNS section ends with non-continous variables
  - fixed bug in flatzinc reader w.r.t. boolean expressions

- Constraints:
  - fixed constraint flags evaluation within the ZIMPL reader (reader_zpl.c)
  - fixed bug in SCIPmakeIndicatorFeasible() in cons_indicator.c
  - fixed bug with conflict clause modification in cons_indicator
  - fixed bug in cons_bounddisjunction with uninitialized return values
  - fixed bug in cons_orbitope with calling conflict analysis
  - fixed bug in nlpi_oracle w.r.t. changing linear coefs in a NLP constraint

@section RN210 SCIP 2.1.0
*************************

Features
--------

- New original solution storage capability, which allows transfering solutions between SCIP runs
- SCIP-CPX is now threadsafe
- comparison of solutions now also works for original solutions
- can now compute the relative interior point of the current LP
- interval arithmetics for power, log, exp, bivariate quadratic expressions should be rounding safe now
- LP iterations in resolving calls can now be limited w.r.t. the average number of LP iterations in previous calls
  (after the root node); this is currently only done for the initial LP solve at a node and the corresponding parameter
  resolveiterfac is set to -1 (no limit) per default
- it is now possible in `SCIP_STAGE_TRANSFORMED` to call SCIPaddVarLocks() (i.e. to lock variables in initialization methods)
- changed computation of optimality gap which is now done in the same way as described in the MIPLIB 2010 paper: the gap
  is 0, if primalbound (pb) and dualbound (db) are equal (within tolerances), it is infinity if pb and db have opposite
  signs and (this changed), if both have the same sign, the difference between pb and db is devided by the minimum of
  the absolute values of pb and db (instead of always the dual bound)
- functionality to use the bound flipping ratio test of SoPlex is available (requires at least version 1.5.0.7)
- there exists now a solution candidate store for the original problem; during transformation these solutions are tried;
  during free the transformed problem the best feasible solution of the transformed problem are copied to the solution
  candidate store of the original problem; this useful if you solve several problems iteratively, solutions get now
  carried over automatically.
- reworked concept of lazy bounds: they can now also be used for problems where constraints and objective together
  ensure the bounds; to allow this also for diving heuristics that might change the objective and thus destroy this
  property, lazy bounds are explicitly put into the LP during diving and removed afterwards
- `SCIP_HASHMAP` now works also without block memory
- The variable deletion event is now a variable specific event and not global, anymore.
- All timing flags are now defined type_timing.h.
- all C template files are now called <plugintype>_xyz.{c,h} instead of <plugintype>_xxx.{c,h}

- Separators and Cuts:
  - reorganized computation of scores in cut filtering: instead of the computation at the time of addition, scores are now
    only computed w.r.t. the current LP solution and when cut filtering is performed; one can now fill the cut storage
    with cuts that were separated for different solutions
  - New separator for close cuts and a new function to compute relative interior points of the LP
  - added first version of sepa_closecuts.{c,h} to separate cuts w.r.t. a point that is closer to the integral polyhedron

- Constraints:
  - implement possibility to force a restart in cons_indicator if enough indicator variables have been fixed
  - the xor constraint handler can now parse its constraints
  - the bounddisjunction constraint handler can now parse its constraints
  - the knapsack, setppc and soc constraint handler can now parse their constraints
  - the varbound constraint handler can now parse its constraints
  - added beta version of variable deletion: for branch-and-price application, variables can now be completely deleted
    from the problem; variables that are deletable have to be marked with SCIPvarMarkDeletable(), constraint handlers can
    implement the new `SCIP_DECL_DELVARS` callback that should remove variables from the constraints; at the moment, only
    the linear, the setppc and the knapsack constraint handler support this callback; furthermore, when using this
    feature, all used plugins have to capture and release variables they store in their data, this is currently only done
    for the aforementioned constraint handlers as well as the and, the varbound and the logicor constraint handler; for
    more details about this feature, see the FAQ
  - added pseudoboolean constraint handler (cons_pseudoboolean.{c,h})
  - added first version of cons_disjunction.{c,h} which allows a disjunction of constraints
  - added constraint handler for (absolute) power constraints (cons_abspower.{c,h}) to handle equations like z = sign(x)abs(x)^n, n > 1

- Heuristics:
  - new heuristic vbounds which use the variables lower and upper bounds to fix variable and performs a neighborhood search
  - added vbound heuristic (heur_vbounds.{c,h})
  - added clique heuristic (heur_clique.{c,h})

- Reading and Writing:
  - added writing for wbo files
  - added writing for pip files (linear, quadratic, polynomial nonlinear, polynomial abspower, polynomial bivariate, and
    and constraints)
  - CIP format variable characters defined, e.g. `SCIP_VARTYPE_INTEGER_CHAR`
  - Improved support for wbo format for weighted PBO problems, IBM's xml-solution
    format and pip and zimpl format for polynomial mixed-integer programs
  - New reader for (standard) bounds on variables
  - Extended reader for CIP models to handle various new constraints, including all types of linear constraints
  - flatzinc reader is now capable to read cumulative constraints
  - changed opb(/wbo) reader which now creates pseudoboolean constraints instead of linear- and and-constraints, only a
    non-linear objective will create and-constraints inside the reader and while reading a wbo file the topcost constraint
    is created as well
  - added clock for determine the time for reading
  - added reader for variable bounds (reader_bnd.{c,h})
  - Removed method SCIPreadSol(); call solution reading via SCIPreadProb() which calls the solution reader for .sol files.

- Nonlinear:
  - Major extensions for nonlinear CIP, new option for n-ary branching on nonlinear variables (within pseudocost branching rule)
  - added BETA version of constraint handler for nonlinear constraints (cons_nonlinear.{c,h}) to handle nonlinear
    equations given by algebraic expressions using operands like addition, multiplication, power, exp, log, bivariate
    nonlinear constraints; currently no trigonometric functions
  - added BETA version of constraint handler for bivariate nonlinear constraints (cons_bivariate.{c,h}) to compute tight
    estimators for 1-convex and convex-concave bivariate nonlinear functions (given as expression tree)
  - the gams writer can now write nonlinear, abspower and bivariate constraints
  - Extended writer for GAMS and pip format to write more types of nonlinear constraints
  - the pip and zimpl reader now create nonlinear constraints for polynomials of degree > 2

- Presolving:
  - new dual presolving methods in cons_setppc and cons_logicor
  - new presolving step `removeConstraintsDueToNegCliques` in locigor constraint handler which updates logicor constraints
    to setppc constraints if a negated clique inside this constraint exist, by default is off
  - new presolving step in cons_knapsack (detectRedundantVars, deleteRedundantVars) which determines redundant variables
    in knapsack constraint with or without using clique information
  - cons_logicor is now able to replace all aggregated variables in presolving by there active or negation of an active
    variable counterpart
  - prop_pseudoobj is now working in presolving as well
  - implement presolving in exitpre() in cons_orbitope and cons_indicator

- Propagators:
  - added counter for number calls and timing for resolve propagation calls for constraint handler and propagators
  - Propagators are now also called in node presolving
  - the probing presolver presol_probing.{c.h} is now a propagator prop_probing.{c,h}, all corresponding parameters moved as well
  - the redcost separator sepa_redcost.{c.h} is now a propagator prop_redcost.{c,h}, all corresponding parameters moved as well
  - outsourced propAndSolve() method in solve.c which calls domain propagation and solving of the lp and relaxation

- Statistic:
  - solutions which are given by the user from the outside are now marked by `#` in the output
  - the `Solving Time` is now spitted into presolving, solving and reading time
  - Presolvers section has new column `AddCons` which states the number of added constraint
  - Constraints section has new column named #ResProp which show the number of resolve propagation calls of certain
    constraint handler
  - Constraint Timing section has a new column #ResProp which states the time spend in resolve propagation method of the
    constraint handler
  - improved output of propagators in display statistics
  - new section `Propagator Timing` which shows the time spend in different callbacks of the propagator
  - rearranged first two columns of Propagators section; #Propagate and #ResProp stating the number of call for
    propagation and resolve propagation; the Time column is moved into the new section Propagator Timings
  - Constraints section has new column named `MaxNumber` which the maximum number of active constraint of a certain
    constraint handler
  - added two columns `Time-0-It` and `Calls-0-It` in the LP section which states the number of LP call and time spend for
    solving LPs with zero iterations (only refactorization)
  - The display of statistics for presolvers, propagators, constraints and LP solving has changed.

Performance improvements
------------------------

- Reorganized filtering process of separation storage (allows adding cuts for different solutions)
- Improved presolving for various constraint handlers
- Improved propagation methods for variable bound constraints
- Improved performance for quadratic constraints
- performance improvements in prop_vbounds
- child selection rules now get also applied when the relaxation value is equal to the bound changed in branching
- added dual reduction to cons_cumulative.c
- for continuous variables, the pseudo costs update and the pscost branching rule now use the same strategies for
  updating the pseudo costs and estimating the improvement in the LP bound
- only perform probing if the variables are locked
- performance and memory consumption improvements in xmlparse.c
- Improved knapsack cover cuts
- avoid very long separation times of LEWIs in cons_knapsack for very large minimal covers
- used SCIPallocMemoryArray() instead of SCIPallocBlockMemoryArray() which leads to fewer memory consumption in
  getLiftingSequence() in cons_knapsack, also improved cache use bei using an extra array instead blockmemory chunks
- switched FASTMIP from 1 to 2 for CPLEX and changed default pricing rule back to steepest edge pricing instead of
  quickstart steepest edge pricing
- made sorting method more robust
- LNS heuristics now use SCIPcopy() by default
- considering inactive variables in undercover heuristic; limiting effort for solving covering problem
- if during probing mode the LP relaxation is solved from scratch, e.g., when calling the shiftandpropagate heuristic
  before root node solving, then we clear the resulting LP state, since it might be a bad starting basis for the next
  solve of the LP relaxation (controlled by new parameter `lp/clearinitialprobinglp`)
- included LP simplifier into SoPlex LP interface, applied when solving from scratch (lpi_spx.cpp)
- new presolving steps in varbound constraint handler, tightening bounds, coefficients, sides and pairwise presolving

Interface changes
-----------------

- Miscellaneous:
  - The emphasis setting types now distinguish between plugin-type specific parameter settings (default, aggressive, fast, off),
    which are changed by SCIPsetHeuristics/Presolving/Separating(), and global emphasis settings (default, cpsolver, easycip,
    feasibility, hardlp, optimality, counter), which can be set using SCIPsetEmphasis().

### New and changed callbacks

- added propagator timings `SCIP_PROPTIMING_BEFORELP`, `SCIP_PROPTIMING_DURINGLPLOOP` and `SCIP_PROPTIMING_AFTERLPLOOP` for
  all propagation callbacks (see propagators and constraint handlers) which lead to calling the propagation methods of a
  propagator before the lp is solved, during the lp loop and after the lp solving loop

- Conflict Analysis:
  - Added parameter `separate` to conflict handler callback method SCIP_DECL_CONFLICTEXEC() that defines whether the conflict
    constraint should be separated or not.

- Constraint Handler:
  - The new constraint handler callback SCIP_DECL_CONSDELVARS() is called after variables were marked for deletion.
    This method is optional and only of interest if you are using SCIP as a branch-and-price framework. That means,
    you are generating new variables during the search. If you are not doing that just define the function pointer
    to be `NULL`.
    If this method gets implemented you should iterate over all constraints of the constraint handler and delete all
    variables that were marked for deletion by SCIPdelVar().

- NLP Solver Interface:
  - The callbacks SCIP_DECL_NLPIGETSOLUTION() and SCIP_DECL_NLPISETINITIALGUESS() got new parameters to get/set values of
    dual variables.
  - The callback SCIP_DECL_NLPICOPY() now passes the block memory of the target SCIP as an additional parameter.

- Presolving:
  - New parameters `isunbounded` and `isinfeasible` for presolving initialization (SCIP_DECL_CONSINITPRE(),
    SCIP_DECL_PRESOLINITPRE(), SCIP_DECL_PROPINITPRE()) and presolving deinitialization (SCIP_DECL_CONSEXITPRE(),
    SCIP_DECL_PRESOLEXITPRE(), SCIP_DECL_PROPEXITPRE()) callbacks of presolvers,
    constraint handlers and propagators, telling the callback whether the problem was already declared to be
    unbounded or infeasible.  This allows to avoid expensive steps in these methods in case the problem is already
    solved, anyway.

    Note, that the C++ methods
    - scip::ObjConshdlr::scip_presol() corresponding to SCIP_DECL_CONSPRESOL()
    - scip::ObjConshdlr::scip_initpre() corresponding to  SCIP_DECL_CONSINITPRE()
    - scip::ObjPresol::scip_initpre() corresponding to SCIP_DECL_PRESOLINITPRE()
    - scip::ObjProp::scip_initpre() corresponding to SCIP_DECL_PROPINITPRE()
    - scip::ObjConshdlr::scip_exitpre() corresponding to SCIP_DECL_CONSEXITPRE()
    - scip::ObjPresol::scip_exitpre() corresponding to SCIP_DECL_PRESOLEXITPRE()
    -  scip::ObjProp::scip_exitpre() corresponding to  and SCIP_DECL_PROPEXITPRE()
    are virtual functions. That means, if you are not adding the new parameters, your code will still compile, but these methods are not executed.
  - Propagators are now also called in during presolving, this is supported by the new callback methods SCIP_DECL_PROPINITPRE(),
    SCIP_DECL_PROPEXITPRE(), and SCIP_DECL_PROPPRESOL().
  - The new parameters `nnewaddconss` and `naddconss` were added to the constraint handler callback method SCIP_DECL_CONSPRESOL()
    and the presolver callback method SCIP_DECL_PRESOLEXEC(). These parameters were also added to corresponding C++ wrapper
    class methods (scip_presol() in objconshdlr.h and scip_exec() in objpresol.h)

- Problem Data:
  - The callback SCIP_DECL_PROBCOPY() got a new parameter `global` to indicate whether the global problem or a local version is copied.

### Deleted and changed API methods

- implemented SCIPlpiGetPrimalRay() in SoPlex interface that has become available with SoPlex version 1.5.0.2
- allowed calling SCIPgetRowSolActivity() in `SCIP_STAGE_SOLVED`, since LP is still available
- various extensions and modifications for expressions and expression trees (too much to state here)
- The result value `SCIP_NEWROUND` has been added, it allows a separator/constraint handler to start a new separation round
  (without previous calls to other separators/conshdlrs).
- SCIPcalcNodeselPriority() got a new parameter `branchdir`, which defines the type of branching that was performed: upwards, downwards, or fixed.

- Constraint Handlers:
  - Method SCIPincludeQuadconsUpgrade() of quadratic constraint handler got new parameter `active` to indicate whether the upgrading method is active by default.
  - Method SCIPseparateRelaxedKnapsack() in knapsack constraint handler got new parameter `cutoff`, which is a pointer to store whether a cutoff was found.

- Nonlinear expressions, relaxation, and solver interface:
  - SCIPcreateNLPSol() now creates a `SCIP_SOL` that is linked to the solution of the current NLP relaxation
  - Various types and functions dealing with polynomial expressions have been renamed to use the proper terms `monomial` and
    `polynomial` in nonlinear expressions (nlpi/*expr*); results in many renamings of types, structs and methods.
  - The methods SCIPnlpGetObjective(), SCIPnlpGetSolVals(), and SCIPnlpGetVarSolVal() have been removed, use SCIPgetNLPObjval(),
    SCIPvarGetNLPSol() and SCIPcreateNLPSol() to retrieve NLP solution values instead.
    SCIPcreateNLPSol() now returns an error if NLP or NLP solution is not available
  - Removed methods SCIPmarkRequireNLP() and SCIPisNLPRequired(), because the NLP is now always constructed if nonlinearities
    are present.
  - SCIPgetNLP() has been removed and NLP-methods from pub_nlp.h have been moved to scip.h, which resulted in some renamings, too.
  - renamed SCIPexprtreeEvalSol() to SCIPevalExprtreeSol() and now located in scip.h.
  - renamed SCIPexprtreeEvalIntLocalBounds() to SCIPevalExprtreeLocalBounds() and now located in scip.h.
  - renamed SCIPexprtreeEvalIntGlobalBounds() to SCIPevalExprtreeGlobalBounds() and now located in scip.h.
  - The functions SCIPnlpiGetSolution() and SCIPnlpiSetInitialGuess() got additional arguments to get/set dual values.
  - The method SCIPgetNLPI() got a new parameter `nlpiproblem`, which is a pointer to store the NLP solver interface problem.

- Timing:
  - SCIPincludeProp() got additional parameters to set the timing mask of the propagator and the new callbacks and parameters
    related to calling the propagator in presolving.
  - SCIPincludeConshdlr() got additional parameters to set the variable deletion callback function and the timing mask for
    propagation.
  - removed parameters timelimit and memorylimit from SCIPapplyRens()
  - The parameters `timelimit` and `memorylimit` were removed from SCIPapplyRens().

- Problem Data:
  - The method SCIPcopyProb() got a new parameter `global` to indicate whether the global problem or a local version is copied.

- Writing and Parsing Constraints:
  - The methods SCIPwriteVarName(), SCIPwriteVarsList(), and SCIPwriteVarsLinearsum() got a new boolean parameter `type`
    that indicates whether the variable type should be written or not.
  - The methods SCIPparseVarName() and SCIPparseVarsList() got a new output parameter `endptr` that is filled with the position
    where the parsing stopped.
  - The method SCIPwriteVarsList() got additionally a new parameter `delimiter` that defines the character which is used for delimitation.

- Variables:
  - SCIPmarkDoNotMultaggrVar()/SCIPvarMarkDoNotMultaggr() now allow to mark negated and aggregated variables
  - SCIPgetVarCopy() got a new parameter `success` that will be FALSE if method is called after problem creation stage and no hash map is
    given or no image for the given variable is contained in the given hash map.
  - SCIPchgVarType() got an extra boolean parameter to store if infeasibility is recognized while upgrading a variable from continuous
    type to an integer type.
  - SCIPdelVar() got a new parameter `deleted`, which stores whether the variable was successfully marked to be deleted.

### New API functions

- information about the quality of the solution of an LP (currently the condition number of the basis matrix) can now be:
  + requested from the LPI (currently only available for CPLEX): methods SCIPlpiGetRealSolQuality() and
  + SCIPprintLPSolutionQuality() command display lpsolquality in interactive shell display column lpcond to show
  + estimate on condition number, if available
- SCIPround() and SCIPfeasRound() to round to nearest integer
- SCIPsortRealRealIntInt() and corresponding sorting/inserting/deleting methods in pub_misc.h and necessary defines in misc.c
- SCIPsortRealIntLong(), SCIPsortPtrPtrRealInt() and corresponding sorting/inserting/deleting methods in
  pub_misc.h and necessary defines in misc.c
- SCIPcomputeLPRelIntPoint() to compute relative interior point of the current LP
- SCIPstartSolvingTime() and SCIPstopSolvingTime() which can be used to start or stop the solving time clock
- SCIPstrToRealValue() and SCIPstrCopySection() in pub_misc.h; these methods can be used to convert a string
  into a `SCIP_Real` value and to copy a substring.
- SCIPgetBinvarRepresentatives() which gets binary variables that are equal to some given binary variables,
  and which are either active, fixed, or multi-aggregated, or the negated variables of active, fixed, or multi-aggregated variables
- SCIPhasPrimalRay() and SCIPgetPrimalRayVal() that return whether a primal ray is stored and which value a
  given variable has in the primal ray, respectively
- SCIPsetConsModifiable()
- SCIPsetParam() which is a generic parameter setter method, independent of the parameter type
- SCIPpropInitpre(), SCIPpropExitpre(), SCIPpropPresol() which initializes, exists and executes the presolving phase
- SCIProwGetAge() to access the age of a row (pub_lp.h/lp.c)
- SCIPsolGetOrigObj() in pub_sol.h which returns for a solution in the original problem space the objective value
- SCIPretransformSol() in scip.h that allows to retransform a solution to the original space
- SCIPlpiClearState() to LP interfaces for clearing basis information in the LP solver
- SCIPgetSubscipDepth() to access the depth of the current SCIP as a copied subproblem
- SCIPdebugAddSolVal() and SCIPdebugGetSolVal() to add/get values to/from a debug solution
- SCIPsepastoreRemoveInefficaciousCuts() to remove non-efficious cuts from the separation storage

- Nodes:
  - SCIPnodeGetParent() to get parent node of a node
  - SCIPnodesSharePath() in pub_tree.h that determines whether two nodes are on the same leaf-root path
  - SCIPnodesGetCommonAncestor() in pub_tree.h that finds the common ancestor node for two given nodes

- Read and Write:
  - SCIPgetReadingTime() which returns the time for reading in seconds
  - SCIPparseVarsLinearsum(), SCIPparseVarsPolynomial() and SCIPwriteVarsPolynomial() and for writing and
    parsing polynomials in constraint handler writing/parsing methods

- Memory:
  - SCIPcreateMesshdlrPThreads() and SCIPfreeMesshdlrPThreads() for allocating and deleting necessary memory
    for message handlers for parallel pthread version
  - SCIPallocClearMemoryArray() and BMSallocClearMemoryArray() for allocating cleared memory arrays in scip.h and memory.h

- Intervals:
  - SCIPintervalPowerScalarInverse() to solve an equation y = x^p for given bounds on y and scalar exponent p
  - SCIPintervalQuadBivar() to compute tight bounds on a bivariate quadratic form
  - SCIPintervalSolveBivariateQuadExpressionAllScalar() to compute tight bounds on the solutions of a bivariate quadratic equation

- Variables:
  - SCIPcomputeVarCurrent{L,U}b{Local,Global}() to compute local or global lower or upper bounds of a
    multiaggregated variable from the bounds of the aggregation variables
  - SCIPbranchVarValNary() for n-ary variable branching
  - SCIPgetNegatedVars() which returns all negated variables for a given array of variables, if the negated
    variables are not existing yet, they will be created
  - SCIPgetNTotalVars() that returns the total number of created vars, icluding variables that were deleted in the meantime
  - SCIPvarGetHashkey(), SCIPvarIsHashkeyEq(), SCIPvarGetHashkeyVal() in pub_var.h which can be used for `SCIP_HASHTABLE` of variables
  - SCIPvarGetNBdchgInfosLb() and SCIPvarGetNBdchgInfosUb() in pub_var.h returning the number of lower or upper bound changes on the active path
  - SCIPvarGetBdchgInfoLb() and SCIPvarGetBdchgInfoUb() returning the bound change information at the given position
  - SCIPvarMarkDeletable() to mark a variable to be deletable completely from the problem (for
    branch-and-price); can only be called before the variable is added to the problem
  - SCIPvarMarkNotDeletable() that marks a variable to be non-deleteable (used within SCIP for forbidding
    deletion of variables contained in solution, LP bases, (multi)aggregation, ...)
  - SCIPvarIsDeletable() that returns whether a variable is marked to be deletable (each variable is per default non-deletable)

- NLP:
  - SCIPgetNLPVarsNonlinearity() to get for each variable in the NLP the number of NLP rows in which this variable appears in a nonlinear way
  - SCIPnlrowGetDualsol(), SCIPgetNLPVarsLbDualsol(), SCIPgetNLPVarsUbDualsol() to retrieve dual values from an NLP solution
  - SCIPgetNLPFracVars() to get the fractional variables in an NLP solution

- Propagator:
  - SCIPpropSetPresolPriority() which changes the presolving priority of a given propagator
  - SCIPpropGetPresolPriority(), SCIPpropGetPresolTime(), SCIPpropWasPresolDelayed(), SCIPpropGetNFixedVars(),
    SCIPpropGetNAggrVars(), SCIPpropGetNChgVarTypes(), SCIPpropGetNChgBds(), SCIPpropGetNAddHoles(), SCIPpropGetNDelConss(),
    SCIPpropGetNAddConss(), SCIPpropGetNUpgdConss(), SCIPpropGetNChgCoefs(), SCIPpropGetNChgSides(), SCIPpropGetTimingmask(),
    SCIPpropDoesPresolve() which return corresponding presolving information
  - SCIPpropGetNRespropCalls() and SCIPconshdlrGetNRespropCalls() which return the number of times a
    propagator or a constraint handler was called for resolving a propagation
  - SCIPpropGetRespropTime() and SCIPconshdlrGetRespropTime() which return time spent for resolving a
    propagation within a propagator or a constraint handler
  - SCIPcheckCumulativeCondition(), SCIPpropCumulativeCondition() and SCIPrespropCumulativeCondition() in
    cons_cumulative.h; these methods can be used to check, propagate, or resolve the propagation of a cumulative condition
  - SCIPpropagateCutoffboundVar() in prop_pseudoobj.h which can be used to propagate the cutoff bound for the given variables

- Constraints:
  - added to linear constraint handler SCIPsetUpgradeConsLinear(), which (de-)activates the possibility to
    upgrade a linear constraint to a specialized linear constraint (e.g. knapsack)
  - SCIPconvertCutsToConss() and SCIPcopyCuts() to scip.{c,h} for copying cuts to linear constraints
  - SCIPaddCoefLogicor() to add a variable to a logic or constraint
  - SCIPfindOrigCons() which return a original constraint with the given name or `NULL`
  - SCIPconshdlrGetNAddConss() which returns the number of added constraints during presolving by a given constraint handler
  - SCIPpresolGetNAddConss() which returns the number of added constraints during presolving by a given presolver

### Command line interface

- New funtionalities in the interactive shell (modify current CIP instance, write NLP relaxation)
- added dialog `write nlp` to write current NLP relaxation to a file
- new dialog `change freetransproblem` to free transformed problem in the interactive shell before changing the problem
- it is possible to change bounds of a variable in the interactive shell
- it is possible to add a constraint to a problem in the interactive shell

### Interfaces to external software

- Improved SOPLEX interface (LP simplifier)
- Improved CPLEX interface, including measures for numerical stability

### Changed parameters

- change default value of parameter `nodeselection/restartdfs/selectbestfreq` 100
- moved parameters for pseudoboolean constraints from opb-reader to pseudoboolean constraint handler
- changed possible parameter values of `branching/pscost/strategy` from `bri` to `cdsu`: default is now `u`, i.e., to
  estimate the LP gain by a branching for external branching candidates (esp. continuous variables) the same way as
  their pseudo costs are updated
- added possible value `d` for `constraints/soc/nlpform` to choose a convex division form for SOC constraint
  representation in NLP
- renamed parameter `constraints/quadratic/linearizenlpsol` to `constraints/quadratic/linearizeheursol` and do
  linearizations in every solution found by some heuristic
- renamed parameter `constraints/quadratic/mincutefficacyenfo` to `constraints/quadratic/mincutefficacyenfofac` and
  interpret it as a factor of the feasibility tolerance
- removed fastmip setting 2, which means the dualsolution would not be calculated but because SCIP always asks for the
  dual solution, the lp would be reoptimized to calculate them; so it had no real effect
- all parameters in cons_indicator and cons_sos1 have been converted to lower case!
- changed default value of parameter `separating/gomory/maxroundsroot` to 10
- changed default value of parameter `separating/gomory/maxsepacutsroot` to 50
- removed parameter `heuristics/subnlp/nlpsolver`, use `nlp/solver` instead

### New parameters

- `branching/delaypscostupdate` to delay the update of pseudo costs for continuous variables behind the separation round: default is TRUE
- `branching/lpgainnormalize` to set the strategy how the LP gain for a continuous variable is normalized when updating the
  variables pseudocosts: default is to divide LP gain by reduction of variable's domain in sibling node
- `branching/pscost/nchildren` and `branching/pscost/nary*` to enable and customize n-ary branching on
  external branching candidates (e.g., in spatial branching for MINLP)
- `conflict/bounddisjunction/continuousfrac` which defines the maximum percantage of continuous variables
  within a conflict create by the bounddisjunction conflict handler
- `conflict/separate` which enables or disables the separation of conflict constraints
- `constraints/{nonlinear,quadratic,soc,abspower}/sepanlpmincont` to specify minimal required fraction
  of continuous variables in problem to enable linearization of convex constraints in NLP relaxation solution in root
- `constraints/indicator/forcerestart` and `constraints/indicator/restartfrac` to control forced restart in cons_indicator
- `constraints/indicator/generatebilinear` to generate bilinear (quadratic) constraints instead of indicator constraints
- `constraints/indicator/maxconditionaltlp` to enable a quality check for the solution of the alternative LP
- `constraints/indicator/removeindicators` to remove indicator constraints if corresponding vub has been added
- `constraints/linear/nmincomparisons` and `constraints/linear/mingainpernmincomparisons` to influence
  stopping criterium for pairwise comparison of linear constraints
- `constraints/pseudoboolean/decompose`, for pseudoboolean constraints to transform pseudoboolean constraints into linear- and and-constraints
- `constraints/quadratic/binreforminitial` to indicate whether linear (non-varbound) constraints added due to reformulation of products with
  binary variables in a quadratic constraints should be initial (if the quadratic constraint is initial), default is FALSE
- `constraints/quadratic/checkfactorable` to disable check for factorable quadratic functions (xAx = (ax+b)*(cx+d)) in quadratic constraints
  and not to use of this information in separation (generates lifted tangent inequalities according to Belotti/Miller/Namazifar if also
  linear vars are present)
- `constraints/quadratic/disaggregate` to split a block-separable quadratic constraint into several quadratic constraint
- `constraints/quadratic/maxproprounds` and `constraints/quadratic/maxproproundspresolve` to limit the
  number of propagations rounds for quadratic constraints within one propagation round of SCIP solve or during SCIP presolve
- `constraints/varbound/presolpairwise` that allows pairwise presolving of varbound constraints, default is TRUE
- `heuristics/shiftandpropagate/onlywithoutsol` to switch whether the heuristic should be called in case a primal solution is already present
- `limit/maxorigsol` which defines the size of the solution candidate store (default value is 10)
- `lp/resolverestore` controlling how LP solution is restored after diving: if TRUE by resolving them,
  if FALSE by buffering them; if `lp/freesolvalbuffers` is TRUE, we free the buffer memory each time (FALSE by default)
- `lp/clearinitialprobinglp` to clear LP state at end of probing mode, if LP was initially unsolved
- `lp/resolveitermin` and `lp/resolveiterfac` to limit the number of LP iterations in resolving calls:
  resolveiterfac is a factor by which the average number of iterations per call is multiplied to get the limit, but the
  limit is at least resolveitermin; default is -1 (no limit) for resolveiterfac and 1000 for resolveitermin
- `lp/resolverestore` and `lp/freesolvalbuffers` possibility to buffer and restore LP solution after diving without
  having to resolve the LP; currently turned off, because performance impact is unclear;
- `misc/improvingsols` which states whether only solutions which have a better (or equal) primal bound
  as the best known are checked; this is of interest if the check of a solution is expensive; default value is FALSE
- `misc/resetstat` which state if the statistics should be reseted if the transformed problem is freed
  (in case of a benders decomposition this parameter should be set to FALSE) default value is TRUE
- `nodeselection/restartdfs/countonlyleafs` in node selector restart dfs which can be used to select the counting process of processed nodes
- `presolving/donotaggr` to deactivate aggregation of variables globally
- `pricing/delvars` and `pricing/delvarsroot` that define, whether variables created at a node / the
  root node should be deleted when the node is solved in case they are not present in the LP anymore
- `propagating/%s/maxprerounds` for all propagators which allows to change to maximal number of rounds
  of presolving where this propagator participates in
- `propagating/%s/presoldelay` for all propagators which allows to change if the presolving call of the given propagator should be delayed
- `propagating/%s/presolpriority` for all propagators which allows to change the priority of calling the given propagator
- `propagating/pseudoobj/propfullinroot` for allowing to propagate all variables in the root node,
  instead of stopping after `maxcands` which is set by a parameter as well
- `reading/gmsreader/bigmdefault` and `reading/gmsreader/indicatorreform` reader_gms is now able to write indicator
  constraints (reformulated either via big-M or sos1)
- `reading/gmsreader/signpower` to enable writing sign(x)abs(x)^n as the rarely used gams function signpower(x,n)
- `separating/closecuts/maxunsucessful` to turn off separation if we can not find cuts
- `timing/reading` to add reading time to solving time

### Data structures

- split off `PARAMEMPHASIS` from `PARAMSETTING` (in pub_paramset.c/paramset.c)
- new data structure `SCIP_STAIRMAP`
- add expression graph data structures and methods for reformulation, domain propagation, simple convexity check on
  nonlinear expressions and simplification for expression trees and graphs

Testing
-------

- New scripts for running tests with GAMS
- added scripts check_gams.sh, evalcheck_gams.sh and check_gams.awk and target `testgams` in Makefile
- adjusted all test scripts to use the same new optimality gap computation as in SCIP
- added Makefile option `VALGRIND=true` to enable running the SCIP checks (make test) through valgrind; valgrind errors
  and memory leaks are reported as fails
- moved *.test and *.solu files to subdirectory testset in check directory and adjusted test scripts

Build system
------------

### Makefile

- Variables:
  - via `PARASCIP=true` as a `Makefile` option it is possible to compile SCIP threadsafe in DEBUG-mode, (in OPT-mode it's
    only necessary if non-default messagehandler or CppAD is used)
  - the `make` parameter `PARASCIP=true` leads to threadsafe message handlers where you need to call
    SCIPcreateMesshdlrPThreads() and SCIPmessageSetHandler()/SCIPmessageSetDefaultHandler() and SCIPfreeMesshdlrPThreads();
    therefore we need to link with pthread library
  - new variable $(INSTALLDIR) in Makefile which define installation directory for the libraries, $(INSTALLDIR)/lib/,
    binary, $(INSTALLDIR)/bin and include headers, $(INSTALLDIR)/include, the default value is the empty string

- Linking:
  - Linking against Clp and Ipopt has been simplified. Only the directory where the
    package has been installed need to be provided now. For details see the INSTALL file.
  - to link against IPOPT, only the base directory of an Ipopt installation need to be specified now; additionally, if
    building with gnu compilers, the Ipopt libraries directory is stored in the SCIP binary, which should make it easier
    to run with Ipopt shared libraries
  - to link against Clp, only the base directory of an Clp installation needs to be specified now

- Targets:
  - New targets `(un)install` in Makefile, support for valgrind in testing environment
  - new target `make libs` which compiles only the libraries
  - new target in Makefile `install` performs `make` and copies using the install command the include headers, binary, and
    libraries
  - new target in Makefile `uninstall` removes libraries, binary and include headers form `INSTALLDIR`
  - removed target `lintfiles`, this target is now imitated by the `lint` target and a none empty variable `FILES`

Fixed bugs
----------

- fixed bug in copying if the target SCIP already is in solving stage: it might be that the copy of a variable cannot be found/created
- fixed bug trying to print big messages bigger than `SCIP_MAXSTRLEN`
- fixed bug w.r.t. counting feasible solutions and turned of sparse solution test
- LP solution status is now checked when checking root LP solution. Otherwise, due to different time measurements, it
  might happen that the LP solving was stopped due to the time limit, but SCIP did not reach the limit, yet.
- fixed bug trying to tighten multiaggregated variables, which have only one active representation and this variable is already tightened
- fixed possible buffer overrun in tclique_graph.c
- fixed issue with interactive shell in case (user) plugins are included after the default plugins
- fixed bug where mutiaggregating leads to an aggregation and both variables were of implicit or integral type
- fixed bug in conflict.c, where LPi was manipulated, but not marked as not solved

- Tree:
  - fixed assertion in tree.c w.r.t. node estimation
  - fixed bug in debug.c: removed tree nodes had not been checked if they were pruned due to an incumbent solution found by a diving heuristic

- Bounds:
  - fixed bug which occured when changing a bound in the solving stage when this variables got upgraded from continuous to
    a integer type, where the bounds of this variable were still not integral; due to that SCIPchgVarType() has changed (see above)
  - fixed bug in handling of lazy bounds that resulted in putting the bounds explicitly into the LP

- Separation:
  - fixed assert in sepa_clique.c which is currently not valid because implicit binary variables in cliques are ignored
  - fixed bug in sepa_zerohalf.c concerning inconsistent construction of solution array of variables and fixed wrong assert about variable bounds

- Constraints:
  - fixed not correct merging of variable in logicor constraint handler and changed the name of the method to a common
    name used by other constraint handlers too(findPairsAndSets->mergeMultiples)
  - fixed bugs in changing the initial and checked flags for constraints in original problem
  - fixed bug in cons_linear.c, when scaling a constraint maxabscoef was not set correctly, furthermore the correction of
    maxabscoef was not handled correctly
  - fixed bug in cons_indicator.c trying to copy a constraint where the pointer to the linear constraint did not point to
    the already transformed linear constraint (, happend when SCIPcopy() is used after transforming before presolving)
  - fixed numerical bug in linear constraint handler: polishing of coefficients after fixing variables led to wrong
    results for continuous variables fixed to a close-to-zero value.
  - fixed bug in cons_bounddisjunction where branching on multiaggregated variables was tried while all aggregation variables are fixed
  - fixed bug in presolving of cons_logicor.c: adding variable implications can lead to further reductions; added call to applyFixings()
  - fixed bug in cons_countsols.c w.r.t. none active variables
  - fixed bug in cons_linear.c, scaling could have led to wrong values

- Reader:
  - fixed bug in reader_fzn.c w.r.t. cumulative constraints
  - fixed bug in reader_mps.c: if a variables first occurence is in the bounds section, then the corresponding variable bound was lost
  - fixed several issues in flatzinc reader
  - deactived checking of zero solution in Zimpl reader when no starting values are provided
  - reader_lp is now able to read lines longer than 65534 characters

- Memory:
  - fixed bug in copying NLPI interfaces that use block-memory (NLPI copy used block memory from source SCIP)
  - fixed memory leak in reader_pip.c
  - fixed memory leak in coloring part of maximum clique algorithm (tclique_coloring.c)
  - fixed memory leak in coloring part of maximum clique algorithm (tclique_coloring.c) in a better way

- Numerics:
  - fixed bug which occured when the dual farkas multipliers were not available in the lpi because the LP could only be
    solved with the primal simplex due to numerical problems
  - fixed bug in ZI round heuristic that led to infeasible shiftings for numerically slightly infeasible rows with close-to-zero coefficients
  - fixed numerical issue in octane heuristic: close-to-zero values for ray direction could have led to bad computations

- Propagation:
  - fixed bug in propagation of indicator constraints: cannot fix slack variable to 0 if linear constraint is disabled/not active
  - fixed bug in cons_linear.c while sorting the eventdatas during the binary variable sorting for propagation
  - fixed bug and wrong assert in heur_shiftandpropagate.c when relaxing continuous variables from the problem
  - fixed bug in cons_orbitope:resprop() for the packing case
  - fixed wrong changing of wasdelayed flag for propagators
  - fixed bug using wrong sign in infinity check in prop_pseudoobj
  - fixed bug in redcost propagator: can only be called if the current node has an LP
  - fixed bug w.r.t. infinity loop during propagation

Miscellaneous
-------------

- The interface contains several additional callback functions and parameters for plugins. Some effort may be required to compile your old
  projects with SCIP 2.1. For details see section `Changes between version 2.0 and 2.1` in the doxygen documentation.

@page RN20 Release notes for SCIP 2.0

@section RN202 SCIP 2.0.2
*************************

Performance improvements
------------------------

- improved twoopt-heuristic by considering larger search domains
- the SoPlex interface now has the capability to provide a primal ray, provided it is compiled against the next SoPlex release (>= 1.5.0.2)
- calculation of node priority now also works when variable's relaxation value is equal to a bound
- fixed issue w.r.t. calling primal heuristics after presolving detected infeasibility

- Constraints:
  - fasten propagation in cons_knapsack.c due to negated clique partitions
  - recalculating only needed partitions in cons_knapsack.c, not always both

- Memory:
  - reduced memory usage of shift-and-propagate heuristic
  - knapsack constraints are now separated faster; SCIPsolveKnapsackExactly() now works faster and requires less memory
  - fasten knapsack separation by replacing SCIPallocBuffer(Array) through SCIPallocBlockMemory(Array)
  - improved runtime and memory consumption in SCIPsolveKnapsackExactly() in cons_knapsack.c

Fixed bugs:
----------

- fixed `make/make.project`
- fixed wrong assert in plugins that use SCIPcopy()
- fixed bug in DINS w.r.t. column generation
- fixed bug in var.c where a possible multiaggregation was resolved to an aggregation but the variables types were not
  checked to prefer more general types for aggregating; possible memory loss removed
- fixed bug in prop_vbounds.c w.r.t. infinity lower and upper bound of variable bound variables
- fixed bug w.r.t. setting wall clocks
- fixed wrong assert in var.c (replaced `==` through SCIPsetIsEQ()), real values do not have to be exactly the same when
  computed in different function
- fixed bug in SCIPsolveIsStopped() where it could happen that TRUE was reported if a nodelimit was reached but
  checknodelimits had been set to FALSE
- fixed three bugs when writing in fzn format (wrongly splitted writing buffer, wrong variables was used, floats were printed to short)
- fixed bug in conflict.c, infeasibility analysis with big values led to wrong result

- Heuristics:
  - fixed bug in DINS heuristic that occured when the incumbent solution value is outside the variable's current domain
  - fixed behavior of LNS heuristics when the subproblem aborts: continue in optimized mode, stop in debug mode
  - fixed segmentation fault in heur_subnlp.c which occured if resolving the NLP with a tighter feasibility tolerance
    failed with a solver error
  - fixed bug in heur_subnlp.c where constraints forbidding variable fixations where added if a cutoff was used in the subproblem
  - fixed bug in heur_subnlp.c where wrong constraints forbidding variable fixations where added in case of general integers

- NLP:
  - fixed bug in changing quadratic coefficients of a row in the NLP
  - fixed various small bugs in nonlinear expressions code
  - fixed removal of fixed linear variables from a nonlinear row: a fixed variable may have not been removed if there was
    also a multiaggregated variable

- LP:
  - implemented SCIPlpiGetPrimalRay() in SoPlex interface that has become available with SoPlex version 1.5.0.2
  - fixed two bugs at nodes with unbounded LP relaxation: don't check lp rows of infinite solution; don't analyze conflict
    due to primal cutoff bound of -infinity
  - fixed wrong assumption that an optimal LP solution in the root is optimal for the problem if there are no active
    pricers, need to check also whether all variables are in the LP

- Constraints:
  - fixed bug in reader_cip regarding reading of very long constraints
  - fixed bug while after restarting possible the aggregted variables were not removed in setppc constraints
  - fixed bug in cons_knapsack: in seldom circumstances the relaxation of a linear constraint can detect infeasibility,
    which was not handled properly
  - fixed bug w.r.t. to pricing variables in case new initial constraints come in during the price and cut loop
  - fixed bug in cons_soc.c w.r.t. upgrading from quadratic constraints with finite left-hand-side
  - fixed bug caused by not (correctly) counting boundchanges in cons_varbound.c
  - fixed bug in sorting mechanism in cons_xor.c
  - fixed wrong (neg)cliquepartition check in cons_knapsack.c when deleting a coefficient
  - fixed bug in cons_quadratic: in seldom cases, fixed variables may have been substituted out wrongly in presolve
  - fixed bugs in cons_countsols.c w.r.t. collecting feasible solutions and forbidding a found solution
  - fixed bug in cons_linear.c: multiaggregated variables were not removed when adding during solve, leading to a failing
    assert in tightenBounds due to an unsuccessful bound tightening

- Memory:
  - fixed bug concerning overflow in memsize calculation in set.c
  - fixed memory leak in SoPlex LP interface when requesting an unbounded solution
  - fixed memory leak in SoPlex LP interface when solving with LP scaling
  - fixed memory leaks in reader of TSP example

@section RN201 SCIP 2.0.1
*************************

Performance improvements
------------------------

- SCIP with SoPlex as LP solver now uses auto pricing by default (start with devex, switch to steepest
  edge after some iterations); this fixes timeouts on instances where devex converges very slowly
- fixing lifting of new knapsack items which are negated items of already included items, this could lead to very long presolving
- fixed performance issue in presolving w.r.t. to computing the number of new fixings, aggregated,
  and so on before a constraint handler presolver is called
- in case of adding constraints during pricing with initial flag set to
  TRUE, we add now these constraints after the pricing round to the LP
- changed parameter values in clique separator in order to avoid very large branch-and-bound trees

Interface changes
-----------------

### New and changed callbacks

- allow access of transformed constraints in `SCIP_STAGE_TRANSFORMED`

### Changed parameters

- replaced parameter `constraints/quadratic/minefficacy` by `constraints/quadratic/minefficacysepa` and `constraints/quadratic/minefficacyenfo`
- added possible values `a` and `e` for `constraints/soc/nlpform` to enable automatic choice and convex exponential-sqrt
  form for SOC constraint representation in NLP

Fixed bugs
----------

- fixed bug w.r.t. looseobjval; the counting of number of loose variables in the LP data structure was incorrect in case
  a variable got aggregated or multi-aggregated
- fixed bug in copy method of objvardata which should only create a new `SCIP_VARDATA` if the implemented subclass create
  a copy of the given objvardata object
- fixed bug in lp.c where in case of objlimit reached and fastmip not all variables where priced because of an incorrect
  dual solution
- fixed bugs in binpacking example w.r.t. empty struct and not initializing an array
- fixed bugs in sepa_clique.c concerning incorrect way to ignore implicit binary variables in cliques and non-active
  variables in implications
- fixed some bugs w.r.t. to casting pointer arrays
- fixed bug in vars.c which handled arrays with parts of original variables during resolving to active variables (using
  SCIPvarsGetProbvarBinary) wrong
- fixed bug in nlp.c: nlrowSearchQuadElem was using SCIPquadelemSortedFind() incorrectly

- Branching:
  - fixed assertion w.r.t. to probing during the propagation round of a branch-and-bound node
  - fixed computation of node's objective value estimate when branching on continuous variables (see
    SCIPtreeCalcChildEstimate(), SCIPtreeBranchVar())
  - fixed bug in statistic w.r.t. number of calls for external branching candidates
  - fixes to branching on continuous variables

- Reader:
  - fixed bug in reader_gms.c: linear coefficients for quadratic variables were not printed if they had no
    square-coefficient
  - fixed bug in reader_mps: indicator constraints do not output the slack variables anymore

- Constraints:
  - fixed bugs in SCIPcopyConss: copy all active constraints (including disabled ones), *valid was not initialized to TRUE
  - fixed bug in debug.c w.r.t. checking of constraints and continuous variables
  - fixed bug in cons.c which didn't allow the changing of the separation and enforcement flag of a constraint in the
    problem stage
  - corrected behavior of the copy function in cons_indicator.c: create artificial linear constraint if linear constraint
    was deleted
  - fixed bug in cons_indicator.c: presolving cannot delete linear constraints; several other minor bugfixes
  - fixed bugs in cons_bounddisjunction where the branching during the constraint enforcement was done incorrectly
  - fixed bugs in cons_orbitope.c: orbitopal fixing for the packing case had two bugs; also fixed one wrong assert
  - fixed bugs in cons_sos?.c: take average of objestimate
  - fixed bug in cons_logicor, implications on none `SCIP_VARTYPE_BINARY` variable were handled wrong
  - fixed bug in cons_linear while trying to add a conflict without any variables
  - fixed bug in cons_indicator.c: creating constraints in transformed stage is now possible

- LP Interface:
  - fixed bug w.r.t. memory allocation for all values of a column in lpi_cpx.c
  - fixed bugs in SCIPnlpiOracleChgLinearCoefs() and SCIPnlpiOracleChgQuadCoefs() for the case where new coefficients where
    added
  - fixed bugs in lpi_none.c w.r.t. debug and opt mode
  - fixed bug in lpi_cpx.c w.r.t. to wrong handling in case the crossover did not succeed

- Heuristics:
  - fixed bug in heur_subnlp when initialized starting values of a fixed variable in the NLP of the subscip
  - fixed bug in heur_undercover: removed option globalbounds, since we are not allowed to relax bounds at a probing node
  - fixed bug in heur_shiftandpropagate where some variables were initialized too late
  - fixed numerical issue in some heuristics: nearly-integral values that are between the feasibility and the integrality
    tolerance might not have been rounded correctly
  - fixed bug in heur_guideddiving: best solution is now copied to avoid deletion in case of many new solutions
  - fixed bug in DINS heuristic, information storage for binary variables could lead to bad memory access in column
    generation applications
  - fixed bug in heur_shiftandpropagate.c: Now, the heuristic checks rows for global infeasibility at the beginning. This
    check is only relevant if presolving is disabled.
  - fixed bug in heur_subnlp when forbidding a particular combination of integer variables in the main problem

@section RN200 SCIP 2.0.0
*************************

Features
--------

- added relaxation structure to SCIP, it represents global relaxation information independent from a specific relaxator;
  at the moment, it contains information about the relaxation solution stored in the variables: objective value and
  validness
- SCIP may now be manually restarted
- SCIPsolveKnapsackExactly() got a new 12. parameter `SCIP_Bool* success` which stores if an error occured during
  solving(normally a memory problem)
- SCIP can now handle problems with continuous variables w.r.t. to counting (the projection to the integral variables
  are counted)
- an XML-parser is available in the src/xml subdirectory
- We do not distinguish between block memory for the original and the transformed problem anymore. The same
  block memory is now used in both problem stages.
- added new sorting method SCIPsortLongPtr(), SCIPsortDownLongPtr() and all corresponding methods
- added new sorting method SCIPsortRealIntPtr(), SCIPsortDownRealIntPtr() and all corresponding methods

- Heuristics:
  - SCIP can now copy instances (e.g. for heuristics)
  - new undercover heuristic for MINLPs: fixes variables such as to obtain a linear or convex subproblem and solves this
  - primal heuristics may now already be called before presolving, using the new timing point
    `SCIP_HEURTIMING_BEFOREPRESOL`.  Note that solutions that are added before/during presolving, will be retransformed to
    the original space.
  - primal heuristics may now be called during presolving, using the new timing point `SCIP_HEURTIMING_DURINGPRESOLLOOP`
  - added heuristic zirounding (heur_zirounding.{c,h})
  - added heuristic twoopt (heur_twoopt.{c,h})
  - added new NLP heuristic (heur_subnlp.{c,h}) which solves the sub-NLP that is obtained by fixing all discrete variables
    in the CIP and applying SCIP's presolving
  - feasibility pump heuristic now implements all functionality for feasibility pump 2.0

- Reader:
  - can now read XML-solution files as used by CPLEX
  - the MPS reader can now read MIQPs and MIQCPs where a quadratic objective function can be specified by a QMATRIX or
    QUADOBJ section and the quadratic part of a quadratic constraint by a QCMATRIX
  - the MPS reader can now write quadratic and SOC constraints
  - the GAMS reader can now write SOC constraints
  - added support for bool_gt, bool_lt, bool_ge, bool_le, bool_ne, bool_not, int_times, int_minus, int_plus, int_negate,
    float_times, float_minus, float_plus, float_negate constraints to flatzinc reader
  - the LP reader (.lp files) can now read MIQPs and MIQCPs and write quadratic and SOC constraints
  - the LP reader (.lp files) and MPS reader can now read semicontinuous variables, they are handled by creating bound
    disjunction constraints
  - added new reader for polynomial mixed-integer programs (reader_pip.{c,h}) as used in the POLIP

- Indicator constraints:
  - SCIP can now handle indicator constraints (reading (from LP, ZIMPL), writing, solving, ...) see \ref cons_indicator.h.
  - the indicator constraint can now decompose the problem, i.e., not add the linear constraint to the problem if all of
    its variables are continuous
  - can now read and write indicator constraints in the (extended) MPS format
  - cons_indicator tries to adapt solutions to get feasible during check
  - cons_indicator allows to store information on other linear constraints that might help to separate cuts

- Constraint handlers:
  - Solution counting extended to constraint integer programs, this also
    includes constraint integer programs which contain continuous variables
  - The solution behavior of SCIP can be diversified by randomly permuting constraints and variables or randomly
    determining a set of branching variables with a unique high priority
  - `negated cliques` (1<=i<=n : sum (x_i) >= n-1) were added and we are using them now inside the knapsack constraint
    handler, the cliquepartitioning which is returned by SCIPcalcCliquePartition() contains now integer != 0, negatives ones
    indicates a negated clique and positive ones indicates a normal clique
  - SCIP is now able to detect in DEBUG-mode whether a constraint or variables which will be added, was also created in
    the same scip instance, if not an error is thrown
  - cons_knapsack is now able to detect negated cliques due to negated cliques on knapsack constraints
  - SCIP is now able to write non-linear opb-files(linear instances with and-constraints)
  - New constraint handlers for linking constraints (only Beta), cumulative constraints, and for breaking orbitopal symmetries
  - `negated cliques` handling in knapsack constraint handler got changed due to the new method
    SCIPcalcNegatedCliquePartition() resulting in new consdata members `negcliquepartition`, `negcliquepartitioned` and
    `nnegcliques`; changed SCIPcalcCliquePartition() so all cliquepartitions (calculated by SCIPcalcCliquePartition() or
    SCIPcalcNegatedCliquePartition(), which uses the first one) contain again not negative integers
  - `and`, `knapsack`, `linear`, `logic`, `or`, `quadratic`, `setpp`, `varbound`, `xor` and `clique` constraint handlers
    can handle implicit binary variables
  - knapsack constraint handler is now able to pairwise presolving constraints
  - constraint handlers `logicor`, `and`, `or` can parse their output
  - constraint handler `or` can copy its constraints
  - added packing/partitioning orbitope constraint handler for symmetry handling (cons_orbitope.{c,h})
  - added constraint handler for second order cone constraints (cons_soc.(c|h))
  - added constraint handler cons_linking.{c,h} (see cons_linking.c for more details)
  - cons_quadratic can make solutions in CONSCHECK feasible for the quadratic constraints by moving values of linear
    variables and passing the modified solution to the trysol heuristic
  - constraint handler can now register their upgrade functions for quadratic constraints to cons_quadratic (similar to
    LINCONSUPGD)

- Separation:
  - New separators for oddcycle cuts and Chvatal-Gomory cuts using sub-MIPs
  - modified implementation of separation algorithms in cons_knapsack.c according to results of diploma thesis; including
    super-additive lifting (disabled)
  - uncommented decomposeProblem() in sepa_zerohalf.c (in default settings, not used anyway): was not adapted to the case
    that contiuous variables are allowed in a row
  - new separator rapid learning (sepa_rapidlearning.{c,h}) that produces conflicts, global bound changes, primal
    solutions and initializes inference values for branching
  - added Chvatal-Gomory cuts separated with a sub-MIP (sepa_cgmip.{c|h})
  - added reader for 'Weigted Boolean Optimization': problems (reader_wbo.{c,h}), this reader needs the reader_opb files
  - new separator oddcycle (sepa_oddcycle.{c,h}) separates oddcycle inequalities using the implication/conflict graph and
    dijkstra-algorithm based on binary heaps (dijkstra/dijkstra_bh.{c,h})

- Branching:
  - Branching on externally given candidates, the \ref BRANCH 'branching rules' have a second new callback method
    (see type_branch.h for more details): SCIP_DECL_BRANCHEXECEXT(x) can be used to branch on external branching candidates,
    which can be added by a user's `relaxation handler` or `constraint handler` plugin, calling SCIPaddExternBranchCand().
  - added branchcands for relaxator solution, that can be added by the relaxator and used by branching rules
  - added relaxsol to variables, s.t. a relaxator can store a solution on which branching or separation can be done
  - SCIP can now branch on relaxation solutions that are either installed to the relaxsol field of the variables or added
    to the list of relaxation candidates, e.g., by constraint handlers. Branching on relaxation solutions is performed if
    the enforcement resulted in an unresolved infeasibility and there are no LP branching candidates, but before pseudo
    solution branching.  The branching rules leastinf, mostinf, random and pscost implement the callback for branching on
    relaxation candidates.
  - SCIP can branch on continuous variables. The branching value x' must not be one of the bounds. Two children (x <= x',
    x >= x') will be created.
  - the vbc visualization adds the branching type (lower or upper bound change) and the new bound to the node information
  - the vbc visualization adds the new bound of the branched variable to the node information

- Statistic:
  - added statistic information about the first primal solution to SCIP statistic; in the statistic output a new line
    appears with this information
  - now the statistic displays the number of calls of the feasibility checking method of each constraint handler and the
    running time of it

- Propagation:
  - New rounding and propagation heuristics
  - New propagator for variable bounds
  - primal heuristics may now be called directly after the node's propagation loop, using the new timing point
    `SCIP_HEURTIMING_AFTERPROPLOOP`
  - following methods SCIPinferVarUbProp(), SCIPinferVarLbProp(), SCIPinferVarLbCons(), SCIPinferVarUbCons() have a new 6th
    parameter `SCIP_Bool force` which allows bound tightening even if the difference to the newbound is below bound
    strengthening tolerance
  - added propagator for variable lower and upper bounds (prop_vbounds.{c,h}); adjusted cons_varbound.c, var.c, and,
    implics.c to work correctly with the new propagator

- Nonlinear CIPs:
  + Improved constraint handler for quadratic constraints
  + New constraint handler for second order cone constraints
  + New MINLP heuristics (undercover, subnlp)
  + Preliminary support for non-linear relaxations (via expression trees)
  + Automatic branching on solutions from arbitrary relaxations and on continuous variables

Performance improvements
------------------------

- improved `settings/emphasis/cpsolver.set` to decrease time per node
- reworked access to pseudo solution and inference value of variables in order to reduce function calls
- changed default value of parameter `nodeselection/restartdfs/selectbestfreq` to 0; this means if the current node has
  no children the node with the best bound is selected (SCIPgetBestboundNode())
- added a dual reduction step in cons_knapsack.c
- fasten check for common cliques in SCIPcliquelistsHaveCommonClique
- SCIP with CPLEX as LP solver now uses quickstart steepest edge pricing as default instead of steepest edge pricing
- avoid unnecessary domain propagation and LP resolve at nodes with infeasible LP relaxation
- improved zerohalf cut separator: more than one delta is tested for MIR cuts, better handling of dense base
  inequalities, faster scaling of fractional coefficients in rows (now enabled), improved parameter settings (presolving)

- LP solution:
  - in root node, first LP solution is checked for feasibility to avoid expensive setup
  - avoided restarting if LP solution is feasible
  - separators are not called any longer for an integral initial LP solution

Examples and applications
-------------------------

- New branch-and-price example which includes Ryan/Foster branching (binpacking example)
- New example illustrating the use of an event handler (`example/Eventhdlr`)

Interface changes
-----------------

- Enhanced user interface for callable library: manual restarts, predefined settings and many other features
- Support of wbo format for weighted PBO problems, IBM's xml-solution format and pip format for polynomial mixed-integer programs
- Extended reader for Flatzinc models
- new API for 'expressions interpreter': code that evaluates expression trees, including first and second derivatives
- NLP solver interface (NLPI) now independent of SCIP like LPI
- SCIP can now maintain a central NLP relaxation of the problem (similar to LP)
- SCIP can now manage a list of external codes (e.g., LP or NLP solver, ZIMPL)
- lp.h/lp.c and the lpi's were changed according to the changes mentioned below.
- adding and deletion of rows to the separation storage and to the LP can now be catched by events
  (`SCIP_EVENTTYPE_ROWADDEDSEPA`, `SCIP_EVENTTYPE_ROWDELETEDSEPA`, `SCIP_EVENTTYPE_ROWADDEDLP`, `SCIP_EVENTTYPE_ROWDELETEDLP`)

### New and changed callbacks

- new callback SCIP_DECL_BRANCHEXECRELAX(), together with new parameter in SCIPincludeBranchrule() for branching on a
  relaxation solution

- Copying a SCIP instance:
  - Constraint handlers have two new callback methods. One for copying the constraint handler plugins
    SCIP_DECL_CONSHDLRCOPY() and the other for copying a constraint itself, SCIP_DECL_CONSCOPY().
  - All plugins, like \ref BRANCH `branching rules` and \ref HEUR `primal heuristics`, have a new callback method (see, e.g.,
    type_branch.h and type_heur.h for more details):
    - SCIP_DECL_BRANCHCOPY(x), SCIP_DECL_HEURCOPY(x) etc.
    - When copying a SCIP instance, these methods are called to copy the plugins.
  - The main problem has a new callback method (see type_prob.h for more details) SCIP_DECL_PROBCOPY(x) when copying a
    SCIP instance, this method is called to copy the problem's data.
  - Variables have a new callback method (see type_var.h for more details) SCIP_DECL_VARCOPY(x) when copying a SCIP
    instance, this method is called to copy the variables' data.

- Restarts:
  - The callback SCIP_DECL_PROBEXITSOL(x) in the main problem has one new parameter (see type_prob.h for more details):
    - The parameter `restart` is `TRUE` if the callback method was triggered by a restart.

### Deleted and changed API methods

- All C++ objects and constructors have a SCIP pointer, now.
- added parameter scip to ObjCloneable::clone()
- changes in a row can now be catched via row events (SCIPcatchRowEvent(), SCIPdropRowEvent(),
  `SCIP_EVENTTYPE_ROWCOEFCHANGED`, `SCIP_EVENTTYPE_ROWCONSTCHANGED`, `SCIP_EVENTTYPE_ROWSIDECHANGED`)
- added new parameter `varcopy` to SCIPcreateVar() to add the function for copying variable data
- in case of using SCIPwriteTransProblem() the currently (locally) valid problem is written this now also includes the
  local constraints

- Settings:
  - The predefined setting files like `settings/cuts/off.set,aggressive.set,fast.set` have been replaced by
    interface methods like SCIPsetHeuristics(), SCIPsetPresolving(), SCIPsetSeparating(), and SCIPsetEmphasis() in
    \ref scip.h and by user dialogs in the interactive shell like
    `SCIP> set {heuristics|presolving|separating} emphasis {aggressive|fast|off}` or
    `SCIP> set emphasis {counter|cpsolver|easycip|feasibility|hardlp|optimality}`
  - All functions for setting user parameters of different types like SCIPparamSetBool(), SCIPparamSetChar(),
    SCIPparamSetInt(), SCIPparamSetLongint(), and SCIPparamSetString() in pub_paramset.h have a new parameter
    `quiet` it prevents any output during the assign to a new value.

- NLP:
  - NLPIs can now be used without generating a SCIP instance (i.e., do not require a SCIP pointer), code moved into src/nlpi
  - NLPIs can now be managed like other SCIP plugins, i.e., they can be included into the SCIP core and accessed by
    methods SCIPincludeNlpi(), SCIPfindNlpi(), SCIPgetNNlpis(), SCIPgetNlpis(), SCIPsetNlpiPriority()

- Intervalarithmetic:
  - method SCIPgetVarPseudocostCurrentRun() now returns the pseudocost value of one branching direction, scaled to a unit
    interval, old method now called SCIPgetVarPseudocostValCurrentRun()
  - renamed SCIPintervalScalarProductRealsIntervals()/SCIPintervalScalarProduct() by
    SCIPintervalScalprodScalars()/SCIPintervalScalprod() and redesigned them in intervalarith.c including new methods
    SCIPintervalScalprodScalarsInf/Sup()

- Branching:
  - The usage of strong branching changed. Now, SCIPstartStrongbranch() and SCIPendStrongbranch() must be
    called before and after strong branching, respectively.
  - The methods SCIPgetVarPseudocost() and SCIPgetVarPseudocostCurrentRun() in \ref scip.h now return the pseudocost value of
    one branching direction, scaled to a unit interval. The former versions of SCIPgetVarPseudocost() and
    SCIPgetVarPseudocostCurrentRun() are now called SCIPgetVarPseudocostVal() and SCIPgetVarPseudocostValCurrentRun(), respectively.
  - The methods SCIPgetVarConflictScore() and SCIPgetVarConflictScoreCurrentRun() in \ref scip.h are now called
    SCIPgetVarVSIDS() and SCIPgetVarVSIDSCurrentRun(), respectively.
  - The methods SCIPvarGetNInferences(), SCIPvarGetNInferencesCurrentRun(), SCIPvarGetNCutoffs(), and
    SCIPvarGetNCutoffsCurrentRun() are now called SCIPvarGetInferenceSum(), SCIPvarGetInferenceSumCurrentRun(),
    SCIPvarGetCutoffSum(), and SCIPvarGetCutoffSumCurrentRun(), respectively. Furthermore, they now return
    `SCIP_Real` instead of `SCIP_Longint` values.
  - The method SCIPgetVarStrongbranch() has been replaced by two methods SCIPgetVarStrongbranchFrac() and
    SCIPgetVarStrongbranchInt().

- Copying a SCIP instance:
  - Every new callback method resulted in a new parameter of the include function for the corresponding plugin,
    e.g., SCIPincludeBranchrule() has two new parameters `SCIP_DECL_BRANCHCOPY((*branchcopy))` and
    `SCIP_DECL_BRANCHEXECREL((*branchexecrel))`.  In the same fashion, the new callbacks
    `SCIP_DECL_VARCOPY` and `SCIP_DECL_PROBCOPY` led to new parameters in SCIPcreateVar() and SCIPcreateProb() in
    scip.c, respectively.
  - W.r.t. to copy and the C++ wrapper classes there are two new classes. These are `ObjCloneable` and `ObjProbCloneable`.
    The constraint handlers and variables pricers are derived from `ObjProbCloneable` and all other plugin are derived from `ObjCloneable`.
    Both classes implement the function `iscloneable()` which return whether a plugin is clone able or not. Besides that each class has a
    function named `clone()` which differ in their signature. See objcloneable.h, objprobcloneable.h, and the TSP example for more details.
  - SCIPincludeHeur() and SCIPincludeSepa() in \ref scip.h, as well as scip::ObjSepa() and scip::ObjHeur(), have a new parameter:
    `usessubscip`: It can be used to inform SCIP that the heuristic/separator to be included uses a secondary SCIP instance.
  - The argument success in `SCIP_DECL_CONSCOPY` has been renamed to valid.

- Heuristics:
  - SCIPcutGenerationHeuristicCmir() in sepa_cmir.h has three new parameters:
    - `maxmksetcoefs`: If the mixed knapsack constraint obtained after aggregating LP rows contains more
      than `maxmksetcoefs` nonzero coefficients the generation of the c-MIR cut is aborted.
    - `delta`: It can be used to obtain the scaling factor which leads to the best c-MIR cut found within
      the cut generation heuristic. If a `NULL` pointer is passed, the corresponding c-MIR cut will already be
      added to SCIP by SCIPcutGenerationHeuristicCmir(). Otherwise, the user can generate the cut and add it to SCIP
      on demand afterwards.
    - `deltavalid`: In case, the user wants to know the best scaling factor, i.e., `delta` passed is not `NULL`,
      `deltavalid` will be `TRUE` if the stored scaling factor `delta` will lead to a violated c-MIR cut.

### New API functions

- added SCIPcalcNegatedCliquePartition() to scip.c to calculate a clique partition on negations of all given binary
  variables
- SCIPpermuteArray() that randomly shuffles an array using the Fisher-Yates algorithm
- SCIPgetRandomSubset() that draws a random subset of disjoint elements from a given set of disjoint elements
- SCIPswapPointers()
- SCIPlpiGetSolverDesc() to get a descriptive string of an LP solver (developer, webpage, ...)
- SCIPholelistGetNext() to get the next hole of the hole list
- SCIPlpRecalculateObjSqrNorm() which is used when the old calculated square norm was unreliable
- SCIPpricerIsDelayed() which returns if the pricer is delayed (see pub_pricer.h)

- Variables:
  - SCIPvarIsBinary() which checks if a variable is (implicit) binary (see var.c for more details)
  - SCIPvarGetHolelistOriginal(), SCIPvarGetHolelistGlobal(), SCIPvarGetHolelistLocal() to get the original, global and local holes, respectively
  - SCIPvarGetProbvarHole() to tranform a given domain hole to the corresponding active, fixed, or multi-aggregated variable

- Restart:
  - allow user to trigger a restart during presolving SCIPrestartSolve()
  - SCIPrestartSolve() that allows the user to manually restart the solving process
  - SCIPisInRestart() to detect whether we are currently restarting

- Heuristics:
  - for heuristics SCIPheurSetFreq() to change the frequency of the heuristic (pub_heur.h, heur.c)
  - SCIPsepaUsesSubscip(), SCIPheurUsesSubscip()

- Intervalarithmetic:
  - SCIPeventGetHoleLeft() and SCIPeventGetHoleRight() for accessing the left right interval bound of a domain hole added or removed event
  - SCIPholelistGetLeft() and SCIPholelistGetRight()to get the left and right interval bounds of the open hole interval
  - SCIPintervalAddInf/Sup/Vectors(), SCIPintervalMulInf/Sup() in intervalarith.c

- Sorting:
  - added SCIPsortPtrPtrLongIntInt(), SCIPsortLongPtrPtrIntInt() and corresponding sorting/inserting/deleting methods in
    pub_misc.h and necessary defines in misc.c
  - added SCIPsortLongPtrInt() and corresponding sorting/inserting/deleting methods in pub_misc.h and necessary defines in misc.c
  - added SCIPsortPtrPtrInt() (and various other) and corresponding sorting/inserting/deleting methods in pub_misc.h and
    necessary defines in misc.c
  - SCIPsortPtrBool() and corresponding sorting/inserting/deleting methods in pub_misc.h and necessary defines in misc.c

- Constraint Handlers:
  - SCIPconshdlrGetEnfoConss(), SCIPconshdlrGetNEnfoConss()
  - can now forbid upgrading of individual linear constraints (SCIPmarkDoNotUpgradeConsLinear())
  - SCIPpermuteProb() that randomly permutes constraints and variables
  - SCIPgetResultantOr() which returns the resultant of an `or` constraint
  - SCIPmarkDoNotUpgradeConsLinear() in cons_linear.?, which allows to forbid upgrading of linear constraints
  - SCIPgetNUpgrConss() which returns the number of upgraded constraints
  - SCIPconshdlrGetCheckTime() and SCIPconshdlrGetNCheckCalls() which returns the running time in the feasibility checking of the
    corresponding constraint handler respectively the number of calls of the checking method (implemented in cons.c)

- Copy:
  - SCIPcopy() to clone a SCIP instance
  - SCIPcopyPlugins(), SCIPcopyParamSettings(), SCIPcopyVars(), SCIPcopyConss(), SCIPgetVarCopy() to copy
    individual parts of a SCIP instance separately.
  - SCIPcopyProbData() and SCIPprobCopyProbData() which copies the probdata from a sourcescip to a targetscip

- Branching:
  - two new functions SCIPgetVarsStrongbranchesFrac()/SCIPgetVarsStrongbranchesInt() for computing strong branching
    information for several variables
  - SCIPbranchruleGetNRelaxCalls() to get the total number of times, a particular branching rule was called on a relaxation solutions
  - SCIPbranchRelax() to branch on a relaxation solution
  - SCIPbranchVarVal() to branch on an arbitrary value within the variable's bounds
  - SCIPbranchGetBranchingPoint() and SCIPgetBranchingPoint() to select branching point for a variable, e.g.,
    ensure branching point is inside the interval for a continuous variable
  - SCIPexecRelpscostBranching() in branch_relpscost.{c,h}; this method allows of calling the reliability
    pseudo cost branching algorithm for given set of branching candidates from the outside
  - SCIPinitVarBranchStats() to initialize the branching statistics (such as pseudo costs, VSIDS, inference values) of a variable
  - SCIPselectBranchVarPscost() in branch_pscost.{c,h}; this method selects from a given candidate array a
    branching variable w.r.t. pseudo cost branching for relax candidates

- Reading, Writing and Parsing:
  - SCIPparseVarName() which parses a string in cip-format as a variable name
  - SCIPparseVarList() which parses a string as a variable list in cip-format
  - the Flatzinc reader can now handle the output annotations of the Flatzinc format; the method SCIPprintSolReaderFzn()
    outputs the given solution in Flatzinc format w.r.t. the output annotations
  - SCIPprintSolReaderFzn() which prints the best solution in Flatzinc format w.r.t. to the output annotations
    in the input file of the flatzinc model
  - SCIPwriteVarName() which writes a variable in cip-format to given stream
  - SCIPwriteVarsList() which writes an array of variables in cip-Format to given stream
  - SCIPwriteVarsLinearsum() which writes an array of variables and coefficients as linear sum in cip-Format to given stream

- Copying a SCIP instance:
  - SCIPapplyRens() in \ref heur_rens.h has a new parameter `uselprows`. It can be used to switch from LP rows
    to SCIP constraints as basis of the sub-SCIP constructed in the RENS heuristic.

- Parameters:
  - SCIPsetParamsCountsols() which sets the parameter for a valid counting process
  - SCIPsetEmphasis() which sets parameter to detect feasibility fast, handle hard LP, solves easy CIPs fast, behaves like a
    CP solver, set parameter for a valid counting process; the desired behavior is triggered via a parameter of the function
  - SCIPresetParam() to reset the value of a single parameter to its default value

- Settings:
  - added SCIPsortRealRealRealPtr() and corresponding sorting/inserting/deleting methods in pub_misc.h and necessary defines in misc.c
    as basis for the subSCIP, setting ist to TRUE (uses LP rows) will lead to same version as before
  - SCIPsetHeuristics(), SCIPsetSeparating(), SCIPsetPresolving() which set the heuristics to aggressive, fast, off, or
    default settings, depending on the `SCIP_PARAMSET` parameter
  - SCIPsetSubscipsOff() which disables all plugins that uses subscips
  - SCIPsepaSetFreq() to set the calling frequency of a separator

### Command line interface

- added new dialog for setting the SCIP parameters for hardlp, optimality, easy CIP, CP like search
- added new dialog for setting the SCIP parameters for feasibility problems `SCIP> set emphasis feasibility`
- added new dialog for setting the SCIP parameters for counting `SCIP> set emphasis counting`
- added new dialog for setting presolving to aggressive, fast, or off in interactive shell
- added new dialog for setting separation to aggressive, fast, or off in interactive shell
- added new dialog for writing all solutions which are collected during the counting process (see cons_countsols.{c,h})
- added new dialog for setting heuristics to aggressive, fast, or off in interactive shell
- added new dialog `display pricers` which displays all included pricers

### Interfaces to external software

- added interface to CppAD (nlpi/exprinterpret_cppad.cpp)
- Improved Xpress, CPLEX, SoPlex interfaces
- the SoPlex interface now includes equilibrium scaling on lp's solved from scratch without starting basis
- the SoPlex interface can now double check each SoPlex result against CPLEX (lpi_spx.cpp)
- the SoPlex interface has the option to restore basis only after entire strong branching phase instead of after each
  strong branch (off, because it mostly appears to increase strong branching time and iterations) (lpi_spx.cpp)

### Changed parameters

- removed parameter `constraints/knapsack/maxnumcardlift` and adapted setting files
- changed parameter `lp/fastmip` from boolean to integer, possible values are 0 (off), 1 (medium, default), 2 (full,
  must not be used with branch-and-price).

### New parameters

- `branching/clamp` to set the minimal fractional distance of a branching point to a continuous variable' bounds
- `branching/random/seed` to change the initial seed value of the branching rule random
- `constraints/indicator/addCouplingCons` that allows to add variable upper bounds if addCoupling is true
- `constraints/indicator/enforceCuts` that allows to check for violated cust in enforcement
- `constraints/indicator/maxCouplingValue` for the maximal value of the coefficient in a coupling inequality/constraint
- `constraints/indicator/noLinconsCon` which controls whether the linear constraint is not explicitly
  added to the problem. default is FALSE
- `constraints/knapsack/dualpresolving` to switch dualpresolving on/off inside the knapsack constraint handler, default is TRUE
- `constraints/knapsack/presolpairwise` that allows pairwise presolving of knapsack constraints, default is TRUE
- `constraints/knapsack/presolusehashing` that allows fast pairwise presolving of knapsack constraints, default is TRUE
- `heuristics/crossover/dontwaitatroot` that allows to call crossover at root node independently from nwaitingnodes
- `heuristics/rens/uselprows` that allows to switch between LP row and SCIP constraints as basis for the
  subSCIP, default is TRUE (uses LP rows)
- `lp/rowrepswitch` telling simplex solver to switch to row representation of the basis (if possible),
  if number of rows divided by number of columns exceeds this value (default value infinity, i.e. never switch)
- `lp/threads` to change the number of threads used to solve the LP relaxation (default is 0: automatic)
- `misc/lexdualstalling` that turns on the lex dual algorithm if the separation process is stalling
- `misc/usevartable` and `misc/useconstable` which turns on/off the usage of hashtables mapping from
  variable/constraint names to the variables/constraints; when turned off, SCIPfindVar() and SCIPfindCons() may not be
  used; the hashtables can be turned off for subMIPs to improve the performance, default value TRUE
- `misc/usesmalltables` which results in using smaller tables for names, cliques and cuts and improves
  the performace for smaller instances, default value FALSE
- `misc/permutationseed` to change the permutation seed value for permuting the problem after the
  problem is transformed (-1 means no permutation)
- `reading/zplreader/usestartsol` which allows to switch ZIMPL start solutions off, default value TRUE
- `vbc/dispsols` to propose if the nodes where solutions are found should be visualized in the branch and bound tree

### Data structures

- implemented the data structure and events for global and local domain holes added and removed
- new data structures and methods to handle nonlinear expressions in NLPI ({type_, struct_, pub_}expression.{h,c}):
  nlpioracle can store and evaluate general NLPs now, nlpi_ipopt can solve general NLPs now

Testing
-------

- minor changes on several evaluation scripts (new statuses: better, solved, sollimit, gaplimit) and short-mode for cmpres.awk
- support for FreeBSD (32- and 64-bit) including minor changes in several scripts in the check-directory

Build system
------------

### Makefile

- added scripts check_*.sh, evalcheck_*.sh and check_*.awk for blis, glkp, gurobi and symphony (including targets in
  Makefile) and slightly modified scripts for cplex, cbc and mosek and cmpres-script
- added target `lintfiles` which allows to call flexelint with a list of file, for example, make lintfiles
  `FILES=src/scip/prop_vbounds.c`
- the NLP solver interfaces and expression interpreter are located in a separate library (libnlpi.*; similar to the lpi
  library) and is required to link against the SCIP library also projects that use SCIP via `make/make.project` need to
  change their Makefile (!!!): in the $(MAINFILE) target, add $(NLPILIBFILE) behind $(LPILIBFILE) in the dependencies
  and add $(LINKCXX_l)$(NLPILIB)$(LINKLIBSUFFIX) to the linker flags
- The additional NLPI library requires a change in the Makefile of SCIP's project:
  The $(MAINFILE) target now has $(NLPILIBFILE) as additional dependency and the linking
  command requires $(LINKCXX_l)$(NLPILIB)$(LINKLIBSUFFIX) as additional argument.
- A bug in the Makefiles of older versions of the SCIP examples may cause
  data loss. If you have a custom Makefile, please ensure that the target
  `clean` is changed as described here:
  http://scip.zib.de/download/bugfixes/scip-1.2.0/make.txt.

Fixed bugs
----------

- fixed bug in conflict.c in the method conflictsetAddBound()
- fixed `bug` in projects Makefiles w.r.t. `make clean`
- fixed bug in rapid learning with wrong ordering of dual and primal bound update, primal bound is now updated inside
  rapid learning
- fixed potential bug in rapid learning with dual reductions
- fixed potential bug where SCIPselectSimpleValue() returns a value slightly outside of the given bounds due to rounding
  errors (probably cancelation in subtraction in SCIPfindSimpleRational), now use rounding control and check result
- fixed bug that SCIP could not be continued after it has been stopped due to a limit
- fixed bug in var.c: SCIPvarChgLbOriginal() and SCIPvarChgUbOriginal() cannot access original bounds if the variable is
  negated
- fixed potential bug with pseudo solution branching on free variables
- fixed bug with multiaggregations whose infimum and supremum are both infinite: in such a case multiaggregation is now
  forbidden
- fixed numerical issue with multiaggregations which are infinite in one direction: value of multiaggregated variable
  could have been larger then inifinity
- fixed bug w.r.t. of adding a variable bound variable to its self
- fixed bug concering the incorrect assumption that every solution computed in SCIPlpGetUnboundedSol() is integral (we
  will not branch but return `infeasible or unbounded` like in presolving)
- fixed bug while breaking an clique down to their impications (in SCIPcliquetableCleanup() in implics.c) where the
  variable was not of vartype `SCIP_VARTYPE_BINARY`, instead of adding an implication we add a variable bound
- fixed bug with debugging a solution: during restarts erroneously it was claimed that the primal solution is cut off

- Interface:
  - fixed bug w.r.t. ObjDialog and displaying the description of the dialog
  - fixed bug when aborting pricing with Ctrl-C

- LP:
  - fixed bug in scip.c w.r.t. to call of conflict analysis for LPs which reached the objective limit in case of diving
  - fixed bug with resolving LPs at infeasible root node
  - fixed bug in lp.c: in sumMIRRow() rowtoolong was not set correctly
  - fixed bug in lp.c w.r.t. objective limit reached and the chosen comparison (fixed buglist entry 40)
  - fixed bug in lp.c: if in SCIPlpSolveAndEval() the LP has to be solved from scratch due to numerical troubles, reset
    `SCIP_LPPARAM_FROMSCRATCH` to `FALSE` afterwards
  - fixed bug in lp.c SCIProwGetObjParallelism() due to a wrong parallelism value which arised from cancellations during
    calculation of squared euclidean norm of objective function vector of column variables
  - fixed bug in lp.c: SCIPlpGetUnboundedSol() did not ensure that unbounded solution lies withing the bounds of the
    variables
  - fixed bug in lp.c w.r.t. to the number of `active` pricer

- Solve:
  - fixed bug in solve.c where relaxation branching candidates were cleared, but the relaxation was still marked solved
    and not called again, furthermore, adjusted criterions for solving a relaxation again
  - fixed bugs in solve.c: even with LP solving disabled, the root LP was solved in case continous variables are
    contained; setting pricing/maxvars(root) to 1 resulted in not calling the pricers
  - fixed bug in solve.c: make sure SCIP terminates correctly also when a user interrupt or gap limit is reached, i.e.,
    avoid error `pricing was aborted, but no branching could be created!`

- Tree:
  - fixed bug in tree.c: if an explicit branching point is given, we may not recompute a better centering point
  - fixed bug in tree.c: propagate implications on multi-aggregated should not be performed

- Constraints:
  - corrected several asserts in linear and quadratic constraint handler concerning parsing of CIP format
  - fixed bug while deleting redundant variables, which have no influence on changing the feasibility of the linear
    constraints, we need to update the sides of the constraint at each step, bug number 51 in bugzilla
  - fixed bug in copy procedure of AND constraint handler, negated variables have been copied to their originals
  - fixed bug when deleting a constraint where the update was delayed and not processed yet (in cons.c)
  - fixed bug in cons_linear.c: binary variables should not be multi-aggregated
  - fixed bug in cons_quadratic.c: curvature of bivariate quadratic constraints was not detected correctly
  - fixed bug in cons_sos2.c: the branching position was sometimes mistakenly increased
  - fixed bug in propagation of cons_sos2.c: the node can be cut off at more places: the previous version was not
    sucessfull in this respect
  - fixed bug in cons_linear.c:applyFixings() which could lead to lhs/rhs smaller/larger than -/+infinity
  - fixed bug in cons_linear.c in detectRedundantConstraints() and corrected old bug fix in SCIProwCreate(): we want lhs
    <= rhs to be satisfied without numerical tolerances in order to avoid numerical problems in the LP solver

- Knapsack Constraint Handler:
  - fixed bug in cons_knapsack.c: mergeMultiples() now detects whether a node can be cut off
  - fixed bug in cons_knapsack.c w.r.t. to items with zero weight
  - fixed bug in cons_knapsack.c: In SCIPseparateRelaxedKnapsack() not all variables need to be active in deeper regions
    of the tree
  - fixed bug in cons_knapsack.c and sepa_clique.c: the assumption that implications are always nonredundant and contain
    only active variables is not correct anymore as the corresponing vbound might be missing because of numerics

- Separation and Cuts:
  - fixed bug in cutpool.c: the hashkey computation was not constant over time
  - fixed bug in cutpool.c: hashkey of a row changed during the solving process (if a row is made integral after creation,
    maxabsval can be invalid when adding it to the pool, but might be recomputed later on)
  - fixed bug in sepa_rapidlearning.c, stop processing if there are no binary variables left
  - fixed bug in sepa_rapidlearning.c, corrected computation of right dualbound
  - fixed bugs in sepa_zerohalf.c, e.g., handling of intscaling and substitution of variable bounds
  - fixed bug in sepastore.c in sepastoreApplyLb/Ub being to hard on feasibility decisions
  - fixed bug in sepa_flowcover.c: numerical issues while computing candidate set for lambda

- LP Interfaces:
  - fixed bug in SoPlex autopricing due to which autopricing had behaved like steepest edge pricing so far
  - fixed bug in lpi_clp.cpp: SCIPlpiChgBounds() checks if the column status exists in Clp before using it
  - fixed wrong assert in Cplex LPI: Due to numerical inaccuracies, a few pivots might be performed after refactorization
  - fixed bug concerning assert(!SCIPlpDivingObjChanged(lp)) which was caused by wrong infinity double parameters for
    cplex
  - fixed makefile system for `OSTYPE=darwin` w.r.t. to CPLEX as LP solver

- Presolving:
  - fixed bug in cons_setppc: aggregated variables were not correctly removed in presolving
  - fixed bug in presolving of linear constraint handler: in redundancy detection, two different numerical epsilons were used
  - fixed bug in presolving while not applying a bound change on a variable in a single-variable constraint (e.g. x1 =
    0.03) in cons_linear which is too small, that lead to another bound change in presol_trivial which is not allowed, so
    now this bound change will be forced
  - fixed SCIPvarIsTransformedOrigvar() in var.c (variables generated by presol_inttobinary returned false)
  - fixed bug w.r.t. an assert in presol_inttobinary.c; it was assumed that the aggregation which is performed there will
    never lead to an infeasibility, this is not true, see comment in presol_inttobinary.c
  - fixed bug in presol_trivial.c trying to fix continuous variables, now uses a less stricter comparison to fix variables
  - fixed bug in cons_bounddisjunction.c: presolve may have tried to tighten bounds on a multiaggregated variable (now
    upgrades to linear constraint)

- Reading, Writing and Messages:
  - fixed bug while trying to write a MIP where SCIP needs to flush the lp changes first
  - fixed potential resource leak when running out of memory while writing files
  - fixed bug in reader_zpl.c which appeared using the parameter `reading/zplreader/parameters`
  - fixed bugs in flatzinc readers with constraints that exclusively consist of constants
  - fixed bug in reader_gms: correct handling of nonstandard bounds on general integer variables
  - fixed buglist entry 35, which was caused by a wrong read in correction when the reading buffer was full in
    reader_opb.c
  - fixed bugs in reader_fzn.c w.r.t. parsing and solution output in Flatzinc format
  - fixed bug in reader_fzn.c w.r.t. comment lines
  - fixed bug in reader_opb.c w.r.t. comment lines
  - fixed bug in message handler w.r.t. to messages which are longer then `SCIP_MAXSTRLEN`

- Heuristics:
  - fixed bugs do to `HEUR_TIMING SCIP_HEURTIMING_AFTERPROPLOOP` which appeared during repropagation
  - fixed bug in trivial heuristic: the locking solution might have falsely initialized some values to zero
  - fixed bug in heur_oneopt.c w.r.t. to SCIPtrySol(); it is necessary that the bound of the solution is check otherwise,
    infeasible solution could be accepted as feasible
  - fixed bug in heur_trivial.c w.r.t. to debug messages after a solution was freed
  - fixed bug for `HEUR_TIMING SCIP_HEURTIMING_BEFOREPRESOL` and modifiable constraints
  - corrected wrong assert in DINS heuristic when called for an empty problem
  - fixed potential bug in OCTANE heuristic with nonbasic solutions
  - fixed bug in sub-MIP heuristics with parameter change if some default plugins are not included
  - fixed bug in trivial heuristic with bounds that are greater than the heuristic's infinity value

Miscellaneous
-------------

- As the interface contains several additional callback functions and
  parameters for plugins, some effort may be required to compile your
  own projects with SCIP 2.0. See also `Changes between version 1.2 and 2.0` in the doxygen
  documentation for additional information.

@page RN12 Release notes for SCIP 1.2

@section RN120 SCIP 1.2.0
*************************

Features
--------

- adjusted hard memory limit to (soft memory limit)*1.1 + 100mb in check.sh, checkcount.sh, check_cplex.sh,
  check_cluster.sh and check_cbc.sh
- new presolving step in cons_knapsack.c, same like `simplifyinequalities` in cons_linear.c
- now it's possible to write strings with more than `SCIP_MAXSTRLEN` amount of characters in all message.c functions
- the current/root lp can be marked to be no relaxation of the current/root problem
- added new preprocessing step (mergeMultiples) in cons_setppc.c where equal variables are merged
- Black-box lexicographic dual simplex algorithm; can now run lexicographical dual algorithm (parameter `lp/lexdualalgo`)

- Bounds:
  - SCIP now has `lazy bounds`, which are useful for column generation: see @ref PRICER_REMARKS `pricer remarks` for an explanation.
    Each variable has now two additional `SCIP_Real` parameter which define a lazy lower and upper bound; lazy means that
    there exists constraints which implies these (lazy) bounds. If the lazy lower or upper bound is greater or less than
    the local lower or upper bound, respectively, then the corresponding bound is not put into the LP. The bounds are set
    to minus and plus infinity per default which yields the same behavior as before. With the methods SCIPchgVarLbLazy()
    and SCIPchgVarUbLazy() these bounds can be set.  This is of interest if SCIP gets used as a branch-and-price
    framework. Attention! The lazy bounds need to be valid for each feasible LP solution. If the objective function
    implies bounds on the variables for each optimal LP solution, but these bounds may be violated for arbitrary LP
    solutions, these bounds must not be declared lazy!
  - interval arithmetic functions can work with unbounded intervals added new functions to allow more operations on
    intervals, including solving quadratic interval equations

- Branching:
  - extended hybrid relpscost branching rule by usage of the average length of conflicts a variable appears in
  - `early branching`-functionality added: in a branch-and-price code, the user can stop pricing at a node although there
    may exist variables with negative reduced costs. In this case, the lp-lowerbound will not be used. The pricer has,
    however, the option to return a lower bound. This can be useful for column generation.

- Constraints:
  - Copy constructors and i/o functionality for constraints: all linear type constraint handlers are able to copy
    constraints using the function SCIPgetConsCopy() in scip.h
  - the linear constraint handler is able to parse a string in CIP format and create a corresponding linear constraint
  - Constraint handler for indicator constraints and parsing them from *.lp and *.zpl files
  - the indicator constraint can now try to produce a feasible solution (via heur_trysol)
  - one can now write indicator constraints in LP-format
  - added constraint handler for quadratic constraints

- Cuts:
  - added new version of zerohalf cuts from Manuel Kutschka
  - added multi-commodity-flow cut separator

- Heuristics:
  - Heuristics which are applied before root LP
  - added heuristic that performs a local search in an NLP (takes only linear and quadratic constraints into account so far)
  - added heuristic that gets a solution from other components and tries it (heur_trysol.?)
  - new trivial heuristic: tries zero solution, lower and upper bound solution and some variable lock based fixing
  - added new timing point, `SCIP_HEURTIMING_DURINGPRICINGLOOP`, for calling heuristics; If this timing point is used the
    corresponding heuristics is called during the pricing loop of variables; we also added this timing point to
    heur_simplerounding.{h,c} which has the effect that a LP solution which satisfies all integrality conditions during
    the pricing loop is detected

- Interfaces:
  - added first version of an interface to NLP solvers (type_nlpi.h, struct_nlpi.h, nlpi.h, nlpi.c, nlpi_oracle.h, nlpi_oracle.c)
  - Preliminary support of non-convex MIQCPs: Constraint handler for quadratic constraints, NLP heuristic and
    Ipopt interface, see \ref cons_quadratic.h.
  - There are LP-interfaces to QSopt and Gurobi (rudimentary).

- Reader and Writer:
  - added reader and writer for FlatZinc models (reader_fzn.{c,h})
  - added writer for GAMS models (reader_gms.{c,h})

Performance improvements
------------------------

- Enhanced MCF cuts: stable version, used by default
- replaced some function calls in loop conditions
- in sepa_cmir.c, if mksetcoefs is invalid for delta=1 no other values of delta are tested anymore
- changed the timing of the feasibility pump in case of pricing
- removed changing of update rule to `ETA` from standard soplex update `Forrest-Tomlin` in lpi_spx.cpp
- improved memory usage in heur_octane.c
- improved reading time of opb-files, due to using a hashtable for all `and`-constraints
- improved performance of merging variables in mergeMultiples() in cons_knapsack.c
- improved performance in tightenWeightsLift() and SCIPseparateRelaxedKnapsack() in cons_knapsack.c, due to now
  sparse-cleaning `global` arrays instead of using BMSclearMemory... functions for cleaning local arrays each time
- improved performance in SCIPcliquelistRemoveFromCliques()
- improved performance in SCIPcalcCliquePartition()
- improved performance in SCIPvarGetActiveRepresentatives() in var.c

- Presolving:
  - improved pairwise presolving in cons_and.c due to using a hashtable
  - improved pairwise presolving in cons_xor.c due to using a hashtable

Interface changes
-----------------

- A significant change for C++ users is that all include files of SCIP
  automatically detect C++ mode, i.e., no `extern `C`` is needed anymore.
- Reader for Flatzinc and GAMS models

### New and changed callbacks

- The callback SCIP_DECL_PRICERREDCOST(x) in the \ref PRICER `pricers` has two new parameters:
  + A `result` pointer determines whether the pricer guarantees that there exist no more variables. This allows for early branching.
  + A pointer for providing a lower bound.

- The \ref CONS `constraint handlers` have two new callback methods (see type_cons.h for more details):
  + SCIP_DECL_CONSCOPY(x): this method can be used to copy a constraint.
  + SCIP_DECL_CONSPARSE(x): this method can be used to parse a constraint in CIP format.

### Deleted and changed API methods

- SCIPcalcMIR() in scip.h has two new parameter `mksetcoefsvalid` and `sol`. The parameter `mksetcoefsvalid` stores
  whether the coefficients of the mixed knapsack set (`mksetcoefs`) computed in SCIPlpCalcMIR() are valid. If the mixed
  knapsack constraint obtained after aggregating LP rows is empty or contains too many nonzero elements the generation of the
  c-MIR cut is aborted in SCIPlpCalcMIR() and `mksetcoefs` is not valid. The input parameter `sol` can be used to separate a
  solution different from the LP solution.
- new parameter `set` in SCIPconsSetInitial().
- some interval arithmetic method take an additional argument to denote which value stands for infinity in an interval

- Variables:
  - SCIPgetVarClosestVlb() and SCIPgetVarClosestVub() in scip.h have a new parameter `sol`. It can be used to obtain the closest
    variable bound w.r.t. a solution different from the LP solution.
  - new parameters `lowerbound` and `result` in type_pricer.h: lowerbound can save a lower bound computed by the pricer,
    result indicates whether the pricer guarantees that there exist no more variables if no variable was found

### New API functions

- new methods to deactivate a pricer SCIPdeactivatePricer() in scip.c
- new methods in pub_misc.h/misc.c to access hash map lists and elements of a hash map list and to clear all entries in a hash map
- SCIPsetProbName() to set problem name in scip.h/c (SCIPprobSetName() in prob.h/c)

- Objective:
  - SCIPgetTransObjscale() and SCIPgetTransObjoffset() in scip.c
  - SCIPaddObjoffset() in scip.h; sets offset of objective function
  - SCIPgetOrigObjoffset() in scip.h; returns the objective offset of the original problem
  - SCIPgetOrigObjscale() in scip.h; returns the objective scale of the original problem

- Constraints:
  - detectRedundantConstraints() in cons_xor.c and necessary hash-functions for fast pairwise presolving
  - SCIPparseCons() in scip.h; parses constraint information (in cip format) out of a string
  - SCIPgetConsCopy() in scip.h; which copies a constraint of the source SCIP

- Relaxation:
  - SCIPisLPRelax() and SCIPisRootLPRelax() in scip.c and scip.h returning whether the current/root LP is a
    relaxation of the current/root problem and thus defines a valid lower bound
  - SCIPlpSetIsRelax() and SCIPlpSetRootLPIsRelax() in lp.c and lp.h to set the information, whether the lp is a valid relaxation;
    this information is per default set to true and constraint be used. The aggregated version has only 2 linear constraints the
    default linearization has nvars + 1

- Sort:
  - extended the sort template functions in sorttpl.c with a `five` array; now it possible to used this template to sort
    up to five arrays
  - new interface methods SCIPcolSort(), SCIProwSort(), SCIPcolGetIndex()
  - added SCIPsortPtrPtrLongInt() and corresponding sorting/inserting/deleting methods in pub_misc.h and necessary defines
    in misc.c

- Variables:
  - SCIPprintNodeRootPath() in scip.h This method prints all branching decisions on variables from the root to the given node
  - SCIPnodeGetParentBranchings(), SCIPnodeGetAncestorBranchings(), SCIPnodeGetAncestorBranchingPath(); These methods return
    the set of variable branchings that were performed in the parent node / all ancestor nodes to create a given node
  - SCIPchgVarLbLazy() and SCIPchgVarUbLazy() in scip.h; These methods can be used to change the lazy lower or
    upper bound of a variable; This might has the consequences that the bounds of the corresponding variable is not in
    LP. This is the case if the lazy lower or upper bound is greater or less than the local lower or upper bound, respectively
  - SCIPvarGetLbLazy() and SCIPvarGetUbLazy() in pub_var.h; These methods return the lazy lower or upper bound, respectively
  - SCIPvarCompareActiveAndNegated() and SCIPvarCompActiveAndNegated() in pub_var.h for comparing variables
    negated, active or fixed the same way
  - SCIPparseVars() in scip.h; parses variable information (in cip format) out of a string
  - SCIPgetNFixedonesSetppc() and SCIPgetNFixedzerosSetppc() in cons_setppc.{h,c}; these methods returns
    current (local) number of variables fixed to one/zero in the given setppc constraint
  - SCIPgetVarConflictlengthScore(), SCIPgetVarAvgConflictlength(), SCIPgetAvgConflictlengthScore() and their pendants for the current run
  - added function SCIPvarsGetProbvarBinary() in pub_var.h; gets active, fixed, or multi-aggregated problem variables of
    binary variables and corresponding negated status

### Interfaces to external software

- LP Interfaces:
  - heavily revised Mosek interface
  - new interface to QSopt due to Daniel Espinoza
  - First version of LP interfaces to Gurobi and QSopt
  - Major performance improvements in LP interfaces to Clp, Mosek and SoPlex

- External Software:
  - adjusted interface to ZIMPL (reader_zpl.{c,h} for ZIMPL version 2.10; this interface should also work with older ZIMPL versions
  - Adjusted interface to Zimpl version 3.0.0
  - added first version of an interface to Ipopt (only QCP, no deletion of vars/cons allowed; nlpi_ipopt.(h|c))

- SCIP Interfaces:
  - On http://code.google.com/p/python-zibopt/source/checkout you find a beta
    version of a python interface to SCIP implemented by Ryan J. O'Neil.

### Changed parameters

- removed parameter `constraints/and/initiallp` since it is not needed anymore;
- set parameter `constraints/and/sepafreq` default value to 1
- display character of oneopt heuristic changed to `b`

### New parameters

- `branching/relpscost/advanced/conflenscore`, default value 0.001
- `constraints/and/aggrlinearization` in cons_and.c, aggregated version of the linearization
- `constraints/and/enforcecuts` in cons_and.c, should cuts be separated during LP enforcing?
- `constraints/and/presolusehashing` in cons_and.c, should pairwise presolving use hashing?, default TRUE
- `constraints/countsols/sollimit` in cons_countsols.c, counting stops, if the given number of solutions were found (-1: no limit)
- `constraints/xor/presolusehashing` in cons_xor.c, should pairwise presolving use hashing?, default TRUE
- `heuristics/oneopt/duringroot`, default value TRUE

Build system
------------

### Makefile

- extend Makefile to link against Ipopt if `IPOPT=true` is set

Fixed bugs
----------

- fixed wrong use of pointer in lp.c
- fixed bug with array dimension not reset to zero when array is freed in pseudoobj propagator
- fixed bug with enforcement of pseudo solutions: if pseudo solution is choosen because LP hit a limit, it has to be
  enforced in any case
- fixed potential bug in coloring example: SCIPcreateChild() is now given an estimate in terms of the transformed
  problem by SCIPgetLocalTransEstimate(), no longer the estimated original problem value. Also clarified this in the
  comments for SCIPcreateChild()
- fixed compiler warning `warning: dereferencing type-punned pointer will break strict-aliasing rules` which resuts in
  scip-crashes with gcc version 4.4.0
- adjusted assert in var.c
- fixed bug in SCIPvarGetActiveRepresentatives() in var.c
- fixed bug with objective limit in lp.c: previously the infinity value of SCIP was used as default - now the value of
  LPI is used. In the earlier version in many cases the problems where never infeasible.
- added and adjusted some asserts, initialized some values
- increased the numerical stability of coefficient tightening for Big M formulations
- fixed bug with incorrect pseudo activities when objective of a variable switches sign in linear constraint handler
- fixed bug with empty constraints in several writing routines
- fixed `GGT-Kaibel-Bug` in var.c, prop_pseudoobj.c and cons_varbound.c that occured while computing new values using
  infinity values

- Bounds:
  - fixed bug in coefficient tightening with infinite bounds
  - fixed bug in solve.c: in case lowerbound >= upperbound, SCIPsolveIsStopped() returned `SCIP_STATUS_GAPLIMIT`

- Nodes:
  - fixed bug in SCIPsolveNode() concerning the case that the time limit was hit while solving the LP relaxation of a
    subproblem which is already an LP (branching on pseudo solution is not possible)
  - fixed bug in vbc tools concerning of marking probing nodes
  - fixed bug in solve.c with nodes which are marked to be repropagated while enforcement

- Variables:
  - fixed possible infinite loop while multiaggregating a variable in var.c
  - fixed bug in SCIPgetSolVals() similar to SCIPgetSolVal(): try to get original variables of transformed ones if the
    solution lives in original space

- Pricing:
  - fixed potential bug: restarts are now only done if no active pricers exist
  - fixed bug in SCIPlpSolveAndEval(): if fastmip and pricers enabled and objlimit was reached but CPLEX did not perform
    the final pivot step in order to exceed the objlimit, do one additional simplex step with pricing strategy steepest
    edge, if this doesn't suffice, turn off fastmip temporarily and solve again. Also consider solstat of the new
    solution.
  - fixed bug with invalid pseudo solution (lower bound was always >= 0) when using pricing.
  - fixed bug in SCIPfreeProb() in scip.c: all pricers are deactivated now

- Memory:
  - now frees debug memory
  - fixed bug with exponential complexity for reallocating memory in SCIPvarGetActiveRepresentatives() in var.c
  - fixed casting of void* pointers in memory.h for C++, adjusted the same for C in memory.h and due to that adjusted all
    header files(set whole files in extern `C`) and cpp-files(removed unnecessary extern `C` lines)
  - removed memory leak in connection with freeing branch and bound nodes: focusnode was not freed if both children could
    be cut off due to bounding

- Reading and Writing:
  - corrected bug in reader_lp.c: earlier read bounds were thrown away (implementation was not conforming to standard)
  - fixed bug in reader_lp.c with respect to constraint and variable names which start with two or more dots `..`
  - fixed bug in all readers w.r.t. SCIPgetProbvarLinearSum()
  - fixed bug in reader_mps.c with respect to corrupted files
  - fixed bug in reader_mps.c with respect to writing transformed problems
  - changed wrong writing of mps files due to constraints without any name
  - fixed a bug during reading debug solution file
  - fixed bug in case of reading an objective function in opb format with multiple occurrences of the same variable
  - fixed bug in case of reading an objective function in lp format with multiple occurrences of the same variable
  - fixed a wrong fix of a reading bug, which was in reality a writing bug in MPS format; integer variables in mps format
    without bounds are binary variables, if the bound of an integer variable is infinity you have to write this bound

- Separation:
  - fixed bug in sepa_cmir.c, sepa_mcf.c and sepa_flowcover.c: sol different to LP solution is now separated
  - corrected two asserts in sepa_redcost.c (reduced costs can be negative for fixed variables: qsopt uses this)
  - fixed bug in sepa_zerohalf.c; replacement of own sorting functions by template functions was incorrect
  - fixed bug in var.c, cons_knapsack.c and sepa_flowcover.c: variable bounds corresponding to implication are not
    generated if coefficient is large, variable bounds with large coefficients are ignored for construction of knapsack
    and snf relaxations
  - fixed bug in sepa_impliedbound.c concerning redundant implications

- Cuts:
  - fixed bug in sepa_cmir.c concerning uninitialized mksetcoefs (if MIR-cut generation is aborted because the aggregated
    constraint is empty or contains too many nonzero elements mksetcoefs is invalid)
  - interrupts optimization process if a node will be cutoff, which allows the solution
  - fixed bug in sepa_impliedbounds.c and sepa_intobj.c: if separating a sol, this sol is now also given to SCIPaddCut()
    so that the efficacy of the cut is now computed correctly
  - fixed bug in solve.c caused by integer overflow due to setting the number of cuts to INT_MAX

- Presolving:
  - fixed wrong result in check.awk, if infeasible problems are stopped in presolving
  - fixed exponential calculation of solution values during check of original solution, therefore changed
    SCIPvarGetActiveRepresentatives() in var.c and flattened all multiaggregated vars at the end of presolving in
    exitPresolve()
  - fixed bug with wrong abort criterion in presolving
  - fixed bug in presol.c caused by not reseting presolver-wasdelayed status
  - fixed bug in SCIPconsSetInitial() that occurred in pairwise presolving: add or delete constraint in initconss when
    changing the initial flag

- Constraints:
  - fixed bug in cons.c caused by not resetting conshdlr data after restart
  - fixed memory error in cons_countsols.c
  - fixed assert in cons_and.c method SCIP_DECL_CONSINITSOL(consInitsolAnd)
  - fixed bug in cons_countsols.c we respect to warning message that `The current parameter setting might cause ...`

- Knapsack Constraint Handler:
  - fixed wrong assert in cons_knapsack.c and handled a special this case in simplifyInequalities()
  - fixed some bugs in simplifyInequalities() in cons_knapsack.c
  - fixed bug in mergeMultiples() in cons_knapsack.c
  - adjusted ConsData and ConsHdlrData in cons_knapsack.c
  - fixed compiler warning caused by no initialization of two integer in cons_knapsack.c
  - fixed bug in cons_knapsack.c caused by having a multi-aggregated variable in a knapsack constraint, now applyFixing is
    able to resolve a binary multi-aggregation with integral values

- Linear Constraint Handler:
  - fixed infinity loop in simplify inequalities in cons_linear.c
  - fixed bug in cons_linear.c: do not select variable as slack variable for multiaggregation in convertLongEquality if it
    has been marked as not-multiaggregable
  - fixed bug in cons_linear.c: also do not multiaggregate variables in dual preproccessing if it has been marked as
    not-multiaggregable
  - fixed bug in cons_linear.c: slight decrease of epsilon in order to make sure that scaled coefficients are really
    integral
  - fixed bug in chgRhs() and chgLhs() of cons_linear.c: after changing lhs or rhs of a constraints lhs <= rhs has to be
    satisfied without numerical tolerances

- Heuristics:
  - added and changed some SCIPisStopped() calls in several heuristics
  - fixed bug in oneopt heuritic with start solution which has become infeasible due to global bound changes

- Interfaces:
  - corrected several bugs in the Clp-interface concerning return values
  - fixed potential interface bug: time limits of 0.0 are not anymore passed to the LP solver, which may have caused
    errors

@page RN11 Release notes for SCIP 1.1

@section RN110 SCIP 1.1.0
*************************

Features
--------

- SCIP can now count integer feasible solutions for IPs/CIPs (without continuous variables) (see SCIPcount())
- check.awk now uses TeX package supertabular which supports automatic pagebreak
- struct `SCIP_Stat` has now two additional variables: `nprobboundchgs`, `nprobholechgs`; these are used to fix the domain
  reduction counts in sepa.c, cons.c, branch.c and prop.c; this means, that now the domain reduction counts are reduced
  by those domain reduceds which are preformed during probing
- added capabilities to flatten the (multi)-aggregation graph of variables
- pseudoobj propagator now also propagates the global lower (dual) bound
- new heuristic DINS (distance induced neighborhood search by Ghosh)

- Output:
  - SCIP can now output a picture of the constraint matrix in PPM format.
  - output of real values is now done with 15 digits after the decimal point
  - Extended the capabilities of SCIP to output problems in different formats (LP, MPS, CIP, ...). You can output the original and
    transformed problem. Furthermore, generic names can be given to the variables and constraints.
  - The feasibility test for solutions at the end of the execution now outputs more useful information.
    This made some changes in the interface of constraint handlers necessary.

- Presolving:
  - added predefined settings file presolving/aggressive.set
  - new presolver boundshift (presol_boundshift.{c,h}); this presolver is currently turned off with default parameter setting

- Constraints:
  - linear constraint handler now detects continuous variables that are implicit integer in dual presolve
  - replaced some old sorting methods in cons_knapsack.c, heur_octane.c, sepa_flowcover.c and presol_probing.c through
    SCIPsort...() interfaces, adjusted misc.{c,h} and pub_misc.h for these changes
  - cons_countsols.c is now able to store the collected solution if required
  - added first version of SOS type 1 constraint handler (cons_sos1.{c,h})
  - added first version of SOS type 2 constraint handler (cons_sos2.{c,h})
  - less aggressive scaling in linear constraint handler presolve to improve numerics
  - added first version of constraint handler cons_countsols.{c,h}

- Reader:
  - added ccg-reader (weighted column connectivity graph)
  - added reader for pseudo-Boolean problems (reader_opb.{c,h})
  - the ZPL reader is now able to pass a starting solution to SCIP
  - the MPS reader is now able to write a problem in MPS format
  - the ZIMPL reader now understands SOS type 1 and 2 constraints
  - the LP reader reads SOS constraints of type 1 and 2
  - the MPS reader reads the SOS section (but cannot yet handle `MARKERS`)

- LPI:
  - The SoPlex LPI can now write basis files.
  - revised lpi_clp.cpp (many small changes, in particular writing and reading of bases)
  - added FASTMIP settings in lpi_clp.cpp that try to improve the performance of Clp as much as possible

- Cuts and Separation:
  - the c-MIR separator now also tries to get rid of implicit integer variables by aggregation
  - allow cut selection based on support of inequality in orthogonality computation
  - disabled zerohalf cuts by default
  - adjusted all predefined settings files, e.g., `settings/cuts/fast.set`, such that they are consistent wrt removed,
    added and changed parameter values of scip.
  - New cutting plane separator MCF (beta version).
  - new separator sepa_zerohalf.{c,h}; separates {0,1/2}-Cuts according to Caprara and Fischetti

Performance improvements
------------------------

- heavily decreased the usage of SCIPisStopped(), which costs system time
- small performance improvement of c-MIR aggregation heuristic
- reworked strong branching in lpi_clp.cpp (scaling works now, bounds can be trusted)

- Constraints:
  - The preprocessing has been revised. It now applies bound computations in a numerically more stable way. The pairwise
    comparison of linear, logicor, and setppc constraints has been improved.
  - better branching in SOS1/SOS2 constraints
  - fixed performance bug with large number of unnamed constraints that will kill the name hash table (now, unnamed
    constraints are not put into the hash table)

- Cuts and Separation:
  - improved the performance of SCIPcalcMIR() and SCIPcalcStrongCG() by exploiting sparsity
  - improved performance of SCIPvarGetLPSol(), which affects many parts of the code, in particular Gomory and strong CG cuts
  - do not calculate MIR and StrongCG cut aggregations if number of nonzeros in aggregated row is too large

- Presolving:
  - improved pairwise presolving in cons_linear.c: reduced cache misses, reduced number of SCIPisStopped() calls and
    included detecting of redundant constraints with hash table in advance
  - tighter memory limits in knapsack presolve lifting procedure to avoid overly expensive presolving
  - included detecting of redundant constraints with hash table in advance in cons_logicor.c and limit other pairwise
    presolving
  - included detecting of redundant constraints with hash table in advance in cons_setppc.c and limit other pairwise
    presolving
  - limit pairwise presolving in cons_linear.c

Examples and applications
-------------------------

- Added an example for the graph coloring problem in `examples/Coloring`, showing the usage of column generation.
- added SOS2 example
- extended TSP example

Interface changes
-----------------

### New and changed callbacks

- New callback method SCIP_DECL_READERWRITE(x) in type_reader.h; this method is called to write a problem to file
  stream in the format the reader stands for; useful for writing the transformed problem in LP or MPS format. Hence,
  also SCIPincludeReader() has changed.
- The callback \ref CONSCHECK (SCIP_DECL_CONSCHECK()) in the constraint handlers now has a new parameter `printreason` that tells
  a constraint handler to output the reason for a possible infeasibility of the solution to be checked using
  SCIPinfoMessage(). Have a look at one of the constraint handlers implemented in SCIP to see how it works. This
  methodology makes it possible to output the reason of a violation in human readable form, for instance, for the check
  at the end of a SCIP run, where the obtained best solution is checked against the original formulation.\n This change
  often has little effect on C-implementations, since this parameter can be safely ignored with respect to the
  correctness of the code. The corresponding C++ method scip::ObjConshdlr::scip_check(), however, has to be extended
  and will not compile otherwise.
- added new LPI pricing option `SCIP_PRICING_LPIDEFAULT`, such that every LP interface can set the default pricing
  strategy on its own (`auto` is not useful for this, because for CPLEX, for example, SCIP seems to be worse with `auto`
  then with `steepest edge`)
- Added user pointer to callback methods of hash table, see pub_misc.h.

### Deleted and changed API methods

- SCIPgetVarRedcost() now returns 0 for variables that have been aggregated out or removed in presolving.
  reduced cost in case of infeasible LPs)
- new parameter `maxfrac` for SCIPcalcStrongCG()
- new parameter `maxmksetcoefs` for SCIPcalcMIR() and SCIPcalcStrongCG() methods
- new parameter `conshdlrname` in SCIPincludeLinconsUpgrade()

- Problem:
  - new parameters `extension` in SCIPreadProb() defining a desired file format or `NULL` if file extension should be use
  - New parameters `extension` and `genericnames` in SCIPprintTransProblem(), SCIPprintOrigProblem(),
    SCIPwriteOrigProblem(), and SCIPwriteTransProblem() defining the requested format or `NULL` for default CIP format
    and using generic names for the variables and constraints. Examples are
    - SCIPprintTransProblem(scip, NULL, NULL, TRUE) displays the transformed problem in CIP format with
      generic variables and constraint names
    - SCIPprintOrigProblem(scip, NULL, `lp`, FALSE) displays the original problem in LP format with
      original variables and constraint names.

- Sorting:
  - expand sorttpl.c by some parameters
  - changed some names for sorting methods
  - replaced sorting methods SCIPbsort...() by faster (quicksort/shellsort) algorithms SCIPsort...() Note that the order
    of the parameters has been changed to simplify the template code in sorttpl.c!

- Checking:
  - SCIPcheckSolOrig() is restructured. The last two parameters have changed. They are now bools indicating
    whether the reason for the violation should be printed to the standard output and whether all violations should be
    printed. This reflects the changes in the constraint handlers above, which allow the automation of the feasibility
    test. The pointers to store the constraint handler or constraint are not needed anymore.
  - the parameter list of the method SCIPcheckCons() (scip.h) has changed; the new advatage is, that SCIP can print the
    reason for the violation of a constraint as for as the constraint handler supports that
  - the parameter list of the method scip_check() (objconshdlr.h) has an additional parameter `printreason` see for
    explanation the previous point

### New API functions

- LPI now has a function SCIPlpiGetSolverPointer() that returns a solver dependent pointer. This can be used to directly
  access the LP solver.  This should, of course, only be used by people that know exactly what they are doing.
- added capabilities to avoid multi-aggregation of a single variable by setting a corresponding flag (SCIPmarkDoNotMultaggrVar())
- SCIPgetProbvarLinearSum()
- SCIPgetResultantAnd() which returns the resultant variable of an `and` constraint
- SCIPchgChildPrio() to change the node selection priority of the given child
- SCIPconsGetPos()
- SCIPrepropagateNode() to mark a node for repropagation
- SCIPcount() (in cons_countsols.h) for counting all feasible solution of a given CIP
- SCIPcreateRootDialog() (in dialog_default.h) which creates a root dialog
- SCIPgetVectorEfficacyNorm()
- SCIPseparateRelaxedKnapsack() in cons_knapsack.h
- SCIPgetCutoffdepth() which returns the depth of first node in active path that is marked being cutoff
- SCIPflattenVarAggregationGraph()
- SCIPclockGetLastTime()
- SCIPcalcHashtableSize() to get a reasonable hash table size
- SCIPgetVarFarkasCoef() and SCIPgetColFarkasCoef() to get the farkas coefficient of a variable (analogon of
- SCIPgetRepropdepth() to get the depth of first node in active path that has to be propagated again
- SCIPmajorVersion(), SCIPminorVersion() and SCIPtechVersion() returning the corresponding version

- Read, Write and Print:
  - SCIPprintSysError() which encapsulates the strerror_r calls, the NO_STRERROR_R flag switches between the use
    of strerror_r and strerror inside
  - SCIPsnprintf() safe version of snprintf (and sprintf)
  - SCIPreaderCanRead() and SCIPreaderCanWrite() in pub_reader.h, these return TRUE if the corresponding
    reader is capable to read or write, respectively
  - SCIPwriteOrigProblem(), e.g., SCIPwriteOrigProblem(scip, `orig.lp`, NULL, FALSE) prints the original
    problem in LP format in the file `orig.lp`
  - SCIPwriteTransProblem(), e.g., SCIPwriteTransProblem(scip, NULL, NULL, FALSE) displays the transformed problem in CIP format

- Heuristics:
  - SCIPcutGenerationHeuristicCmir() in sepa_cmir.h
  - SCIPheurGetTimingmask() and SCIPheurSetTimingmask()

- Sorting:
  - added some downwards-sorting methods
  - SCIPbsortInd()
  - SCIPsortedvecInsert...(), SCIPsortedvecInsertDown...(), SCIPsortedvecDelPos...(),
    SCIPsortedvecDelPosDown...(), SCIPsortedvecFind...() and SCIPsortedvecFindDown...() to manage sorted vectors or
    groups of vectors of various data types that are sorted w.r.t. the first vector

### Command line interface

- advanced reading and writing dialog in interactive shell

### Interfaces to external software

- Many changes in the SoPlex interface: The current one is tailored towards SoPlex 1.4 (aka 1.3.3). All SoPlex functions
  (where applicable) should now have an exception handling. The Bugfix for adding columns has been moved to SoPlex.  One
  can use ROW representation. Reading/writing of a basis has been implemented.

### Changed parameters

- changed default frequency parameters for RINS, Local Branching, Crossover and Mutation heuristic This should not
  change the performance but happened just for consistency reasons
- changed parameter default values for the priority of presolver `dualfix` and `inttobinary`
- removed parameter `separating/cmir/maxtestdeltaroot`
- new value `l` for parameter `lp/pricing`, which is the new default

### New parameters

- `constraints/and/linearize` to enable linearization of all <and> constraints (in presolving),
- `constraints/and/initiallp` to turn on, off, or `auto` that the LP relaxation of the AND constraints are in the initial LP;
- `constraints/countsols/collect` to enable the storing of the solutions; default value FALSE;
- `constraints/indicator/addCoupling` to enable generation of relaxation
- `constraints/indicator/branchIndicators` to decide whether it is branched on indicator constraints in enforcing
- `constraints/indicator/genLogicor` to decide whether logicor constraints instead of cuts are generated
- `constraints/indicator/sepaAlternativeLP` to decide whether separation takes place using the alternative LP
- `constraints/linear/aggregatevariables` to search for aggregations in equations in the presolving step
- `constraints/linear/dualpresolving` to disable dual presolving step in the linear constraint handler; default value is TRUE
- `constraints/linear/simplifyinequalities` to enable a simplification step for inequalities; default value is set to FALSE = disabled
- `constraints/linear/upgrade/binpack` to enable or disable the linear upgrading process
- `constraints/linear/upgrade/eqknapsack` to enable or disable the linear upgrading process
- `constraints/linear/upgrade/invarknapsack` to enable or disable the linear upgrading process
- `constraints/linear/upgrade/knapsack` to enable or disable the linear upgrading process
- `constraints/linear/upgrade/logicor` to enable or disable the linear upgrading process
- `constraints/linear/upgrade/setppc` to enable or disable the linear upgrading process
- `constraints/linear/upgrade/varbound` to enable or disable the linear upgrading process
- `constraints/linear/presolusehashing` to use hashing comparison in cons_linear.c; default value is TRUE
- `constraints/logicor/presolusehashing` to use hashing comparison in cons_logicor.c; default value is TRUE
- `constraints/setppc/presolusehashing` to use hashing comparison in cons_setppc.c; default value is TRUE
- `constraints/SOS1/branchNonzeros` to decide whether SOS1 constraint with largest number of nonzero variables is picked for branching
- `constraints/SOS1/branchSOS` to enable or disable branching on SOS1 constraints
- `heuristics/feaspump/beforecuts` to allow the feaspump to be called before cut separation
- `heuristics/mutation/minimprove`
- `presol/donotmultaggr` which disables multiaggregation for all variables of the problem
- `separating/cmir/densityoffset` to allow for more c-MIR cuts on small models
- `separating/orthofunc` to choose function for scalar product computation in orthogonality test

Testing
-------

- updated mmm.{test,solu}, mittelmann.{test,solu}, miplib3.solu, miplib.solu, shortmiplib.test and added
  mittelmann_current.test, mittelmann_old.test
- added test scripts for testing counting (make testcount)
- removed tag make testpre (useless without corresponding scripts)
- added tag testcount (make testcount); this allows for testing counting problem
- replaced tcsh by bash and gawk by awk in all check scripts to achieve higher compatibility

Build system
------------

### Makefile

- added `make/make.project` as default make include for external projects using SCIP
- added possibility to compile shared libraries in makefiles (and added `make/make.linux.x86.gnu.opt-shared`)
- replaced <string> by <cstring> in all C++-interfaces to get `strlen()` included (gcc-4.3 gave an error)
- Moved -rpath option for ld to linux-specific Makefiles.
- Re-activated readline library on darwin/ppc.

- Flags:
  - added in all `make/make.*` `GMP_FLAGS` and `GMP_LDFLAGS`
  - new flag GMP with values (`auto`, `true and `false`); in case of `auto` the library gmp is linked if ZIMPL is
    included
  - adapted all makefiles of the examples accordingly

- LP:
  - modified makefiles to accept ZIMPLOPT and LPSOPT flags (with values `opt` or `dbg` and default being `opt`), and
    removed `LPS=spxdbg` and `LPS=clpdbg`
  - added target spx132 for SoPlex version 1.3.2

Fixed bugs
----------

- fixed CTRL-C if NO_SIGACTION is set (e.g., for MinGW)
- added checks whether a plugin (handler) has already been included to avoid later complications e.g. with parameters.
- fixed bug with wrong `tightened` return value of some of the change bounds methods
- forced full propagation in presolving -> this fixes a bug that implied that variable locks became inconsistent
- replaced calls to perror() by SCIP error message using strerror(errno); this avoids problems with the error output
  stream
- fixed bug in method SCIPgetProbvarLinearSum()
- fixed bug with errors occurring in sub-MIPs. Search is only aborted in dbg mode, in opt mode a warning will be printed
- fixed bug in tclique-graph datastructure concerning insertion of edges into nonempty graph
- corrected bug in SCIPtreeBranchVar() (tree.c): several comparison functions needed a `feas`.
- fixed bug in SCIPtightenVarLb/Ub() in scip.c concering forcing a bound change (bound improvement is checked now)
- improved stage checking for bound computation
- fixed usage of command test for string comparison in check-scripts (now compatible with ubuntu)
- replaced sprintf and snprintf by SCIPsnprintf() fixed potential bug with overlong strings
- corrected bug in the case when soplex threw an exception in autopricing
- fixed bug in SCIPvarGetOrigvarSum() concerning the corner case the a negated variable has no parent variable in
  original problem

- Aggregation:
  - avoid aggregation of implicit integers with fractional aggregation scalars
  - fixed bug in aggregateActiveIntVars(): If a < 0, multiply a*x + b*y == c by -1 (algo for finding initial solution does
    only work for a > 0).
  - avoiding aggregation that removes information about implicitly integer variables (removes bug)
  - fixed bug with exponential running times due to complicated recursive multi-aggregation
  - corrected bug in var.c occuring during applying boundchanges in varUpdateAggregationBounds method

- Constraints:
  - fixed bug that a missing CONSTRANS in constraint handler leads to `NULL` pointer as constraint data for the copied
    constraints instead of pointer copies of the consdata (as explained in the constraint handler `HowTo`)
  - fixed bugs in second part of consdataTightenCoefs(): Removed min/maxleftactisinfinity (definition was not correct),
    fixed calculation of min/maxleftactivity and removed asserts concerning whether all redundant vars were deleted (led
    to different behavior in debug and opt mod).
  - fixed typo in documentation: default value for `dynamic` parameter is FALSE for all constraint handlers!
  - fixed bug in preprocessing of SOS2 constraints (cons_sos2.c)
  - fixed bug in cons_countsols.c concerning variable locking
  - fixed bug in cons_varbounds.c, concerning SCIPaddVarVlb() and SCIPaddVarVub()
  - fixed bug in applyFixings() in cons_varbound.c concerning tightening the bound of a variable left in a redundant
    constraint (bound change is forced now)

- Heuristics:
  - fixed bug with useless objective cutoff in LNS heuristics
  - removed bug for values greater than (-)infinity, heur_shifting.c, heur_intshifting.c, heur_rounding.c, heur_oneopt.c
  - fixed bug with errors occurring in heuristic LPs. In opt mode a warning will be printed, abort in dbg mode

- Linear Constraints:
  - fixed bug with wrong update of activities in linear constraints after global upper bound changes
  - fixed bug in preprocessConstraintPairs() in cons_linear.c concerning updating the flags of the constraint that stayes
    in the problem (nonredundant information were lost before)
  - fixed bug in cons_linear.c caused by comparing two infinity values during checking of using variable as slackvariable
  - removed bug for rhs/lhs greater than (-)infinity, cons_linear.c
  - removed bug caused by hashcomparison for non-sorted constraints, cons_linear.c
  - fixed bugs with wrong presolving due to cancellation in (res-)activities in cons_linear.c
  - removed BOUNDSCALETOL adjustment in cons_linear.c. This fixes bug with slightly infeasible variable fixings in
    presolving; reliable resactivities should make the BOUNDSCALETOL relaxation redundant.
  - removed `epsilontic` bug in cons_linear.c due to adjusting left/right hand side in applyfixing
  - fixed bug with multi-aggregated variables in cons_logicor: instead of fixing them, a linear constraint will be created
  - corrected bug in cons_linear.c:applyFixings() [if variable was fixed to infinity the rhs/lhs were wrong]
  - fixed bugs in pairwise presolving of cons_linear.c concerning deletion of upgraded constraints and inconsistent update
    of nchgsides in case of coefsequal and coefsnegated
  - fixed false assert and corrected a bug caused by deleting a constraint on `firstchanged` position in pairwise
    presolving with hashing in cons_linear.c

- LP:
  - fixed handling of unbounded variables with 0 objective in SCIPlpGetModifiedPseudo[Proved]Objval() (lp.c)
  - fixed bug with uncatched LPSOLSTAT after hitting a time or iteration limit
  - corrected bug in SCIPlpGetState() if the LP is empty
  - fixed bug in SCIPlpSolveAndEval(): added extra simplex step if objlimit reached, fastmip and pricers enabled in order
    to get dual solution for pricing.
  - weakened two too strong asserts in lp.c concerning the LP result OBJLIMIT
  - fixed bug in SCIPlpSolveAndEval(): allow more than one extra simplex step for getting an objlimit exceeding solution
    with fastmip

- Memory:
  - corrected invalid memory access in tcliqueIsEdge: added check whether node1 has no neighbors (tclique_graph.c)
  - removed memory leak detected with the help of coverity in dialog.c
  - fixed bug with memory reallocation in SCIPgetProbvarLinearSum()
  - tried to fix memory leak in dialog.c occuring from different versions of the readline/history libraries
  - removed possible memory leak in objdialog.cpp

- Numerical:
  - fixed numerical issue in linear constraint propagation: need slightly more aggressive tightening such that probing
    does not choose a wrong value for fixing inside an epsilon interval
  - fixed numerical bug in dual presolving of linear constraint handler
  - avoid fixing variables to infinity in order to get rid of numerical inconsistencies in the original model

- Objective:
  - added handling of the case of roundable variables with 0 objective in presol_dualfix.c
  - fixed bug with writing the MIP relaxation to a file concerning the objective function; in case the original objective
    function is requested, the transformed objective function gets re-transformed (scaling, offset)
  - fixed bug with wrong objective sense output for transformed problem. The transformed problem is always a minimization
    problem!
  - fixed bug with objective scaling after restart

- Reading:
  - fixed bug with reading empty lines in TSP example
  - fixed bug with non-conformal parameter name in reader_ppm
  - fixed infinite loop in LP file reader if a line exceeds the character limit
  - fixed bug in reader_ppm while appending strings for output file
  - fixed some `SCIP_RETCODE` bugs in reader_fix.c, reader_sol.c, reader_sos.c and reader_zpl.c
  - fixed docu in type_reader.h
  - fixed bug with multi-aggregated variables which are de facto aggregated or fixed after flattening the aggregation tree
  - fixed bug with bound changes of variables in modifiable constraints during full dual presolving of linear conshdlr
  - increased compiler compatibility for C++ wrapper classed by adding extern `C` in obj*.cpp files and changing strlen
    calls to std::strlen

- Separation:
  - corrected bug in priceAndCutLoop(): separation was aborted if domain reduction was applied
  - fixed bug in sepa_mir.c: size of testeddeltas-array was too small
  - corrected imlementation of SCIPlpiGetBasisInd() in lpi_clp.cpp (this fixes the bug that almost no Gomory cuts are
    found with Clp).

- Sorting:
  - fixed bugs in sorttpl.c: fixed wrong arraysize in shellsort; in case an has at most one element, then no sorting is
    applied
  - fixed wrong if condition for function call in sorttpl.c
  - fixed obvious bug in linear constraint data sorting. Most part of the code assumed pure index sorting, but in fact, it
    was sorted by variable type as first criterion and index as second criterion.

@page RN10 Release notes for SCIP 1.0

@section RN100 SCIP 1.0.0
*************************

Features
--------

- SCIP now has a couple of specialized settings, all called scip_*.set
- SCIP is now compatible to the Exception branch of SoPlex
- if possible, objective function is scaled to make objective value integral with gcd 1
- slightly modified automatic constraint aging strategy
- new C templates disp_xxx.h and dialog_xxx.h and C++ wrapper classes objdisp.h and objdialog.h, respectively
- modified reader `sol`, st. files which where created via typing the order of commands `set log *.sol`,
  `disp sol var -`, `set log cplex.log` in Cplex can now be read
- new dummy LP interface `lpi_none.c`; useful for running SCIP without a LP solver

- Presolver:
  - modified probing presolver to do multiple cycles if called in subsequent runs
  - changed sort algorithm in probing presolver

- Node selection:
  - new node selection rule `estimate` (best estimate search)
  - new node selection rule `hybridestim`

- Documentation:
  - the doxygen documentation now has HowTo's for all plugin types
  - the doxygen documentation now contains a FAQ
  - the documentation has now a TAB Modules; there you can find list of available constraint handles, presolvers,
    propagators, lpi interfaces, file readers and so on

- Time:
  - time limit is now forwarded to lp solving algorithm
  - presolving, cut separation, primal heuristics and strong branching now better respect time limit

- Heuristics:
  - best estimate search is now used in all large neighborhood search heuristics
  - new improvement heuristic `oneopt`
  - new heuristic `actconsdiving` following an idea of John Chinneck

- Separation and Cuts:
  - modified cut selection code
  - cut conversion into linear constraints after a restart now works better
  - added flow cover separator
  - gomory cuts are now also separated for integral slack variables
  - less aggressive in Gomory cut separation
  - strong CG cuts are now also separated for integral slack variables

Performance improvements
------------------------

- greatly improved performance of LP file reader by replacing string copies with pointer copies
- removed performance bottleneck with non-bfs based node selectors and large leaf queues at the cost of a small memory
  overhead (2 ints per node in the leaf queue); this improves performance quite a bit on instances that take a large
  number of branching nodes
- improved performance of linear constraint propagation by delaying some floor/ceil calculations
- improved performance of clique cut separator

Interface changes
-----------------

### New and changed callbacks

- new callback method SCIPdialogFree()

### Deleted and changed API methods

- slightly modified bound substitution heuristic in SCIPcalcMIR() and SCIPcalcStrongCG()
- slightly less conservative in numerics for SCIPmakeRowIntegral()
- linear and knapsack constraint handler may now deal with coefficients of value zero
- new parameter `maxbounddist` for SCIPincludeSepa() and constructor ObjSepa()
- new parameter `restart` for method SCIPfreeSolve()
- calling SCIPwriteLP() is now possible in Solved Stage
- SCIPwrite{LP,MIP} may no longer be called after solving, since the LP data structures may not be valid
- All functions SCIP<datatype>Param() got a new parameter `isadvanced`.
  This does not influence the performance of SCIP, but the position of the parameter in the settings menu.
  Hence, if you do not care about this, you can assign any value to it.
  You should add the corresponding flag to the SCIP<datatype>Param() calls in your own source code.

- Version:
  - modified `SCIP_SUBVERSION` to be a number instead of a string (to be able to use `SCIP_SUBVERSION >= ...`)
  - SCIPsubversion() now returns an int instead of a const char*

- Tree and Nodes:
  - new parameter `estimate` for SCIPcreateChild() giving an estimate for value of best feasible solution in the subtree to
    be created. One possibility is to use SCIPgetLocalOrigEstimate() for this value.
  - removed method SCIPnodeGetPriority()
  - removed parameter `lowestboundfirst` from SCIPincludeNodesel()

- Branching:
  - removed parameter `branchdir` from SCIPbranchVar()
  - new parameters `leftchild`, `eqchild` and `downchild` for SCIPbranchVar()
  - SCIPgetVarStrongbranch() now also returns lperror == TRUE if the solving process should be stopped, e.g., because of a
    time limit

- Variable tightening:
  - replaced methods SCIPvarGetClosestVlb() and SCIPvarGetClosestVub() from pub_var.h by new methods
    SCIPgetVarClosestVlb() and SCIPgetVarClosestVlb() in scip.h
  - new parameter `force` for SCIPtightenVarLb() and SCIPtightenVarUb()

### New API functions

- SCIPreadSol()
- SCIPwriteMIP()
- SCIPgetLocalOrigEstimate() and SCIPgetLocalTransEstimate()
- SCIPisStopped()
- SCIProwIsInGlobalCutpool()
- SCIPresetParams()
- SCIPgetVarRedcost()
- SCIPtightenVarLbGlobal() and SCIPtightenVarUbGlobal()
- SCIPsepaGetMaxbounddist()
- SCIPboundchgGetNewbound(), SCIPboundchgGetVar(), SCIPboundchgGetBoundchgtype(),
  SCIPboundchgGetBoundtype(), SCIPboundchgIsRedundant(), SCIPdomchgGetNBoundchgs(), SCIPdomchgGetBoundchg()
- SCIPnodeUpdateLowerboundLP()
- SCIPcalcNodeselPriority()
- SCIPnodeGetEstimate()
- SCIPnodeGetDomchg()
- SCIPgetRootNode() (in combination with SCIPcutoffNode(), this allows the immediate finishing of the optimization)

### Command line interface

- default dialog menu now includes the commands `set default` and `display parameters`
- added option to write node LP and MIP relaxations to LP file from interactive shell

### Changed parameters

- parameters are now separated into basic and advanced, the latter ones have been moved to extra submenus
- priority parameters are now restricted to be in [INT_MIN/4,INT_MAX/4] to avoid overflow errors in comparison methods
- increased priority of `estimate` node selector, such that this is the new default node selector
- changed meaning of parameter setting `nodeselection/childsel = l`; old meaning is now called `r`
- changed default value of `conflict/maxvarsfac` to 0.1
- changed default value of `conflict/useprop` to TRUE
- changed default value of `conflict/useinflp` to TRUE
- changed default value of `conflict/usepseudo` to TRUE
- changed default value of `conflict/maxlploops` to 2
- changed default value of `conflict/lpiterations` to 10
- changed default value of `conflict/interconss` to -1
- changed default value of `conflict/reconvlevels` to -1
- changed default value of `conflict/settlelocal` to FALSE
- changed default value of `constraints/linear/propfreq` to 1
- changed default values of `heuristics/*diving/backtrack` to TRUE
- changed default value of `nodeselection/restartdfs/stdpriority` to 10000
- changed default value of `numerics/boundstreps` to 0.05 in order to avoid very long propagation loops on continuous variables
- changed default value of `presolving/restartfac` to 0.05
- changed default value of `presolving/restartminred` to 0.10
- changed default value of `separating/objparalfac` to 0.01 for performance reasons
- changed default value of global `separating/maxbounddist` to 1.0
- changed default value of `separating/objparalfac` to 0.0001

### New parameters

- `conflict/enable` to globally enable or disable conflict analysis
- `constraints/linear/maxcardbounddist` and `constraints/knapsack/maxcardbounddist`
- `heuristics/*diving/backtrack` to activate 1-level backtracking for most of the diving heuristics
- `heuristics/feaspump/maxstallloops`
- `nodeselection/childsel` to control the child selection
- `presolving/immrestartfac`
- `separating/*/maxbounddist` to have individual maxbounddist parameters per separator
- `separating/clique/backtrackfreq` to speed up clique cut separation in heuristic fashion
- `separating/redcost/continuous`

Build system
------------

### Makefile

- added version numbers to library files (There will be a softlink generated in the lib/ and bin/ directories without
  version number that point to the latest compiled version.)
- added .exe extension to binaries of MinGW
- removed the `.static` extension associated to the LINK variable from the Makefile system (If you want to build
  makefiles for shared library generation, use the OPT variable. For example, you could create a makefile
  `make/make.linux.x86.gnu.opt-shared` and compile it with `make OPT=opt-shared`.)

- Defaults and Options:
  - modified the default LP solver to be SoPlex instead of CPLEX
  - added `LPS=none` for compiling SCIP without a LP solver
  - made `ZIMPL=true` the default; if you do not want to include ZIMPL support, call `make ZIMPL=false`

Fixed bugs
----------

- fixed bug in rowScale() concerning deletion of almost zero coefficients
- weakened assert in primal.c in order to avoid numerical troubles
- fixed bug with too long variable names
- fixed bug with strange user descriptions of plugins
- changed position of some asserts to prevent segmentation faults
- SCIPgetAvgPseudocostCount() and SCIPgetAvgPseudocostCountCurrentRun() now return the average over all integer
  variables instead of all variables, since pseudo costs are not recorded for continuous variables
- fixed wrong sorting of plugins with priorities close to INT_MIN or INT_MAX
- replaced `line` by `read` in Makefile, since `line` is non-standard
- fixed bug with branching rules that produce only one child with no changes to the problem
- fixed bug that external relaxator is not reset appropriately for a new problem instance
- removed wrong assert in function paramWrite()
- fixed bug with uninitialized in check.awk
- fixed bug in ZIMPL file reader for multiple occurrences of a single variable in the objective function
- fixed bug with deleting variables from the transformed problem that are contained in the implication graph
- fixed bug in root reduced cost fixing propagator that leads to an empty domain for a variable as a proof of optimality
  of the current incumbent
- fixed bug with fractional coefficients of binary variables in cont --> impl int upgrading

- Solution:
  - fixed bug with aggregated variables in debug solution test
  - now it is possible to add original solutions
  - fixed bugs with SCIPgetBestsol() returning `NULL` after a restart with user objective limit
  - fixed wrong status code in presence of user objective limit and a feasible solution that is not better than the limit

- Bounds:
  - fixed bug with wrong bound changes of loose variables
  - changed wrong assert in SCIPnodeAddBoundinfer()
  - fixed bug in variable bounds search and insertion method
  - fixed bug regarding modifying bounds in original problem if negated original variables exist
  - fixed bug with multiple pending bound changes on some variable

- Separator:
  - fixed bug in integer objective separator with restarts
  - fixed bug in integer objective separator with dynamic columns

- Cuts:
  - fixed bug that cut age was not reset to zero for violated cuts
  - fixed bug in SCIPcutpoolAddNewRow() concerning update of minidx and maxidx of added row
  - fixed numerical bug in rowScaling of lp.c, which possibly cut off feasible solutions
  - significantly improved performance of c-MIR and Gomory cuts by caching closest VLB and VUB info

- LP:
  - fixed numerical buf with slightly different LP optimum after resolving due to probing/diving
  - fixed bug in cmir and flowcover separator with variables which are currently not in the LP
  - fixed bug with LP size management in probing if column generation is used
  - fixed bug in LP file reader with row names identical to section keywords
  - fixed potential bugs due to errors in resolving the LP after diving or probing
  - fixed potential bugs in SCIPpriceLoop() and priceAndCutLoop(), st. now all LP solution stati are handled appropriately
  - fixed potential bug with non-existent LP in SCIPwrite{LP,MIP}

- Constraint handler:
  - removed wrong assert in bounddisjunction constraint enforcement
  - fixed numerical bug in propagator of varbound constraint handler
  - fixed bug in variable bound constraint handler with changing bounds on multi-aggregated variables
  - fixed bug in linear constraint handler: only tight cuts are transformed into linear constraints after restart
  - fixed bug in bounddisjunction constraint handler with propagation of multi-aggregated variables
  - fixed bug with numerics in linear constraint handler due to non-representable `BOUNDSCALETOL`
  - fixed bug with almost integral multi-aggregation in dual presolve of linear constraint handler
  - fixed bug with numerics in update of min/maxactivity in linear constraint handler

- Heuristics:
  - fixed bug in intshifting and oneopt heuristic with variables which are currently not in the LP
  - fixed bug with primal heuristics reducing the cutoff bound such that the current node is cut off
  - fixed bug in oneopt heuristic: must not be called on pseudo nodes if continuous variables are present

@page RN09 Release notes for SCIP 0.9

@section RN090 SCIP 0.9.0
*************************

Features
--------

- the EXITSOL callback of the plugins is now called before the LP and the global cut pool are freed

- Primal Heuristics:
  - new primal heuristics `rens`, `mutation` and `veclendiving`
  - primal heuristics that run before the node is solved now know already whether the LP will be solved at the current
    node or not

- Heuristics:
  - new heuristic `intshifting` (ID character `i`)
  - in the root node of the very first run, heuristics with timing `AFTERNODELPNODE`, `AFTERLPPLUNGE`, `AFTERPSEUDONODE`, and
    `AFTERPSEUDOPLUNGE` are now called before the enforcement of the constraint handlers, in particular before the branching
    rules; in this way, the branching rule can already benefit from a tighter primal bound
  - if a heuristic found a better solution after the LP loop (and in particular the `AFTERNODE` heuristics in the root node
    of the very first run, see above), domain propagation and LP solving is triggered again; this allows for additional
    reduced cost tightening and other dual propagations
  - slightly modified `crossover` and `rins` heuristics
  - improved performance of intdiving heuristic
  - improved heuristic `octane` and `shifting`
  - slightly modified rens and localbranching heuristics
  - modified guided diving heuristic such that it equals the original version of the heuristic (i.e., round in direction of the
    current incumbent solution instead of the average of all primal feasible solutions)
  - ID character for intdiving heuristic is now `I`

- Separation and Cuts:
  - c-MIR cuts try now to scale the cut to integral values; however, cuts are still generated if this fails
  - hard-coded relative objective gain to consider a separation loop to be stalling is now changed from 1e-3 to 1e-4,
    which means that separation is not aborted as early as before
  - modified c-MIR cut separator to more closely resemble the original version of Marchand and Wolsey

- Constraint:
  - possibility of SAT-like restarts after a number of conflict constraints have been found
  - improved presolving of and, or and xor constraints
  - implemented additional dual presolving in linear constraint handler
  - slightly modified presolving of varbound constraint handler

Interface changes
-----------------

### New and changed callbacks

- new parameter `solinfeasible` for constraint handler callback methods `ENFOLP`  and `ENFOPS`
- replaced callback parameter `inlploop` and `inplunging` by `heurtiming` in `SCIP_DECL_HEUREXEC`
- slightly changed the meaning of the result codes returned by external relaxators: if they modify the LP or tighten
  bounds of variables, they are not automatically be called again (it is assumed that they already made use of these
  changes). They are only called again, if they returned `SCIP_SUSPENDED` or if some other plugin modified the LP.

### Deleted and changed API methods

- new parameter `escapecommand` for SCIPdialoghdlrAddHistory()
- removed method SCIPgetVarData(); use SCIPvarGetData() from pub_var.h instead
- new calls SCIPgetLPBInvCol() and SCIPgetLPBInvACol() to access the basis inverse and simplex tableau columnwise
- new parameter `ndomredsfound` of SCIPpropagateProbing()
- new parameters `fixintegralrhs`, `maxfrac`, `mksetcoefs` and `fracnotinrange` in SCIPcalcMIR()
- modified SCIPfixVar() such that in problem creation stage it will change the bounds as requested even if the fixing
  value is outside of the current bounds
- replaced parameters `pseudonodes`, `duringplunging`, `duringlploop` and `afternode` by `timingmask` in
  SCIPincludeHeur() and constructor of ObjHeur() class use the following table to translate old settings into the new
  timingmask:

| PSEUDONODES | DURINGPLUNGING | DURINGLPLOOP | AFTERNODE | timingmask                                                    |
|-------------|----------------|--------------|-----------|---------------------------------------------------------------|
| FALSE       | FALSE          | FALSE        | FALSE     | SCIP_HEURTIMING_BEFORENODE                                    |
| TRUE        | FALSE          | FALSE        | FALSE     | SCIP_HEURTIMING_BEFORENODE                                    |
| FALSE       | TRUE           | FALSE        | FALSE     | SCIP_HEURTIMING_BEFORENODE                                    |
| TRUE        | TRUE           | FALSE        | FALSE     | SCIP_HEURTIMING_BEFORENODE                                    |
| FALSE       | FALSE          | TRUE         | FALSE     | SCIP_HEURTIMING_BEFORENODE \| SCIP_HEURTIMING_DURINGLPLOOP    |
| TRUE        | FALSE          | TRUE         | FALSE     | SCIP_HEURTIMING_BEFORENODE \| SCIP_HEURTIMING_DURINGLPLOOP    |
| FALSE       | TRUE           | TRUE         | FALSE     | SCIP_HEURTIMING_BEFORENODE \| SCIP_HEURTIMING_DURINGLPLOOP    |
| TRUE        | TRUE           | TRUE         | FALSE     | SCIP_HEURTIMING_BEFORENODE \| SCIP_HEURTIMING_DURINGLPLOOP    |
| FALSE       | FALSE          | FALSE        | TRUE      | SCIP_HEURTIMING_AFTERLPPLUNGE                                 |
| TRUE        | FALSE          | FALSE        | TRUE      | SCIP_HEURTIMING_AFTERPLUNGE                                   |
| FALSE       | TRUE           | FALSE        | TRUE      | SCIP_HEURTIMING_AFTERLPNODE                                   |
| TRUE        | TRUE           | FALSE        | TRUE      | SCIP_HEURTIMING_AFTERNODE                                     |
| FALSE       | FALSE          | TRUE         | TRUE      | SCIP_HEURTIMING_AFTERLPPLUNGE \| SCIP_HEURTIMING_DURINGLPLOOP |
| TRUE        | FALSE          | TRUE         | TRUE      | SCIP_HEURTIMING_AFTERPLUNGE \| SCIP_HEURTIMING_DURINGLPLOOP   |
| FALSE       | TRUE           | TRUE         | TRUE      | SCIP_HEURTIMING_AFTERLPNODE \| SCIP_HEURTIMING_DURINGLPLOOP   |
| TRUE        | TRUE           | TRUE         | TRUE      | SCIP_HEURTIMING_AFTERNODE \| SCIP_HEURTIMING_DURINGLPLOOP     |

- Constraints:
  - renamed all occurences of `removeable` by the correct English word `removable`: SCIPconsIsRemovable(),
    SCIPsetConsRemovable(), SCIPvarIsRemovable(), SCIPcolIsRemovable(), SCIProwIsRemovable()
  - new parameter `sticktonode` in SCIPcreateCons(), SCIPcreateConsAnd(), SCIPcreateConsBounddisjunction(),
    SCIPcreateConsKnapsack(), SCIPcreateConsLinear(), SCIPcreateConsLogicor(), SCIPcreateConsOr(),
    SCIPcreateConsVarbound(), SCIPcreateConsXor(), SCIPcreateConsSetpart(), SCIPcreateConsSetpack(),
    SCIPcreateConsSetcover(): usually, you should set this to FALSE; if you want to add constraints as node markers with
    node data and, e.g., use the `activate` and `deactivate` callbacks to get informed about the activation and
    deactivation of the node, you should set this flag to TRUE in order to make sure, that the constraint will always be
    associated to the node and not moved to a more global node if this would be possible
  - slightly changed semantics of SCIPaddConsNode() and SCIPaddConsLocal(), such that a constraint which is added to the
    root node now enters the global problem (and is still existing after a restart)

### New API functions

- SCIPgetVerbLevel()
- SCIPescapeString()
- SCIPgetGlobalCutpool(), SCIPgetPoolCuts(), SCIPcutpoolGetCuts(), SCIPcutGetRow() and SCIPcutGetAge()
- SCIPconsGetNLocksPos() and SCIPconsGetNLocksNeg()

### Command line interface

- command shell now understands escape characters `\``,`'` and `\` which makes it possible to read in files with spaces in the
  name

### Interfaces to external software

- updated XPress interface to XPress-MP 17 (contributed by Michael Perregaard)

### Changed parameters

- changed default value of `heuristics/octane/usediffray` to FALSE
- removed parameter `heuristics/octane/usediffbwray`
- renamed parameter `heuristics/octane/useavgray` to `heuristics/octane/useavgnbray`
- changed default value of `heuristics/rens/binarybounds` to TRUE
- changed default value of `heuristics/octane/freq` to -1 in order to deactivate Octane
- parameter `heuristics/feaspump/maxsols` is now strict, i.e., if n solutions were already found, the feasibility pump
  starts to work only if `maxsols <= n`, instead of `maxsols < n`

### New parameters

- `conflict/restartnum` and `conflict/restartfac`
- `heuristics/octane/useavgray`
- `heuristics/octane/useavgwgtray`
- `limits/absgap` to define an absolute gap limit
- `separating/cmir/aggrtol`
- `separating/cmir/densityscore`
- `separating/cmir/fixintegralrhs`
- `separating/maxruns`
- `presolving/restartminred` which forbids another restart if the last one was not successful enough
- `propagating/abortoncutoff`
- `reading/zplreader/changedir` to control behavior of path switching of ZIMPL file reader
- `reading/zplreader/parameters` to pass additional parameters to ZIMPL

Build system
------------

### Makefile

- added ncurses to the readline entries in the `make/make.*` files
- added quotes to sed expressions in Makefile (needed under Windows)
- modified makefiles for Windows/Intel
- added automatic query script in the Makefile for soft-link names

Fixed bugs
----------

- fixed bug with string pointer copy instead of string content duplication in constructors of C++ wrapper classes
- fixed bug in CPLEX interface with basis access methods that dualopt has to be called for more error status codes
- fixed bug with inserting two variable bounds of the same type on the same variable with the same bounding variable but
  with different sign of coefficient (e.g., `x <= 10*z + 5` and `x <= -5*z + 10`); in previous version, one of the two was
  removed, although both have a useful meaning; now, we keep both and detect a stronger global bound in the implication graph presolving
- objective function is now also checked for integrality after problem transformation (fixed a bug that a solution which
  was generated between transformation and presolving for an integral objective function did not reduce the cutoff bound by one)
- fixed a bug with cmir cut efficacy calculation (however, on my first tests, the performance reduced slightly!)
- fixed bug that SCIPvarGetAvgSol() always returned the upper bound (affected guided diving heuristic)
- fixed bug in RENS, RINS, Local Branching, Crossover and Mutation heuristics with wrong variable-subvariable assignments
- fixed bug in infeasible/bound-exceeding LP conflict analysis if the bounds were relaxed in diving (happens in intshifting heuristic)

- Separation:
  - fixed bug with adding constraints with `INITIAL=true` and separating them afterwards, which lead to a second addition of
    the constraint's relaxation in the child node
  - separation LPs are now immediately resolved after a bound change was generated by a cut separator; before, the
    separation round was prematurely aborted, which means that a separation round limit was sometimes reached very quickly
    and some of the separators were not even called a single time

- Cmir Cut Separator:
  - too large deltas are now also rejected in c-MIR cut separation
  - fixed bug in cmir cut separator, that 8*delta was not tried
  - fixed bug in cmir cut separator with wrong sign of slack in row score function
  - fixed bug in cmir cut separator with weights fixed to zero, thus making the current aggregation invalid
  - fixed bug in cmir cut separator with wrong calculation of cut efficacies

@page RN08 Release notes for SCIP 0.8

@section RN082 SCIP 0.8.2
*************************

Features
--------

- additional flag `delay` for pricers
- new propagator `rootredcost` which applies reduced cost fixing at the root node whenever a best new primal solution was found
- new separator `redcost` which replaces the internal reduced cost strengthening

- LP:
  - extensions to the LP are kept even if the LP is not solved at the current node; however, if the LP turned out to be
    numerically instable, the extensions of the current node are still discarded
  - added removal of bound-redundant rows from the LP during root node LP solving loop
  - new display column `lpobj`

- Constraints:
  - slightly changed priorities of constraint handlers
  - now, conflict constraints are also created if they were generated in strong branching or diving with insertion depth
    equal to the current depth
  - new constraint handler `bounddisjunction`

- Readers:
  - renamed `sol` file reader to `fix` file reader (reads partial solution files and fixes variables to the given values)
  - added `sol` file reader which reads complete solution files and adds the solutions to the solution pool
  - LP and MPS file readers are now able to parse lazy constraints and user cuts sections

- Presolver:
  - knapsack presolver now generates cliques in the clique table (this essentially solves `neos1.mps`)
  - new presolver `inttobinary`

- Heuristics:
  - new primal heuristic `shifting`
  - diving heuristics abort earlier (did not come back in reasonable time on `fast0507`)

Interface changes
-----------------

- new solution status code `SCIP_STATUS_STALLNODELIMIT`

### New and changed callbacks

- slightly modified semantics of the `CONSINITLP` callback in the constraint handlers

### Deleted and changed API methods

- methods SCIPisLbBetter() and SCIPisUbBetter() have an additional parameter and slightly different meaning (they now
  compare the bound improvement *relatively* to the width of the domain and the bound itself)
- SCIPgetNSols() now returns an int instead of `SCIP_Longint`
- method SCIPreadProb() does not call SCIPfreeTransform() anymore; file readers that want to extend the existing problem
  must now call SCIPfreeTransform() themselves before modifying the original problem
- method SCIPgetBinvarRepresentative() can now also be called in problem creation stage
- additional parameter `maxpricerounds` in method SCIPsolveProbingLPWithPricing()
- changed name of method SCIPpresolGetNVarTypes() to SCIPpresolGetNChgVarTypes()
- method SCIPsplitFilenames() now treats both versions of slashes, `/` and `\`, as directory delimiters (under MinGW and
  CygWin, both are valid; so, we cannot treat file names anymore where the other slash is used as a regular character)

- Constraints:
  - marking a constraint to be `initial` now means in addition, that if the constraint is added to a local node it will
    enter the LP at the time the node is first processed, even if parameters forbid separation at this node
  - changed name of method SCIPconshdlrGetNVarTypes() to SCIPconshdlrGetNChgVarTypes()

- Conflicts:
  - method SCIPgetNConflictClausesFound() renamed to SCIPgetNConflictConssFound()
  - method SCIPgetNConflictClausesFoundNode() renamed to SCIPgetNConflictConssFoundNode()
  - method SCIPgetNConflictClausesApplied() renamed to SCIPgetNConflictConssApplied()

### New API functions

- SCIPsolveProbingLPWithPricing()
- SCIPchgVarLbRoot() and SCIPchgVarUbRoot()
- SCIPinRepropagation()
- SCIPaddDialogInputLine() and SCIPaddDialogHistoryLine()
- SCIPtransformProb() to create the transformed problem; enables the user, e.g., to add primal solutions before the presolving begins
- SCIPcreateSolCopy()
- SCIPareSolsEqual()

- Getters:
  - SCIPgetRowKnapsack(), SCIPgetRowLinear(), SCIPgetRowLogicor(), SCIPgetRowSetppc(), and
    SCIPgetRowVarbound() for obtaining the linear relaxation of a corresponding constraint
  - SCIPgetLhsVarbound(), SCIPgetRhsVarbound(), SCIPgetVarVarbound(), SCIPgetVbdvarVarbound(), and
    SCIPgetVbdcoefVarbound()
  - SCIPgetLPRootObjval(), SCIPgetLPRootColumnObjval() and SCIPgetLPRootLooseObjval()
  - SCIPcolGetMinPrimsol() and SCIPcolGetMaxPrimsol()
  - SCIPgetFocusDepth()

- Score:
  - SCIPgetAvgPseudocostScore()
  - SCIPgetAvgPseudocostScoreCurrentRun()
  - SCIPgetAvgConflictScore()
  - SCIPgetAvgConflictScoreCurrentRun()
  - SCIPgetAvgInferenceScore()
  - SCIPgetAvgInferenceScoreCurrentRun()
  - SCIPgetAvgCutoffScore()
  - SCIPgetAvgCutoffScoreCurrentRun()

- Reduced Cost:
  - SCIPgetColRedcost()
  - SCIPvarGetRootRedcost()

- Variables:
  - SCIPgetNVarsAnd() and SCIPgetVarsAnd()
  - SCIPgetWeightsKnapsack(), SCIPgetNVarsKnapsack(), SCIPgetVarsKnapsack() and SCIPgetWeightsKnapsack()
  - SCIPgetNVarsLinear(), SCIPgetVarsLinear() and SCIPgetValsLinear()
  - SCIPgetNVarsOr() and SCIPgetVarsOr()
  - SCIPgetNVarsXor() and SCIPgetVarsXor()

### Command line interface

- command line syntax changed to support batch modus without piping stdin with `<` or `|` operators
- advanced command line syntax:
  - `-l <logfile>  `: copy output into log file
  - `-q            `: suppress screen messages
  - `-s <settings> `: load parameter settings (.set) file
  - `-f <problem>  `: load and solve problem file
  - `-b <batchfile>`: load and execute dialog command batch file (can be used multiple times)
  - `-c <command>  `: execute single line of dialog commands (can be used multiple times)

### Interfaces to external software

### Changed parameters

- removed parameter `propagating/redcostfreq`, because reduced cost strengthening is now an external separator plugin
- removed parameter `conflict/maxunfixed`
- parameter `conflict/maxclauses` renamed to `conflict/maxconss`
- parameter `conflict/interclauses` renamed to `conflict/interconss`
- parameter `conflict/reconvclauses` replaced by `conflict/reconvlevels`
- parameter `conflict/uselp` replaced by `conflict/useinflp` and `conflict/useboundlp`
- changed default value of `constraints/obsoleteage` to -1
- changed default value of `branching/relpscost/conflictweight` to 0.01
- changed default value of `branching/relpscost/inferenceweight` to 0.0001
- changed default value of `branching/relpscost/cutoffweight` to 0.0001
- in bfs node selector, parameter `minplungedepth` is now stronger than `maxplungedepth` if they conflict

### New parameters

- `constraints/linear/separateall`
- `conflict/lpiterations`
- `conflict/keepreprop`
- `branching/relpscost/conflictweight`, `branching/relpscost/inferenceweight`,
  `branching/relpscost/cutoffweight` and `branching/relpscost/pscostweight`
- `conflict/settlelocal`
- `conflict/depthscorefac`
- `limits/stallnodes`

Build system
------------

### Makefile

- removed ncurses and pthread libraries from the Makefile; pthread is now only linked if CPLEX is used

Fixed bugs
----------

- fixed numerical bug in SCIPrealToRational() [thanks to Anders Schack-Nielsen]
- fixed bug in crossover heuristic with negative timelimit
- removed bug in conflict analysis with wrong redundancy check
- fixed bug that unexpected end of stdin (Ctrl-D or piped-in file without `quit` command) gives a segmentation fault
- fixed bug with inconsistent data structures after a global bound was changed at a local subproblem and the local
  bounds are not contained anymore in the new global bounds
- fixed dependency generation in example Makefiles

- Knapsack:
  - fixed bug in knapsack presolving with redundancy check after applyFixings() [thanks to Anders Schack-Nielsen]
  - fixed bug in knapsack separator with empty initial covers
  - fixed bug in knapsack constraint disaggregation that may lead to acceptance of infeasible solutions
  - fixed bug in knapsack constraint handler where a modifiable constraint may be declared redundant

- LP:
  - fixed bug with missing LP size updates after pricing or cut separation in probing [thanks to Marc Nuenkesser]
  - fixed bug in CPLEX interface with getting basis information after the LP was modified and restored
  - fixed bug with updating LP size in probing
  - fixed bug that SCIPgetLPSolstat() returns a valid status code even if the LP was not yet constructed for the current node

- Variables:
  - fixed bug with invalid lazy updates after a restart where the LP is not solved again (e.g., due to all variables being fixed)
  - fixed bugs resulting from inactive general integer variables being member of the variable bounds array of a variable
  - fixed bug in updatePseudocost() with wrong lpgain distribution on multiple branching variables [thanks to Anders Schack-Nielsen]
  - fixed bug in objconshdlr.h where member variable scip_maxprerounds_ was declared as an `SCIP_Bool` instead of an int
  - branching on nearly-integral variables is now avoided in relpscost branching, which lead to a numerical assertion

- Implication:
  - fixed bug with adding implications that fix the implication variable to the opposite value (due to the bug, it was
    returned that the whole problem is infeasible)
  - removed wrong assert in varRemoveImplicsVbs()

- Cliques:
  - fixed bug in SCIPcliqueSearchVar() [thanks to Anders Schack-Nielsen]
  - fixed bug in SCIPcliqueAddVar() [thanks to Anders Schack-Nielsen]

- Readers:
  - fixed bug in MPS file reader with `OBJSENSE`
  - fixed bug in LP reader with potentially uninitialized pointers [thanks to Martin Mueller]

- Constraints:
  - it is now possible to branch on constraints without the risk of going into an infinite loop, because constraints marked as `initial`
    will be put to the LP relaxation (of the child nodes) even if separation is prohibited by the parameter settings
  - fixed bug that locally valid varbound constraints produce VLB/VUB entries [thanks to Anders Schack-Nielsen]

@section RN081 SCIP 0.8.1
*************************

Features
--------

- improved performance of the priority queue in conflict analysis
- slightly modified restartdfs node selector

- Presolving:
  - new presolver `implics` to find bound changes and aggregations out of the implication graph
  - modified probing order in probing presolver

- Constraints:
  - changed handling of added constraints in separation calls
  - modified bookkeeping of locally added and disabled constraints such that the order of enabling and disabling constraints stays the same
  - logic or constraint handler now adds implications on clauses with 2 literals to the implication graph
  - and/or constraint handlers now add implications to the implication graph
  - xor constraint handler now uses stronger LP relaxation without auxiliary variable for xor constraint with 2 operands

- Heuristics:
  - added preliminary version of `intdiving` heuristic (disabled in default settings)
  - added crossover heuristic

- Readers:
  - LP file reader now accepts the keyword `Integer` for defining the start of the integer variables section
  - new file reader for (partial) solutions

Examples and applications
-------------------------

- added two small pricer examples (for C and C++)
- updated example code (s.t. it compiles again)

Interface changes
-----------------

### New and changed callbacks

- callback method `CONSSEPA` of constraint handler was split into two methods `CONSSEPALP` and `CONSSEPASOL`
- callback method `SEPAEXEC` of separator was split into two methods `SEPAEXECLP` and `SEPAEXECSOL`

### Deleted and changed API methods

- replaced method SCIPsepaWasDelayed() by SCIPsepaWasLPDelayed() and SCIPsepaWasSolDelayed()
- additional parameter `sol` for methods SCIPaddCut(), SCIPgetCutEfficacy() and SCIPisCutEfficacious()
- additional parameter `sol` for method SCIPseparateKnapsackCover()
- primal solutions may now contain values marked to be unknown (value is `SCIP_UNKNOWN`); unknown values don't contribute
  to the objective value of the solution; an unknown solution value should be treated as an arbitrary value in the
  variable's bounds, e.g., in the calculation of the feasibility of a constraint, a value inside the variable's bounds
  should be selected that makes the constraint as feasible as possible
- new parameter `printzeros` for methods SCIPprintSol(), SCIPprintTransSol(), SCIPprintBestSol() and SCIPprintBestTransSol()

- Constraints:
  - replaced method SCIPconshdlrWasSeparationDelayed() by two methods SCIPconshdlrWasLPSeparationDelayed() and
    SCIPconshdlrWasSolSeparationDelayed()
  - renamed method SCIPgetNGlobalConss() to SCIPgetNConss()

### New API functions

- SCIPgetCuts()
- SCIPgetVarConflictScore() and SCIPgetVarConflictScoreCurrentRun()
- SCIPvarSetData()
- SCIPcreateUnknownSol()
- SCIPgetNConflictClausesFoundNode()
- SCIPvarSetDelorigData(), SCIPvarSetTransData() and SCIPvarSetDeltransData()
- SCIPvarHasBinaryImplic()
- SCIPgetFixedVars() and SCIPgetNFixedVars()
- SCIPgetConss(), SCIPgetNOrigConss() and SCIPgetOrigConss()
- SCIPsepaGetNConssFound() and SCIPsepaGetNDomredsFound()
- SCIPconstructLP() to force constructing the LP of the current node
- SCIPisLPConstructed()

### Command line interface

- added `write statistics` command to default user dialogs

### Changed parameters

- modified meaning of parameter `presolving/probing/maxtotaluseless`
- heuristics with `freq = 0` and `freqofs > 0` are now called in depth level freqofs instead of being called in the root
  node
- added some parameters in local branching and RINS heuristic
- new parameter values `p`rimal simplex and `d`ual simplex in `lp/initalgorithm` and `lp/resolvealgorithm`

### New parameters

- `branching/inference/conflictweight`

Build system
------------

### Makefile

- included version number in binary file name
- tried to make the code Windows compatible

Fixed bugs
----------

- also removed history_length, if `NO_REMOVE_HISTORY` is defined to support older versions of the readline library
- hopefully fixed bug with wrong path slash `/` under Windows
- fixed bug with aggregating fixed variables

- Implications:
  - fixed bug in transitive implication addition
  - fixed wrong assert with implications that imply a fixed variable
  - removed bug in implication addition

- Readers:
  - fixed bug in ZIMPL model reader with wrong chdir, if .zpl file is in current directory
  - fixed bug in LP file reader with signed values without space between sign and value (e.g. `+2x` instead of `+ 2x`)
  - fixed various bugs in LP file reader
  - fixed bug in LP file reader with explicit zero coefficients

- Numerics:
  - fixed numerics in probing and linear constraint handler (rentacar was detected to be infeasible in presolving)
  - fixed numerics in check method of linear constraint handler
  - fixed bug with numerical error in LP resolve after probing or diving

- Heuristics:
  - fixed bug with calling heuristics in depths smaller than their frequency offset
  - fixed bugs in local branching and RINS heuristic

Known bugs
----------

- if one uses column generation and restarts, a solution that contains variables that are only present in the
  transformed problem (i.e., variables that were generated by a pricer) is not pulled back into the original space
  correctly, since the priced variables have no original counterpart

@section RN080 SCIP 0.8.0
*************************

Features
--------

- adding variable bounds automatically adds the corresponding implication
- changed restart dfs nodeselector to sort leaves by node number instead of node depth to aviod jumping around in the
  search tree after a restart was applied and the current dive ended due to infeasibility
- new Message Handler plugin
- added file reader for LP format
- introduced subversion string
- replaced all abort() calls by SCIPABORT(); this is defined in def.h to be `assert(FALSE)`
- added possibility to disable certain features by using `make USRFLAGS=-DNO_REMOVE_HISTORY`, `make
  USRFLAGS=-DNO_SIGACTION`, `make USRFLAGS=-DNO_RAND_R`, or `make USRFLAGS=-DNO_STRTOK_R`
- improved preprocessing abort criteria
- added zlib support

- Conflict Analysis:
  - conflict clauses are now collected in a conflict store, redundant clauses are eliminated and only the best `conflict/maxclauses`
    clauses are added permanently to the problem; the remaining clauses are only added temporarily, if they can be used for repropagation
  - modified the influence of the depth level in conflict analysis
  - slightly changed LP resolving loop in conflict analysis
  - if CPLEX returns that the LP exceeds the bound and if no additional LP solves are allowed in conflict analysis, we
    have to perform one additional simplex iteration to get the dual solution that actually violates the objective limit

- Constraints:
  - reactivated multiaggregation in cons_linear.c on binary variables again (possible due to bug fix below)
  - improved preprocessing of variable bounds constraints
  - linear constraint handler now catches events of variables after the problem was completely transformed in order to
    avoid the whole bunch of `LOCKSCHANGED` events that are generated at problem transformation stage
  - added redundancy detection for pairs of constraints in setppc constraint handler

- Presolving and Cliques:
  - changed linear constraint presolving s.t. redundant sides are not removed if constraint is an equality
  - new event type `SCIP_EVENTTYPE_PRESOLVEROUND`
  - modified probing presolver to not add implications that are already included in the implication graph and clique table
  - incorporated clique and implication information in knapsack constraint presolving
  - removed transitive clique generation, because this produces way too many cliques

- Heuristics:
  - diving heuristics now apply propagation at each step
  - removed `objfeaspump` heuristic, because the functionality can be achieved by using the `feaspump` heuristic
  - diving heuristics are now applying propagation after each bound change
  - new primal heuristic `octane`
  - slightly changed feaspump heuristic, s.t. after finding a new best solution the target integral solution is modified randomly

- Separation and Cuts:
  - improved debugging for infeasible cuts and propagations, given a primal feasible solution
  - improved knapsack cover separation
  - improved performance of c-MIR separator
  - cut pool is now also separated in root node (to find cuts again that were removed from the LP due to aging)

Interface changes
-----------------

- new event type `SCIP_EVENTTYPE_VARDELETED`
- new event `SCIP_EVENTTYPE_IMPLADDED`
- new event types `SCIP_EVENTTYPE_GLBCHANGED` and `SCIP_EVENTTYPE_GUBCHANGED`

### New and changed callbacks

- new callback parameter `validnode` for the `CONFLICTEXEC` method of conflict handlers, which should be passed to
  SCIPaddConsNode()

### Deleted and changed API methods

- additional parameter `validnode` for SCIPaddConsLocal() and SCIPaddConsNode()
- SCIPhashtableRemove() can now also be called, if the element does not exist in the table
- SCIPhashmapRemove() can now also be called, if the element does not exist in the map
- additional parameter `branchdir` for SCIPbranchVar()
- replaced method SCIPmessage() by SCIPverbMessage() with additional parameter `file`
- put block memory shell and tclique algorithm into separate subdirectories
- new parameter `duringlploop` of SCIPincludeHeur(): heuristics can now run during the price-and-cut loop at a node

### New API functions

- SCIPgetNConflictClausesApplied()
- SCIPgetNConflictClausesApplied()
- SCIPhashtableExists()
- SCIPhashmapExists()
- SCIPnodeGetNumber()
- SCIPsolveProbingLP() to solve the LP in a probing node (enables mixing of propagation and LP solving for diving heuristics)
- SCIProwGetDualfarkas()
- SCIPgetCurrentNode()
- SCIPinterruptSolve()
- SCIPpropagateProbingImplications()
- SCIPgetLPI() which makes all methods in scip/lpi.h available to the user
- SCIPgetRandomInt() and SCIPgetRandomReal()
- SCIPstrtok()
- SCIPheurGetNBestSolsFound()

- Variables:
  - SCIPdelVar()
  - SCIPgetVarStrongbranchLPAge()
  - SCIPvarIsTransformedOrigvar()
  - SCIPvarIsDeleted()

- Messages and IO:
  - SCIPerrorMessage()
  - SCIPwarningMessage()
  - SCIPdialogMessage()
  - SCIPinfoMessage()
  - SCIPsetMessagehdlr()
  - SCIPsetDefaultMessagehdlr()
  - SCIPgetMessagehdlr()
  - new file i/o methods SCIPfopen(), SCIPfclose(), SCIPfprintf(), ... that operate on the data type `SCIPFILE`; these
    methods automatically use zlib methods if the zlib is enabled

- Cliques:
  - SCIPvarGetNCliques()
  - SCIPvarGetCliques()
  - SCIPvarsHaveCommonClique()
  - SCIPvarHasImplic()
  - SCIPcliqueGetNVars()
  - SCIPcliqueGetVars()
  - SCIPcliqueGetValues()
  - SCIPcliqueGetId()
  - SCIPaddClique()
  - SCIPcalcCliquePartition()

- Constraint handler:
  - SCIPgetDualfarkasLinear() of linear constraint handler
  - SCIPgetDualfarkasLogicor() of logicor constraint handler
  - SCIPgetDualfarkasSetppc() of setppc constraint handler
  - SCIPgetDualsolKnapsack() of knapsack constraint handler
  - SCIPgetDualfarkasKnapsack() of knapsack constraint handler
  - SCIPgetDualsolVarbound() of varbound constraint handler
  - SCIPgetDualfarkasVarbound() of varbound constraint handler
  - SCIPconsGetValidDepth()
  - SCIPsetConsInitial()
  - SCIPsetConsSeparated()
  - SCIPsetConsEnforced()
  - SCIPsetConsChecked()
  - SCIPsetConsPropagated()
  - SCIPsetConsLocal()
  - SCIPsetConsDynamic()
  - SCIPsetConsRemoveable()

### Command line interface

- added command `write solution` to default dialog
- added commands `write problem` and `write transproblem` to default dialog

### Changed parameters

- additional setting `SCIP_VERBLEVEL_DIALOG` in `display/verblevel` parameter
- additional LP pricing setting `partial`
- replaced parameter `presolving/restartbdchgs` with parameters `presolving/maxrestarts` and `presolving/restartfac`
- replaced parameter `constraints/linear/maxpresolaggrrounds` with `constraints/linear/maxpresolpairrounds`
- parameters `constraints/agelimit` and `constraints/obsoleteage` now iterprete the value 0 as a dynamic setting
- number of fractional variables included in parameter `separating/maxstallrounds`

- Changed default values:
  - changed default values of `heuristics/*/maxdiveavgquot` and `heuristics/*/maxdiveavgquotnosol` to 0
  - changed default values of `constraints/agelimit` and `constraints/obsoleteage` to 0
  - changed default values of `heuristics/objpscostdiving/maxsols` and `heuristics/rootsoldiving/maxsols` to -1
  - changed default value of `separating/strongcg/maxroundsroot` to 20
  - changed default value of `separating/cmir/maxroundsroot` to 10
  - changed default value of `constraints/linear/maxaggrnormscale` to 0.0, which means to not apply aggregation
  - changed default value of `separating/maxstallrounds` to 5
  - changed default value of `presolving/probing/maxfixings` to 50
  - changed default parameter values to MIP settings:
    + `conflict/useprop` = FALSE
    + `conflict/usepseudo` = FALSE
    + `display/verblevel` = 4
    + `separating/poolfreq` = 0
    + `constraints/linear/sepafreq` = 0
    + `constraints/and/sepafreq` = 0
    + `constraints/conjunction/sepafreq` = 0
    + `constraints/knapsack/sepafreq` = 0
    + `constraints/knapsack/sepacardfreq` = 0
    + `constraints/logicor/sepafreq` = 0
    + `constraints/or/sepafreq` = 0
    + `constraints/setppc/sepafreq` = 0
    + `constraints/varbound/sepafreq` = 0
    + `constraints/xor/sepafreq` = 0
    + `separating/clique/freq` = 0
    + `separating/cmir/freq` = 0
    + `separating/gomory/freq` = 0
    + `separating/impliedbounds/freq` = 0
    + `separating/strongcg/freq` = 0

### New parameters

- `branching/fullstrong/reevalage`
- `conflict/maxclauses`
- `conflict/allowlocal`
- `constraints/knapsack/disaggregation`
- `presolving/probing/maxtotaluseless`
- `separating/cmir/maxfails`, `separating/cmir/maxfailsroot` and `separating/cmir/trynegscaling`

### Data structures

- MAJOR CHANGE: preceeded all data types with `SCIP_`: you may use shell script reptypes_scip.sh to rename the SCIP
  data types in your own source code (But use with care! Create a backup copy of your source first!)

Build system
------------

### Makefile

- modified the Makefile to accept an additional parameter `VERBOSE={true,false}`
- added flags `READLINE=true/false`, `ZLIB=true/false`, `ZIMPL=true/false` to Makefile

Fixed bugs
----------

- fixed minor bugs in debug code of primal.c and sol.c
- variables that are being multiaggregated are now automatically removed from all other variables' variable bound and
  implication arrays; this fixes bugs with methods, that rely on the fact, that the entries in the variable bound and
  implication arrays are active variables only
- aggregations are now always performed in a way, such that the variable of more general type is aggregated (with type
  generality being cont > implint > int > bin); in this way, a binary variable's representant is always binary (which
  was not the case before and resulted in a bug in SCIPgetBinvarRepresentative())
- removed bug in presol_probing.c: the vars of the sorted variables array have to be captured
- fixed bug in the output of solutions with priced variables
- fixed bug in propagation with parameters prop_maxrounds and prop_maxroundsroot
- conflict analysis can now handle errors in LP solving calls
- removed bug in SCIPvarAddVlb() and SCIPvarAddVub() with fractional vlb/vubcoefs
- fixed bug that primal or dual rays might not be available because the wrong solver was used
- included message.o in LPI library, s.t. one can link this library indepentent of SCIP
- fixed bug that if diving heuristic that changes the objective values finds a solution, the cutoff is reinstalled in
  the LP solver (although the objective value has no meaning due to the objective function modification)

- Feasibiltiy:
  - LP primal feasibility for bounds is now defined as absolute measure (was relative to the bound before); this fixes a bug (see alu8_9.mps),
    that an LP with an integral variable fixed to a large value yields an accepted solution with that variable slightly different than the fixed
    value; the integrality feasibility condition is measured with absolute differences, which leads to the fixed integer variable being fractional;
    this leads to an error if branching is performed on this variable
  - fixed bug with redundant self implications that wrongly lead to the detection of infeasibility
  - fixed bug with potential infinite loop if a separator is delayed and the LP is infeasible

- Asserts:
  - removed wrong asserts from lpi_cpx.c
  - removed wrong assertion in varAddImplic()

- Numerics:
  - locally fixed variables are no longer used as branching candidates even if their LP solution value is fractional (due
    to numerical reasons, see above)
  - fixed numerical bug in pseudo objective propagator with only slightly tightened bounds
  - removed bug that an LP might be declared to be solved even if it was marked erroneous due to numerical problems

- Constraint Handlers:
  - fixed bug in linear constraint handler with variables fixed to infinity
  - fixed bug with constraint handlers that can only enforce their constraints by adding cuts, but the maximal number of
    cuts to separate is set to 0; now, cuts that are generated in the constraint enforcement are used in any case
  - fixed bug in knapsack constraint presolving with tightening coefficients and capacity
  - fixed bug with modifiable constraints in linear constraint handler preprocessing
  - fixed bug in linear constraint handler that global activities are not updated after global bound changes

- Separation and Cuts:
  - global bound changes now lead to the removal of redundant implications (such that the asserts in sepa_implbounds.c are now correct)
  - due to usage of variable bounds, SCIPcalcMIR() may return LOOSE variables in the cut -> modified sepa_cmir.c, sepa_gomory.c and
    sepa_strongcg.c to use SCIPcreateEmptyRow() and SCIPaddVarsToRow() instead of SCIPcreateRow() which only works for COLs
  - fixed bug in clique separator that reduced performance
  - increased performance of clique separator by allowing only a certain number of zero-weighted fill ins

@page RN07 Release notes for SCIP 0.7

@section RN079 SCIP 0.7.9
*************************

Features
--------

- aging and cleanup now only remove non-basic columns and basic rows, s.t. resolving can be applied with 0 simplex iterations
- it is now possible to create subnodes in probing and use backtracking to undo probing changes
- bounds of variables are included in the feasibility checks for solutions
- support for barrier algorithm
- changed implementation of automatic minplungedepth and maxplungedepth calculation in bfs node selector

- Presolving:
  - new plugin: probing presolver
  - probing is now also possible in presolving stage
  - it is now possible to interrupt and continue presolving

- Separation and Cuts:
  - new plugin: clique separator for clique cuts with at least 3 elements
  - new plugin: implied bound cuts separator
  - included debugging module to check whether cutting planes cut off the optimal solution

- Branching:
  - changed implementation of reliability value calculation in reliability branching; slightly modified influence of
    maximal total number of strong branching LP iterations in reliability branching
  - changed implementation of maximal strong branching iterations calculation in reliability branching

- Constraints:
  - if verblevel is at least `NORMAL`, an automatical check of the best solution is performed in the original problem, and
    an error message is displayed, if it violates an original constraint
  - due to the new constraint handler `cons_cumulative.{c,h}` SCIP can resource-constraint scheduling problem
  - during probing, propagation of bounds is now always performed in linear constraint handler, ignoring the parameter `tightenboundsfreq`
  - new implementation of the clique graph construction method in clique separator
  - new constraint handler `cons_cumulative.{c,h}`

- Heuristics:
  - new implementation of the feasibility pump heuristic by Timo Berthold (replaces old implementation); old
    implementation is now called `objfeaspump`; parameter names have been changed accordingly
  - diving heuristics now compare their number of LP iterations with the number of node LP iterations instead of the total
    number (including their own) LP iterations
  - modified the automatic objfactor setting of feaspump heuristic to let the objective function have stronger influence

Examples and applications
-------------------------

- added TSP example in `examples/TSP`

Interface changes
-----------------

### New and changed callbacks

- new callback methods `INITSOL` and `EXITSOL` for variable pricers, primal heuristics, conflict handlers, relaxators,
  separators, propagators, event handlers, node selectors and display columns
- callback method `CONFLICTEXEC` of conflict handlers receive additional parameters `dynamic` and `removeable`
- constraint handler callback methods `CONSLOCK` and `CONSUNLOCK` are replaced by a single method `CONSLOCK` with the number
  of locks being positive or negative

### Deleted and changed API methods

- calling SCIPaddCut() with `forcecut=TRUE` will add the cut to the LP even if it is redundant
- SCIPreadProb() does not free the current problem, this is done in SCIPcreateProb() now, which is usually
  called by a problem reader; in this way, a reader can generate `extra information` for the current problem, s.t.  the
  full problem information can be distributed to different files read by different readers
- SCIPgetVarStrongbranch() and SCIPgetVarStrongbranchLast() now have two additional parameters that can be used
  to check, whether the returned values are correct dual bounds
- SCIPgetBinvarRepresentative() now returns the fixed or multi-aggregated variable instead of returning `NULL` or
  aborting with an error message
- SCIPdispDecimal() is replaced by SCIPdispInt() and SCIPdispLongint()
- additional parameter `maxproprounds` in SCIPpropagateProbing()
- changed memory interface (see memory.h), `MEMHDR` is now called `BLKMEM`
- source code was moved into subdirectories: replace includes `scip.h` by `scip/scip.h` and
  `objscip.h` by `objscip/objscip.h`; This should allow a user to have include files of the same name as the ones
  of SCIP, e.g. `tree.h` or `var.h`.
- event handlers are now available as C++ wrapper class
- new flag `afterrelaxation` for primal heuristics

- Solution:
  - removed method SCIPsolGetObj(), use SCIPgetSolOrigObj() or SCIPgetSolTransObj() instead
  - additional parameter `checkbounds` for SCIPtrySol(), SCIPtrySolFree(), SCIPcheckSol()

- Variables:
  - SCIPvarLock(), SCIPvarLockDown(), SCIPvarLockUp(), SCIPvarLockBoth(), SCIPvarUnlock(), SCIPvarUnlockDown(),
    SCIPvarUnlockUp() and SCIPvarUnlockBoth() are replaced by SCIPaddVarLocks() which returns a `RETCODE`
  - SCIPvarGetLbGlobal(), SCIPvarGetUbGlobal(), SCIPvarGetLbLocal() and SCIPvarGetUbLocal() now return the
    corresponding values of the transformed problem or current subproblem even for original problem variables
  - SCIPvarGetProbvar(), SCIPvarGetProbvarBinary() now return the fixed or multi-aggregated variable instead of
    returning `NULL` or aborting with an error message; in SCIPvarGetProbvarBinary(), the fixing of a fixed variable does
    not influence the negation status anymore
  - SCIPvarGetProbvarBound() returns the multi-aggregated variable instead of aborting with an error message
  - SCIPvarGetProbvarSum() does not set *var to `NULL` for fixed variables anymore; it may also return a
    multi-aggregated variable instead of aborting with an error message
  - SCIPaddVarImplication() now also adds variable lower and upper bounds, if the implied variable is non-binary
  - additional parameter `aggregated` in SCIPmultiaggregateVars()

- Constraints:
  - SCIPvarLockDownCons(), SCIPvarLockUpCons(), SCIPvarUnlockDownCons() and SCIPvarUnlockUpCons() are replaced by
    SCIPlockVarCons() and SCIPunlockVarCons() which return a `RETCODE`
  - SCIPlockConsVars() and SCIPunlockConsVars() replaced with method SCIPaddConsLocks()
  - SCIPconshdlrGetNConss() is replaced by SCIPconshdlrGetNActiveConss() (returning the number of active
    constraints); method SCIPconshdlrGetNConss() does now return the total number of existing constraints, active and inactive
  - SCIPconshdlrGetStartNConss() is now called SCIPconshdlrGetStartNActiveConss()
  - SCIPconshdlrGetMaxNConss() is now called SCIPconshdlrGetMaxNActiveConss()
  - SCIPdisableConsNode() is replaced by SCIPdelConsNode()
  - SCIPdisableConsLocal() is replaced by SCIPdelConsLocal()
  - added new parameter `dynamic` to SCIPcreateCons() and all plugin methods SCIPcreateCons...()

### New API functions

- SCIPgetObjNorm()
- SCIPcreateOrigSol()
- SCIPwriteImplicationConflictGraph()
- SCIPinProbing()
- SCIPgetProbName()
- SCIPgetVarNStrongbranchs()
- SCIPcolGetNStrongbranchs()
- SCIPfindSimpleRational()
- SCIPselectSimpleValue()

- Variables:
  - SCIPvarGetLbOriginal()
  - SCIPvarGetUbOriginal()
  - SCIPvarGetImplIds()
  - SCIPvarGetOrigvarSum()

- Constraints:
  - SCIPenableCons()
  - SCIPdisableCons()
  - SCIPenableConsSeparation()
  - SCIPdisableConsSeparation()
  - SCIPconsIsSeparationEnabled()

- Averages:
  - SCIPgetAvgPseudocost()
  - SCIPgetAvgPseudocostCurrentRun()
  - SCIPgetAvgPseudocostCount()
  - SCIPgetAvgPseudocostCountCurrentRun()
  - SCIPgetAvgInferences()
  - SCIPgetAvgInferencesCurrentRun()
  - SCIPgetAvgCutoffs()
  - SCIPgetAvgCutoffsCurrentRun()

- LPs:
  - SCIPisLPSolBasic() to check, whether the current LP solution is basic (i.e. due to a simplex algorithm or barrier with crossover)
  - SCIPgetNPrimalLPs()
  - SCIPgetNPrimalLPIterations()
  - SCIPgetNDualLPs()
  - SCIPgetNDualLPIterations()
  - SCIPgetNBarrierLPs()
  - SCIPgetNBarrierLPIterations()
  - SCIPgetNPrimalResolveLPs()
  - SCIPgetNPrimalResolveLPIterations()
  - SCIPgetNDualResolveLPs()
  - SCIPgetNDualResolveLPIterations()

- Delayed:
  - SCIPsepaIsDelayed()
  - SCIPsepaWasDelayed()
  - SCIPpropIsDelayed()
  - SCIPpropWasDelayed()
  - SCIPpresolIsDelayed()
  - SCIPpresolWasDelayed()
  - SCIPconshdlrIsSeparationDelayed()
  - SCIPconshdlrIsPropagationDelayed()
  - SCIPconshdlrIsPresolvingDelayed()
  - SCIPconshdlrWasSeparationDelayed()
  - SCIPconshdlrWasPropagationDelayed()
  - SCIPconshdlrWasPresolvingDelayed()

### Command line interface

- command line history in interactive shell now only stores useful commands

### Interfaces to external software

- removed storing of dual norms in LPI state of CPLEX interface (too memory consuming)

### Changed parameters

- default frequency offset of fracdiving heuristic changed to 3
- default frequency offset of (new) feaspump heuristic changed to 0
- default frequency offset of objfeaspump heuristic changed to 8
- changed default priority of primal heuristics
- renamed parameter `limits/sol` to `limits/solutions`
- changed default check priority of knapsack constraint handler to -600000
- changed default priority of Gomory cut separator to -1000 (will now be called after constraint handlers!)
- changed default priority of strong CG cut separator to -2000
- changed default priority of cmir cut separator to -3000
- changed default of parameter `lp/pricing` to `s`teepest edge pricing
- default parameter `branching/relpscost/minreliable` changed to 1.0
- default parameter `branching/relpscost/maxlookahead` changed to 8
- default parameter `branching/relpscost/sbiterofs` changed to 100000
- default parameter `heuristics/coefdiving/maxlpiterquot` changed to 0.05
- default parameter `heuristics/fracdiving/maxlpiterquot` changed to 0.05
- default parameter `heuristics/guideddiving/maxlpiterquot` changed to 0.05
- default parameter `heuristics/linesearchdiving/maxlpiterquot` changed to 0.05
- default parameter `heuristics/pscostdiving/maxlpiterquot` changed to 0.05
- default parameter `heuristics/feaspump/freq` changed to 20
- default parameter `heuristics/objfeaspump/freq` changed to 20
- default parameter `heuristics/objpscostdiving/freq` changed to 20
- default parameter `heuristics/rootsoldiving/freq` changed to 20
- default parameter `separating/clique/maxtreenodes` changed to -1

### New parameters

- new parameter delay for presolvers
- new parameter delaypresol for constraint handlers
- `branching/scorefunc`
- `constraints/.../delaypresol`
- `constraints/.../delayprop`
- `constraints/.../delaysepa`
- `conflict/dynamic`
- `conflict/removeable`
- `heuristics/coefdiving/maxlpiterofs`
- `heuristics/feaspump/maxlpiterofs`
- `heuristics/feaspump/maxsols`
- `heuristics/fracdiving/maxlpiterofs`
- `heuristics/guideddiving/maxlpiterofs`
- `heuristics/linesearchdiving/maxlpiterofs`
- `heuristics/objfeaspump/maxlpiterofs`
- `heuristics/objfeaspump/maxsols`
- `heuristics/objpscostdiving/maxlpiterofs`
- `heuristics/objpscostdiving/maxsols`
- `heuristics/pscostdiving/maxlpiterofs`
- `heuristics/rootsoldiving/maxlpiterofs`
- `heuristics/rootsoldiving/maxsols`
- `heuristics/fixandinfer/proprounds` and `heuristics/fixandinfer/minfixings`
- `lp/cleanupcolsroot` and `lp/cleanuprowsroot` to distinguish cleanup settings between root node and other nodes
- `lp/checkstability` to disable stability check of LP solver's result code
- `lp/initalgorithm` and `lp/resolvealgorithm` for switching between simplex and barrier algorithm
- `lp/pricing` to set the pricing strategy used in the LP solver
- `numerics/barrierconvtol` to set the convergence tolerance in the barrier algorithm
- `presolving/.../delay`
- `propagating/.../delay`
- `reading/cnfreader/dynamicconss`
- `reading/mpsreader/dynamicconss`
- `separating/.../delay`

### Data structures

- new possible result `SCIP_DELAYED` for `EXEC` method of separators, presolvers and propagators and `SEPA`, `PROP` and
  `PRESOL` methods of constraint handlers

Fixed bugs
----------

- fixed bug in MPS file reader
- removed bug with applying reduced cost strengthening before pricing in all necessary variables
- negated variables must also be reset in SCIPvarInitSolve()
- fixed documentation of `CONSLOCK`-method (missing parameter `scip` in SCIPaddVarLocks())
- included missing `objrelax.h` in includes of objscip.h
- fixed bug that after a resolve and further preprocessing, existing primal solutions may get corrupted due to
  aggregations or fixings that are possible due to the primal bound (given by the best solution)
- fixed bug with primal bound becoming wrong, if in a prior run the optimal solution was found and the cutoff bound was
  thereby reduced due to further domain propagation w.r.t. the objective function
- fixed bug in SCIPisObjIntegral()
- fixed bug in SCIPprintError() with `file == NULL`
- heuristic's display character is now only shown the first time, the new solution was found
- fixed bug that SCIPreadProb() doesn't discard the transformed problem
- fixed bug with wrong euclidean norm calculation of row, if multiple coefficients for the same variable are added and
  the sorting of the row was delayed with SCIProwDelaySort()
- fixed bug with adding implications: wrong insertion position, if only the lower bound change was present but not the
  upper bound change
- fixed bug in SCIPvarAddImplics() with wrong variable used in varAdjustBd()
- fixed bug in method reduced() of tclique_branch.c with sorting nodes in V

- LP:
  - removed bug with objective norm calculation and column variables not in the LP (pricing)
  - LP error on forced LP resolve (due to 0 unfixed integers) now leads to an error (instead of accepting the pseudo
    solution as feasible)
  - fixed bug in CPLEX LP interface with dual norms

- Presolving:
  - fixed bug that presolving time is not counted to solving time, if presolving is called explicitly with SCIPpresolve()
  - fixed bug where presolving fixings are counted even if the variable was already fixed
  - removed bug with dual presolver, that declared a problem to be unbounded or infeasible, if it could fix a variable to
    infinity even if its objective value is zero
  - fixed bug in knapsack constraint handler that fixed variables are sometimes not removed in presolving

- Numerics:
  - fixed bug with unresolved numerical troubles in LP that don't render the LP useless at the current node
  - fixed numerical bugs in rounding heuristic and rootsoldiving heuristic

- Separator:
  - fixed bugs in separation store with single coefficient cuts that are converted into bound changes
  - at least one cut per separation round is added to the LP to avoid cycling, even if the cut is redundant
  - fixed bug in SCIProwCalcIntegralScalar() with rows consisting of only continuous variables (appeared in gomory cut
    separator on miplib/dcmulti.mps)
  - fixed bug in linear constraint handler's knapsack relaxation separator
  - fixed bugs in intobj separator
  - fixed bug in cmir separator with empty rows
  - fixed bug in implied bound cut separator: only implications between binary variables were generated before

- Constraint Handlers:
  - removed bug in knapsack constraint handler with merging multiple items if more than two items of the same variable
    appear in the constraint
  - removed bug in knapsack constraint handler with merging negated variables of equal weight at the end of the variables' array
  - fixed bug in linear constraint handler with eventdatas, if the original constraint has no variables
  - fixed bug that `CONSLOCK` method of constraint handlers that don't need constraints is not called
  - fixeg bug in setppc constraint handler with pairs of aggregated variables in the same constraint
  - fixed bug with globally deleting constraints, that have attached rows which are therefore not released in exitsol methods

- Conflict analysis:
  - removed conflict analysis of infeasible diving LP if pricing is activated
  - made conflict analysis available in presolving stage (for probing conflicts)

@section RN078 SCIP 0.7.8
*************************

Features
--------

- changed SCIProwCalcIntegralScalar() to a slightly different algorithm
- improved knapsack relaxation in linear constraint handler separator to scale the constraint in order to get integral
  coefficients instead of just rounding down all coefficients
- improved presolving of linear constraint handler: aggregation of two constraints with equal coefficient vector into
  single constraint
- improved presolving of knapsack constraint handler: aggregation of equal or negated variables in same constraint

- Plugins:
  + priority of separators, propagators and presolvers decide whether the plugin is called before the corresponding
    constraint handler methods or after: plugins with nonnegative priorities are called before, plugins with negative
    priorities are called after the constraint handlers
  + new plugin class for relaxators (external relaxations, that can be used in parallel with LP relaxations)
  + if more than one result code applies to a plugin's execution, it should return the one that is higher in the call's
    documentation list

Interface changes
-----------------

- even in optimized mode, the simple functions that are implemented as defines in the include files exist in the
  library, s.t. one can include the include files without `NDEBUG` and use the optimized library

### New and changed callbacks

- new branching rule plugin methods `INITSOL` and `EXITSOL`

### Deleted and changed API methods

- removed SCIPisFeasible(); use !SCIPisFeasNegative() instead
- SCIPisIntegral(), SCIPisFracIntegral(), SCIPfloor(), SCIPceil() and SCIPfrac() don't use the feasibility
  tolerance anymore (default: 1e-06); instead, they are using epsilon (default: 1e-09); instead, for handling
  integrality of a variable `in feasibility tolerances`, new methods SCIPisFeasIntegral(), SCIPisFeasFracIntegral(),
  SCIPfeasFloor(), SCIPfeasCeil() and SCIPfeasFrac() should be used
- in LPI, the semantics of SCIPlpiHasPrimalRay() and SCIPlpiHasDualRay() changed: methods return TRUE, if a ray exists
  and the solver can return it; new methods SCIPlpiExistsPrimalRay() and SCIPlpiExistsDualRay() check whether a ray
  exists without checking, if the solver knows and can return the ray

### New API functions

- SCIPvarIsInLP()
- SCIPgetLPColumnObjval() and SCIPgetLPLooseObjval()
- SCIPcalcIntegralScalar() with arbitrary array of Real values
- SCIPaddCoefKnapsack() in knapsack constraint handler
- SCIPisScalingIntegral() to check, whether the scaling of a value would lead to an integral value, measured
  against epsilon which is also scaled by the same scalar
- SCIPgetRealarrayMinIdx(), SCIPgetRealarrayMaxIdx(), SCIPgetIntarrayMinIdx(), SCIPgetIntarrayMaxIdx(),
  SCIPgetBoolarrayMinIdx(), SCIPgetBoolarrayMaxIdx(), SCIPgetPtrarrayMinIdx() and SCIPgetPtrarrayMaxIdx()
- SCIPbsortPtrInt() and SCIPbsortPtrIntInt()
- SCIPvarWasFixedAtIndex()
- SCIPaddConflictBd()
- SCIPprintMemoryDiagnostic()
- SCIPfindObj...() and SCIPgetObj...() in C++ wrapper interface to get the corresponding plugin object

### Changed parameters

- slightly changed the meaning of parameter `presolving/abortfac` a value of 0 now means to abort presolving only after
  no more change has been found

Fixed bugs
----------

- assigning a value to a fixed variable in a solution with SCIPsetSolVal() does not return an error anymore, if the
  value is equal to the fixed value of the variable
- removed bug in SCIPisScalingIntegral()
- removed bugs with calling SCIPtightenVarLb(), SCIPtightenVarUb(), SCIPinferVarLbCons(), SCIPinferVarUbCons(),
  SCIPinferVarLbProp() and SCIPinferVarUbProp() in `PROBLEM` stage

- (Re)solving:
  - solving loop is now immediately aborted, if a node on the active path is marked to be cut off
  - removed bug in resolving an interrupted problem, after the last solved node was cut off
  - removed bug with infinite solving loop if LP solving is turned off
  - removed bug with aborted solving in root node (e.g. due to time limit) that is tagged to be restarted

- Branching:
  - fixed bug in all-fullstrong branching with getting strong branching information for columns not in current LP
  - implemented missing case in solve.c with branching rules that add constraints

- Numerics:
  - changed numerics for integrality check of coefficients (fixed bug with accumulated errors in rows s.t. the row's
    activity is no longer integral although the row is marked being integer)
  - slightly changed numerics in linear constraint handler presolving to fix a bug with coefficients detected to be scaled
    to an integral value, that are not integral after scaling due to a large scalar that increased the integrality gap to
    a value larger than epsilon

- Constraint handlers:
  - fixed bugs in consdataSwitchWatchedVars() of `or` and `and` constraint handlers
  - fixed wrong assertion in xor constraint handler with switching both watched variables to unwatched
  - fixed bugs in constraint handlers (and, logicor, or, setppc, xor) with calling conflict analysis during presolving
  - removed bug in knapsack constraint handler that appears if a variable is fixed to zero in knapsack presolving, which
    triggers a variable of the same knapsack to be fixed to one due to aggregation

- Presolving:
  - removed bug in knapsack presolver
  - fixed bug in presolving with wrong number of newly fixed/aggregated/... variables/bounds/... after a restart

@section RN077 SCIP 0.7.7
*************************

Features
--------

- infeasible LPs in diving now produce conflict clauses (if LP conflict analysis is enabled)
- conflict analysis was slightly modified
- slightly changed aging strategy of logic or constraint handler

Interface changes
-----------------

### Deleted and changed API methods

- method SCIPgetGap() and SCIPgetTransGap() now return infinity, if primal and dual bound have opposite sign (this
  removes the oddness with the gap increasing while the dual bound approaches zero)

### New API functions

- added methods SCIPgetVarsLogicor() and SCIPgetNVarsLogicor() in logic or constraint handler

### Changed parameters

- `lp/colagelimit` and `lp/rowagelimit` may now be set to -1 to disable deletion of columns/rows due to aging

Build system
------------

### Makefile

- the file names in the archive file are now preceeded with a directory `scip-<version>/`
- the compiler is now also represented in the LP solver library names (e.g. you have to rename the softlink
  `libcplex.linux.x86.a` to `libcplex.linux.x86.gnu.a`)

Fixed bugs
----------

- removed bug in conflict analysis that appears if the conflict is only active at the current depth level
- missing SCIPlpiIsPrimalFeasible() and SCIPlpiIsDualFeasible() implemented in lpi_spx.cpp and lpi_spx121.cpp
- removed preprocessing of linear constraint pairs with modifiable constraints

- Asserts:
  - removed wrong assert `assert(eventfilter->len == 0 || eventfilter->eventmask != 0x00000000)` from event.c
  - removed wrong assert in conflict analysis (appeared on analyzing diving LP conflicts with both bounds of a non-binary variable changed)

@section RN076 SCIP 0.7.6
*************************

Features
--------

- creation of reconvergence clauses in conflict analysis
- first node of each plunging is not treated as plunging node w.r.t. calling primal heuristics
- improved performance of logic or constraint handler due to better watched variables handling

Interface changes
-----------------

### Deleted and changed API methods

- changed SCIPcatchVarEvent() and SCIPdropVarEvent()
- SCIPstage() is now called SCIPgetStage()
- SCIPprintStatus() is now called SCIPprintStage()

### New API functions

- SCIPgetActivityLinear() in linear constraint handler
- SCIPgetFeasibilityLinear() in linear constraint handler
- SCIPchgVarBranchDirection()
- SCIPvarGetBranchDirection()
- SCIPgetStatus() returns the solution status
- SCIPprintStatus() outputs the solution status (beware, that the old SCIPprintStatus() method is now called SCIPprintStage())

### Changed parameters

- changed default frequency offset of pscostdiving `heuristics/pscostdiving/freqofs` to 2 and frequency offset of fracdiving
  `heuristics/feaspump/freqofs` to 0 in order to not call pscostdiving in root node, where nearly all pseudo costs are uninitialized.

### New parameters

- new parameter `separating/efficacynorm` to choose between Euclidean, maximum, sum and discrete norm in efficacy
  calculation

### Data structures

- new possible result code `SCIP_DELAYED` for primal heuristics

Fixed bugs
----------

- removed bugs in CLP Solver interface
- SCIP returned `gap limit reached` even if the problem was solved to optimality, if the optimal solution was found at a
  node with lower bound equal to the global lower bound
- after conversion of the focus node into a junction (e.g. in case of numerical troubles while solving the node's LP), the child
  nodes got the wrong LP fork attached (the common LP fork of the old and new focus node instead of the old focus node's LP fork)

- Variables:
  - bug reconvergence clauses in conflict analysis if bounds on non-binary variables were the reason for the fixing of the
    uip to create a reconvergence clause for
  - wrong sub calls in SCIPvarGet...CurrentRun() for aggregated variables
  - variables' conflict set counter was not reset when the problem was resolved again

Known bugs
----------

- unbounded models lead to an error
- air04 and air05 return wrong optimal value (1 too large): possibly due to strong branching or setppc propagation?

@section RN075 SCIP 0.7.5
*************************

Miscellaneous
-------------

- started change log<|MERGE_RESOLUTION|>--- conflicted
+++ resolved
@@ -617,11 +617,8 @@
 - fixed numerical issue related to very large greatest common dividers in linear constraint handler
 - avoid using implications on multiaggregated variables when propagating implications
 - fixed creation of (Lagrangian) variable bounds in the OBBT propagator
-<<<<<<< HEAD
+- fixed sorting of primal solutions
 - avoid probing on variables with huge bounds in shift and propagate heuristic
-=======
-- fixed sorting of primal solutions
->>>>>>> 47ef8e5b
 
 Miscellaneous
 -------------
