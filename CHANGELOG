--- conflicted
+++ resolved
@@ -449,7 +449,6 @@
 
 - new parameter branching/relpscost/transsympscost to transfer pseudo cost information to orbit
 
-<<<<<<< HEAD
 - new parameters for tree size estimation and restarts:
     - estimation/restarts/restartpolicy (default value n)
     - estimation/method (default value c)
@@ -470,11 +469,9 @@
     - estimation/ssg/nminnodeslastsplit (default value 0)
 
 
-=======
 - new parameter constraints/linear/extractcliques to turn clique extraction off
 
 - new emphasis setting emphasis/numerics to increase numerical stability of (mostly) presolving operations such as (multi-)aggregations at the cost of performance.
->>>>>>> 3997cafc
 
 ### Data structures
 
