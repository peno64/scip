--- conflicted
+++ resolved
@@ -183,11 +183,9 @@
   SCIPdetermineNVarsAffectedSym(), SCIPcomputeComponentsSym(), and SCIPextendSubOrbitope(), SCIPgenerateOrbitopeVarsMatrix() for symmetry computations
 - new API functions SCIPvarIsRelaxationOnly() and SCIPvarMarkRelaxationOnly() to query and set, resp., whether a variable is marked as relaxation-only
 - new API functions SCIPconshdlrGetNUpdateConss() and SCIPconshdlrGetUpdateConss(), for expert users only
-<<<<<<< HEAD
+- new API function SCIPgetNConflictDualproofsApplied()
 - new API functions SCIPeventGetOldtype() and SCIPeventGetNewtype() for the new event when changing the variable type
-=======
-- new API function SCIPgetNConflictDualproofsApplied()
->>>>>>> c7b8607f
+
 
 ### Command line interface
 
