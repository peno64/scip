/* * * * * * * * * * * * * * * * * * * * * * * * * * * * * * * * * * * * * * */
/*                                                                           */
/*                  This file is part of the program and library             */
/*         SCIP --- Solving Constraint Integer Programs                      */
/*                                                                           */
/*    Copyright (C) 2002-2019 Konrad-Zuse-Zentrum                            */
/*                            fuer Informationstechnik Berlin                */
/*                                                                           */
/*  SCIP is distributed under the terms of the ZIB Academic License.         */
/*                                                                           */
/*  You should have received a copy of the ZIB Academic License              */
/*  along with SCIP; see the file COPYING. If not visit scip.zib.de.         */
/*                                                                           */
/* * * * * * * * * * * * * * * * * * * * * * * * * * * * * * * * * * * * * * */

/**@file   xternal.c
 * @brief  main document page
 * @author Tobias Achterberg
 * @author Timo Berthold
 * @author Tristan Gally
 * @author Gerald Gamrath
 * @author Stefan Heinz
 * @author Gregor Hendel
 * @author Mathias Kinder
 * @author Marc Pfetsch
 * @author Stefan Vigerske
 * @author Robert Waniek
 * @author Kati Wolter
 * @author Michael Winkler
 */

/*--+----1----+----2----+----3----+----4----+----5----+----6----+----7----+----8----+----9----+----0----+----1----+----2*/

/** @mainpage Overview
 *
 * @section WHATISSCIP What is SCIP?
 *
 * \SCIP is a framework to solve constraint integer programs (CIPs) and mixed-integer nonlinear programs. In particular,
 *
 * - \SCIP incorporates a mixed-integer programming (MIP) solver as well as
 * - an LP based mixed-integer nonlinear programming (MINLP) solver, and
 * - is a framework for branch-and-cut-and-price.
 *
 * See the web site of <a href="http://scip.zib.de">\SCIP</a> for more information about licensing and to download \SCIP.
 *
 *
 * @section TABLEOFCONTENTS Structure of this manual
 *
 * This manual gives an accessible introduction to the functionality of the SCIP code in the following chapters
 *
 *  - @subpage GETTINGSTARTED      Installation and license information and an interactive shell tutorial
 *  - @subpage EXAMPLES            Coding examples in C and C++ in the source code distribution
 *  - @subpage APPLICATIONS        Extensions of SCIP for specific applications
 *  - @subpage PARAMETERS          List of all SCIP parameters
 *  - @subpage PROGRAMMING         Important programming concepts for working with(in) SCIP.
 *  - @subpage HOWTOADD            Detailed guides for adding user plugins
 *  - @subpage HOWTOUSESECTION     Detailed guides for advanced SCIP topics
 *  - @subpage FAQ                 Frequently asked questions (FAQ)
 *  - @subpage CHG                 Release notes and changelog
 *  - @subpage AUTHORS             SCIP Authors
 *
 *
 * @section QUICKSTART Quickstart
 *
 *  Let's consider the following minimal example in LP format. A 4-variable problem with a single, general integer
 *  variable and three linear constraints
 *
 *  \verbinclude simple.lp
 *
 *  Saving this file as "simple.lp" allows to read it into SCIP and solve it.
 *
 * ```
 * scip -c "read simple.lp optimize quit"
 * ```
 * reads and optimizes this model in no time:
 *
 * \verbinclude output.log
 *
<<<<<<< HEAD
 * @version  6.0.1.3
=======
 * @version  6.0.2.4
>>>>>>> 485d77d7
 *
 * \image html scippy.png
 */

/*--+----1----+----2----+----3----+----4----+----5----+----6----+----7----+----8----+----9----+----0----+----1----+----2*/

/** @page LPI Available implementations of the LP solver interface
 *
 * SCIP provides a range of different interfaces to LP solvers:
 *
 * LPI name | LP solver
 * ---------|----------
 * `spx`    | SoPlex
 * `cpx`    | IBM ILOG CPLEX
 * `xprs`   | FICO XPress
 * `grb`    | Gurobi (version at least 7.0.2 required)
 * `clp`    | CoinOR CLP (interface currently sometimes produces wrong results)
 * `glop`   | Google Glop (experimental, LPI is contained in Glop package/Google OR tools)
 * `msk`    | Mosek (version at least 7.0.0 required)
 * `qsopt`  | QSopt (experimental)
 * `none`   | disables LP solving entirely (not recommended; only for technical reasons)
 *
 * There are two different interfaces for SoPlex. The default one (`spx`) uses an updated interface that is provided
 * by SoPlex itself (since version 2.0), resulting in a slimmer LPI that is similiar to those for CPLEX or XPRESS.
 * The other one - `spx1` - is the older LPI that directly interfaces the internal simplex solver of SoPlex and
 * therefore needs to duplicate some features in the LPI that are already available in SoPlex itself. It lacks some
 * features like persistent scaling which are only available in the modern interface. Upcoming features may not be
 * supported. Old compilers might have difficulties with the new interface because some C++11 features are required
 * that may not be supported.
 *
 */

/*--+----1----+----2----+----3----+----4----+----5----+----6----+----7----+----8----+----9----+----0----+----1----+----2*/

/** @page NLPISOLVERS Available implementations of the NLP solver interface
 *
 * SCIP implements the NLP solver interface for the solvers <a href="https://projects.coin-or.org/Ipopt">IPOPT</a>, <a
 * href="https://worhp.de/">WORHP</a>, and <a href=" http://www.mcs.anl.gov/~leyffer/solvers.html">FilterSQP</a>. In
 * contrast to the implementations of the LP solver interface, SCIP can be compiled with multiple NLP solvers and selects
 * the solver with the highest priority at the beginning of the solving process.
 * Currently, the priorities are, in descending order: Ipopt, WORHP/IP, FilterSQP, WORHP/SQP.
 *
 * If more than one solver is available, then it is possible to solve all NLPs during the solving process with all
 * available NLP solvers by setting the parameter `nlpi/all/priority` to the highest value.
 * In this case, SCIP uses the solution from a solver that provides the best objective value. Other possible use
 * cases for the availability of multiple solvers have not been implemented yet.
 *
 * In the @ref MAKE "GNU make" based build system, building the implementations of the interface for FilterSQP, IPOPT, and
 * WORHP can be enabled by specifying `FILTERSQP=true`, `IPOPT=true`, and `WORHP=true`, respectively, as argument to the
 * `make` call.
 * In the @ref CMAKE "CMAKE" based build system, building the implementation of the interface for IPOPT and WORHP can be
 * enabled by specifying `IPOPT=on` and `WORHP=on`, respectively, as argument to the `cmake` call.
 *
 * @section NLPISOLVERS_IPOPT IPOPT
 *
 * <b>IPOPT</b> implements a primal-dual interior point method and uses line searches based on filter methods. It has
 * been developed by Andreas W&auml;chter and Carl Laird and is available under the Eclipse Public License on <a
 * href="https://www.coin-or.org/">COIN-OR</a>.
 *
 * @section NLPISOLVERS_WORHP WORHP
 *
 * <b>WORHP</b> implements a sequential quadratic programming method and a penalty-interior point algorithm.  It is
 * developed at the <a href="http://www.uni-bremen.de/en.html">University of Bremen</a> and is free for academic
 * purposes.
 *
 * @section NLPISOLVERS_FILTERSQP FilterSQP
 *
 * <b>FilterSQP</b> implements a sequential quadratic programming method. It has been developed by Roger Fletcher
 * and Sven Leyffer. It is not publicly available, but may be obtained from Sven Leyffer on request.
 */

/*--+----1----+----2----+----3----+----4----+----5----+----6----+----7----+----8----+----9----+----0----+----1----+----2*/

/**@page GETTINGSTARTED Getting started
 *
 * - @subpage WHATPROBLEMS "What types of optimization problems does SCIP solve?"
 *
 * - @subpage LICENSE "License"
 * - @subpage INSTALL "Installation"
 * - @subpage SHELL       "Tutorial: the interactive shell"
 * - @subpage FILEREADERS "Readable file formats"
 * - @subpage INTERFACES "Interfaces"
 * - @subpage START       "How to start a new project"
 * - @subpage DOC         "How to search the documentation for interface methods"
 */

/**@page INSTALL Installing SCIP
 *
 * This chapter is a detailed guide to the installation procedure of SCIP.
 *
 * SCIP lets you freely choose between its own, manually maintained Makefile system
 * or the CMake cross platform build system generator. For new users, we strongly
 * recommend to use CMake, if available on their targeted platform.
 *
 * Please note that there are differences between both systems, most notably, the generated
 * library libscip will not be compatible between the versions. For more information, we
 * refer to the INSTALL file of the SCIP source code distribution.
 *
 * - @subpage CMAKE   "Installation information using CMake (recommended for new users)"
 * - @subpage MAKE    "Installation information using Makefiles"
 * - @subpage LPI         "Available implementations of the LP solver interface"
 * - @subpage NLPISOLVERS "Available implementations of the NLP solver interface"
 * - @subpage INSTALL_APPLICATIONS_EXAMPLES "Installation of applications and examples"
 */

/**@page PROGRAMMING Programming with SCIP
 *
 * - @subpage CODE    "Coding style guidelines"
 * - @subpage OBJ     "Creating, capturing, releasing, and adding data objects"
 * - @subpage MEMORY  "Using the memory functions of SCIP"
 * - @subpage DEBUG   "Debugging"
 */
/**@page HOWTOADD How to add ...
 *
 * Below you find for most plugin types a detailed description of how to implement and add them to \SCIP.
 *
 * - @subpage CONS    "Constraint handlers"
 * - @subpage PRICER  "Variable pricers"
 * - @subpage PRESOL  "Presolvers"
 * - @subpage SEPA    "Separators"
 * - @subpage PROP    "Propagators"
 * - @subpage BRANCH  "Branching rules"
 * - @subpage NODESEL "Node selectors"
 * - @subpage HEUR    "Primal heuristics"
 * - @subpage DIVINGHEUR "Diving heuristics"
 * - @subpage RELAX   "Relaxation handlers"
 * - @subpage READER  "File readers"
 * - @subpage DIALOG  "Dialogs"
 * - @subpage DISP    "Display columns"
 * - @subpage EVENT   "Event handler"
 * - @subpage NLPI    "Interface to NLP solvers"
 * - @subpage EXPRINT "Interfaces to expression interpreters"
 * - @subpage PARAM   "additional user parameters"
 * - @subpage TABLE   "Statistics tables"
 * - @subpage BENDER "Benders' decomposition"
 *   + @subpage BENDERSCUT "Benders' decomposition cuts"
 */
/**@page HOWTOUSESECTION How to use ...
 *
 * - @subpage CONF    "Conflict analysis"
 * - @subpage TEST    "How to run automated tests with SCIP"
 * - @subpage COUNTER "How to use SCIP to count feasible solutions"
 * - @subpage REOPT   "How to use reoptimization in SCIP"
 * - @subpage CONCSCIP "How to use the concurrent solving mode in SCIP"
 * - @subpage BENDDECF "How to use the Benders' decomposition framework"
 */

/**@page AUTHORS SCIP Authors
 *
 * A list of all current and former developers as well as contributors can
 * be found on the
 * <a class="el" href="http://scip.zib.de/#developers">Main Web Page</a>.
 *
 */

/**@page CHG Release notes and changes between different versions of SCIP
 *
 * New features, peformance improvements, and interface changes between different versions of SCIP are documented in the
 * release notes:
 *
 * - \subpage RN60         "SCIP 6.0"
 * - \subpage RN50         "SCIP 5.0"
 * - \subpage RN40         "SCIP 4.0"
 * - \subpage RN32         "SCIP 3.2"
 * - \subpage RN31         "SCIP 3.1"
 * - \subpage RN30         "SCIP 3.0"
 * - \subpage RN21         "SCIP 2.1"
 * - \subpage RN20         "SCIP 2.0"
 * - \subpage RN12         "SCIP 1.2"
 * - \subpage RN11         "SCIP 1.1"
 * - \subpage RN10         "SCIP 1.0"
 * - \subpage RN09         "SCIP 0.9"
 * - \subpage RN08         "SCIP 0.8"
 * - \subpage RN07         "SCIP 0.7"
 *
 */

/**@page WHATPROBLEMS What types of optimization problems does SCIP solve?
 *
 * As a stand-alone solver, \SCIP can solve mixed-integer nonlinear programs \b (MINLPs), to which it applies
 * an LP based spatial branch-and-cut algorithm. This method is guaranteed to solve bounded MINLPs
 * within a given numerical tolerance in a finite amount of time. In particular, \SCIP is a stand-alone
 * solver for mixed-integer linear programs \b (MIPs).
 *
 * As a framework, \SCIP also provides the tools to solve constraint optimization problems defined over
 * integer and continuous variables. Therefore, the design of \SCIP
 * supports the easy integration of constraints of arbitrary type into the solver.
 * More precisely, \SCIP can handle the class of constraint integer programs \b (CIPs), which are constraint optimization problems
 * that become linear programs (LPs) after the integer variables are fixed.
 *
 * @section PROBLEMCLASSES Some important subclasses of CIP and MINLP
 *
 * The following table gives a non-exhaustive list of common types of mathematical optimization problems that can be solved
 * through \SCIP itself or one of its extensions. Some recommendations are given on how to compile \SCIP for a
 * certain problem class and how make best use of \SCIP. The file format column gives some common file
 * formats for every class. Note that since some of the mentioned problem classes are more general than others (like
 * every LP is a MIP is an MINLP), the formats for the superclass should always work just as fine, although they
 * may be less common for the class at hand.
 *
 * Please see also the pages on \ref EXAMPLES "SCIP Examples" and \ref APPLICATIONS "SCIP Applications" to learn more on how
 * to extend \SCIP for a particular MIP, MINLP, or CIP application.
 * All examples and applications use the C or C++ APIs of \SCIP. Please have a look at \ref INTERFACES "SCIP interfaces"
 * to see how to use \SCIP from within other programming languages.
 *
 * <table class="types">
 * <caption align="top">Some problem classes that can be solved by \SCIP</caption>
 *    <tr style="border-bottom: medium solid black;">
 *       <th>Problem class</th>
 *       <th>Mathematical problem description</th>
 *       <th>Supported file formats</th>
 *       <th>Recommendations</th>
 *    </tr>
 * <tr>
 *    <td>Mixed-integer linear program (MIP)</td>
 *    <td>\f{align*}{
 *            \text{min} \quad& c^T x \\
 *            \text{s.t.} \quad& Ax \geq b \\
 *            &l_{j} \leq x_{j} \leq u_{j} && \forall j \in \mathcal{N} \\
 *            &x_{j} \in \mathbb{Z} && \forall j \in \mathcal{I}
 *        \f}
 *    </td>
 *    <td>
 *       <ul>
 *          <li>\ref reader_cip.h "CIP"</li>
 *          <li>\ref reader_mps.h "MPS"</li>
 *          <li>\ref reader_lp.h "LP"</li>
 *          <li>\ref reader_zpl.h "ZPL"</li>
 *       </ul>
 *    </td>
 *    <td>
 *       <ul>
 *          <li>\SCIP requires an external LP solver to solve LP relaxations, which needs to be specified
 *          at compilation time. By default, it uses SoPlex (<code>LPS=spx</code>). See \ref MAKE for a
 *          list of available LP solver interfaces and how to use them inside \SCIP.</li>
 *          <li>Compile with Zimpl support (<code>ZIMPL=true</code>) to read in Zimpl models directly.</li>
 *          <li>\SCIP comes with many different parameters. Use the provided emphasis settings (see \ref SHELL "this tutorial")
 *          to change many parameters at once and boost the performance.</li>
 *          <li>Test instances are available at <code>check/instances/MIP/</code>.</li>
 *       </ul>
 *    </td>
 * </tr>
 * <tr>
 *    <td>Mixed-integer nonlinear program (MINLP)</td>
 *    <td>\f{align*}{
 *            \text{min} \quad& f(x) \\
 *            \text{s.t.} \quad& g_{i}(x) \leq 0 && \forall i \in \mathcal{M} \\
 *            &l_{j} \leq x_{j} \leq u_{j} && \forall j \in \mathcal{N} \\
 *            &x_{j} \in \mathbb{Z} && \forall j \in \mathcal{I}
 *        \f}
 *    </td>
 *    <td>
 *        <ul>
 *          <li>\ref reader_cip.h "CIP"</li>
 *          <li>\ref reader_gms.h "GMS"</li>
 *          <li>\ref reader_osil.h "OSiL"</li>
 *          <li>\ref reader_pip.h "PIP"</li>
 *          <li>\ref reader_zpl.h "ZPL"</li>
 *          <li>For MIQCPS:
 *             <ul>
 *                <li>\ref reader_lp.h "LP"</li>
 *                <li>\ref reader_mps.h "MPS"</li>
 *             </ul>
 *          </li>
 *        </ul>
 *    </td>
 *    <td>
 *       <ul>
 *          <li>Compile with <code>IPOPT=true</code> for better performance.</li>
 *          <li>Compile with <code>WORHP=true</code> for better performance.</li>
 *          <li>Compile with <code>FILTERSQP=true</code> for better performance.</li>
 *          <li>Compile with <code>GAMS=true</code> to read gms-files.</li>
 *          <li>See <a href="FAQ\FILEEXT#minlptypes"> Which kind of MINLPs are supported by \SCIP? </a> in the FAQ.</li>
 *          <li>There is an interface for the modelling language AMPL, see \ref INTERFACES.</li>
 *          <li>Mixed-integer quadratically constrained programs (MIQCP) can also be formulated in the file formats
 *             <ul>
 *                <li>\ref reader_lp.h "LP", and</li>
 *                <li>\ref reader_mps.h "MPS".</li>
 *             </ul>
 *          </li>
 *          <li>Test instances are available at <code>check/instances/MINLP/</code>.</li>
 *       </ul>
 *    </td>
 * </td>
 * <tr>
 *    <td>Constraint Integer Program (CIP)</td>
 *    <td>\f{align*}{
 *            \text{min} \quad& c^T x + d^T y \\
 *            \text{s.t.} \quad& C_i(x,y) = \text{true} && \forall i \in \mathcal{M} \\
 *            & x \in \mathbb{Z}^{p}, y  \in \mathbb{R}^{n - p}
 *        \f}
 *        where \f$\forall i \in\mathcal{M}, \forall x^* \in \mathbb{Z}^{p},\f$ \f$ \{ y : C_i(x^*, y) = \text{true} \} \f$ is a polyhedron.
 *    </td>
 *    <td>
 *       <ul>
 *          <li>\ref reader_cip.h "CIP"</li>
 *          <li>\ref reader_fzn.h "FlatZinc"</li>
 *       </ul>
 *    </td>
 *    <td>
 *       <ul>
 *          <li>\SCIP supports a limited number of general constraints; see \ref CONS "How to add constraint handlers"
 *          to learn how to extend the \SCIP framework to a given CIP.</li>
 *          <li>Use the emphasis setting <code>set emphasis cpsolver</code> to completely disable LP solves and
 *          use depth-first search with periodic restarts, see also
 *          <a href="FAQ\FILEEXT#scipascpsolver"> Can I use \SCIP as a pure CP solver? </a> in the FAQ.</li>
 *          <li>Test instances are available at <code>check/instances/CP</code>.</li>
 *       </ul>
 *    </td>
 * <tr>
 *    <td>Convex MINLP</td>
 *    <td>Like MINLP, \f$f\f$ and all \f$g_i\f$ are \b convex.</td>
 *    <td>see MINLP formats</td>
 *    <td>
 *       <ul>
 *          <li>See the comments for MINLP.</li>
 *          <li>In addition, use <code>constraints/nonlinear/assumeconvex = TRUE</code> to inform \SCIP about a convex
 *          problem in cases where the automated detection is not strong enough.</li>
 *          <li>Test instances are available at <code>check/instances/MINLP/circle.cip</code>.</li>
 *       </ul>
 *    </td>
 * </td>
 * <tr>
 *    <td>Linear program (LP)</td>
 *    <td>\f{align*}{
 *            \text{min} \quad& c^T x \\
 *            \text{s.t.} \quad& Ax \geq b \\
 *            & x_{j} \geq 0 && \forall j \in \mathcal{N}
 *        \f}
 *    </td>
 *    <td>see MIP formats</td>
 *    <td>See <a href="FAQ\FILEEXT#scipaslpsolver">Can I use \SCIP as a pure LP solver</a> in the FAQ.</td>
 * </td>
 * <tr>
 *    <td>Pseudoboolean optimization</td>
 *    <td>\f{align*}{
 *            \text{min} \quad& c^T x \\
 *            \text{s.t.} \quad& \sum_{k=0}^p a_{ik} \cdot \prod_{j \in \mathcal{N}_{ik}} x_j \leq b_i && \forall i \in \mathcal{M} \\
 *            &x_{j} \in \{0,1\} && \forall j \in \mathcal{N}
 *        \f}
 *    </td>
 *    <td>
 *       <ul>
 *          <li>\ref reader_wbo.h "WBO"</li>
 *          <li>\ref reader_opb.h "OPB"</li>
 *       </ul>
 *    </td>
 *    <td>
 *       <ul>
 *          <li>Test instances are available at <code>check/instances/PseudoBoolean/</code>.</li>
 *       </ul>
 *    </td>
 * </tr>
 * <tr>
 *    <td>Satisfiability (SAT) and variants</td>
 *    <td>\f{align*}{
 *            \text{min} \quad& 0 \\
 *            \text{s.t.} \quad&\bigvee\limits_{j \in B_i} x_j \vee \bigvee\limits_{j \in \bar{B}_i} \neg x_j = \text{true} && \forall i \in \mathcal{M}\\
 *            &x_{j} \in \{\text{false},\text{true}\} && \forall j \in \mathcal{N}
 *        \f}
 *    </td>
 *    <td>
 *        <ul>
 *          <li>\ref reader_cnf.h "CNF"</li>
 *       </ul>
 *    </td>
 *    <td>
 *       <ul>
 *         <li>Use the emphasis setting <code>set emphasis cpsolver</code> to completely disable LP solves and
 *          use depth-first search with periodic restarts, see also
 *          <a href="FAQ\FILEEXT#scipascpsolver"> Can I use \SCIP as a pure CP/SAT solver? </a> in the FAQ.</li>
 *         <li>Test instances are available at <code>check/instances/SAT/</code>.</li>
 *       </ul>
 *    </td>
 * </tr>
 * <tr>
 *    <td>Multicriteria optimization</td>
 *    <td>\f{align*}{
 *         \text{min} \quad &(c_1^T x,\ldots,c_k^T x) \\
 *         \text{s.t. } \quad& Ax \geq b \\
 *         &x \in \mathbb{K}^n
 *          \f}
 *          where \f$\mathbb{K}\f$ is either \f$\mathbb{Z}\f$ or \f$\mathbb{R}\f$.
 *    </td>
 *    <td colspan="3"> see the <a href="http://polyscip.zib.de/">PolySCIP web page</a></td>
 * </tr>
 * <tr>
 *    <td>Mixed-integer semidefinite program (MISDP)</td>
 *    <td>\f{align*}{
 *         \text{inf} \quad \thinspace & b^T y \\
 *         \text{s.t.} \quad & \sum_{j=1}^m A_j\, y_j - A_0 \succeq 0 \\
 *         & y_j \in \mathbb{Z} && \forall\, j \in \mathcal{I}
 *        \f}
 *    </td>
 *    <td colspan="3"> see the <a href="http://www.opt.tu-darmstadt.de/scipsdp/">SCIP-SDP web page</a></td>
 * </tr>
 * </table>
 *
 *
 */

/*--+----1----+----2----+----3----+----4----+----5----+----6----+----7----+----8----+----9----+----0----+----1----+----2*/

/**@page CODE Coding style guidelines
 *
 * We follow the following coding style guidelines and recommend them for all developers.
 *
 * @section CODESPACING Spacing:
 *
 * - Indentation is 3 spaces. No tabs anywhere in the code.
 * - Every opening parenthesis requires an additional indentation of 3 spaces.
 *
 *   @refsnippet{src/scip/branch_relpscost.c,SnippetCodeStyleParenIndent}
 *
 * - Spaces around all operators.
 * - Spaces around the arguments inside an if/for/while-statement, as well as inside macros (e.g., SCIP_CALL).
 * - No spaces between control structure keywords like "if", "for", "while", "switch" and the corresponding brackets.
 * - No spaces between a function name and the parenthesis in both the definition and function calls.
 * - Braces are on a new line and not indented.
 * - Braces in if/for-statements should only be omitted if they enclose a single line.
 *
 *   @refsnippet{src/scip/branch_relpscost.c,SnippetCodeStyleIfFor}
 *
 * - In function declarations, every parameter is on a new line. The name of the parameter starts at column 26,
 *   the comment starts at column 46 (if column-count starts with 1).
 * - Maximal line length is 120 characters.
 * - Always only one declaration in a line.
 * - Variable names should be all lower case.
 *
 *   @refsnippet{src/scip/branch_relpscost.c,SnippetCodeStyleDeclaration}
 *
 * - Blank lines are inserted where it improves readability.
 * - Multiple blank lines are used to structure the code where single blank lines are insufficient,
 *   e.g., between differrent sections of the code.
 *
 *   @refsnippet{src/scip/heur_xyz.c,SnippetCodeStyleBlanks}
 *
 * @section CODENAMING  Naming:
 *
 * - Use assert() to show preconditions for the parameters, invariants, and postconditions.
 * - Make all functions that are not used outside the module 'static'.
 * - Naming should start with a lower case letter.
 *
 *   @refsnippet{src/scip/branch_relpscost.c,SnippetCodeStyleStaticAsserts}
 *
 * - All global functions start with "SCIP". In the usual naming scheme this is followed by the object and a method name
 *   like in SCIPlpAddRow(). Functions return TRUE or FALSE should be named like SCIPisFeasEQ().
 *
 *   @refsnippet{src/scip/scip_numerics.h,SnippetCodeStyleNaming}
 *
 * - For each structure there is a typedef with the name in all upper case.
 * - Defines should be named all upper case.
 *
 *   @refsnippet{src/scip/type_set.h,SnippetCodeStyleExample}
 *
 * @section CODEDOC Documentation:
 *
 * - Document functions, parameters, and variables in a doxygen conformed way.
 * - Do not leave code in comments that has been commented out; put the code within defines,
 *   e.g., `SCIP_DISABLED_CODE` and/or add an explanation
 * - Todos need double stars to be registered by doxygen.
 * - When documenting methods, the first brief description starts with lower case and is separated by semi-colons, if necessary
 *   The longer description starts capitalized and consists of complete sentences.
 *   If the documentation consists of multiple lines, the comment end must be on a new line.
 *
 *   @refsnippet{src/scip/scip_datastructures.h,SnippetCodeStyleComment}
 *
 *
 * @section XEMACS Customize (x)emacs
 *
 * If you are using (x)emacs, you can use the following customization for the c++-mode. These settings satisfy the
 * coding guidelines of \SCIP.
 *
 * \include codestyle/emacs_scip_codestyle.el
 *
 *
 * @section ECLIPSE Customize eclipse
 *
 * Eclipse user can use the profile below. This profile does not match the \SCIP coding guideline completely.
 *
 * \include codestyle/eclipse_scip_codestyle.xml
 */

/*--+----1----+----2----+----3----+----4----+----5----+----6----+----7----+----8----+----9----+----0----+----1----+----2*/

/**@page CMAKE Building SCIP with CMake
 *
 * <a href=https://cmake.org/>CMake</a> is a build system generator that can create, e.g., Makefiles for UNIX and Mac
 * or Visual Studio project files for Windows.
 *
 * CMake provides an <a href="https://cmake.org/cmake/help/latest/manual/cmake.1.html">extensive documentation</a>
 * explaining available features and use cases as well as an <a href="https://cmake.org/Wiki/CMake_FAQ">FAQ section</a>.
 * It's recommended to use the latest stable CMake version available. `cmake --help` is also a good first step to see
 * available options and usage information.
 *
 * Platform independent build instructions:
 *
 * ```
 * cmake -Bbuild -H. [-DSOPLEX_DIR=/path/to/soplex]
 * cmake --build build
 * ```
 *
 * Linux/macOS Makefile-based build instructions:
 *
 * ```
 * mkdir build
 * cd build
 * cmake .. [-DSOPLEX_DIR=/path/to/soplex]
 * make
 * # optional: run a quick check on some instances
 * make check
 * # optional: install scip executable, library, and headers
 * make install
 * ```
 *
 * CMake uses an out-of-source build, i.e., compiled binaries and object files are separated from the source tree and
 * located in another directory. Usually this directory is called `build` or `debug` or whatever you prefer. From within
 * this directory, run `cmake <path/to/SCIP>` to configure your build, followed by `make` to compile the code according
 * to the current configuration (this assumes that you chose Linux Makefiles as CMake Generator). By default, SCIP
 * searches for Soplex as LP solver. If SoPlex is not installed systemwide, the path to a CMake build directory
 * of SoPlex must be specified (ie one that contains "soplex-config.cmake"). Alternatively, a different LP solver
 * can be specified with the `LPS` variable, see \ref CMAKE_CONFIG and \ref LPI.
 *
 * Afterwards,
 * successive calls to `make` are going to recompile modified source code,
 * without requiring another call to `cmake`. The initial configuration step checks your environment for available
 * third-party libraries and packages and sets up the configuration accordingly, e.g., disabling support for GMP if not
 * installed.
 *
 * The generated executable and libraries are put in directories `bin` and `lib` respectively and will simply be named
 * `scip` or `libscip.so`. This is different from the naming convention of the previous Makefile setup that
 * appended the configuration details like OS and third party dependencies directly to the name of the binary or library.
 * The CMake setup tries to follow the established Linux/UNIX compilation conventions to facilitate the use of the
 * libraries in other applications. The previously generated sub-libraries like `liblpi.so` or `libobjscip.so` are not
 * created by default anymore. They can be built using the respective targets `liblpi`, `libobjscip`, etc. The main
 * library `libscip.so` will contain all SCIP sources and won't have dependencies to the other sub-libs.
 *
 * @section CMAKE_CONFIG Modifying a CMake configuration
 *
 * There are several options that can be passed to the `cmake <path/to/SCIP>` call to modify how the code is built.
 * For all of these options and parameters you have to use `-D<Parameter_name>=<value>`. Following a list of available
 * options, for the full list run
 *
 * ```
 * cmake <path/to/SCIP> -LH
 * ```
 *
 * CMake option         | Available values               | Makefile equivalent    | Remarks                                    |
 * ---------------------|--------------------------------|------------------------|--------------------------------------------|
 * CMAKE_BUILD_TYPE     | Release, Debug, ...            | OPT=[opt, dbg]         |                                            |
 * GMP                  | on, off                        | GMP=[true, false]      | specify GMP_DIR if not found automatically |
 * IPOPT                | on, off                        | IPOPT=[true,false]     | requires IPOPT version >= 3.12.0; specify IPOPT_DIR if not found automatically |
 * LPS                  | spx, cpx, grb, xprs, ...       | LPS=...                | See \ref LPI for a complete list; specify SOPLEX_DIR, CPLEX_DIR, MOSEK_DIR, ... if LP solver is not found automatically |
 * SYM                  | bliss, none                    | --                     | for bliss, specify BLISS_DIR |
 * WORHP                | on, off                        | WORHP=[true,false]     | should worhp be linked; specify WORHP_DIR if not found automatically |
 * ZIMPL                | on, off                        | ZIMPL=[true, false]    | specify ZIMPL_DIR if not found automatically |
 * READLINE             | on, off                        | READLINE=[true, false] |                                            |
 * ..._DIR              | <custom/path/to/.../package>   | --                     | e.g. IPOPT_DIR, CPLEX_DIR, WORHP_DIR, Readline_DIR ...  |
 * CMAKE_INSTALL_PREFIX | \<path\>                       | INSTALLDIR=\<path\>    |                                            |
 * SHARED               | on, off                        | SHARED=[true, false]   |                                            |
 * CXXONLY              | on, off                        | --                     | use a C++ compiler for all source files    |
 * COVERAGE             | on, off                        | --                     | use with gcc, lcov, gcov in **debug** mode |
 * COVERAGE_CTEST_ARGS  | ctest argument string          | --                     | see `ctest --help` for arguments           |
 * DEBUGSOL             | on, off                        | DEBUGSOL=[true,false]  | specify a debugging solution by setting the "misc/debugsol" parameter of SCIP |
 * LPSCHECK             | on, off                        | LPSCHECK=[true,false]  | double check SoPlex results with CPLEX     |
 * NOBLKMEM             | on, off                        | NOBLKMEM=[true,false]  |                                            |
 * NOBUFMEM             | on, off                        | NOBUFMEM=[true,false]  |                                            |
 * NOBLKBUFMEM          | on, off                        | NOBLKBUFMEM=[true,false] |                                          |
 * MT                   | on, off                        |                        | use static runtime libraries for Visual Studio compiler on Windows |
 * PARASCIP             | on, off                        | PARASCIP=[true,false]  | thread safe compilation                    |
 * SANITIZE_...         | on, off                        | --                     | enable sanitizer in debug mode if available |
 *
 * Parameters can be set all at once or in subsequent calls to `cmake` - extending or modifying the existing
 * configuration.
 *
 * @section CTEST Testing with CTest
 *
 * There is an extensive test suite written for <a href="https://cmake.org/cmake/help/latest/manual/ctest.1.html">CTest</a>,
 * that may take a while to complete. To perform a quick test to see whether the compilation was really successful you may
 * run `make check`. To see all available tests, run
 *
 * ```
 * ctest -N
 * ```
 *
 * and to perform a memory check, run
 *
 * ```
 * ctest -T MemCheck
 * ```
 *
 * If <a href="https://criterion.readthedocs.io/en/master/">Criterion</a> is installed (set
 * custom path with `-DCRITERION_DIR=<path>`) the target `unittests` can be used to compile and run the available unit tests.
 *
 * A coverage report for the entire test suite can be generated. This requires a modification of the
 * compilation process. Two variables govern the report generation, `COVERAGE` and `COVERAGE_CTEST_ARGS`.
 * It is recommended to use the Debug build type.
 *
 * ```
 * cmake .. -DCOVERAGE=on -DCOVERAGE_CTEST_ARGS="-R MIP -E stein -j4" -DCMAKE_BUILD_TYPE=Debug
 * ```
 *
 * In this example, coverage is enabled in combination with the build type Debug. In addition, only the coverage
 * for tests with "MIP" in the name are run, excluding those that have "stein" in the name.
 * The tests are performed in parallel using 4 cores.
 *
 * Use the `coverage` target, e.g., `make coverage`, to build the coverage report. The generated report can be found
 * under "coverage/index.html".
 *
 * @section CMAKE_INSTALL Installation
 *
 * CMake uses a default directory for installation, e.g., /usr/local on Linux. This can be modified by either changing
 * the configuration using `-DCMAKE_INSTALL_PREFIX` as explained in \ref CMAKE_CONFIG or by setting the environment
 * variable `DESTDIR` during or before the install command, e.g., `DESTDIR=<custom/install/dir> make install`.
 *
 * @section CMAKE_TARGETS Additional targets
 *
 * There are several further targets available, which can be listed using `make help`. For instance, there are some
 * examples that can be built with `make examples` or by specifying a certain one: `make <example-name>`.
 *
 * | CMake target    | Description                                           | Requirements                          |
 * |-----------------|-------------------------------------------------------|---------------------------------------|
 * | scip            | build SCIP executable                                 |                                       |
 * | applications    | build executables for all applications                |                                       |
 * | examples        | build executables for all examples                    |                                       |
 * | unittests       | build unit tests                                      | the Criterion package, see \ref CTEST |
 * | all_executables | build all of the above                                |                                       |
 * | libscip         | build the SCIP library                                |                                       |
 * | install         | install SCIP, see \ref CMAKE_INSTALL                  |                                       |
 * | coverage        | run the test suite and create a coverage report       | build flag `-DCOVERAGE=on`            |
 * | liblpi          | build the LPI library                                 |                                       |
 * | libnlpi         | build the NLPI library                                |                                       |
 * | libobjscip      | build the ObjSCIP library for the C++ wrapper classes |                                       |
 */

/*--+----1----+----2----+----3----+----4----+----5----+----6----+----7----+----8----+----9----+----0----+----1----+----2*/

/**@page MAKE Makefiles / Installation information
 *
 *
 * In most cases (LINUX and MAC) it is quite easy to compile and install \SCIP. Therefore, reading the section
 * \ref BRIEFINSTALL "Brief installation description" should usually be enough. If this is not the case you find a
 * \ref DETAILEDINSTALL "Detailed installation description" below as well as \ref EXAMPLE1 "Examples".
 * We recommend using GCC version 4.8 or later.
 *
 * @section BRIEFINSTALL Brief installation description
 *
 * The easiest way to install \SCIP is to use the \SCIP Optimization Suite which contains \SCIP, SoPlex, and ZIMPL. For
 * that we refer to the INSTALL file of the \SCIP Optimization Suite (main advantage: there is no need
 * to specify any directories, the compiling process is fully automated).
 *
 * Compiling \SCIP directly can be done as follows:
 *
 * -# unpack the tarball <code>tar xvf scip-x.y.z.tgz</code>
 * -# change to the directory <code>cd scip-x.y.z</code>
 * -# start compiling \SCIP by typing <code>make</code>
 * -# (optional) install the header, libraries, and binary <code>make install INSTALLDIR="/usr/local/</code>
 *
 * During your first compilation you will be asked for some soft-link targets,
 * depending on the LP solver you want to use. Usually, \SCIP needs the
 * following information
 * -# the directory where the include files of the LP solver lie
 * -# the library file(s) "lib*.a" or/and "lib*.so"
 *
 * Besides that, \SCIP needs some soft-link targets, for ZIMPL
 * -# the directory where the include files of ZIMPL lie
 * -# the library file(s) "lib*.a" or/and "lib*.so"
 *
 * You will need either the .a or the .so files and can skip the others by
 * just pressing return.
 *
 * The most common compiling issue is that some libraries are missing
 * on your system or that they are outdated. \SCIP per default requires
 * zlib, gmp and readline.  Try compiling with: <code> make ZLIB=false
 * READLINE=false ZIMPL=false</code> or, better, install them. Note
 * that under Linux-based systems, you need to install the
 * developer-versions of gmp/zlib/readline, in order to also have the
 * header-files available.
 *
 @section DETAILEDINSTALL Detailed installation description
 *
 * In this section we describe the use, and a few features, of the \SCIP Makefile. We also give two examples for how to install
 * \SCIP. The \ref EXAMPLE1 "first example" illustrates the default installation. This means, with SoPleX and ZIMPL. The
 * \ref EXAMPLE2 "second example" shows how to get CPLEX linked to \SCIP without ZIMPL. This is followed by a section which
 * gives some hints on what to do if the \ref COMPILERPROBLEMS "compilation throws an error". We give some comments on
 * how to install \SCIP under \ref WINDOWS "WINDOWS" and show \ref RUN "how to start \SCIP".
 *
 * If you experience any problems during the installation, you will find help in the INSTALL file.
 *
 * \SCIP contains a makefile system, which allows the individual setting of several parameters. A detailed list of parameter settings
 * obtained by <code>make help</code>. For instance, the following settings are supported:
 *
 * - <code>OPT=\<dbg|opt\></code> Here <code>dbg</code> turns on the debug mode of \SCIP. This enables asserts
 *   and avoids macros for several function in order to ease debugging.
 *
 * - <code>LPS=\<clp|cpx|grb|msk|qso|spx|xprs|none\></code> This determines the LP-solver, which should be
 *   installed separately from \SCIP. The options are the following:
 *      - <code>clp</code>: COIN-OR Clp LP-solver
 *      - <code>cpx</code>: CPLEX LP-solver
 *      - <code>grb</code>: Gurobi LP-solver (interface is in beta stage)
 *      - <code>msk</code>: Mosek LP-solver
 *      - <code>qso</code>: QSopt LP-solver
 *      - <code>spx</code>: old SoPlex LP-solver (for versions < 2)
 *      - <code>spx2</code>: new SoPlex LP-solver (default) (from version 2)
 *      - <code>xprs</code>: XPress LP-solver
 *      - <code>none</code>: no LP-solver (you should set the parameter \<lp/solvefreq\> to \<-1\> to avoid solving LPs)
 *
 * - <code>LPSOPT=\<dbg|opt|opt-gccold\></code> Chooses the debug or optimized version (or old GCC optimized) version of
 *   the LP-solver (currently only available for SoPlex and CLP).
 *
 * - <code>ZIMPL=\<true|false\></code> Turns direct support of ZIMPL in \SCIP on (default) or off, respectively.\n
 *   If the ZIMPL-support is disabled, the GMP-library is no longer needed for \SCIP and therefore not linked to \SCIP.
 *
 * - <code>ZIMPLOPT=\<dbg|opt|opt-gccold\></code> Chooses the debug or optimized (default) (or old GCC optimized)
 *   version of ZIMPL, if ZIMPL support is enabled.
 *
 * - <code>READLINE=\<true|false\></code> Turns support via the readline library on (default) or off, respectively.
 *
 * - <code>FILTERSQP=\<true|false\></code> Enable or disable (default) FilterSQP interface.
 *
 * - <code>IPOPT=\<true|false\></code> Enable or disable (default) IPOPT interface (needs IPOPT >= 3.12).
 *
 * - <code>WORHP=\<true|false\></code> Enable or disable (default) WORHP interface (needs WORHP >= 2.0).
 *
 * - <code>EXPRINT=\<cppad|none\></code> Use CppAD as expressions interpreter (default) or no expressions interpreter.
 *
 * - <code>GAMS=\<true|false\></code> Enable or disable (default) reading functionality in GAMS reader (needs GAMS).
 *
 * - <code>NOBLKBUFMEM=\<true|false\></code> Turns the internal \SCIP block and buffer memory off or on (default).
 *   This way the code can be checked by valgrind or similar tools. (The individual options <code>NOBLKMEM=\<true|false\></code>
 *   and <code>NOBUFMEM=\<true|false\></code> to turn off the \SCIP block and buffer memory, respectively, exist as well).
 *
 * - <code>TPI=\<tny|omp|none\></code> This determines the threading library that is used for the concurrent solver.
 *   The options are the following:
 *      - <code>none</code>: use no threading library and therefore disable the concurrent solver feature
 *      - <code>tny</code>: use the tinycthread's library which is bundled with SCIP. This
 *                          is a wrapper around the plattform specific threading library ad should work
 *                          for Linux, Mac OS X and Windows.
 *      - <code>omp</code>: use the OpenMP. This will not work with microsoft compilers, since they do not support
 *                          the required OpenMP version.
 *
 * - <code>SYM=\<bliss|none\></code> This determines the graph automorphism code used to compute symmetries of mixed
 *   integer programs if symmetry handling is enabled. The options are the following:
 *      - <code>none</code>: do not use a graph automorphism code, i.e., symmetries cannot be handled
 *      - <code>bliss</code>: use bliss to compute symmetries.
 *
 * You can use other compilers - depending on the system:
 *
 * - <code>COMP=<clang|gnu|intel></code> Use Clang, Gnu (default) or Intel compiler.
 *
 * There are additional parameters for Linux/Gnu compilers:
 *
 * - <code>SHARED=\<true\></code> generates a shared object of the \SCIP libraries.  (The binary uses these shared
 *   libraries as well.)
 * - <code>OPT=prf</code> generates a profiling version of \SCIP providing a detailed statistic of the time usage of
 *   every method of \SCIP.
 *
 * There is the possibility to watch the compilation more precisely:
 *
 * - <code>VERBOSE=\<true|false\></code> Turns the extensive output on or off (default).
 *
 * The \SCIP makefile supports several targets (used via <code>make ... "target"</code>):
 *
 * - <code>all</code> (or no target) Build \SCIP library and binary.
 * - <code>links</code> Reconfigures the links in the "lib" directory.
 * - <code>doc</code> Creates documentation in the "doc" directory.
 * - <code>clean</code> Removes all object files.
 * - <code>depend</code> Updates dependencies files. This is only needed if you add checks for preprocessor-defines `WITH_*` or NPARASCIP in source files.
 * - <code>check</code> or <code>test</code> Runs the check script, see \ref TEST.
 * - <code>lint</code> Statically checks the code via flexelint. The call produces the file <code>lint.out</code>
 *   which contains all the detected warnings.
 * - <code>tags</code> Generates tags which can be used in the editor <b>emacs</b> and <b>xemacs</b>.

 * The \SCIP makefiles are structured as follows.
 *
 * - <code>Makefile</code> This is the basic makefile in the \SCIP root directory. It loads
 *   additional makefile information depending on the parameters set.
 * - <code>make/make.project</code> This file contains definitions that are useful for all codes
 *   that use \SCIP, for instance, the example.
 * - <code>make.\<sys\>.\<machine\>.\<compiler\>.\<dbg|opt|prf|opt-gccold\></code> These file contain system/compiler specific
 *   definitions. If you have an unsupported compiler, you can copy one of these and modify it
 *   accordingly.
 *
 * If your platform or compiler is not supported by \SCIP you might try and copy one of the existing
 * makefiles in the <code>make</code> directory and modify it. If you succeed, we are always
 * interested in including more Makefiles into the system.
 *
 *
 * @section EXAMPLE1 Example 1 (defaults: SoPlex, with ZIMPL support):
 *
 * Typing <code>make</code> uses SoPlex as LP solver and includes support for the modeling language ZIMPL. You will be asked the
 * following questions on the first call to "make" (example answers are already given):
 *
 * \verbinclude makeexamples/example1.txt
 *
 * @section EXAMPLE2 Example 2 (CPLEX, with no ZIMPL support):
 *
 * Typing <code>make LPS=cpx ZIMPL=false</code>  uses CPLEX as LP solver. You will be asked the following questions on
 * the first call to "make" (example answers are already given):
 *
 * \verbinclude makeexamples/example2.txt
 *
 *
 * @section COMPILERPROBLEMS Compilation problems:
 *
 * - If the soft-link query script does not work on your machine, read step 2 in the INSTALL file for
 * instructions on manually creating the soft-links.
 *
 * - If you get an error message of the type\n
 * <code>make: *** No rule to make target `lib/???', needed by `obj/O.linux.x86.gnu.opt/lib/scip/???.o'.  Stop.</code>\n
 * the corresponding soft-link was not created or points to a wrong location.  Check the soft-link targets in the "lib/"
 * subdirectory. Try to delete all soft-links from the "lib/" directory\n and call "make links" to generate them
 * again. If this still fails, read step 2 for instructions on manually\n creating the soft-links.
 *
 * - If you get an error message of the type\n
 * <code>make: *** No rule to make target `make/make.?.?.?.?.?'.  Stop.</code>,\n
 * the corresponding machine dependent makefile for your architecture and compiler is missing.\n Create one of the given
 * name in the "make/" subdirectory. You may take\n "make/make.linux.x86.gnu.opt" or any other file in the make
 * subdirectory as example.\n
 *
 * - The readline library seems to differ slightly on different OS distributions. Some versions do
 * not support the <code>remove_history()</code> call.  In this case, you have to either add
 * <code>-DNO_REMOVE_HISTORY</code> to the FLAGS in the appropriate "make/make.*" file, or to
 * compile with <code>make USRFLAGS=-DNO_REMOVE_HISTORY</code>.  Make sure, the file
 * "src/scip/dialog.c" is recompiled.  If this doesn't work either, disable the readline library
 * with <code>make READLINE=false</code>.
 *
 * - On some systems, the <code>sigaction()</code> method is not available. In this case, you have
 * to either add <code>-DNO_SIGACTION</code> to the FLAGS in the appropriate "make/make.*" file, or
 * to compile with <code>make USRFLAGS=-DNO_SIGACTION</code>.  Make sure, the file
 * "src/scip/interrupt.c" is recompiled.
 *
 * - On some systems, the <code>rand_r()</code> method is not available.  In this case, you have to either add
 * <code>-DNO_RAND_R</code> to the FLAGS in the appropriate "make/make.*" file, or to compile with
 * <code>make USRFLAGS=-DNO_RAND_R</code>.  Make sure, the file "src/scip/misc.c" is recompiled.
 *
 * - On some systems, the <code>strtok_r()</code> method is not available.  In this case, you have
 * to either add <code>-DNO_STRTOK_R</code> to the FLAGS in the appropriate make/make.* file, or to
 * compile with <code>make USRFLAGS=-DNO_STRTOK_R</code>.  Make sure, the file "src/scip/misc.c" is
 * recompiled.
 *
 * - On some systems, the <code>strerror_r()</code> method is not available.  In this case, you have
 * to either add <code>-DNO_STRERROR_R</code> to the FLAGS in the appropriate "make/make.*" file, or
 * to compile with <code>make USRFLAGS=-DNO_STRERROR_R</code>.  Make sure, the file
 * "src/scip/misc.c" is recompiled.
 *
 * - On some systems, the option [-e] is not available for the read command.  You have to compile with READ=read.
 *
 * - If you encounter other compiler or linker errors, you should recompile with <code>make
 * VERBOSE=true ...</code> in order to get the full compiler invocation. This might help to fix the
 * corresponding machine dependent makefile in the make subdirectory.
 *
 * @section WINDOWS Remarks on Installing under Windows using MinGW
 *
 * To build your own windows binaries under windows we recommend using the MinGW-Compiler with MSYS
 * from <a href="http://www.mingw.org">www.mingw.org</a> .
 *
 * First install MSYS, then MinGW to the mingw folder inside the msys folder.
 * Now you need to install the following packages to the mingw folder:
 * - zlib (or use ZLIB=false)
 * - pcre (here suffices the pcre7.0-lib.zip (or equivalent) to be extracted into the mingw-folder)
 *
 * After calling <code>make clean</code> in the ZIMPL folder you will also need flex and bison to
 * remake ZIMPL. We recommend NOT to use <code>"make clean"</code> inside the ZIMPL-folder if you do
 * not have these packages installed.
 *
 * You can download these additional packages from <a href="http://gnuwin32.sourceforge.net/packages.html">here</a>
 * or compile the source on your own from their homepages.
 *
 * Second you need to copy the file <code>sh.exe</code> to <code>bash.exe</code> otherwise various
 * scripts (including makefiles) will not work.  Normally <code>unistd.h</code> covers also the
 * getopt-options, but for mingw you need to add the entry <code>\#include <getopt.h></code> into
 * "/mingw/include/unistd.h" after the other include-entries (if not present).
 *
 * Finally, there is one package you need to compile if you want to use ZIMPL and ZIMPL-support in
 * \SCIP (otherwise use <code>ZIMPL=false</code> as parameter with the make-call): the
 * <code>gmplib</code> from <a href="http://www.gmplib.org">gmplib.org</a>. The command
 * <code>./configure --prefix=/mingw ; make ; make install</code> should succeed without problems
 * and installs the gmplib to the mingw folder.
 *
 * Now <code>make READLINE=false</code> should be compiling without errors.  Please note that we
 * do NOT support creating the doxygen documentation and readline-usage under windows.
 *
 *
 * @section RUN How to run SCIP after a successful compilation
 *
 * To run the program, enter <code>bin/scip</code> for the last compiled version. If you have more than one compiled
 * binary (i. e., one in debug and one in optimized mode) and wish to specify the binary, type
 * <code>bin/scip.\$(OSTYPE).\$(ARCH).\$(COMP).\$(OPT).\$(LPS)</code>
 * (e.g. <code>bin/scip.linux.x86_64.gnu.opt.spx</code>).
 *
 */

/*--+----1----+----2----+----3----+----4----+----5----+----6----+----7----+----8----+----9----+----0----+----1----+----2*/

/**@page START How to start a new project
 *
 * Once you succeeded installing \SCIP together with an LP-solver on your system,
 * you have a powerful tool for solving MIPs, MIQCPs,
 * MINLPs, etc... at hand. \SCIP can also be customized to the type of problems you
 * are working on by additional plugins.
 * Instructions on how to write a new plugin and include it in \SCIP can be found in the corresponding
 * \ref HOWTOADD "How to add ... pages".
 *
 * \SCIP can also be used for writing your own branch-and-cut or branch-and-cut-and-price code. \SCIP already
 * provides a number of existing code examples which we suggest as both reference and starting point
 * for these kinds of projects.
 * Below, you find some hints of how to start such a project.
 *
 * @section START_CHOICE Choose an example project
 *
 *  The example should be chosen depending on the programming language (<b>C</b> or <b>C++</b>) and the purpose
 *   (<b>branch-and-cut</b> or <b>branch-and-cut-and-price</b>) of your project.
 *   <br>
 *   We suggest the use of one of the following examples:
 *     - The \ref VRP_MAIN "Vehicle Routing Problem Example" is a <b>branch-and-cut-and-price</b> (column generation)-code
 *       in <b>C++</b>.
 *     - The \ref BINPACKING_MAIN "Binpacking Example"
 *       and the \ref COLORING_MAIN "Coloring application" are
 *       <b>branch-and-cut-and-price</b> (column generation)-codes in <b>C</b>.
 *     - The \ref TSP_MAIN "TSP example"
 *        is a <b>branch-and-cut</b>-code in <b>C++</b>.
 *     - The \ref LOP_MAIN "LOP example"
 *       is a <b>branch-and-cut</b>-code in <b>C</b>.
 *
 * More examples can be found in the \ref EXAMPLES "list of Examples".
 *
 * - Copy one of the examples in the <code>examples</code> directory (in the \SCIP root
 *   directory). For instance, type
 *   \verbatim
 cp -r examples/Binpacking/ ../SCIPProject/ ; cd ../SCIPProject
     \endverbatim
 *   from the \SCIP root directory for copying the content of the <code>Binpacking</code>-example into a fresh
 *   directory named SCIPProject in the parent directory of the \SCIP root directory and jumping to
 *   the new SCIPProject directory rightafter.
 *
 * @section START_CMAKE Building with CMake
 *
 * It is recommended for all new users to use the CMake build system configuration, if available on their platform.
 *
 * - Open the <code>CMakeLists</code> (some examples projects have a subdirectory "check" for testing) via
 *    \verbatim
 kate CMakeLists.txt & kate check/CMakeLists.txt # if check/CMakeLists.txt is available
     \endverbatim
 *    and replace all instances of the copied project's name (e.g. <code>binpacking</code>) with your project name.
 * - Create a new subdirectory, jump to the new directory and use cmake specifying your \SCIP directory. For instance, type
 *    \verbatim
 mkdir Release ; cd Release ; cmake .. -DSCIP_DIR=../scip/Release
     \endverbatim
 * and compile using the <code>make</code> command. For the CMake equivalents of all the flags that can be used in \SCIP, see \ref CMAKE.
 *
 *
 * @section START_MAKE Building with the Makefile system
 *
 * If CMake should be unavailable on your targeted platform, try the classic Makefile system of SCIP.
 *
 * - Open the <code>Makefile</code>  via
 *    \verbatim
 kate Makefile
     \endverbatim
 *    and edit the following variables at the top to have a compilable code:
 *
 *    - specify a correct path to the \SCIP root (<code>SCIPDIR</code>)
 *    - rename the targets name (<code>MAINNAME</code>)
 *    - adjust the source file names (<code>MAINOBJ</code>).
 *    .
 * - Once you have edited the makefile, you can use all the flags that can be used in \SCIP to
 *   compile your code, see \ref MAKE.
 *
 */

/**@page EXAMPLES Example projects
 *
 *  \SCIP contains several examples that demonstrate its usage. They are contained in the &quot;examples&quot; directory
 *  in the source code distribution.
 *
 * <table>
 *  <tr>
 *  <td colspan="2">
 *  <b>
 *  Callable library
 *  </b>
 *  </td>
 *  </tr>
 *  <tr>
 *  <td>
 *  @subpage CALLABLELIBRARY_MAIN "Callable Library Example"
 *  </td>
 *  <td>
 *  An example showing how to setup constraints (esp. nonlinear ones) when using \SCIP as callable library.
 *  </td>
 *  </tr>
 *  <tr>
 *  <td>
 *  @subpage MIPSOLVER_MAIN "MIP solver"
 *  </td>
 *  <td>
 *  A minimal implementation for using \SCIP included into another source code
 *  </td>
 *  </tr>
 *  <tr>
 *  <td>
 *  @subpage QUEENS_MAIN "The n-Queens Problem"
 *  </td>
 *  <td>
 *  Using SCIP's callable library for solving the n-queens problem.
 *  </td>
 *  </tr>
 *  <tr>
 *  <td colspan="2">
 *  <b>
 *  Extending SCIP by custom plugins
 *  </b>
 *  </td>
 *  </tr>
 *  <tr>
 *  <td>
 *  @subpage EVENTHDLR_MAIN "Event handler"
 *  </td>
 *  <td>
 *  A small example illustrating the use of an event handler.
 *  </td>
 *  </tr>
 *  <tr>
 *  <td>
 *  @subpage GMI_MAIN "Gomory mixed integer cut example"
 *  </td>
 *  <td>
 *  An example about Gomory mixed-integer cuts.
 *  </td>
 *  </tr>
 *  <tr>
 *  <td>
 *  @subpage RELAXATOR_MAIN "Relaxator example"
 *  </td>
 *  <td>
 *  An example about using custom relaxators.
 *  </td>
 *  </tr>
 *  <tr>
 *  <td colspan="2">
 *  <b>
 *  Branch-and-cut
 *  </b>
 *  </td>
 *  </tr>
 *  <tr>
 *  <td>
 *  @subpage LOP_MAIN "Linear Ordering"
 *  </td>
 *  <td>
 *  An example for implementing a constraint handler.
 *  </td>
 *  </tr>
 *  <tr>
 *  <td>
 *  @subpage TSP_MAIN "The TSP example"
 *  </td>
 *  <td>
 *  A short implementations of a constraint handler, two easy combinatorial heuristics, a file reader, etc. which
 *  demonstrate the usage of \SCIP as a branch-and-cut-framework for solving traveling salesman problem instances.
 *  </td>
 *  </tr>
 *  <tr>
 *  <td colspan="2">
 *  <b>
 *  Branch-and-price
 *  </b>
 *  </td>
 *  </tr>
 *  <tr>
 *  <td>
 *  @subpage BINPACKING_MAIN "Binpacking"
 *  </td>
 *  <td>
 *  An implementation of the column generation approach for the binpacking problem. It includes a customized reader,
 *  Ryan/Foster branching rule, (global) problem data, variable data, and constraint handler.
 *  </td>
 *  </tr>
 *  <tr>
 *  <td>
 *  @subpage VRP_MAIN "Vehicle Routing"
 *  </td>
 *  <td>
 *  A solver for a simple capacity-constrained vehicle routing problem, which is based on pricing tours via a dynamic
 *  programming algorithm.
 *  </td>
 *  </tr>
 *  <tr>
 *  <td colspan="2">
 *  <b>
 *  Benders' decomposition
 *  </b>
 *  </td>
 *  </tr>
 *  <tr>
 *  <td>
 *  @subpage SCFLP_MAIN "Stochastic capacitated facility location problem"
 *  </td>
 *  <td>
 *  A stochastic programming problem that demonstrates the use of the Benders' decomposition framework within SCIP.
 *  </td>
 *  </tr>
 *  </table>
 */

/** @page APPLICATIONS Application projects
 *
 *  There are several extensions of \SCIP for particular applications included in the release. They are contained in the &quot;applications&quot; directory
 *  in the source code distribution.
 *
 *  <table>
 *  <tr>
 *  <td>
 *  @subpage COLORING_MAIN
 *  </td>
 *  <td>
 *  An implementation of the column generation approach for graph coloring of Mehrotra and Trick.
 *  </td>
 *  </tr>
 *  <tr>
 *  <td>
 *  @subpage CYCLECLUSTERING_MAIN
 *  </td>
 *  <td>
 *  Branch-and-cut implementation of a graph partitioning problem used for Markov state models.
 *  </td>
 *  </tr>
 *  <tr>
 *  <td>
 *  @subpage MINIISC_MAIN
 *  </td>
 *  <td>
 *  A solver that computes irreducible infeasible subsystems using Benders decomposition
 *  </td>
 *  </tr>
 *  <tr>
 *  <td>
 *  @subpage POLYSCIP_MAIN
 *  </td>
 *  <td>
 *  A solver for multi-objective optimization problems.
 *  </td>
 *  </tr>
 *  <tr>
 *  <td>
 *  @subpage RINGPACKING_MAIN "Ringpacking"
 *  </td>
 *  <td>
 *  An implementation of the column generation approach for the Ringpacking Problem. It includes a customized reader,
 *  (global) problem data, variable data, and constraint handler.
 *  </td>
 *  </tr>
 *  <tr>
 *  <td>
 *  @subpage SCHEDULER_MAIN
 *  </td>
 *  <td>
 *  A solver for scheduling problems.
 *  </td>
 *  </tr>
 *  <tr>
 *  <td>
 *  @subpage STP_MAIN
 *  </td>
 *  <td>
 *  A solver for Steiner Tree Problems in graphs, based on a branch-and-cut approach.
 *  </td>
 *  </tr>
 *  </table>
 *
 */


/**@page SHELL Tutorial: the interactive shell
 *
 * If you are using \SCIP as a black box solver, here you will find some tips and tricks what you can do.
 *
 * @section TUTORIAL_OPTIMIZE Read and optimize a problem instance
 *
 * First of all, we need a \SCIP binary and an example problem file to work with. Therefore, you can either download the
 * \SCIP standard distribution (which includes problem files) and compile it on your own or you can download a
 * precompiled binary and an example problem separately. \SCIP can read files in LP, MPS, ZPL, WBO, FZN, PIP, OSiL, and
 * other formats (see \ref FILEREADERS).
 *
 * If you want to download the source code of the \SCIP standard distribution, we recommend to go to the <a
 * href="http://scip.zib.de/#download">SCIP download section</a>, download the latest release (version 4.0.0 as
 * of this writing), inflate the tarball (e.g., with "tar xzf scipoptsuite-[version].tgz"), and follow the instructions
 * in the INSTALL file. The instance stein27, which will serve as an example in this tutorial, can be found under
 * scipoptsuite-[version]/scip-[version]/check/instances/MIP/stein27.fzn.
 *
 * If you want to download a precompiled binary, go to the <a href="http://scip.zib.de/#download">SCIP download
 * section</a> and download an appropriate binary for your operating system. The \SCIP source code distribution already comes with
 * the example instance used throughout this tutorial. To follow this tutorial with a precompiled binary, we recommend downloading the instance
 * <a href="http://miplib2010.zib.de/miplib3/miplib3/stein27.mps.gz">stein27</a> from
 * the <a href="http://miplib2010.zib.de/miplib3/miplib.html">MIPLIB 3.0</a> homepage.
 *
 * Now start your binary, without any arguments. This opens the interactive shell, which should look somehow like this:
 *
 * @snippet shelltutorial/shelltutorialannotated.tmp SnippetVersion
 *
 * First of all "help" shows you a list of all available shell commands. Brackets indicate a submenu with further options.
 *
 * @snippet shelltutorial/shelltutorialannotated.tmp SnippetHelp
 *
 * Okay, let's solve the example instance... use "read check/instances/MIP/stein27.fzn" to parse the instance file, "optimize" to solve it and "display
 * solution" to show the nonzero variables of the best found solution.
 *
 * @snippet shelltutorial/shelltutorialannotated.tmp SnippetOpt1
 *
 * What do we see here? After "optimize", SCIP first goes into presolving. Not much is happening for this instance, just
 * the linear constraints get upgraded to more specific types. Each round of presolving will be displayed in a single
 * line, with a short summary at the end. Then, we see the actual solving process. The table output of the branch-and-cut
 * solving process is very detailed during the root node. Afterwards, a new line is displayed every 100th node.
 * Furthermore, every new incumbent solution triggers a new table row, starting with a character to indicate the
 * heuristic that found the solution. Which letter represents which heuristic can be seen with the
 * "display heuristics" command, see \ref TUTORIAL_STATISTICS for an example.
 *
 * After some lines the root node processing is finished. From now on, we will see an output line every hundredth node or
 * whenever a new incumbent is found. After some more nodes, the "dualbound" starts
 * moving, too. At one point, both will be the same, and the solving process terminates, showing us some wrap-up
 * information.
 *
 * The exact performance may of course vary among different architectures and operating systems. Do not be worried if
 * your installation needs more or less time or nodes to solve. Also, this instance has more than 2000 different optimal
 * solutions. The optimal objective value always has to be 18, but the solution vector may differ. If you are interested
 * in this behavior, which is called "performance variability", you may have a look at the MIPLIB2010 paper.
 *
 * @section TUTORIAL_FILEIO Writing problems and solutions to a file

 * \SCIP can also write information to files. E.g., we could store the incumbent solution to a file, or output the
 * problem instance in another file format (the LP format is much more human readable than the MPS format, for example).
 *
 * @snippet shelltutorial/shelltutorialannotated.tmp SnippetWriteSolutions
 *
 * Passing starting solutions can increase the solving performance so that \SCIP does not need to construct an initial feasible solution
 * by itself. After reading the problem instance, use the "read" command again, this time with a file containing solution information.
 * Solutions can be specified in a raw or xml-format and must have the file extension ".sol", see the documentation of the
 * \ref reader_sol.h "solution reader of SCIP" for further information.
 *
 * Customized settings are not written or read with the "write" and "read" commands, but with the three commands
 *
 * @snippet shelltutorial/shelltutorialannotated.tmp SnippetSaveSettingsOverview
 *
 * See the section on parameters \ref TUTORIAL_PARAMETERS for more information.
 *
 * @section TUTORIAL_STATISTICS Displaying detailed solving statistics
 *
 * We might want to have some more information now. Which of the heuristics found solutions? Which plugins
 * were called during the solutions process and how much time did they spend?
 * Information on certain plugin types (e.g., heuristics, branching rules, separators) is displayed via
 * "display <plugin-type>", information on the solution process via "display statistics", and "display problem"
 * shows the current instance.
 *
 * @snippet shelltutorial/shelltutorialannotated.tmp SnippetDisplayStatistics
 *
 * The statistics obtained via "display statistics" are quite comprehensive,
 * thus, we just explain a few lines here. Information is grouped by the plugin type. For the primal heuristics,
 * the execution time in seconds is shown as well as the number of calls to the heuristic, and its success regarding
 * the number of (best) solutions found by that heuristic. Appropriate statistics are also shown for presolvers, constraint handlers,
 * separators, propagators, the search tree, etc. User-written plugins will appear automatically in these statistics,
 * after they were included into \SCIP.
 *
 * @section TUTORIAL_PARAMETERS Changing parameters from the interactive shell
 *
 * Now, we can start playing around with parameters. The primal heuristics Rounding and shifting seem to be quite successful on this instance,
 * wondering what happens if we disable them? Or what happens, if we are even more rigorous and disable all heuristics?
 * Or if we do the opposite and use aggressive heuristics?
 *
 * @snippet shelltutorial/shelltutorialannotated.tmp SnippetSetSettings
 *
 * We can navigate through the menus step-by-step and get a list of available options and submenus. Therefore, we select
 * "set" to change settings, "heuristics" to change settings of primal heuristics, and "shifting" for that particular
 * heuristic. Then we see a list of parameters (and yet another submenu for advanced parameters), and disable this
 * heuristic by setting its calling frequency to -1. If we already know the path to a certain setting, we can directly
 * type it (as for the rounding heuristic in the above example). Note that we do not have to use the full names, but we
 * may use short versions, as long as they are unique.
 *
 * To solve a problem a second time, we have to read it in again before starting the optimization process.
 *
 * @snippet shelltutorial/shelltutorialannotated.tmp SnippetOpt2
 *
 * Okay, what happened here? First, we reset all parameters to their default values, using "set default". Next, we
 * loaded some meta-parameter settings (also see <a href="FAQ.php#howtochangebehaviour">the FAQ</a>), to apply primal heuristics
 * more aggressively. \SCIP shows us, which single parameters it changed therefore. Additionally, for pedagogical purposes,
 * we set the node limit to 200. Now, the optimal solution is already found at the root node, by a heuristic which is
 * deactivated by default.  Then, after node 200, the user defined node limit is reached which interrupts the solving
 * process, We see that now in the short status report, primal and dual bound are different, thus, the problem is not solved
 * yet.  Nevertheless, we could access statistics, see the current incumbent solution, change parameters and so on.
 * Entering "optimize" we continue the solving process from the point on at which it has been interrupted.
 *
 * Once you found a non-default parameter setting that you wish to save and use in the future, use either the command
 *
 * @snippet shelltutorial/shelltutorialannotated.tmp SnippetSaveSettingsFull
 *
 * to save <b>all</b> parameter values to the specified file, or
 *
 * @snippet shelltutorial/shelltutorialannotated.tmp SnippetSaveSettingsDiff
 *
 * in order to save only the nondefault parameters. The latter has several advantages, you can, e.g., combine parameter
 * settings from multiple settings files stored by the latter command, as long as they only affect mutually exclusive
 * parameter values.
 *
 * For loading a previously stored settings file, use the "load" command:
 *
 * @snippet shelltutorial/shelltutorialannotated.tmp SnippetLoadSettings
 *
 * Special attention should be drawn to the reserved settings file name "scip.set"; whenever the \SCIP interactive shell
 * is started from a working directory that contains a settings file with the name "scip.set", it will be automatically
 * replace the default settings.
 *
 * For using special settings for automated tests as described in \ref TEST, save your custom settings in a subdirectory
 * "SCIP_HOME/settings".
 *
 *
 * We hope this tutorial gave you an overview of what is possible using the \SCIP interactive shell. Please also read our
 * \ref FAQ, in particular the section "Using SCIP as a standalone MIP/MINLP-Solver".
 *
 */

/*--+----1----+----2----+----3----+----4----+----5----+----6----+----7----+----8----+----9----+----0----+----1----+----2*/

/**@page DOC How to search the documentation for interface methods
 *
 * If you are looking for a method in order to perform a specific task, the public \ref PUBLICAPI "SCIP C-API" is the place to look.
 * - It contains interface methods for all SCIP structs, both in the solver core or in one of the plugins.
 * - Plugins are mostly independent from each other, so to use them it is usually enough to browse the \ref PUBLICCOREAPI "Core API".
 * - If you want to add your own plugins, see the \ref HOWTOADD pages for exhaustive information for each plugin type.
 * - If you are learning SCIP with a concrete project in mind, looking at the available \ref EXAMPLES page may help you
 *   getting started.
 * - See also \ref START "How to start a new project"
 *
 * Header file names of SCIP obey a consistent naming scheme: Type definitions and related objects such as enums are found in headers starting with "type_",
 * such as \ref type_var.h , which contains enums and type definitions related to \ref PublicVariableMethods "SCIP problem variables".
 * Definitions of the actual structs can be found in separate header files starting with "struct_".
 * All method definitions of the public SCIP API are split across header files starting with "pub_" such as \ref pub_cons.h
 * or headers starting with "scip_" such as \ref scip_cons.h .
 * The latter headers starting with "scip_" contain more complex methods, which always receive a scip pointer as first argument.
 * Those methods may affect several individual components controlled by SCIP. Such a method is SCIPbranchVar(), which
 * affects the search tree, which is controlled by SCIP itself and not meant to be accessed by user plugins.
 *
 * It should be sufficient to include scip/scip.h and scip/scipdefplugins.h for having all
 * needed functionality available in a project.
 *
 * If, for example, you are looking for information on how to create a problem instance, here are some steps you can take:
 *
 * 1. Browse the SCIP Core API and follow the path \ref PUBLICAPI > \ref PUBLICCOREAPI > \ref PublicProblemMethods > \ref GlobalProblemMethods > SCIPcreateProb()
 * 2. Here you can find information on the function's return value, preconditions, postconditions, parameters, as well as related functions.
 * 3. If you are unsure of how to use some of the parameters, it is worth looking for a basic version of the function.
 *   This and other related functions may be found by either browsing neighboring functions and groups in the navigation tree to the left, or in the
 *   'References' and 'Referenced by' section of the function documentation. In this case, you can find `SCIPcreateProbBasic()`.
 *
 * The opposite case is that you already know the name of a function as, e.g., SCIPbranchVar().
 *
 * 1. Type the name of the function into the search bar to find the function documentation.
 * 2. In addition, you can find related methods by browsing the neighboring functions of the same group.
 * 3. In this example, you may now learn about SCIPgetNLPBranchCands() to query all integer
 *    variables with fractional LP solution value, which are good candidates for classical branching on variables.
 *
 * Note that the \ref INTERNALAPI "private SCIP API" contains more complex functions and data structures that fill specialized roles and
 * is only for developers.
 * Those functions are **not** exported to the library and are therefore **not available in user projects** using the \ref PUBLICAPI "public SCIP API".
 */

/*--+----1----+----2----+----3----+----4----+----5----+----6----+----7----+----8----+----9----+----0----+----1----+----2*/

/**@page CONS How to add constraint handlers
 *
 * A constraint handler defines the semantics and the algorithms to process constraints of a certain class.  A single
 * constraint handler is responsible for all constraints belonging to its constraint class.  For example, there is
 * one \ref cons_knapsack.h "knapsack constraint handler" that ensures solutions are only accepted if they satisfy all
 * knapsack constraints in the model. \n A complete list of all constraint handlers contained in this release can be
 * found \ref CONSHDLRS "here".
 *
 * We now explain how users can add their own constraint handlers.
 * For an example, look into the subtour constraint handler (examples/TSP/src/ConshdlrSubtour.cpp) of the
 * \ref TSP_MAIN project.
 * The example is written in C++ and uses the C++ wrapper classes.
 * However, we will explain the implementation of a constraint handler using the C interface.
 * It is very easy to transfer the C explanation to C++; whenever a method should be implemented using the
 * SCIP_DECL_CONS... notion, reimplement the corresponding virtual member function of the abstract scip::ObjConshdlr
 * base class.
 *
 * Additional documentation for the callback methods of a constraint handler can be found in the file
 * type_cons.h.
 *
 * Here is what you have to do (assuming your constraint handler should be named "subtour"):
 * -# Copy the template files src/scip/cons_xyz.c and src/scip/cons_xyz.h into files "cons_subtour.c"
 *    and "cons_subtour.h".
 *     \n
 *    Make sure to <b>adjust your Makefile</b> such that these files are compiled and linked to your project.
 * -# Use SCIPincludeConsSubtour() in order to include the constraint handler into your SCIP instance,
 *    e.g., in the main file of your project (see, e.g., src/cppmain.cpp in the TSP example).
 * -# Open the new files with a text editor and replace all occurrences of "xyz" by "subtour".
 * -# Adjust the \ref CONS_PROPERTIES "properties of the constraint handler".
 * -# Define the \ref CONS_DATA "constraint data and the constraint handler data". This is optional.
 * -# Implement the \ref CONS_INTERFACE "interface methods".
 * -# Implement the \ref CONS_FUNDAMENTALCALLBACKS "fundamental callback methods".
 * -# Implement the \ref CONS_ADDITIONALCALLBACKS "additional callback methods". This is optional.
 *
 *
 * @section CONS_PROPERTIES Properties of a Constraint Handler
 *
 * At the top of the new file "cons_subtour.c" you can find the constraint handler properties.
 * These are given as compiler defines. Some of them are optional, as, e.g., separation-related properties,
 * which only have to be defined if the constraint handler supports the related callbacks.
 * In the C++ wrapper class, you have to provide the constraint handler properties by calling the constructor
 * of the abstract base class scip::ObjConshdlr from within your constructor (see the TSP example).
 * The properties you have to set have the following meaning:
 *
 * @subsection CONS_FUNDAMENTALPROPERTIES Fundamental Constraint Handler properties
 *
 * \par CONSHDLR_NAME: the name of the constraint handler.
 * This name is used in the interactive shell to address the constraint handler.
 * Additionally, if you are searching for a constraint handler with SCIPfindConshdlr(), this name is looked up.
 * Names have to be unique: no two constraint handlers may have the same name.
 *
 * \par CONSHDLR_DESC: the description of the constraint handler.
 * This string is printed as a description of the constraint handler in the interactive shell of SCIP.
 *
 * \par CONSHDLR_ENFOPRIORITY: the priority of the constraint handler for constraint enforcing.
 * Like the separation priority, the enforcement priorities define the order in which the different constraint handlers
 * are called in the constraint enforcement step of the subproblem processing.
 * The constraint enforcement is called after the price-and-cut loop is executed (in the case that the LP is solved
 * at the current subproblem).
 * \n
 * The integrality constraint handler has an enforcement priority of 0.
 * That means, if a constraint handler has negative enforcement priority, it only has to deal with integral solutions
 * in its enforcement methods, because for fractional solutions, the integrality constraint handler would have
 * created a branching, thereby aborting the enforcement step.
 * If you want to implement a constraint-depending branching rule (for example, SOS branching on special ordered
 * set constraints), you have to assign a positive enforcement priority to your constraint handler.
 * In this case, you have to be able to deal with fractional solutions.
 * \n
 * See \ref CONSENFOLP and \ref CONSENFOPS for further details of the separation callback.
 *
 * \par CONSHDLR_CHECKPRIORITY: the priority of the constraint handler for checking feasibility.
 * Like the separation priority, the checking priorities define the order in which the different constraint handlers
 * are called to check the feasibility of a given primal solution candidate.
 * The integrality constraint handler has a checking priority of 0.
 * That means, constraint handlers with negative checking priorities only have to deal with integral solutions.
 *
 * \par CONSHDLR_EAGERFREQ: the default frequency for using all instead of only the useful constraints in separation, propagation and enforcement.
 * If \em constraint \em aging is activated, some constraints that were not useful in the past for propagation or
 * separation are marked to be \em obsolete.
 * Usually, the obsolete constraints are not presented to the separation and propagation methods of the constraint
 * handlers, such that the constraint handlers only process the non-obsolete constraints.
 * However, every n'th call, with n being the EAGERFREQ of the constraint handler, all constraints are presented to the
 * separation and propagation methods of the constraint handler.
 * This gives obsolete constraints the chance of becoming non-obsolete again.
 * \n
 * If the eager evaluation frequency is set to -1, obsolete constraints are never presented to the separation and
 * propagation methods.
 * A frequency of 0 means, that obsolete constraints are only used in the first call of each method.
 *
 * \par CONSHDLR_NEEDSCONS: indicates whether the constraint handler should be skipped, if no constraints are available.
 * Usually, a constraint handler is only executed if there are constraints of its corresponding class in the model.
 * For those constraint handlers, the NEEDSCONS flag should be set to TRUE.
 * However, some constraint handlers must be called without having a constraint of the class in the model, because
 * the constraint is only implicitly available.
 * For example, the integrality constraint handler has the NEEDSCONS flag set to FALSE, because there is no explicit
 * integrality constraint in the model.
 * The integrality conditions are attached to the variables, and the integrality constraint handler has to check
 * all variables that are marked to be integer for integral values.
 *
 * @subsection CONS_ADDITIONALPROPERTIES Optional Constraint Handler properties
 *
 * The following properties are optional and only need to be defined if the constraint handlers support
 * separation, presolving, propagation, and/or upgrade functionality.
 *
 * \par LINCONSUPGD_PRIORITY: priority of the constraint handler for upgrading of linear constraints
 * This property is only needed if a certain linear constraint can be upgraded to a more specific one. In one of
 * the first presolving rounds SCIP tries to upgrade linear constraints to more specialized constraints, such as
 * knapsack constraints. The upgrading calls are processed in the order of decreasing priority.
 *
 * \par NONLINCONSUPGD_PRIORITY: priority of the constraint handler for upgrading of nonlinear constraints
 * This property has the same effect as the LINCONSUPGD_PRIORITY parameter, see above, and should be set whenever
 * an upgrade functionality from a general nonlinear constraint to the more specific one is defined.
 *
 * \par CONSHDLR_SEPAFREQ: the default frequency for separating cuts.
 * The separation frequency defines the depth levels at which the constraint handler's separation methods \ref CONSSEPALP
 * and \ref CONSSEPASOL are called.
 * For example, a separation frequency of 7 means, that the separation callback is executed for subproblems that are
 * in depth 0, 7, 14, ... of the branching tree.
 * A separation frequency of 0 means, that the separation method is only called at the root node.
 * A separation frequency of -1 disables the separation method of the constraint handler.
 * \n
 * The separation frequency can be adjusted by the user.
 * This property of the constraint handler only defines the default value of the frequency.
 * If you want to have a more flexible control of when to execute the separation algorithm, you have to assign
 * a separation frequency of 1 and implement a check at the beginning of your separation algorithm whether you really
 * want to execute the separator or not.
 * If you do not want to execute the method, set the result code to SCIP_DIDNOTRUN.
 *
 * \par CONSHDLR_SEPAPRIORITY: the priority of the constraint handler for separation. (optional: to be set only if the constraint handler supports separation)
 * In each separation round during the price-and-cut loop of the subproblem processing or during the separation loop
 * of the primal solution separation, the separators and separation methods of the constraint handlers are called in
 * a predefined order, which is given by the priorities of the separators and the separation priorities of the
 * constraint handlers.
 * First, the separators with non-negative priority are called in the order of decreasing priority.
 * Next, the separation methods of the different constraint handlers are called in the order of decreasing separation
 * priority.
 * Finally, the separators with negative priority are called in the order of decreasing priority.
 * \n
 * The separation priority of the constraint handler should be set according to the complexity of the cut separation
 * algorithm and the impact of the resulting cuts:
 * Constraint handlers that provide fast algorithms that usually have a high impact (i.e., cut off a large portion of
 * the LP relaxation) should have a high priority.
 * See \ref CONSSEPALP and \ref CONSSEPASOL for further details of the separation callbacks.
 *
 * \par CONSHDLR_DELAYSEPA: the default for whether the separation method should be delayed, if other separators found cuts.
 * If the constraint handler's separation method is marked to be delayed, it is only executed after no other separator
 * or constraint handler found a cut during the price-and-cut loop.
 * If the separation method of the constraint handler is very expensive, you may want to mark it to be delayed until all
 * cheap separation methods have been executed.
 *
 * \par CONSHDLR_PROPFREQ: the default frequency for propagating domains.
 * This default frequency has the same meaning as the CONSHDLR_SEPAFREQ with respect to the domain propagation
 * callback of the constraint handler.
 * A propagation frequency of 0 means that propagation is only applied in preprocessing and at the root node.
 * A propagation frequency of -1 disables the propagation method of the constraint handler.
 *
 * \par CONSHDLR_DELAYPROP: the default for whether the propagation method should be delayed, if other propagators found reductions.
 * This property is analogous to the DELAYSEPA flag, but deals with the propagation method of the constraint handler.
 *
 * \par CONSHDLR_PROP_TIMING: the propagation timing mask of the constraint handler.
 * SCIP calls the domain propagation routines at different places in the node processing loop.
 * This property indicates at which places the propagation routine of the constraint handler is called.
 * Possible values are defined in type_timing.h and can be concatenated, e.g., as in SCIP_PROPTIMING_ALWAYS.
 *
 * \par CONSHDLR_PRESOLTIMING: the timing of the constraint handler's presolving method (FAST, MEDIUM, or EXHAUSTIVE).
 * Every presolving round starts with the FAST presolving methods. MEDIUM presolvers are only called, if FAST presolvers did not find
 * enough reductions in this round so far, and EXHAUSTIVE presolving steps are only performed if all presolvers called before
 * in this round were unsuccessful.
 * Presolving methods should be assigned a timing based on how expensive they are, e.g., presolvers that provide fast algorithms that
 * usually have a high impact (i.e., remove lots of variables or tighten bounds of many variables) should have a timing FAST.
 * If a presolving method implements different algorithms of different complexity, it may also get multiple timings and check the timing
 * internally in the \ref CONSPRESOL callback to decide which algorithms to run.
 *
 * \par CONSHDLR_MAXPREROUNDS: the default maximal number of presolving rounds the constraint handler participates in.
 * The preprocessing is executed in rounds.
 * If enough changes have been applied to the model, an additional preprocessing round is performed.
 * The MAXPREROUNDS parameter of a constraint handler denotes the maximal number of preprocessing rounds the constraint
 * handler participates in.
 * A value of -1 means that there is no limit on the number of rounds.
 * A value of 0 means the preprocessing callback of the constraint handler is disabled.
 *
 *
 *
 * @section CONS_DATA Constraint Data and Constraint Handler Data
 *
 * Below the header "Data structures" you can find two structs called "struct SCIP_ConsData" and
 * "struct SCIP_ConshdlrData".
 * If you are using C++, you only need to define the "struct SCIP_ConsData".
 * The constraint handler data must be implemented as member variables of your constraint handler class.
 * \n
 * The constraint data are the information that is needed to define a single constraint of the constraint handler's
 * constraint class.
 * For example, the data of a knapsack constraint would consist of a list of variables, a list of weights, and
 * the capacity of the knapsack.
 * The data of a subtour constraint consists of the graph on which the problem is defined.
 * In the graph, each edge should be linked to the corresponding binary problem variable.
 * \n
 * The constraint handler data are additional variables, that belong to the constraint handler itself and which are
 * not specific to a single constraint.
 * For example, you can use these data to store parameters of the constraint handler or statistical information.
 * The constraint handler data are optional.
 * You can leave the struct empty.
 *
 *
 * @section CONS_INTERFACE Interface Methods
 *
 * At the bottom of "cons_subtour.c" you can find three interface methods, that also appear in "cons_subtour.h".
 * These are SCIPincludeConshdlrSubtour(), SCIPcreateConsSubtour(), and SCIPcreateConsSubtourBasic().
 * \n
 * The method SCIPincludeConshdlrSubtour() only has to be adjusted slightly.
 * It is responsible for notifying SCIP of the presence of the constraint handler by calling the method
 * SCIPincludeConshdlr().
 * It is called by the user, if (s)he wants to include the constraint handler, i.e., if (s)he wants to make
 * the constraint handler available to the model, and looks like this:
 * \dontinclude src/scip/cons_knapsack.c
 *  -# If you are using constraint handler data, you have to <b>allocate the memory for the data</b> at this point.
 *     You also have to initialize the fields in struct SCIP_ConshdlrData afterwards.
 *
 *     \skip SCIP_RETCODE SCIPincludeConshdlrKnapsack(
 *     \until SCIPallocBlockMemory
 *
 *  -# Now, <b>SCIP gets notified</b> of the presence of the constraint handler together with its \ref CONS_FUNDAMENTALCALLBACKS "basic callbacks".
 *
 *     \skip SCIPincludeConshdlrBasic
 *     \until assert
 *
 *  -# All \ref CONS_ADDITIONALCALLBACKS "additional callbacks" are added via their setter functions.
 *
 *     \skip SCIPsetConshdlrCopy
 *     \until SCIPsetConshdlrExit
 *
 *  -# If the constraint handler is a specialization of a general linear or nonlinear constraint, we want to include an
 *     <b>automatic upgrading mechanism</b> by calling the interface method
 *
 *     \skip SCIPfindConshdlr
 *     \until SCIPincludeLinconsUpgrade
 *     or
 *     \code
 *     SCIP_CALL( SCIPincludeNonlinconsUpgrade(scip, nonlinconsUpgdSubtour, NULL, NONLINCONSUPGD_PRIORITY, TRUE, CONSHDLR_NAME) );
 *     \endcode
 *
 *     in the nonlinear case. See also cons_nonlinear.h for further information about the general upgrade procedure in the nonlinear case.
 *  -# You may also add <b>user parameters</b> for your constraint handler.
 * Some parameters which are important to play with are added to every constraint automatically, as, e.g.,
 * propagation or separation frequency.
 *     \skip SCIPaddIntParam
 *     \until DEFAULT_SEPACARDFREQ
 *     \skip SCIP_OKAY
 *     \until }
 *
 *
 * The methods SCIPcreateConsSubtour() and SCIPcreateConsSubtourBasic() are called to create a single constraint of the constraint
 * handler's constraint class.
 * It should allocate and fill the constraint data, and call SCIPcreateCons().
 * Take a look at the following example from the \ref cons_knapsack.h "knapsack constraint handler":
 *
 * @refsnippet{src/scip/cons_knapsack.c,SnippetConsCreationKnapsack}
 *
 * In this example, consdataCreate() is a local method that allocates memory for the given consdata
 * and fills the data with the given <code>vars</code> array. For allocating memory for the constraint data, you
 * can use SCIP memory allocation:
 * \code
 * SCIP_CALL( SCIPallocBlockMemory(scip, consdata) );
 * \endcode
 *
 *
 * @section CONS_CALLBACKS Callback methods of Constraint handlers
 *
 * Besides the various functions which you will implement inside your constraint handler there exists a number
 * of <b> callback methods </b> associated with your constraint handler. Callback methods can be regarded as
 * tasks which your constraint handler is able to provide to the solver. They are grouped into two
 * categories:
 *
 * \ref CONS_FUNDAMENTALCALLBACKS "Fundamental Callback methods" are mandatory to implement
 * such that your code will work. For example, every constraint handler has to provide the
 * functionality to state whether all of its constraints are
 * fulfilled by a given variable assignment. Hence, the \ref CONSCHECK "CONSCHECK" callback is
 * one of the fundamental (or \a basic) callbacks of a constraint handler.
 *
 * Callbacks which are not necessarily implemented are grouped together as
 * \ref CONS_ADDITIONALCALLBACKS "additional callbacks". Such callbacks can be used to allocate and free memory
 * at different stages of the solving process. Although not mandatory, it might be useful to implement
 * some of these callbacks, e.g., to extend your constraint handler by a
 * \ref CONSSEPALP "separation" or \ref CONSPRESOL "presolving" functionality.
 *
 * All callbacks should be passed to SCIP during the SCIPinclude\<PLUGINTYPE\>\<PLUGINNAME\> method
 * (e.g., SCIPincludeConshdlrKnapsack() for the \ref cons_knapsack.h "knapsack constraint handler").
 * Since SCIP version 3.0, two ways of setting callbacks can be used, either via SCIPincludeConshdlr()
 * (all at once, as it always was), or via SCIPincludeConshdlrBasic() and setter functions for additional callbacks.
 * Since the basic inclusion methods are very unlikely to change and will thus
 * make your code more stable towards future versions of SCIP with more callbacks,
 * we recommend the latter choice, as explained in the \ref CONS_INTERFACE "interface" section.
 *
 * @section CONS_FUNDAMENTALCALLBACKS Fundamental Callback Methods
 *
 * By implementing the fundamental callbacks, you define the semantics of the constraint class the constraint handler
 * deals with.
 * If these methods are implemented, the resulting code is already correct and finds the optimal solution to the
 * given problem instance.
 * However, it might be very slow because the additional features, like cut separation and domain propagation, are
 * missing.
 * In the C++ wrapper class scip::ObjConshdlr, the fundamental callback methods are virtual abstract member functions.
 * You have to implement them in order to be able to construct an object of your constraint handler class.
 *
 * There are three fundamental callback methods that are all dealing with the feasibility of a given solution.
 * They are called at different places in the algorithm and have slightly different meaning.
 * However, it is usually reasonable to implement a single local method that is called by all of the three callback
 * methods with slightly modified parameters.
 * The fourth method provides dual information that is used for example in preprocessing.
 *
 * Additional documentation for the callback methods can be found in type_cons.h.
 *
 * @subsection CONSCHECK
 *
 * The CONSCHECK callback gets a primal solution candidate in a SCIP_SOL* data structure
 * and has to check this solution for global feasibility.
 * It has to return a result SCIP_FEASIBLE, if the solution satisfies all the constraints of the constraint handler,
 * and a result SCIP_INFEASIBLE if there is at least one constraint that is violated.
 *
 * If the solution is not NULL, SCIP should also be informed about the constraint violation with a call to
 * SCIPupdateSolConsViolation() and additionally SCIPupdateSolLPRowViolation() for every row of the constraint's current
 * representation in the LP relaxation, if any such rows exist.
 * As a convenience method, SCIPupdateSolLPConsViolation() can be used if the constraint
 * is represented completely by a set of LP rows, meaning that the current constraint violation is equal to the maximum
 * of the contraint violations of the corresponding LP rows.
 *
 * The callback is used by primal heuristics to check a constructed solution for feasibility.
 * That means, the constraint handler has to deal with arbitrary solutions that do not necessarily satisfy the bounds
 * and constraints of the local subproblem.
 *
 * The value of a variable \em var in the given solution \em sol can be accessed by calling
 * \code
 * SCIPgetSolVal(scip, sol, var)
 * \endcode
 *
 * For example, the \ref cons_knapsack.h "knapsack constraint handler" loops over its constraints and
 * calculates the scalar product \f$w^T x\f$ of weights \f$w\f$ with the solution vector \f$x\f$.
 * This scalar product is compared with the capacity of the knapsack constraint.
 * If it exceeds the capacity, the CONSCHECK method is immediately aborted with the result SCIP_INFEASIBLE.
 * If all knapsack constraints are satisfied, a result SCIP_FEASIBLE is returned.
 *
 * @subsection CONSENFOLP
 *
 * The CONSENFOLP method is called after the price-and-cut loop was finished and an LP solution is available.
 * Like the CHECK call, the ENFOLP method should return a result SCIP_FEASIBLE, if the solution satisfies all the
 * constraints.
 * However, the behavior should be different, if the solution violates some of the associated constraints.
 * The constraint handler may return a result SCIP_INFEASIBLE in this situation, but this is not the best what
 * one can do.
 * The ENFOLP method has the possibility of \em resolving the infeasibility by
 * - stating that the current subproblem is infeasible (result SCIP_CUTOFF),
 * - adding an additional constraint that resolves the infeasibility (result SCIP_CONSADDED),
 * - reducing the domain of a variable (result SCIP_REDUCEDDOM),
 * - adding a cutting plane (result SCIP_SEPARATED),
 * - performing a branching (result SCIP_BRANCHED).
 *
 * However, the solution is not given as a SCIP_SOL* data structure.
 *
 * The value of a variable <code>var</code> in the LP solution can be accessed by calling
 * \code
 * SCIPgetVarSol(scip, var)
 * \endcode
 * or by
 * \code
 * SCIPgetSolVal(scip, NULL, var)
 * \endcode
 * By using the latter method, you can have a single local method to check a solution for feasibility by passing
 * the given <code>sol</code> to the CONSCHECK call and by passing a NULL pointer as <code>sol</code> to
 * the CONSENFOLP and CONSENFOPS calls.
 *
 *
 * @subsection CONSENFOPS
 *
 * The CONSENFOPS callback is similar to the CONSENFOLP callback, but deals with \em pseudo \em solutions instead
 * of LP solutions.
 *
 * If the LP was not solved at the current subproblem (either because the user did not want to solve it, or because
 * numerical difficulties in the LP solving process were detected) no LP solution is available.
 * In this situation, the pseudo solution is used instead.
 * In this solution, the variables are set to the local bound which is best with respect to the objective function.
 * You can think of the pseudo solution as solution to the LP relaxation with all constraints except the bounds
 * being removed.
 *
 * Like the ENFOLP callback, the ENFOPS callback has to check whether the pseudo solution satisfies all the constraints
 * of the constraint handler.
 * The pseudo solution can be accessed by the same methods as the LP solution (SCIP knows, if the LP was solved at the
 * current subproblem, and returns either the LP solution or the pseudo solution).
 *
 * Unlike the ENFOLP callback, the ENFOPS callback must not add cuts and cannot return the result SCIP_SEPARATED.
 * It is, however, possible to force the solving of the LP by returning the result SCIP_SOLVELP.
 * For example, the infeasibility of a linear constraint that contains continuous variables cannot be resolved,
 * if all integer variables in the constraint are already fixed.
 * In this case, the LP has to be solved in order to get a solution that satisfies the linear constraint.
 *
 * @subsection CONSLOCK
 *
 * The CONSLOCK callback provides dual information for a single constraint.
 * It has to tell SCIP, which variables are existing in the given constraint, and in which way modifications of these
 * variables may affect the feasibility of the constraint.
 *
 * For each variable that is affected by the constraint, the callback should call SCIPaddVarLocks():
 *  - If the constraint may become violated by decreasing the value of a variable, it should call
 *    SCIPaddVarLocks(scip, var, nlockspos, nlocksneg), saying that rounding down is potentially rendering the
 *    (positive) constraint infeasible and rounding up is potentially rendering the negation of the constraint
 *    infeasible.
 *  - If the constraint may become violated by increasing the value of a variable, it should call
 *    SCIPaddVarLocks(scip, var, nlocksneg, nlockspos), saying that rounding up is potentially rendering the
 *    constraint's negation infeasible and rounding down is potentially rendering the constraint itself
 *    infeasible.
 *  - If the constraint may become violated by changing the variable in any direction, it should call
 *    SCIPaddVarLocks(scip, var, nlockspos + nlocksneg, nlockspos + nlocksneg).
 *
 *  <b>Note:</b> You do not have to worry about nlockspos and nlocksneg. These integer values are given as
 *  parameter of the CONSLOCK callback (see type_cons.h). Just use these variables in the above described
 *  fashion <b>without</b> adding or subtracting anything to them. In case of the knapsack constraints this
 *  method looks like this.
 *
 *  @refsnippet{src/scip/cons_knapsack.c,SnippetConsLockKnapsack}
 *
 *  To give same more intuition, consider the linear constraint \f$3x -5y +2z \leq 7\f$ as an example.
 *  The CONSLOCK callback method of the linear constraint handler should call
 *  SCIPaddVarLocks(scip, x, nlocksneg, nlockspos), SCIPaddVarLocks(scip, y, nlockspos, nlocksneg),
 *  and SCIPaddVarLocks(scip, z, nlocksneg, nlockspos) to tell SCIP,  that rounding up of \f$x\f$
 *  and \f$z\f$ and rounding down of \f$y\f$ can destroy the feasibility of the constraint, while rounding
 *  down of \f$x\f$ and \f$z\f$ and rounding up of \f$y\f$ can destroy the feasibility of the
 *  constraint's negation \f$3x -5y +2z > 7\f$.
 *  \n
 *  A linear constraint \f$2 \leq 3x -5y +2z \leq 7\f$ should call
 *  SCIPaddVarLocks(scip, ..., nlockspos + nlocksneg, nlockspos + nlocksneg) on all variables,
 *  since rounding in both directions of each variable can destroy both the feasibility of the
 *  constraint and it's negation \f$3x -5y +2z < 2\f$  or  \f$3x -5y +2z > 7\f$.
 *
 *
 * @section CONS_ADDITIONALCALLBACKS Additional Callback Methods
 *
 * The additional callback methods do not need to be implemented in every case, but provide useful functionality
 * for many applications. They can be added to your constraint handler via setter functions, see
 * \ref CONS_INTERFACE "here".
 *
 * @subsection CONSFREE
 *
 * If you are using constraint handler data, you have to implement this method in order to free the
 * constraint handler data. This can be done by the following procedure (which is taken from the
 * \ref cons_knapsack.h "knapsack constraint handler"):
 *
 * @refsnippet{src/scip/cons_knapsack.c,SnippetConsFreeKnapsack}
 *
 * If you have allocated memory for fields in your constraint handler data, remember to free this memory
 * before freeing the constraint handler data itself.
 * If you are using the C++ wrapper class, this method is not available.
 * Instead, just use the destructor of your class to free the member variables of your class.
 *
 * @subsection CONSHDLRCOPY
 *
 * The CONSHDLRCOPY callback is executed when the SCIP instance is copied, e.g. to solve a sub-SCIP. By defining this
 * callback as <code>NULL</code> the user disables the inclusion of the specified constraint handler into all copied SCIP
 * instances. This may deteriorate the performance of primal heuristics solving sub-SCIPs, since these constitute only
 * relaxations of the original problem if constraint handlers are missing.
 *
 * A usual implementation just
 * calls the interface method which includes the constraint handler to the model. For example, this callback is
 * implemented for the \ref cons_knapsack.c "knapsack constraint handler" as follows:
 *
 * @refsnippet{src/scip/cons_knapsack.c,SnippetConsCopyKnapsack}
 *
 * <b>Note:</b> If you implement this callback, take care when setting the valid pointer.
 *
 * A problem copy is called valid if it is valid in both the primal and the dual sense, i.e., if
 *
 *  -   it is a relaxation of the source problem
 *  -   it does not enlarge the feasible region.
 *
 * A constraint handler may choose to not copy a constraint and still declare the resulting copy as valid. It must ensure
 * the feasibility of any solution to the problem copy in the original (source) space.
 *
 * <b>Note:</b> If you implement this callback and the constraint handler needs constraints (see CONSHDLR_NEEDSCONS),
 * then you also need to implement the callback \ref CONSCOPY.
 *
 * @subsection CONSINIT
 *
 * The CONSINIT callback is executed after the problem is transformed.
 * The constraint handler may, e.g., use this call to replace the original variables in its constraints by transformed
 * variables, or to initialize its statistical constraint handler data.
 *
 * @subsection CONSEXIT
 *
 * The CONSEXIT callback is executed before the transformed problem is freed.
 * In this method, the constraint handler should free all resources that were allocated for the solving process.
 *
 * @subsection CONSINITPRE
 *
 * The CONSINITPRE callback is executed before the preprocessing is started, even if presolving is turned off.
 * The constraint handler may use this call to initialize its presolving data, or to modify its constraints
 * before the presolving process begins.
 * Necessary constraint modifications that have to be performed even if presolving is turned off should be done here
 * or in the presolving deinitialization call.
 *
 * @subsection CONSEXITPRE
 *
 * The CONSEXITPRE callback is executed after the preprocessing has been finished, even if presolving is turned off.
 * The constraint handler may use this call e.g. to clean up its presolving data, or to finally modify its constraints
 * before the branch-and-bound process begins.
 * Necessary constraint modifications that have to be performed even if presolving is turned off should be done here
 * or in the presolving initialization call.
 * Besides necessary modifications and clean up, no time consuming operations should be done.
 *
 * @subsection CONSINITSOL
 *
 * The CONSINITSOL callback is executed when the presolving is finished and the branch-and-bound process is about to
 * begin.
 * The constraint handler may use this call to initialize its branch-and-bound specific data.
 *
 * @subsection CONSEXITSOL
 *
 * The CONSEXITSOL callback is executed before the branch-and-bound process is freed.
 * The constraint handler should use this call to clean up its branch-and-bound data, in particular to release
 * all LP rows that it has created or captured.
 *
 * @subsection CONSDELETE
 *
 * The CONSDELETE callback is executed if a constraint should be freed.
 * You can think of it as the destructor of a single constraint.
 * In the callback, you have to free the given constraint data.
 * The CONSDELETE callback is therefore the counterpart of the SCIPcreateCons...() interface method and the CONSTRANS
 * method.
 *
 * @subsection CONSTRANS
 *
 * The CONSTRANS method is called for each constraint of the constraint handler, when the user starts the solving
 * process.
 * It has to copy the original constraint data of the constraint to the memory for the transformed problem.
 * You can think of it as a copy constructor for a single constraint.
 *
 * The original model is copied in order to protect it from transformations that are applied during the solving process,
 * in particular during preprocessing.
 * Preprocessing and solving always operates on the transformed problem.
 * If the solving process data are freed, the original data still exist and the user can, e.g., modify the problem and
 * restart the solving process.
 *
 * If you do not implement the CONSTRANS method, a transformed constraint is created with the same flags and the
 * same constraint data pointer.
 * That means, the transformed constraint points to the original constraint data.
 * This is okay, as long as the constraint data is not changed during the solving process.
 * If you want to implement preprocessing methods or other methods that modify the constraint data, you have to
 * implement the CONSTRANS method and create a copy of the constraint data.
 *
 * Here is an example, which is taken from the \ref cons_knapsack.h "knapsack constraint handler":
 *
 * @refsnippet{src/scip/cons_knapsack.c,SnippetConsTransKnapsack}
 *
 * @subsection CONSINITLP
 *
 * The CONSINITLP callback is executed before the first LP relaxation is solved.
 * It should add the LP relaxations of all "initial" constraints to the LP. The method should scan the constraints
 * array for constraints that are marked initial via calls to SCIPconsIsInitial() and put the LP relaxation
 * of all initial constraints to the LP with calls to SCIPaddCut().
 *
 * @subsection CONSSEPALP
 *
 * The CONSSEPALP callback is executed during the price-and-cut loop of the subproblem processing.
 * It should try to generate cutting planes for the constraints of the constraint handler in order to separate
 * the current LP solution.
 * The method is called in the LP solution loop, which means that a valid LP solution exists.
 *
 * Usually, a separation callback searches and produces cuts, that are added with a call to SCIPaddCut().
 * If the cut should be remembered in the global cut pool, it may also call SCIPaddPoolCut().
 * However, the callback may also produce domain reductions or add other constraints.
 *
 * The CONSSEPALP callback has the following options:
 *  - detecting that the node is infeasible in the variables' bounds and can be cut off (result SCIP_CUTOFF)
 *  - adding an additional constraint (result SCIP_CONSADDED)
 *  - reducing a variable's domain (result SCIP_REDUCEDDOM)
 *  - adding a cutting plane to the LP (result SCIP_SEPARATED)
 *  - stating that the separator searched, but did not find domain reductions, cutting planes, or cut constraints
 *    (result SCIP_DIDNOTFIND)
 *  - stating that the separator was skipped (result SCIP_DIDNOTRUN)
 *  - stating that the separator was skipped, but should be called again (result SCIP_DELAYED)
 *  - stating that a new separation round should be started without calling the remaining separator methods (result SCIP_NEWROUND)
 *
 * Please see also the @ref CONS_ADDITIONALPROPERTIES section to learn about the properties
 * CONSHDLR_SEPAFREQ, CONSHDLR_SEPAPRIORITY, and CONSHDLR_DELAYSEPA, which influence the behaviour of SCIP
 * calling CONSSEPALP.
 *
 * @subsection CONSSEPASOL
 *
 * The CONSSEPASOL callback is executed during separation loop on arbitrary primal solutions.
 * It should try to generate cutting planes for the constraints of the constraint handler in order to separate
 * the given primal solution.
 * The method is not called in the LP solution loop, which means that there is no valid LP solution.
 *
 * Usually, a separation callback searches and produces cuts, that are added with a call to SCIPaddCut().
 * If the cut should be remembered in the global cut pool, it may also call SCIPaddPoolCut().
 * However, the callback may also produce domain reductions or add other constraints.
 *
 * The CONSSEPASOL callback has the following options:
 *  - detecting that the node is infeasible in the variables' bounds and can be cut off (result SCIP_CUTOFF)
 *  - adding an additional constraint (result SCIP_CONSADDED)
 *  - reducing a variable's domain (result SCIP_REDUCEDDOM)
 *  - adding a cutting plane to the LP (result SCIP_SEPARATED)
 *  - stating that the separator searched, but did not find domain reductions, cutting planes, or cut constraints
 *    (result SCIP_DIDNOTFIND)
 *  - stating that the separator was skipped (result SCIP_DIDNOTRUN)
 *  - stating that the separator was skipped, but should be called again (result SCIP_DELAYED)
 *  - stating that a new separation round should be started without calling the remaining separator methods (result SCIP_NEWROUND)
 *
 * Please see also the @ref CONS_ADDITIONALPROPERTIES section to learn about the properties
 * CONSHDLR_SEPAFREQ, CONSHDLR_SEPAPRIORITY, and CONSHDLR_DELAYSEPA, which influence the behaviour of SCIP
 * calling CONSSEPASOL.
 *
 * @subsection CONSENFORELAX
 *
 * The CONSENFORELAX callback is similar to the CONSENFOLP and CONSENFOPS callbacks, but deals with relaxation solutions.
 *
 * If the best bound computed by a relaxator that includes the whole LP is strictly better than the bound of the LP itself,
 * the corresponding relaxation solution will get enforced. Therefore the CONSENFORELAX callback will only be called for
 * solutions that satisfy all active LP-constraints.
 *
 * Like the ENFOLP and ENFOPS callbacks, the ENFORELAX callback has to check whether the solution given in sol satisfies
 * all the constraints of the constraint handler. Since the callback is only called for relaxators including the whole LP,
 * cuts may be added with a result of SCIP_SEPARATED, like in the ENFOLP callback. It is also possible to return
 * SCIP_SOLVELP if the relaxation solution is invalid for some reason and the LP should be solved instead.
 *
 * Note that the CONSENFORELAX callback is only relevant if relaxators are used. Since the basic distribution of the
 * SCIP Optimization Suite does not contain any relaxators, this callback can be ignored unless any relaxators are added
 * via user-plugins.
 *
 * @subsection CONSPROP
 *
 * The CONSPROP callback is called during the subproblem processing.
 * It should propagate the constraints, which means that it should infer reductions in the variables' local bounds
 * from the current local bounds.
 * This technique, which is the main workhorse of constraint programming, is called "node preprocessing" in the
 * Integer Programming community.
 *
 * The CONSPROP callback has the following options:
 *  - detecting that the node is infeasible in the variables' bounds and can be cut off (result SCIP_CUTOFF)
 *  - reducing a variable's domain (result SCIP_REDUCEDDOM)
 *  - stating that the propagator searched, but did not find domain reductions, cutting planes, or cut constraints
 *    (result SCIP_DIDNOTFIND)
 *  - stating that the propagator was skipped (result SCIP_DIDNOTRUN)
 *  - stating that the propagator was skipped, but should be called again (result SCIP_DELAYED)
 *
 * Please see also the @ref CONS_ADDITIONALPROPERTIES section to learn about the properties
 * CONSHDLR_PROPFREQ, CONSHDLR_DELAYPROP, and CONSHDLR_PROP_TIMING, which influence the behaviour of SCIP
 * calling CONSPROP.
 *
 * @subsection CONSRESPROP
 *
 * If the constraint handler should support \ref CONF "conflict analysis", it has to supply a CONSRESPROP method.
 * It also should call SCIPinferVarLbCons() or SCIPinferVarUbCons() in domain propagation instead of SCIPchgVarLb() or
 * SCIPchgVarUb() in order to deduce bound changes on variables.
 * In the SCIPinferVarLbCons() and SCIPinferVarUbCons() calls, the handler provides the constraint that deduced the
 * variable's bound change, and an integer value <code>inferinfo</code> that can be arbitrarily chosen.
 *
 * The propagation conflict resolving method CONSRESPROP must then be implemented to provide the "reasons" for the bound
 * changes, i.e., the bounds of variables at the time of the propagation, which forced the constraint to set the
 * conflict variable's bound to its current value. It can use the <code>inferinfo</code> tag to identify its own propagation rule
 * and thus identify the "reason" bounds. The bounds that form the reason of the assignment must then be provided by
 * calls to SCIPaddConflictLb() and SCIPaddConflictUb() in the propagation conflict resolving method.
 *
 * <b>Note:</b> The fact that <code>inferinfo</code> is an integer, as opposed to an arbitrary data object, is a compromise between space and speed. Sometimes a propagator would
 * need more information to efficiently infer the original propagation steps that lead to the conflict. This would,
 * however, require too much space. In the extreme, the original propagation steps have to be repeated.
 *
 * For example, the \ref cons_logicor.h "logicor constraint" \f$c = x \vee y \vee z\f$ fixes variable \f$z\f$ to TRUE (i.e., changes the lower
 * bound of \f$z\f$ to 1.0), if both, \f$x\f$ and \f$y\f$, are assigned to FALSE (i.e., if the upper bounds of these
 * variables are 0.0). It uses <code>SCIPinferVarLbCons(scip, z, 1.0, c, 0)</code> to apply this assignment (an
 * inference information tag is not needed by the constraint handler and is set to 0).  In the conflict analysis, the
 * constraint handler may be asked to resolve the lower bound change on \f$z\f$ with constraint \f$c\f$, that was
 * applied at a time given by a bound change index "bdchgidx".  With a call to <code>SCIPvarGetLbAtIndex(z,
 * bdchgidx)</code>, the handler can find out, that the lower bound of variable \f$z\f$ was set to 1.0 at the given
 * point of time, and should call <code>SCIPaddConflictUb(scip, x, bdchgidx)</code> and <code>SCIPaddConflictUb(scip, y,
 * bdchgidx)</code> to tell SCIP, that the upper bounds of \f$x\f$ and \f$y\f$ at this point of time were the reason for
 * the deduction of the lower bound of \f$z\f$.
 *
 * If conflict analysis should not be supported, the method has to set the result code to SCIP_DIDNOTFIND.  Although
 * this is a viable approach to circumvent the implementation of the usually rather complex conflict resolving method, it
 * will make the conflict analysis less effective. We suggest to first omit the conflict resolving method and check how
 * effective the \ref CONSPROP "propagation method" is. If it produces a lot of propagations for your application, you definitely should
 * consider implementing the conflict resolving method.
 *
 * @subsection CONSPRESOL
 *
 * The CONSPRESOL callback is called during preprocessing.
 * It should try to tighten the domains of the variables, tighten the coefficients of the constraints of the constraint
 * handler, delete redundant constraints, aggregate and fix variables if possible, and upgrade constraints to more
 * specific types.
 *
 * If the CONSPRESOL callback applies changes to the constraint data, you also have to implement the \ref CONSTRANS callback
 * in order to copy the constraint data to the transformed problem space and protect the original problem from the
 * preprocessing changes.
 *
 * To inform SCIP that the presolving method found a reduction the result pointer has to be set in a proper way.
 * The following options are possible:
 *
 *  - SCIP_UNBOUNDED  : at least one variable is not bounded by any constraint in objective direction
 *  - SCIP_CUTOFF     : at least one constraint is infeasible in the variable's bounds
 *  - SCIP_SUCCESS    : the presolver found a reduction
 *  - SCIP_DIDNOTFIND : the presolver searched, but did not find a presolving change
 *  - SCIP_DIDNOTRUN  : the presolver was skipped
 *  - SCIP_DELAYED    : the presolver was skipped, but should be called again
 *
 * Please see also the @ref CONS_ADDITIONALPROPERTIES section to learn about the properties
 * CONSHDLR_PRESOLTIMING and CONSHDLR_MAXPREROUNDS, which influence the behaviour of SCIP
 * calling CONSPRESOL.
 *
 * @subsection CONSACTIVE
 *
 * The CONSACTIVE callback method is called each time a constraint of the constraint handler is activated.
 * For example, if a constraint is added locally to a subproblem, the CONSACTIVE callback is called whenever the
 * search enters the subtree where the constraint exists.
 *
 * @subsection CONSDEACTIVE
 *
 * The CONSDEACTIVE callback method is called each time a constraint of the constraint handler is deactivated.
 * For example, if a constraint is added locally to a subproblem, the CONSDEACTIVE callback is called whenever the
 * search leaves the subtree where the constraint exists.
 *
 * @subsection CONSENABLE
 *
 * The CONSENABLE callback method is called each time a constraint of the constraint handler is enabled.
 * Constraints might be active without being enabled. In this case, only the feasibility checks are executed,
 * but domain propagation and separation is skipped.
 *
 * @subsection CONSDISABLE
 *
 * The CONSDISABLE callback method is called each time a constraint of the constraint handler is disabled.
 *
 * @subsection CONSPRINT
 *
 * The CONSPRINT callback method is called, when the user asks SCIP to display the problem to the screen
 * or save the problem into a file. This is, however, only the case if the user requested the CIP format.
 * For more details about reading and writing with SCIP we refer to the \ref READER "file readers". In this
 * callback method the constraint handler should display the data of the constraint in an appropriate form.
 * The output format that is defined by the CONSPRINT callbacks is called CIP format.
 * In later versions of SCIP, the constraint handlers should also be able to parse (i.e., read) constraints
 * which are given in CIP format.
 *
 * @subsection CONSCOPY
 *
 * The CONSCOPY callback method is used whenever constraints should be copied from one SCIP instance into another SCIP
 * instance. This method comes with the necessary parameters to do so, most importantly with a mapping of the variables of the
 * source SCIP instance to the corresponding variables of the target SCIP instance, and a mapping for the constraints
 * in the same way. For a complete list of all arguments of this callback method see type_cons.h.
 *
 * To get the corresponding target variable of a given source variable, you can use the variable map directly:
 *
 * \code
 * targetvar = (SCIP_VAR*) SCIPhashmapGetImage(varmap, sourcevar);
 * \endcode
 *
 * We recommend, however, to use the method SCIPgetVarCopy() which gets besides others the variable map and the constraint map as input
 * and returns the requested target variable. The advantage of using SCIPgetVarCopy() is that in the case
 * the required variable does not yet exist, it is created and added to the copy automatically:
 *
 * \code
 * SCIP_CALL( SCIPgetVarCopy(sourcescip, scip, sourcevar, &targetvar, varmap, consmap, global) );
 * \endcode
 *
 * Finally, the result pointer <code>valid</code> has to be set to TRUE if (and only if!) the copy process was successful.
 *
 * <b>Note:</b> Be careful when setting the valid pointer.
 * A problem copy is called valid if it is valid in both the primal and the dual sense, i.e., if
 *
 *  -   it is a relaxation of the source problem
 *  -   it does not enlarge the feasible region.
 *
 * A constraint handler may choose to not copy a constraint and still declare the resulting copy as valid. Therefore, it must ensure
 * the feasibility of any solution to the problem copy in the original (source) space.
 *
 * For an example implementation we refer to cons_linear.h. Additional documentation and the complete list of all
 * parameters can be found in the file in type_cons.h.
 *
 * @subsection CONSPARSE
 *
 * This method is the counter part to CONSPRINT. The ideal idea is that a constraint handler is able to parse the output
 * which it generated via the CONSPRINT method and creates the corresponding constraint. If the parsing was successfully
 * the result pointer success should be set to TRUE. An example implementation can be found in the \ref cons_linear.h
 * "linear constraint handler".
 *
 * @subsection CONSDELVARS
 *
 * This method should iterate over the given constraints and delete all variables that were marked for deletion by SCIPdelVar().
 * Variable deletion is especially interesting for branch-cut-and-price applications. If your constraint handler allows
 * the addition of variables during the solving process (see "modifiable" attribute of constraints), then you might also want to
 * implement this callback. This would allow you to not only create variables during solving, but also remove them dynamically
 * from the problem to reduce memory consumption in case they are no longer necessary.
 * During presolving, SCIP may also find that some variables are not needed anymore and then try
 * to delete them. Thus, if you do not implement this callback, the constraint handler should capture its variables via
 * SCIPcaptureVar() to prevent SCIP from erroneously deleting them.
 *
 * Additional documentation and the complete list of all parameters can be found in the file type_cons.h.
 *
 * @subsection CONSGETVARS
 *
 * The CONSGETVARS callback of a constraint handler can be implemented to give access to the constraint variables
 * as array, independently from the internal data structure of the constraint. The buffer array
 * is already passed, together with its length. Consider implementing @ref CONSGETNVARS, too, to have
 * information about the number of variables in this constraint.
 *
 * @subsection CONSGETNVARS
 *
 * This callback can be implemented to return the number of variables involved into a particular constraint.
 * In order to have access to the variable pointers, consider implementing @ref CONSGETVARS.
 *
 * @refsnippet{src/scip/cons_linear.c,Callback for the number of variables}
 *
 * @subsection CONSGETDIVEBDCHGS
 *
 *  This callback is used inside the various diving heuristics of SCIP and does not affect the normal branching
 *  of the actual search.
 *  The constraint handler can provide this callback to render a current working solution (even more) infeasible by
 *  suggesting one or several variable bound changes.
 *
 * @section CONS_FURTHERINFO Further documentation
 *
 * Further documentation can be found in @ref type_cons.h for callback descriptions and a complete
 * list of all callback parameters, or in @ref scip.h
 * for globally available functions.
 */

/*--+----1----+----2----+----3----+----4----+----5----+----6----+----7----+----8----+----9----+----0----+----1----+----2*/

/**@page PRICER How to add variable pricers
 *
 * A pricer performs the dynamic generation of new variables in a column generation algorithm.
 * It is an algorithmic representation of a (usually exponential) number of variables.
 * The \ref PRICERREDCOST and \ref PRICERFARKAS methods are called after each LP solve to generate additional
 * variables which may improve the objective value or decrease the LP infeasibility, respectively.
 * \n
 * A complete list of all pricers contained in this release can be found \ref PRICERS "here".
 *
 * If the pricer finds one or more variables with negative reduced costs or negative Farkas value, it should
 * call SCIPcreateVar() and SCIPaddPricedVar() to create and add the variable to the problem. Additionally,
 * the pricer has to add the variable to all constraints in which it appears. Therefore, a pricer needs to
 * know the constraints of the model and their meaning. Note that all constraints for which additional variables
 * are generated by a pricer have to be flagged as "modifiable" in the SCIPcreateCons() call.
 *
 * We now explain how users can add their own pricers.
 * For example, look into the variable pricer for the binpacking problem (examples/Binpacking/src/pricer_binpacking.c) of the
 * Binpacking example project.
 * The example is written in C. C++ users can easily adapt the code by using the scip::scip::ObjPricer wrapper base class and
 * implement the scip_...() virtual methods instead of the SCIP_DECL_PRICER... callback methods.
 *
 * Additional documentation for the callback methods of a pricer can be found in the file
 * type_pricer.h.
 *
 * Notice that if your pricer cannot cope with variable bounds other than 0 and infinity, you have to mark
 * all constraints containing priced variables as modifiable, and you may have to disable reduced cost
 * strengthening by setting propagating/rootredcost/freq to -1.
 *
 * Here is what you have to do to implement a pricer:
 * -# Copy the template files src/scip/pricer_xyz.c and src/scip/pricer_xyz.h into files "pricer_mypricer.c"
 *    and "pricer_mypricer.h".
 *    \n
 *    Make sure to adjust your Makefile such that these files are compiled and linked to your project.
 * -# Use SCIPincludePricerMypricer() in order to include the pricer into your SCIP instance,
 *    e.g., in the main file of your project (see, e.g., src/cmain.c in the Binpacking example).
 * -# Open the new files with a text editor and replace all occurrences of "xyz" by "mypricer".
 * -# Adjust the properties of the pricer (see \ref PRICER_PROPERTIES).
 * -# Define the pricer data (see \ref PRICER_DATA). This is optional.
 * -# Implement the interface methods (see \ref PRICER_INTERFACE).
 * -# Implement the fundamental callback methods (see \ref PRICER_FUNDAMENTALCALLBACKS).
 * -# Implement the additional callback methods (see \ref PRICER_ADDITIONALCALLBACKS).  This is optional.
 *
 *
 * @section PRICER_PROPERTIES Properties of a Pricer
 *
 * At the top of the new file "pricer_mypricer.c" you can find the pricer properties.
 * These are given as compiler defines.
 * In the C++ wrapper class, you have to provide the pricer properties by calling the constructor
 * of the abstract base class scip::ObjPricer from within your constructor.
 * The properties you have to set have the following meaning:
 *
 * \par PRICER_NAME: the name of the pricer.
 * This name is used in the interactive shell to address the pricer.
 * Additionally, if you are searching for a pricer with SCIPfindPricer(), this name is looked up.
 * Names have to be unique: no two pricers may have the same name.
 *
 * \par PRICER_DESC: the description of the pricer.
 * This string is printed as a description of the pricer in the interactive shell.
 *
 * \par PRICER_PRIORITY: the priority of the pricer.
 * In each pricing round during the price-and-cut loop of the subproblem processing, the included pricers are
 * called in a predefined order, which is given by the priorities of the pricers.
 * The higher the priority, the earlier the pricer is called.
 * Usually, you will have only one pricer in your application and the priority is therefore irrelevant.
 *
 * \par PRICER_DELAY: the default for whether the pricer should be delayed, if other variables with negative reduced
 * costs have already been found in the current pricing round.
 * Variables may be declared to be "removable" in the SCIPcreateVar() call. This means that SCIP may remove the variable
 * from the LP if it was inactive (i.e., sitting at zero) for a number of LP solves. Nevertheless, after the removal of the
 * column from the LP, the variable still exists, and SCIP can calculate reduced costs and add it to the LP again if
 * necessary.
 * \n
 * If the PRICER_DELAY flag is set to TRUE (which is the common setting), all those existing variables with negative reduced costs
 * are added to the LP, and the LP is resolved before the pricer is called. Thus, the pricer can assume that all existing variables
 * have non-negative reduced costs if the \ref PRICERREDCOST method is called or non-positive Farkas value if the \ref PRICERFARKAS
 * method is called.
 * \n
 * In some applications, this inner pricing loop on the already existing variables can significantly slow down the solving process,
 * since it may lead to the addition of only very few variables in each pricing round. If this is an issue in your application,
 * you should consider setting the PRICER_DELAY flag to FALSE. You must, however, be aware of the fact that there may be already
 * existing variables with negative reduced costs. For example, this may lead to the issue that your pricer generates the same
 * variable twice. In some models, this is not critical because an optimal solution would choose only one of the two identical
 * variables anyway, but for other models this can lead to wrong results because the duplication of a variable essentially doubles
 * the upper bound of the variable.
 *
 *
 * @section PRICER_DATA Pricer Data
 *
 * Below the header "Data structures" you can find a struct which is called "struct SCIP_PricerData".
 * In this data structure, you can store the data of your pricer. For example, it may be convenient to store pointers to the
 * constraints of the problem instance here, because the pricer has to add variables to those constraints.
 * If you are using C++, you can add pricer data, as usual, as object variables to your class.
 * \n
 * Defining pricer data is optional. You can leave the struct empty.
 *
 *
 * @section PRICER_INTERFACE Interface Methods
 *
 * At the bottom of "pricer_mypricer.c" you can find the interface method SCIPincludePricerMypricer(), which also appears in "pricer_mypricer.h".
 * It is called by the user, if (s)he wants to include the pricer, i.e., if (s)he wants to solve a model for which variables should
 * be generated by this pricer.
 *
 * This method only has to be adjusted slightly.
 * It is responsible for notifying SCIP of the presence of the pricer. For this, you can either call SCIPincludePricer(),
 * or SCIPincludePricerBasic() since SCIP version 3.0. In the latter variant, \ref PRICER_ADDITIONALCALLBACKS "additional callbacks"
 * must be added via setter functions as, e.g., SCIPsetPricerCopy(). We recommend this latter variant because
 * it is more stable towards future SCIP versions which might have more callbacks, whereas source code using the first
 * variant must be manually adjusted with every SCIP release containing new callbacks for pricers in order to compile.
 *
 *
 * In addition, the pricer has to be activated before the solution process starts, like it is done
 * in the pricer of the Coloring application (applications/Coloring/src/reader_col.c) by calling
 * \code
 * SCIP_CALL( SCIPactivatePricer(scip, SCIPfindPricer(scip, "coloring")) );
 * \endcode
 *
 * If you are using pricer data, you have to allocate the memory for the data at this point.
 * You can do this by calling:
 * \code
 * SCIP_CALL( SCIPallocBlockMemory(scip, &pricerdata) );
 * \endcode
 * You also have to initialize the fields in struct SCIP_PricerData afterwards.
 *
 * You may also add user parameters for your pricer, see the method SCIPincludePricerColoring() in the pricer of the Coloring application
 * for an example of how to add user parameters.
 *
 *
 * @section PRICER_FUNDAMENTALCALLBACKS Fundamental Callback Methods of a Pricer
 *
 * The fundamental callback methods have to be implemented in order to obtain an operational algorithm.
 * They are passed together with the pricer itself to SCIP using SCIPincludePricer() or SCIPincludePricerBasic(),
 * see @ref PRICER_INTERFACE.
 *
 * In the case of a pricer, there are two fundamental callback methods, namely the @ref PRICERREDCOST and the
 * @ref PRICERFARKAS callbacks, which both search for new variables and add them to the problem.
 * These methods have to be implemented for every pricer; the other callback methods are optional.
 * In the C++ wrapper class scip::ObjPricer, the scip_redcost() method (which corresponds to the PRICERREDCOST callback)
 * is a virtual abstract member function. You have to implement it in order to be able to construct an object of your
 * pricer class.
 *
 * Additional documentation for the callback methods can be found in type_pricer.h.
 *
 * @subsection PRICERREDCOST
 *
 * The PRICERREDCOST callback is called inside the price-and-cut loop of the subproblem solving process if the current LP relaxation
 * is feasible.
 * It should search for additional variables that can contribute to improve the current LP's solution value.
 * In standard branch-and-price, these are variables with negative dual feasibility, that is negative
 * reduced costs for non-negative variables, positive reduced costs for non-positive variables,
 * and non-zero reduced costs for variables that can be negative and positive.
 *
 * Whenever the pricer finds a variable with negative dual feasibility, it should call SCIPcreateVar()
 * and SCIPaddPricedVar() to add the variable to the problem. Furthermore, it should call the appropriate
 * methods of the constraint handlers to add the necessary variable entries to the constraints, see pub_cons.h.
 *
 * In the usual case that the pricer either adds a new variable or ensures that there are no further variables with negative dual feasibility,
 * the result pointer should be set to SCIP_SUCCESS. Only if the pricer aborts pricing without creating a new variable, but
 * there might exist additional variables with negative dual feasibility, the result pointer should be set to SCIP_DIDNOTRUN.
 * In this case, which sometimes is referred to as "early branching", the LP solution will not be used as a lower bound.
 * The pricer can, however, store a valid lower bound in the <code>lowerbound</code> pointer.
 *
 * Pricers usually need the dual LP solution as input for the pricing algorithm.
 * Since SCIP does not know the semantics of the individual constraints in the problem, the dual solution
 * has to be provided by the constraint handlers.
 * For example, the \ref cons_setppc.h "setppc constraint handler", which deals with set partitioning, packing, and covering constraints, provides
 * the method SCIPgetDualsolSetppc() to access the dual solution value for a single constraint.
 * Similarly, the dual solution of a linear constraint can be queried with the method SCIPgetDualsolLinear() of cons_linear.h.
 * The reduced costs of the existing variables can be accessed with the method SCIPgetVarRedcost().
 *
 * @subsection PRICERFARKAS
 *
 * If the current LP relaxation is infeasible, it is the task of the pricer to generate additional variables that can
 * potentially render the LP feasible again. In standard branch-and-price, these are variables with positive Farkas values,
 * and the PRICERFARKAS method should identify those variables.
 *
 * If the LP was proven to be infeasible, we have an infeasibility proof by the dual Farkas multipliers \f$y\f$.
 * With the values of \f$y\f$, an implicit inequality \f$y^T A x \ge y^T b\f$ is associated, with \f$b\f$ given
 * by the sides of the LP rows and the sign of \f$y\f$:
 *  - if \f$y_i\f$ is positive, \f$b_i\f$ is the left hand side of the row,
 *  - if \f$y_i\f$ is negative, \f$b_i\f$ is the right hand side of the row.
 *
 * \f$y\f$ is chosen in a way, such that the valid inequality  \f$y^T A x \ge y^T b\f$  is violated by all \f$x\f$,
 * especially by the (for this inequality least infeasible solution) \f$x'\f$ defined by
 *  - \f$x'_i := ub_i\f$, if \f$y^T A_i \ge 0\f$
 *  - \f$x'_i := lb_i\f$, if \f$y^T A_i < 0\f$.
 * Pricing in this case means to add variables \f$i\f$ with positive Farkas value, i.e., \f$y^T A_i x'_i > 0\f$.
 *
 * To apply Farkas pricing, the pricer needs to know the Farkas values of the constraints. Like the dual solution values for
 * feasible LP solutions, the dual Farkas values for infeasible solutions can be obtained by constraint handler interface
 * methods such as the SCIPgetDualfarkasLinear() method of the linear constraint handler.
 * The Farkas values for the bounds of the variables are just the regular reduced costs and can be accessed with SCIPgetVarRedcost().
 *
 * It is useful to note that Farkas pricing is the same as the regular pricing with a zero objective function.
 * Therefore, a typical implementation of a pricer would consist of a generic pricing algorithm that gets a dual solution and an
 * objective function vector as input and generates variables by calling SCIPcreateVar() and SCIPaddPricedVar().
 * The PRICERREDCOST callback would call this function with the regular objective function and the regular dual solution vector,
 * while the PRICERFARKAS callback would call this function with a zero objective function and the Farkas vector.
 * From a practical point of view, it is usually the simplest approach to provide just one Boolean flag to the generic pricing
 * algorithm in order to identify whether it is reduced cost or Farkas pricing. Then, the algorithm would just call the appropriate
 * methods to access the dual solution or objective function, depending on the Boolean flag.
 *
 * @section PRICER_ADDITIONALCALLBACKS Additional Callback Methods of a Pricer
 *
 * The additional callback methods do not need to be implemented in every case.
 * However, some of them have to be implemented for most applications. They can either be passed directly with
 * SCIPincludePricer() to SCIP or via specific <b>setter functions</b> after a call of SCIPincludePricerBasic(),
 * see also @ref PRICER_INTERFACE.
 *
 * @subsection PRICERFREE
 *
 * If you are using pricer data, you have to implement this method in order to free the pricer data.
 * This can be done by the following procedure:
 *
 * @refsnippet{applications/STP/src/pricer_stp.c,SnippetPricerFreeSTP}
 *
 * If you have allocated memory for fields in your pricer data, remember to free this memory
 * before freeing the pricer data itself.
 * If you are using the C++ wrapper class, this method is not available.
 * Instead, just use the destructor of your class to free the member variables of your class.
 *
 * @subsection PRICERCOPY
 *
 * The PRICERCOPY callback is executed when the SCIP instance is copied, e.g. to solve a sub-SCIP. By defining this
 * callback as <code>NULL</code> the user disables the inclusion of the pricer into all copied SCIP
 * instances. This means that primal heuristics will work on a sub-SCIP that contains only a part of the variables
 * and no variables are priced in during the solving process of the sub-SCIP. Therefore, primal solutions found in the
 * copied problem are typically still valid for the original problem and used for its solving process,
 * but dual reductions cannot be transferred to the original problem.
 *
 * <b>Note:</b> If you implement this callback, be careful when setting the valid pointer. The valid pointer should be
 * set to TRUE if (and only if!) you can make sure that all necessary data of the pricer are copied
 * correctly. If the complete problem is validly copied, i.e. if the copy methods of all problem defining plugins
 * (constraint handlers and pricers) return <code>*valid = TRUE</code>, then dual reductions found for the copied problem can be
 * transferred to the original SCIP instance. Thus, if the valid pointer is wrongly set to TRUE, it might happen that
 * optimal solutions are cut off.
 *
 * @subsection PRICERINIT
 *
 * The PRICERINIT callback is executed after the problem is transformed.
 * The pricer may, e.g., use this call to replace the original constraints stored in its pricer data by transformed
 * constraints, or to initialize other elements of its pricer data.
 *
 * @subsection PRICEREXIT
 *
 * The PRICEREXIT callback is executed before the transformed problem is freed.
 * In this method, the pricer should free all resources that have been allocated for the solving process in PRICERINIT.
 *
 * @subsection PRICERINITSOL
 *
 * The PRICERINITSOL callback is executed when the presolving is finished and the branch-and-bound process is about to begin.
 * The pricer may use this call to initialize its branch-and-bound specific data.
 *
 * @subsection PRICEREXITSOL
 *
 * The PRICEREXITSOL callback is executed before the branch-and-bound process is freed.
 * The pricer should use this call to clean up its branch-and-bound data, which was allocated in PRICERINITSOL.
 *
 * @section PRICER_REMARKS Further remarks
 *
 * If you use your own branching rule (e.g., to branch on constraints), make sure that it is able to branch on \a "pseudo solutions".
 * Otherwise, SCIP will use its default branching rules, if necessary (which all branch on variables). This
 * could disturb the pricing problem or branching might not even be possible, e.g., if all variables created thus far have already been fixed.
 *
 * Note that if the original problem is a maximization problem, SCIP will transform the problem into a minimization
 * problem by multiplying the objective function by -1. The pricer has to take care of this by multiplying
 * the original objective function value of all variables created during the solving process by -1.
 *
 * In some cases, bounds on variables are implicitly enforced by constraints of the problem and the objective function.
 * Therefore, these bounds do not need to be added to the LP explicitly, which has the advantage that the pricing routine does not need to
 * care about the corresponding dual values.
 * We call these bounds lazy bounds, they may be set by SCIPchgVarLbLazy() and SCIPchgVarUbLazy() for upper or lower bounds, respectively.
 * If the lazy bound is tighter than the local bound, the corresponding bound is not put into the LP.
 * In diving mode, lazy bounds are explicitly put into the LP, because changing the objective (which is only possible in diving)
 * might reverse the implicitly given bounds. When diving is finished, the bounds are again removed from the LP.
 */

/*--+----1----+----2----+----3----+----4----+----5----+----6----+----7----+----8----+----9----+----0----+----1----+----2*/

/**@page PRESOL How to add presolvers
 *
 * Presolvers are used to reduce the size of the model by removing irrelevant information like redundant constraints,
 * to strengthen the LP relaxation by exploiting integrality information, and to extract useful information in the
 * presolving step.
 * Constraint based presolving is done in the CONSPRESOL callback methods of the constraint handlers, see \ref CONSPRESOL.
 * Some propagation steps can already be applied in presolving via the PROPRESOL callback methods of propagators, see \ref PROPPRESOL.
 * The presolver plugins complement these by additional, usually optimality based, presolving reductions.
 * \n
 * A complete list of all presolvers contained in this release can be found \ref PRESOLVERS "here".
 *
 * We now explain how users can add their own presolvers.
 * Take the trivial presolver (src/scip/presol_trivial.c) as an example.
 * As all other default plugins, it is written in C. C++ users can easily adapt the code by using the scip::ObjPresol wrapper
 * base class and implement the scip_...() virtual methods instead of the SCIP_DECL_PRESOL... callback methods.
 *
 * Additional documentation for the callback methods of a presolver, in particular for their input parameters,
 * can be found in the file type_presol.h.
 *
 * Here is what you have to do to implement a presolver:
 * -# Copy the template files src/scip/presol_xyz.c and src/scip/presol_xyz.h into files named "presol_mypresolver.c"
 *    and "presol_mypresolver.h".
 *    \n
 *    Make sure to adjust your Makefile such that these files are compiled and linked to your project.
 * -# Use SCIPincludePresolMypresolver() in order to include the presolver into your SCIP instance,
 *    e.g., in the main file of your project (see, e.g., src/cmain.c in the Binpacking example).
 * -# Open the new files with a text editor and replace all occurrences of "xyz" by "mypresolver".
 * -# Adjust the properties of the presolver (see \ref PRESOL_PROPERTIES).
 * -# Define the presolver data (see \ref PRESOL_DATA). This is optional.
 * -# Implement the interface methods (see \ref PRESOL_INTERFACE).
 * -# Implement the fundamental callback methods (see \ref PRESOL_FUNDAMENTALCALLBACKS).
 * -# Implement the additional callback methods (see \ref PRESOL_ADDITIONALCALLBACKS). This is optional.
 *
 *
 * @section PRESOL_PROPERTIES Properties of a Presolver
 *
 * At the top of the new file "presol_mypresolver.c", you can find the presolver properties.
 * These are given as compiler defines.
 * In the C++ wrapper class, you have to provide the presolver properties by calling the constructor
 * of the abstract base class scip::ObjPresol from within your constructor.
 * The properties you have to set have the following meaning:
 *
 * \par PRESOL_NAME: the name of the presolver.
 * This name is used in the interactive shell to address the presolver.
 * Additionally, if you are searching for a presolver with SCIPfindPresol(), this name is looked up.
 * Names have to be <b>unique</b>: no two presolvers may have the same name.
 *
 * \par PRESOL_DESC: the description of the presolver.
 * This string is printed as a description of the presolver in the interactive shell.
 *
 * \par PRESOL_TIMING: the default timing of the presolver.
 * There are three presolving timings: FAST, MEDIUM, and EXHAUSTIVE.
 * Every presolving round starts with the FAST presolvers. MEDIUM presolvers are only called, if FAST presolvers did not find
 * enough reductions in this round so far, and EXHAUSTIVE presolving steps are only performed if all presolvers called before
 * in this round were unsuccessful.
 * Presolvers should be assigned a timing based on how expensive they are, e.g., presolvers that provide fast algorithms that
 * usually have a high impact (i.e., remove lots of variables or tighten bounds of many variables) should have a timing FAST.
 * If a presolver implements different algorithms of different complexity, it may also get multiple timings and check the timing
 * internally in the \ref PRESOLEXEC callback to decide which algorithms to run.
 *
 * \par PRESOL_PRIORITY: the priority of the presolver.
 * Within a presolving round, when calling all presolvers and presolving methods of propagators and constraint handlers
 * with a given timing, those are called in
 * a predefined order, which is given by the priorities of the presolvers and the check priorities of the
 * constraint handlers, see \ref CONS_PROPERTIES.
 * First, the presolvers with non-negative priority are called in the order of decreasing priority.
 * Next, the presolving methods of the different constraint handlers are called in the order of decreasing check
 * priority.
 * Finally, the presolvers with negative priority are called in the order of decreasing priority.
 * \n
 * Again, presolvers that provide fast algorithms that  usually have a high impact (i.e., remove lots of variables or tighten
 * bounds of many variables) should have a high priority.
 * An easy way to list the timings and
 * priorities of all presolvers, propagators, and constraint handlers is to type "display presolvers", "display propagators",
 * and "display conshdlrs" in the interactive shell of SCIP.
 *
 * \par PRESOL_MAXROUNDS: the default maximal number of rounds the presolver participates in.
 * The presolving is conducted in rounds: the presolvers and presolving methods of the constraint handlers
 * are called iteratively until no more reductions have been found or some other abort criterion applies.
 * The "maxrounds" parameter of a presolver imposes a limit on the number of presolving rounds in which the
 * presolver is called. The PRESOL_MAXROUNDS property specifies the default value for this parameter.
 * A value of -1 represents an unlimited number of rounds.
 *
 *
 * @section PRESOL_DATA Presolver Data
 *
 * Below the header "Data structures" you can find a struct which is called "struct SCIP_PresolData".
 * In this data structure, you can store the data of your presolver. For example, you should store the adjustable parameters
 * of the presolver in this data structure.
 * If you are using C++, you can add presolver data as usual as object variables to your class.
 * \n
 * Defining presolver data is optional. You can leave this struct empty.
 *
 *
 * @section PRESOL_INTERFACE Interface Methods
 *
 * At the bottom of "presol_mypresolver.c", you can find the interface method SCIPincludePresolMypresolver(),
 * which also appears in "presol_mypresolver.h"
 * SCIPincludePresolMypresolver() is called by the user, if (s)he wants to include the presolver,
 * i.e., if (s)he wants to use the presolver in his/her application.
 *
 * This method only has to be adjusted slightly.
 * It is responsible for notifying SCIP of the presence of the presolver. For this, you can either call SCIPincludePresol(),
 * or SCIPincludePresolBasic() since SCIP version 3.0. In the latter variant, \ref PRESOL_ADDITIONALCALLBACKS "additional callbacks"
 * must be added via setter functions as, e.g., SCIPsetPresolCopy(). We recommend this latter variant because
 * it is more stable towards future SCIP versions which might have more callbacks, whereas source code using the first
 * variant must be manually adjusted with every SCIP release containing new callbacks for presolvers in order to compile.
 *
 * If you are using presolver data, you have to allocate the memory for the data at this point.
 * You can do this by calling:
 * \code
 * SCIP_CALL( SCIPallocBlockMemory(scip, &presoldata) );
 * \endcode
 * You also have to initialize the fields in struct SCIP_PresolData afterwards. For freeing the
 * presolver data, see \ref PRESOLFREE.
 *
 * You may also add user parameters for your presolver, see \ref PARAM for how to add user parameters and
 * the method SCIPincludePresolTrivial() in src/scip/presol_trivial.c for an example.
 *
 *
 * @section PRESOL_FUNDAMENTALCALLBACKS Fundamental Callback Methods of a Presolver
 *
 * The fundamental callback methods of the plugins are the ones that have to be implemented in order to obtain
 * an operational algorithm.
 * They are passed together with the presolver itself to SCIP using SCIPincludePresol() or SCIPincludePresolBasic(),
 * see @ref PRESOL_INTERFACE.
 *
 * Presolver plugins have only one fundamental callback method, namely the @ref PRESOLEXEC method.
 * This method has to be implemented for every presolver; the other callback methods are optional.
 * In the C++ wrapper class scip::ObjPresol, the scip_exec() method (which corresponds to the PRESOLEXEC callback) is a virtual
 * abstract member function.
 * You have to implement it in order to be able to construct an object of your presolver class.
 *
 * Additional documentation for the callback methods, in particular to their input parameters,
 * can be found in type_presol.h.
 *
 * @subsection PRESOLEXEC
 *
 * The PRESOLEXEC callback is called inside the presolving loop and should perform the actual presolving reductions.
 * It should inspect the problem instance at hand and simplify it by tightening bounds of variables, aggregating or fixing
 * variables, changing the type of variables, modifying the graph that represents the instance of your application, and
 * the like.
 *
 * Typical methods called by a presolver are, for example, SCIPchgVarType(), SCIPfixVar(), SCIPaggregateVars(), SCIPtightenVarLb(),
 * and SCIPtightenVarUb().
 *
 *
 * @section PRESOL_ADDITIONALCALLBACKS Additional Callback Methods of a Presolver
 *
 * The additional callback methods do not need to be implemented in every case. However, some of them have to be
 * implemented for most applications, they can be used, for example, to initialize and free private data.
 * Additional callbacks can either be passed directly with SCIPincludePresol() to SCIP or via specific
 * <b>setter functions</b> after a call of SCIPincludePresolBasic(), see also @ref PRESOL_INTERFACE.
 *
 * @subsection PRESOLFREE
 *
 * If you are using presolver data (see \ref PRESOL_DATA and \ref PRESOL_INTERFACE), you have to implement this method in order to free the presolver data.
 * This can be done by the following procedure:
 *
 * @refsnippet{src/scip/presol_boundshift.c,SnippetPresolFreeBoundshift}
 *
 * If you have allocated memory for fields in your presolver data, remember to free this memory
 * before freeing the presolver data itself.
 * If you are using the C++ wrapper class, this method is not available.
 * Instead, just use the destructor of your class to free the member variables of your class.
 *
 * @subsection PRESOLINIT
 *
 * The PRESOLINIT callback is executed after the problem is transformed.
 * The presolver may, e.g., use this call to initialize its presolver data.
 * The difference between the original and the transformed problem is explained in
 * "What is this thing with the original and the transformed problem about?" on \ref FAQ.
 *
 * @subsection PRESOLCOPY
 *
 * The PRESOLCOPY callback is executed when a SCIP instance is copied, e.g. to
 * solve a sub-SCIP. By
 * defining this callback as
 * <code>NULL</code> the user disables the execution of the specified
 * presolver for all copied SCIP instances. This may deteriorate the performance
 * of primal heuristics using sub-SCIPs.
 *
 * @subsection PRESOLEXIT
 *
 * The PRESOLEXIT callback is executed before the transformed problem is freed.
 * In this method, the presolver should free all resources that have been allocated for the solving process in PRESOLINIT.
 *
 * @subsection PRESOLINITPRE
 *
 * The PRESOLINITPRE callback is executed when the presolving is about to begin.
 * The presolver may use this call to initialize its presolving data which only need to exist during the presolving stage.
 *
 * @subsection PRESOLEXITPRE
 *
 * The PRESOLEXITPRE callback is executed after presolving finishes and before the branch-and-bound process begins.
 * The presolver should use this call to clean up its presolving data, which was allocated in PRESOLINITPRE.
 */

/*--+----1----+----2----+----3----+----4----+----5----+----6----+----7----+----8----+----9----+----0----+----1----+----2*/

/**@page SEPA How to add separators
 *
 * Separators are used to generate cutting planes that strengthen the LP relaxation of the problem formulation, but are
 * not required for a completeness and correctness of the model.
 * In contrast, constraint-based cutting planes, the second type of cutting planes in SCIP, are separated in the CONSSEPALP and
 * CONSSEPASOL callback methods of the constraint handlers, see \ref CONSSEPALP and \ref CONSSEPASOL. These cuts are
 * valid inequalities or even facets of the polyhedron described by a single constraint or a subset of the constraints of
 * a single constraint class. See also
 * "When should I implement a constraint handler, when should I implement a separator?" on \ref FAQ.
 * \n
 * A complete list of all separators contained in this release can be found \ref SEPARATORS "here".
 *
 * We now explain how users can add their own separators.
 * Take the separator for the class of Gomory mixed integer inequalities (src/scip/sepa_gomory.c) as an example.
 * As all other default plugins, it is written in C. C++ users can easily adapt the code by using the scip::ObjSepa wrapper
 * base class and implement the scip_...() virtual methods instead of the SCIP_DECL_SEPA... callback methods.
 *
 * Additional documentation for the callback methods of a separator, in particular for the input parameters,
 * can be found in the file type_sepa.h.
 *
 * Here is what you have to do to implement a separator:
 * -# Copy the template files src/scip/sepa_xyz.c and src/scip/sepa_xyz.h into files "sepa_myseparator.c"
 *    and "sepa_myseparator.h".
      \n
 *    Make sure to adjust your Makefile such that these files are compiled and linked to your project.
 * -# Use SCIPincludeSepaMyseparator() in order to include the separator into your SCIP instance,
 *    e.g., in the main file of your project (see, e.g., src/cmain.c in the Binpacking example).
 * -# Open the new files with a text editor and replace all occurrences of "xyz" by "myseparator".
 * -# Adjust the properties of the separator (see \ref SEPA_PROPERTIES).
 * -# Define the separator data (see \ref SEPA_DATA). This is optional.
 * -# Implement the interface methods (see \ref SEPA_INTERFACE).
 * -# Implement the fundamental callback methods (see \ref SEPA_FUNDAMENTALCALLBACKS).
 * -# Implement the additional callback methods (see \ref SEPA_ADDITIONALCALLBACKS).  This is optional.
 *
 *
 * @section SEPA_PROPERTIES Properties of a Separator
 *
 * At the top of the new file "sepa_myseparator.c", you can find the separator properties.
 * These are given as compiler defines.
 * In the C++ wrapper class, you have to provide the separator properties by calling the constructor
 * of the abstract base class scip::ObjSepa from within your constructor.
 * The properties you have to set have the following meaning:
 *
 * \par SEPA_NAME: the name of the separator.
 * This name is used in the interactive shell to address the separator.
 * Additionally, if you are searching for a separator with SCIPfindSepa(), this name is looked up.
 * Names have to be unique: no two separators may have the same name.
 *
 * \par SEPA_DESC: the description of the separator.
 * This string is printed as a description of the separator in the interactive shell.
 *
 * \par SEPA_PRIORITY: the priority of the separator.
 * In each separation round during the price-and-cut loop of the subproblem processing or the separation loop
 * of the primal solution separation, the separators and separation methods of the constraint handlers are called in
 * a predefined order, which is given by the priorities of the separators and the separation priorities
 * of the constraint handlers (see \ref CONS_PROPERTIES).
 * First, the separators with non-negative priority are called in the order of decreasing priority.
 * Next, the separation methods of the constraint handlers are called in the order of decreasing separation
 * priority.
 * Finally, the separators with negative priority are called in the order of decreasing priority. An easy way to list the
 * priorities of all separators and constraint handlers is to type "display separators" and "display conshdlrs" in
 * the interactive shell.
 * \n
 * The priority of the separator should be set according to the complexity of the cut separation algorithm and the
 * impact of the resulting cuts: separators that provide fast algorithms that usually have a high impact (i.e., cut off
 * a large portion of the LP relaxation) should have a high priority.
 * See \ref SEPAEXECLP and \ref SEPAEXECSOL for further details of the separation callbacks.
 *
 * \par SEPA_FREQ: the default frequency for separating cuts.
 * The frequency defines the depth levels at which the separation methods \ref SEPAEXECLP and \ref SEPAEXECSOL are called.
 * For example, a frequency of 7 means, that the separation callback is executed for subproblems that are in depth
 * 0, 7, 14, ... of the branching tree. A frequency of 0 means, that the separation method is only called at the root node.
 * A frequency of -1 disables the separator.
 * \n
 * The frequency can be adjusted by the user. This property of the separator only defines the default value of the frequency.
 * If you want to have a more flexible control of when to execute the separation algorithm, you have to assign
 * a frequency of 1 and implement a check at the beginning of your separation methods whether you really want to execute
 * the separation or not. If you do not want to execute it, set the result code of
 * \ref SEPAEXECLP and \ref SEPAEXECSOL to SCIP_DIDNOTRUN.
 *
 * \par SEPA_MAXBOUNDDIST: the default maximal relative distance from the current node's dual bound to primal bound compared to best node's dual bound for applying separation.
 * At the current branch-and-bound node, the relative distance from its dual bound (local dual bound)
 * to the primal bound compared to the best node's dual bound (global dual bound) is considered. The separation method
 * of the separator will only be applied at the current node if this relative distance does not exceed SEPA_MAXBOUNDDIST.
 * \n
 * For example, if the global dual bound is 50 and the primal bound is 60, SEPA_MAXBOUNDDIST = 0.25 means that separation
 * is only applied if the current node's dual bound is in the first quarter of the interval [50,60], i.e., if it is less
 * than or equal to 52.5.
 * \n
 * In particular, the values 0.0 and 1.0 mean that separation is applied at the current best node only or at all
 * nodes, respectively. Since separation seems to be most important to apply at nodes that define to the global
 * dual bound, 0.0 is probably a good choice for SEPA_MAXBOUNDDIST.
 * Note that separators with a frequency of SEPA_FREQ = 0 are only applied at the root node.
 * Obviously, at the root node the local dual bound is equal to the global dual bound and thus, the separator is called
 * for any value of SEPA_MAXBOUNDDIST.
 *
 * \par SEPA_USESSUBSCIP: Does the separator use a secondary SCIP instance?
 * Some heuristics and separators solve MIPs or SAT problems and use a secondary SCIP instance. Examples are
 * Large Neighborhood Search heuristics such as RINS and Local Branching or the CGMIP separator. To avoid recursion,
 * these plugins usually deactivate all other plugins that solve MIPs. If a separator uses a secondary SCIP instance,
 * this parameter has to be TRUE and it is recommended to call SCIPsetSubscipsOff() for the secondary SCIP instance.
 *
 * \par SEPA_DELAY: the default for whether the separation method should be delayed, if other separators or constraint handlers found cuts.
 * If the separator's separation method is marked to be delayed, it is only executed after no other separator
 * or constraint handler found a cut during the price-and-cut loop.
 * If the separation method of the separator is very expensive, you may want to mark it to be delayed until all cheap
 * separation methods have been executed.
 *
 * @section SEPA_DATA Separator Data
 *
 * Below the header "Data structures" you can find a struct which is called "struct SCIP_SepaData".
 * In this data structure, you can store the data of your separator. For example, you should store the adjustable
 * parameters of the separator in this data structure. In a separator, user parameters for the maximal number of
 * separation rounds per node and for the maximal number of cuts separated per separation round might be useful.
 * If you are using C++, you can add separator data as usual as object variables to your class.
 * \n
 * Defining separator data is optional. You can leave the struct empty.
 *
 * @section SEPA_INTERFACE Interface Methods
 *
 * At the bottom of "sepa_myseparator.c", you can find the interface method SCIPincludeSepaMyseparator(),
 * which also appears in "sepa_myseparator.h"
 * SCIPincludeSepaMyseparator() is called by the user, if (s)he wants to include the separator,
 * i.e., if (s)he wants to use the separator in his/her application.
 *
 * This method only has to be adjusted slightly.
 * It is responsible for notifying SCIP of the presence of the separator. For this, you can either call SCIPincludeSepa(),
 * or SCIPincludeSepaBasic() since SCIP version 3.0. In the latter variant, \ref SEPA_ADDITIONALCALLBACKS "additional callbacks"
 * must be added via setter functions as, e.g., SCIPsetSepaCopy(). We recommend this latter variant because
 * it is more stable towards future SCIP versions which might have more callbacks, whereas source code using the first
 * variant must be manually adjusted with every SCIP release containing new callbacks for separators in order to compile.
 *
 * If you are using separator data, you have to allocate the memory
 * for the data at this point. You can do this by calling:
 * \code
 * SCIP_CALL( SCIPallocBlockMemory(scip, &sepadata) );
 * \endcode
 * You also have to initialize the fields in "struct SCIP_SepaData" afterwards. For freeing the
 * separator data, see \ref SEPAFREE.
 *
 * You may also add user parameters for your separator, see \ref PARAM for how to add user parameters and
 * the method SCIPincludeSepaGomory() in src/scip/sepa_gomory.c for an example.
 *
 *
 * @section SEPA_FUNDAMENTALCALLBACKS Fundamental Callback Methods of a Separator
 *
 * The fundamental callback methods of the plugins are the ones that have to be implemented in order to obtain
 * an operational algorithm.
 * They are passed together with the separator itself to SCIP using SCIPincludeSepa() or SCIPincludeSepaBasic(),
 * see @ref SEPA_INTERFACE.
 *
 * Separator plugins have two callbacks, @ref SEPAEXECLP and @ref SEPAEXECSOL, of which at least one must be implemented.
 *
 * Additional documentation for the callback methods, in particular to their input parameters,
 * can be found in type_sepa.h.
 *
 * @subsection SEPAEXECLP
 *
 * The SEPAEXECLP callback is executed during the price-and-cut loop of the subproblem processing.
 * It should try to generate general purpose cutting planes in order to separate the current LP solution.
 * The method is called in the LP solution loop, which means that a valid LP solution exists.
 *
 * Usually, the callback searches and produces cuts, that are added with a call to SCIPaddCut().
 * If the cut should be added to the global cut pool, it calls SCIPaddPoolCut().
 * In addition to LP rows, the callback may also produce domain reductions or add additional constraints.
 *
 * Overall, the SEPAEXECLP callback has the following options, which is indicated by the possible return values of
 * the 'result' variable (see type_sepa.h):
 *  - detecting that the node is infeasible in the variable's bounds and can be cut off (result SCIP_CUTOFF)
 *  - adding an additional constraint (result SCIP_CONSADDED)
 *  - reducing a variable's domain (result SCIP_REDUCEDDOM)
 *  - adding a cutting plane to the LP (result SCIP_SEPARATED)
 *  - stating that the separator searched, but did not find domain reductions, cutting planes, or cut constraints
 *    (result SCIP_DIDNOTFIND)
 *  - stating that the separator was skipped (result SCIP_DIDNOTRUN)
 *  - stating that the separator was skipped, but should be called again (result SCIP_DELAYED)
 *  - stating that a new separation round should be started without calling the remaining separator methods (result SCIP_NEWROUND)
 *
 * @subsection SEPAEXECSOL
 *
 * The SEPAEXECSOL callback is executed during the separation loop on arbitrary primal solutions.
 * It should try to generate general purpose cutting planes in order to separate the given primal solution.
 * The method is not called in the LP solution loop, which means that there is no valid LP solution.
 *
 * In the standard SCIP environment, the SEPAEXECSOL callback is not used because only LP solutions are
 * separated. The SEPAEXECSOL callback provides means to support external relaxation handlers like semidefinite
 * relaxations that want to separate an intermediate primal solution vector. Thus, if you do not want to support
 * such external plugins, you do not need to implement this callback method.
 *
 * Usually, the callback searches and produces cuts, that are added with a call to SCIPaddCut().
 * If the cut should be added to the global cut pool, it calls SCIPaddPoolCut().
 * In addition to LP rows, the callback may also produce domain reductions or add other constraints.
 *
 * Overall, the SEPAEXECSOL callback has the following options, which is indicated by the possible return values of
 * the 'result' variable (see type_sepa.h):
 *  - detecting that the node is infeasible in the variable's bounds and can be cut off (result SCIP_CUTOFF)
 *  - adding an additional constraint (result SCIP_CONSADDED)
 *  - reducing a variable's domain (result SCIP_REDUCEDDOM)
 *  - adding a cutting plane to the LP (result SCIP_SEPARATED)
 *  - stating that the separator searched, but did not find domain reductions, cutting planes, or cut constraints
 *    (result SCIP_DIDNOTFIND)
 *  - stating that the separator was skipped (result SCIP_DIDNOTRUN)
 *  - stating that the separator was skipped, but should be called again (result SCIP_DELAYED)
 *  - stating that a new separation round should be started without calling the remaining separator methods (result SCIP_NEWROUND)
 *
 *
 * @section SEPA_ADDITIONALCALLBACKS Additional Callback Methods of a Separator
 *
 * The additional callback methods do not need to be implemented in every case. However, some of them have to be
 * implemented for most applications, they can be used, for example, to initialize and free private data.
 * Additional callbacks can either be passed directly with SCIPincludeSepa() to SCIP or via specific
 * <b>setter functions</b> after a call of SCIPincludeSepaBasic(), see also @ref SEPA_INTERFACE.
 *
 * @subsection SEPAFREE
 *
 * If you are using separator data (see \ref SEPA_DATA and \ref SEPA_INTERFACE), you have to implement this method
 * in order to free the separator data. This can be done by the following procedure:
 *
 * @refsnippet{src/scip/sepa_gomory.c,SnippetSepaFreeGomory}
 *
 * If you have allocated memory for fields in your separator data, remember to free this memory
 * before freeing the separator data itself.
 * If you are using the C++ wrapper class, this method is not available.
 * Instead, just use the destructor of your class to free the member variables of your class.
 *
 * @subsection SEPACOPY
 *
 * The SEPACOPY callback is executed when a SCIP instance is copied, e.g. to
 * solve a sub-SCIP. By
 * defining this callback as
 * <code>NULL</code> the user disables the execution of the specified
 * separator for all copied SCIP instances. This may deteriorate the performance
 * of primal heuristics using sub-SCIPs.
 *
 * @subsection SEPAINIT
 *
 * The SEPAINIT callback is executed after the problem is transformed.
 * The separator may, e.g., use this call to initialize its separator data.
 * The difference between the original and the transformed problem is explained in
 * "What is this thing with the original and the transformed problem about?" on \ref FAQ.
 *
 * @subsection SEPAEXIT
 *
 * The SEPAEXIT callback is executed before the transformed problem is freed.
 * In this method, the separator should free all resources that have been allocated for the solving process in SEPAINIT.
 *
 * @subsection SEPAINITSOL
 *
 * The SEPAINITSOL callback is executed when the presolving is finished and the branch-and-bound process is about to
 * begin. The separator may use this call to initialize its branch-and-bound specific data.
 *
 * @subsection SEPAEXITSOL
 *
 * The SEPAEXITSOL callback is executed before the branch-and-bound process is freed. The separator should use this call
 * to clean up its branch-and-bound data, in particular to release all LP rows that it has created or captured.
 */

/*--+----1----+----2----+----3----+----4----+----5----+----6----+----7----+----8----+----9----+----0----+----1----+----2*/

/**@page PROP How to add propagators
 *
 * Propagators are used to tighten the domains of the variables. Like for cutting planes, there are two different types
 * of domain propagations. Constraint based (primal) domain propagation algorithms are part of the corresponding
 * constraint handlers, see \ref CONSPROP. In contrast, domain propagators usually provide dual propagations, i.e.,
 * propagations that can be applied using the objective function and the current best known primal solution. This
 * section deals with such propagators.
 *
 * A complete list of all propagators contained in this release can be found \ref PROPAGATORS "here".
 *
 * We now explain how users can add their own propagators.  Take the pseudo objective function propagator
 * (src/scip/prop_pseudoobj.c) as an example.  As all other default plugins, it is written in C. C++ users can easily
 * adapt the code by using the scip::ObjProp wrapper base class and implement the @c scip_...() virtual methods instead
 * of the @c SCIP_DECL_PROP... callback methods.
 *
 * Additional documentation for the callback methods of a propagator can be found in the file type_prop.h.
 *
 * Here is what you have to do to implement a propagator:
 * -# Copy the template files src/scip/prop_xyz.c and src/scip/prop_xyz.h into files named "prop_mypropagator.c"
 *    and "prop_mypropagator.h".
 *    \n
 *    Make sure to adjust your Makefile such that these files are compiled and linked to your project.
 * -# Use SCIPincludePropMypropagator() in order to include the propagator into your SCIP instance,
 *    e.g., in the main file of your project (see, e.g., src/cmain.c in the Binpacking example).
 * -# Open the new files with a text editor and replace all occurrences of "xyz" by "mypropagator".
 * -# Adjust the properties of the propagator (see \ref PROP_PROPERTIES).
 * -# Define the propagator data (see \ref PROP_DATA). This is optional.
 * -# Implement the interface methods (see \ref PROP_INTERFACE).
 * -# Implement the fundamental callback methods (see \ref PROP_FUNDAMENTALCALLBACKS).
 * -# Implement the additional callback methods (see \ref PROP_ADDITIONALCALLBACKS). This is optional.
 *
 * @section PROP_PROPERTIES Properties of a Propagator
 *
 * At the top of the new file "prop_mypropagator.c" you can find the propagator properties. These are given as compiler
 * defines. The presolving-related properties are optional,
 * they only have to be defined if the propagator supports presolving routines.
 * In the C++ wrapper class, you have to provide the propagator properties by calling the constructor of the
 * abstract base class scip::ObjProp from within your constructor.  The properties you have the following meaning:
 *
 * @subsection PROP_FUNDAMENTALPROPERTIES Fundamental properties of a propagator
 *
 * \par PROP_NAME: the name of the propagator.
 * This name is used in the interactive shell to address the propagator.  Additionally, if you are searching for a
 * propagator with SCIPfindProp(), this name is searched for.  Names have to be unique: no two propagators may have the
 * same name.
 *
 * \par PROP_DESC: the description of the propagator.
 * This string is printed as a description of the propagator in the interactive shell.
 *
 * \par PROP_PRIORITY: the priority of the propagator.
 * In each propagation round, the propagators and propagation methods of the constraint handlers are called in a
 * predefined order, which is given by the priorities of the propagators and the check priorities of the constraint
 * handlers.  First, the propagators with non-negative priority are called in order of decreasing priority.  Next, the
 * propagation methods of the different constraint handlers are called in order of decreasing check priority.  Finally,
 * the propagators with negative priority are called in order of decreasing priority.  \n The priority of the
 * propagators should be set according to the complexity of the propagation algorithm and the impact of the domain
 * propagations: propagators providing fast algorithms that usually have a high impact (i.e., tighten many bounds)
 * should have a high priority.
 *
 * \par PROP_FREQ: the default frequency for propagating domains.
 * The frequency defines the depth levels at which the propagation method \ref PROPEXEC is called.  For example, a
 * frequency of 7 means, that the propagation callback is executed for subproblems that are in depth 0, 7, 14, ... of
 * the branching tree. A frequency of 0 means that propagation is only applied in preprocessing and at the root node. A
 * frequency of -1 disables the propagator.
 * \n
 * The frequency can be adjusted by the user. This property of the propagator only defines the default value of the
 * frequency.\n
 * <b>Note:</b> If you want to have a more flexible control of when to execute the propagation algorithm, you have to
 * assign a frequency of 1 and implement a check at the beginning of your propagation algorithm whether you really want
 * to execute the domain propagation or not. If you do not want to execute it, set the result code to SCIP_DIDNOTRUN.
 *
 * \par PROP_DELAY: the default for whether the propagation method should be delayed, if other propagators or constraint handlers found domain reductions.
 * If the propagator's propagation method is marked to be delayed, it is only executed after no other propagator or
 * constraint handler found a domain reduction in the current iteration of the domain propagation loop.  If the
 * propagation method of the propagator is very expensive, you may want to mark it to be delayed until all cheap
 * propagation methods have been executed.
 *
 * \par PROP_TIMING: the timing mask of the propagator.
 * SCIP calls the domain propagation routines at different places in the node processing loop.
 * This property indicates at which places the propagator is called.
 * Possible values are defined in type_timing.h and can be concatenated, e.g., as in SCIP_PROPTIMING_ALWAYS.
 *
 * @subsection PROP_ADDITIONALPROPERTIES Optional propagator properties
 *
 * The following properties are optional and only need to be defined if the propagator supports
 * presolving, that is, if the \ref PROPPRESOL "presolving callback" is implemented.

 * \par PROP_PRESOLTIMING: the timing of the presolving method (FAST, MEDIUM, or EXHAUSTIVE).
 * Every presolving round starts with the FAST presolving methods. MEDIUM presolvers are only called, if FAST presolvers did not find
 * enough reductions in this round so far, and EXHAUSTIVE presolving steps are only performed if all presolvers called before
 * in this round were unsuccessful.
 * Presolving methods should be assigned a timing based on how expensive they are, e.g., presolvers that provide fast algorithms that
 * usually have a high impact (i.e., remove lots of variables or tighten bounds of many variables) should have a timing FAST.
 * If a presolving method implements different algorithms of different complexity, it may also get multiple timings and check the timing
 * internally in the \ref PROPPRESOL callback to decide which algorithms to run.
 *
 * \par PROP_PRESOL_PRIORITY: the priority of the presolving method.
 * This attribute is analogous to the PROP_PRIORITY flag, but deals with the preprocessing method of the presolver.
 *
 * \par PROP_PRESOL_MAXROUNDS: the default maximal number of presolving rounds the propagator participates in.
 * The preprocessing is executed in rounds.
 * If enough changes have been applied to the model, an additional preprocessing round is performed.
 * The MAXROUNDS parameter of a propagator denotes the maximal number of preprocessing rounds, the propagator
 * participates in.
 * A value of -1 means, that there is no limit on the number of rounds.
 * A value of 0 means, the preprocessing callback of the propagator is disabled.
 *
 * @section PROP_DATA Propagator Data
 *
 * Below the title "Data structures" you can find a struct called <code>struct SCIP_PropData</code>.  In this data
 * structure, you can store the data of your propagator. For example, you should store the adjustable parameters of the
 * propagator in this data structure.  If you are using C++, you can add propagator data as object variables to your
 * class as usual .
 * \n
 * Defining propagator data is optional. You can leave the struct empty.
 *
 *
 * @section PROP_INTERFACE Interface Methods
 *
 * At the bottom of "prop_mypropagator.c", you can find the interface method SCIPincludeSepaMypropagator(),
 * which also appears in "prop_mypropagator.h"
 * SCIPincludePropMypropagator() is called by the user, if (s)he wants to include the propagator,
 * i.e., if (s)he wants to use the propagator in his/her application.
 *
 * This method only has to be adjusted slightly.
 * It is responsible for notifying SCIP of the presence of the propagator. For this, you can either call SCIPincludeProp(),
 * or SCIPincludePropBasic() since SCIP version 3.0. In the latter variant, \ref PROP_ADDITIONALCALLBACKS "additional callbacks"
 * must be added via setter functions as, e.g., SCIPsetPropCopy(). We recommend this latter variant because
 * it is more stable towards future SCIP versions which might have more callbacks, whereas source code using the first
 * variant must be manually adjusted with every SCIP release containing new callbacks for separators in order to compile.
 *
 *
 * If you are using propagator data, you have to allocate the memory for the data at this point.  You can do this by
 * calling
 * \code
 * SCIP_CALL( SCIPallocBlockMemory(scip, &propdata) );
 * \endcode
 * You also have to initialize the fields in <code>struct SCIP_PropData</code> afterwards.
 *
 * You may also add user parameters for your propagator, see the method SCIPincludePropPseudoobj() in
 * src/scip/prop_pseudoobj.c for an example.
 *
 *
 * @section PROP_FUNDAMENTALCALLBACKS Fundamental Callback Methods of a Propagator
 *
 * The fundamental callback methods of the plugins are the ones that have to be implemented in order to obtain
 * an operational algorithm.
 * They are passed together with the propagator itself to SCIP using SCIPincludeProp() or SCIPincludePropBasic(),
 * see @ref PROP_INTERFACE.
 *
 * Propagator plugins have one fundamental callback method, namely the \ref PROPEXEC method
 * method.  This method has to be implemented for every propagator; the other callback methods are optional.  In the
 * C++ wrapper class scip::ObjProp, the scip_exec() method (which corresponds to the \ref PROPEXEC
 * callback) is a virtual abstract member function. You have to
 * implement it in order to be able to construct an object of your propagator class.
 *
 * Additional documentation for the callback methods can be found in type_prop.h.
 *
 * @subsection PROPEXEC
 *
 * The PROPEXEC callback is called during presolving and during the subproblem processing. It should perform the actual
 * domain propagation, which means that it should tighten the variables' bounds.  The technique of domain propagation,
 * which is the main workhorse of constraint programming, is called "node preprocessing" in the Integer Programming
 * community.
 *
 * The PROPEXEC callback has the following options:
 *  - detecting that the node is infeasible in the variables' bounds and can be cut off (result SCIP_CUTOFF)
 *  - reducing (i.e, tightening) the domains of some variables (result SCIP_REDUCEDDOM)
 *  - stating that the propagator searched, but did not find domain reductions, cutting planes, or cut constraints
 *    (result SCIP_DIDNOTFIND)
 *  - stating that the propagator was skipped (result SCIP_DIDNOTRUN)
 *  - stating that the propagator was skipped, but should be called again (result SCIP_DELAYED)
 *
 *
 *
 * @section PROP_ADDITIONALCALLBACKS Additional Callback Methods of a Propagator
 *
 * The additional callback methods do not need to be implemented in every case. However, some of them have to be
 * implemented for most applications, they can be used, for example, to initialize and free private data.
 * Additional callbacks can either be passed directly with SCIPincludeProp() to SCIP or via specific
 * <b>setter functions</b> after a call of SCIPincludePropBasic(), see also @ref PROP_INTERFACE.
 *
 * @subsection PROPRESPROP
 *
 * If the propagator wants to support \ref CONF "conflict analysis", it has to supply the PROPRESPROP method.  It also should call
 * SCIPinferVarLbProp() or SCIPinferVarUbProp() in the domain propagation instead of SCIPchgVarLb() or SCIPchgVarUb() in
 * order to deduce bound changes on variables.  In the SCIPinferVarLbProp() and SCIPinferVarUbProp() calls, the
 * propagator provides a pointer to itself and an integer value "inferinfo" that can be arbitrarily chosen.
 *
 * The propagation conflict resolving method PROPRESPROP must then be implemented to provide the "reasons" for the bound
 * changes, i.e., the bounds of variables at the time of the propagation, which forced the propagator to set the
 * conflict variable's bound to its current value. It can use the "inferinfo" tag to identify its own propagation rule
 * and thus identify the "reason" bounds. The bounds that form the reason of the assignment must then be provided by
 * calls to SCIPaddConflictLb() and SCIPaddConflictUb() in the propagation conflict resolving method.
 *
 * See the description of the propagation conflict resolving method \ref CONSRESPROP of constraint handlers for
 * further details.
 *
 * Omitting the PROPRESPROP callback circumvents the implementation of the usually rather complex conflict resolving method.
 * Yet, it
 * will make the conflict analysis less effective. We suggest to first omit the conflict resolving method and check how
 * effective the propagation method is. If it produces a lot of propagations for your application, you definitely should
 * consider implementing the conflict resolving method.
 *
 *
 * @subsection PROPFREE
 *
 * If you are using propagator data, you have to implement this method in order to free the propagator data.
 * This can be done by the following procedure:
 *
 * @refsnippet{src/scip/prop_redcost.c,SnippetPropFreeRedcost}
 *
 * If you have allocated memory for fields in your propagator data, remember to free this memory
 * before freeing the propagator data itself.
 * If you are using the C++ wrapper class, this method is not available.
 * Instead, just use the destructor of your class to free the member variables of your class.
 *
 * @subsection PROPINIT
 *
 * The PROPINIT callback is executed after the problem is transformed.  The propagator may, e.g., use this call to
 * initialize its propagator data.
 *
 * @subsection PROPCOPY
 *
 * The PROPCOPY callback is executed when a SCIP instance is copied, e.g. to
 * solve a sub-SCIP. By
 * defining this callback as
 * <code>NULL</code> the user disables the execution of the specified
 * propagator for all copied SCIP instances. This may deteriorate the performance
 * of primal heuristics using sub-SCIPs.
 *
 * @subsection PROPEXIT
 *
 * The PROPEXIT callback is executed before the transformed problem is freed.
 * In this method, the propagator should free all resources that have been allocated for the solving process in PROPINIT.
 *
 * @subsection PROPINITPRE
 *
 * The PROPINITPRE callback is executed before the preprocessing is started, even if presolving is turned off.
 * The propagator may use this call to initialize its presolving data before the presolving process begins.
 *
 * @subsection PROPEXITPRE
 *
 * The PROPEXITPRE callback is executed after the preprocessing has been finished, even if presolving is turned off.
 * The propagator may use this call, e.g., to clean up its presolving data.
 * Besides clean up, no time consuming operations should be done.
 *
 * @subsection PROPINITSOL
 *
 * The PROPINITSOL callback is executed when the presolving is finished and the branch-and-bound process is about to
 * begin.
 * The propagator may use this call to initialize its branch-and-bound specific data.
 *
 * @subsection PROPEXITSOL
 *
 * The PROPEXITSOL callback is executed before the branch-and-bound process is freed.
 * The propagator should use this call to clean up its branch-and-bound data.
 *
 * @subsection PROPPRESOL
 *
 * Seaches for domain propagations, analogous to the \ref PROPEXEC callback.
 * However, this callback is called during preprocessing.
 *
 * To inform SCIP that the presolving method found a reduction the result pointer has to be set in a proper way.
 * The following options are possible:
 *
 *  - SCIP_UNBOUNDED  : at least one variable is not bounded by any constraint in objective direction
 *  - SCIP_CUTOFF     : at least one domain reduction that renders the problem infeasible has been found
 *  - SCIP_SUCCESS    : the presolver found a domain reduction
 *  - SCIP_DIDNOTFIND : the presolver searched, but did not find a presolving change
 *  - SCIP_DIDNOTRUN  : the presolver was skipped
 *  - SCIP_DELAYED    : the presolver was skipped, but should be called again
 *
 *
 * Please see also the @ref PROP_ADDITIONALPROPERTIES section to learn about the properties
 * PROP_PRESOLTIMING and PROP_PRESOL_MAXROUNDS, which influence the behaviour of SCIP
 * calling PROPPRESOL.
 *
 */

/*--+----1----+----2----+----3----+----4----+----5----+----6----+----7----+----8----+----9----+----0----+----1----+----2*/

/**@page BRANCH How to add branching rules
 *
 * Branching rules are used to split the problem at the current node into smaller subproblems. Branching rules can be called at three
 * different occasions, which is why they have three different execution methods (see \ref
 * BRANCHRULE_ADDITIONALCALLBACKS).  Branching is performed if:
 * - the LP solution of the current problem is fractional. In this case, the integrality constraint handler calls the
 *   \ref BRANCHEXECLP methods of the branching rules.
 * - the list of external branching candidates is not empty. This will only be the case if branching candidates were added
 *   by a user's \ref RELAX "relaxation handler" or \ref CONS "constraint handler" plugin, calling SCIPaddExternBranchCand().
 *   These branching candidates should be processed by the \ref BRANCHEXECEXT method.
 * - if an integral solution violates one or more constraints and this infeasibility could not be resolved in the callback methods
 *   \ref CONSENFOLP and \ref CONSENFOPS of the corresponding constraint handlers. In this case, the \ref BRANCHEXECPS method will be called. This is the
 *   standard case, if you use SCIP as a pure CP or SAT solver. If the LP or any other type of relaxation is used, then
 *   branching on pseudo solutions works as a last resort.
 *
 * The idea of branching rules is to take a global view on the problem. In contrast, branching paradigms which are
 * specific to one type of constraint are best implemented within the enforcement callbacks of your constraint handler.
 * See, e.g., the constraint specific branching rules provided by the constraint handlers for special ordered sets
 * (src/scip/cons_sos{1,2}.c)).
 * \n
 * All branching rules that come with the default distribution of SCIP create two subproblems by splitting a single
 * variable's domain.  It is, however, fully supported to implement much more general branching schemes, for example by
 * creating more than two subproblems, or by adding additional constraints to the subproblems instead of tightening the
 * domains of the variables.
 * \n
 * A complete list of all branching rules contained in this release can be found \ref BRANCHINGRULES "here".
 *
 * We now explain how users can add their own branching rules.  Take the most infeasible LP branching rule
 * (src/scip/branch_mostinf.c) as an example.  As all other default plugins, it is written in C. C++ users can easily
 * adapt the code by using the scip::ObjBranchrule wrapper base class and implement the scip_...() virtual methods instead of
 * the SCIP_DECL_BRANCH... callback methods.
 *
 * Additional documentation for the callback methods of a branching rule can be found in the file type_branch.h.
 *
 * Here is what you have to do to implement a branching rule:
 * -# Copy the template files src/scip/branch_xyz.c and src/scip/branch_xyz.h into files named
 *    "branch_mybranchingrule.c" and "branch_mybranchingrule.h".
 *    \n
 *    Make sure to adjust your Makefile such that these files are compiled and linked to your project.
 * -# Use SCIPincludeBranchruleMybranchingrule() in order to include the branching rule into your SCIP instance,
 *    e.g., in the main file of your project (see, e.g., src/cmain.c in the Binpacking example).
 * -# Open the new files with a text editor and replace all occurrences of "xyz" by "mybranchingrule".
 * -# Adjust the properties of the branching rule (see \ref BRANCHRULE_PROPERTIES).
 * -# Define the branching rule data (see \ref BRANCHRULE_DATA). This is optional.
 * -# Implement the interface methods (see \ref BRANCHRULE_INTERFACE).
 * -# Implement the fundamental callback methods (see \ref BRANCHRULE_FUNDAMENTALCALLBACKS).
 * -# Implement the additional callback methods (see \ref BRANCHRULE_ADDITIONALCALLBACKS). This is optional.
 *
 *
 * @section BRANCHRULE_PROPERTIES Properties of a Branching Rule
 *
 * At the top of the new file "branch_mybranchingrule.c" you can find the branching rule properties.
 * These are given as compiler defines.
 * In the C++ wrapper class, you have to provide the branching rule properties by calling the constructor
 * of the abstract base class scip::ObjBranchrule from within your constructor.
 * The properties you have to set have the following meaning:
 *
 * \par BRANCHRULE_NAME: the name of the branching rule.
 * This name is used in the interactive shell to address the branching rule.
 * Additionally, if you are searching for a branching rule with SCIPfindBranchrule(), this name is looked up.
 * Names have to be unique: no two branching rules may have the same name.
 *
 * \par BRANCHRULE_DESC: the description of the branching rule.
 * This string is printed as a description of the branching rule in the interactive shell.
 *
 * \par BRANCHRULE_PRIORITY: the default value for the priority of the branching rule.
 * In the subproblem processing, the branching rules are called in decreasing order of their priority until
 * one succeeded to branch. Since most branching rules are able to generate a branching in all situations,
 * only the rule of highest priority is used. In combination with the BRANCHRULE_MAXDEPTH and
 * BRANCHRULE_MAXBOUNDDIST settings, however, interesting strategies can be easily employed. For example,
 * the user can set the priority of the "full strong branching" strategy to the highest value and assign the
 * second highest value to the "reliable pseudo cost" rule. If (s)he also sets the maximal depth for the
 * "full strong branching" to 5, in the top 5 depth levels of the search tree the "full strong branching" is
 * applied, while in the deeper levels "reliable pseudo cost branching" is used.
 * \n
 * Note that the BRANCHRULE_PRIORITY property only specifies the default value of the priority. The user can
 * change this value arbitrarily.
 *
 * \par BRANCHRULE_MAXDEPTH: the default value for the maximal depth level of the branching rule.
 * This parameter denotes the maximal depth level in the branch-and-bound tree up to which the branching method of the
 * branching rule will be applied. Use -1 for no limit.
 * \n
 * Note that this property only specifies the default value. The user can change this value arbitrarily.
 *
 * \par BRANCHRULE_MAXBOUNDDIST: the default value for the maximal relative distance from current node's dual bound to primal bound compared to best node's dual bound for applying branching.
 * At the current branch-and-bound node, the relative distance from its dual bound (local dual bound)
 * to the primal bound compared to the best node's dual bound (global dual bound) is considered. The branching method of
 * the branching rule will only be applied at the node if this relative distance does not exceed BRANCHRULE_MAXBOUNDDIST.
 * \n
 * For example, if the global dual bound is 50 and the primal bound is 60, BRANCHRULE_MAXBOUNDDIST = 0.25 means that
 * branching is only applied if the current node's dual bound is in the first quarter of the interval [50,60], i.e., if it
 * is less than or equal to 52.5. In particular, the values 0.0 and 1.0 mean that the branching rule is applied at the
 * current best node only or at all nodes, respectively.
 * \n
 * Note that the BRANCHRULE_MAXBOUNDDIST property only specifies the default value of the maximal bound distance.
 * The user can change this value arbitrarily.
 *
 *
 * @section BRANCHRULE_DATA Branching Rule Data
 *
 * Below the header "Data structures" you can find a struct which is called "struct SCIP_BranchruleData".
 * In this data structure, you can store the data of your branching rule. For example, you should store the adjustable
 * parameters of the branching rule in this data structure.
 * If you are using C++, you can add branching rule data as usual as object variables to your class.
 * \n
 * Defining branching rule data is optional. You can leave the struct empty.
 *
 *
 * @section BRANCHRULE_INTERFACE Interface Methods
 *
 * At the bottom of "branch_mybranchingrule.c", you can find the interface method SCIPincludeBranchruleMybranchingrule(),
 * which also appears in "branch_mybranchingrule.h"
 * SCIPincludeBranchruleMybranchingrule() is called by the user, if (s)he wants to include the branching rule,
 * i.e., if (s)he wants to use the branching rule in his/her application.
 *
 * This method only has to be adjusted slightly.
 * It is responsible for notifying SCIP of the presence of the branching rule. For this, you can either call
 * SCIPincludeBranchrule(),
 * or SCIPincludeBranchruleBasic() since SCIP version 3.0. In the latter variant, \ref BRANCHRULE_ADDITIONALCALLBACKS "additional callbacks"
 * must be added via setter functions as, e.g., SCIPsetBranchruleCopy(). We recommend this latter variant because
 * it is more stable towards future SCIP versions which might have more callbacks, whereas source code using the first
 * variant must be manually adjusted with every SCIP release containing new callbacks for branchrule in order to compile.
 *
 *
 * If you are using branching rule data, you have to allocate the memory for the data at this point.
 * You can do this by calling:
 * \code
 * SCIP_CALL( SCIPallocBlockMemory(scip, &branchruledata) );
 * \endcode
 * You also have to initialize the fields in struct SCIP_BranchruleData afterwards.
 *
 * You may also add user parameters for your branching rule, see the method SCIPincludeBranchruleRelpscost() in
 * src/scip/branch_relpscost.c for an example.
 *
 *
 * @section BRANCHRULE_FUNDAMENTALCALLBACKS Fundamental Callback Methods of a Branching Rule
 *
 * Branching rules do not have any fundamental callback methods, i.e., all callback methods are optional.
 * In most cases, however, you want to implement the \ref BRANCHEXECLP method and sometimes the \ref BRANCHEXECPS method.
 *
 *
 * @section BRANCHRULE_ADDITIONALCALLBACKS Additional Callback Methods of a Branching Rule
 *
 * The additional callback methods do not need to be implemented in every case. However, some of them have to be
 * implemented for most applications, they can be used, for example, to initialize and free private data.
 * Additional callbacks can either be passed directly with SCIPincludeBranchrule() to SCIP or via specific
 * <b>setter functions</b> after a call of SCIPincludeBranchruleBasic(), see also @ref BRANCHRULE_INTERFACE.
 *
 * The most important callback methods are the \ref BRANCHEXECLP, \ref BRANCHEXECEXT,
 * and \ref BRANCHEXECPS methods, which perform the actual task of generating a branching.
 *
 * Additional documentation for the callback methods can be found in type_branch.h.
 *
 * @subsection BRANCHEXECLP
 *
 * The BRANCHEXECLP callback is executed during node processing if a fractional LP solution is available. It should
 * split the current problem into smaller subproblems. Usually, the branching is done in a way such that the current
 * fractional LP solution is no longer feasible in the relaxation of the subproblems.  It is, however, possible to
 * create a child node for which the fractional LP solution is still feasible in the relaxation, for example, by
 * branching on a variable with integral LP value.  In every case, you have to make sure that each subproblem is a
 * proper restriction of the current problem.  Otherwise, you risk to produce an infinite path in the search tree.
 *
 * The user gains access to the branching candidates, i.e., to the fractional variables, and their LP solution values by
 * calling the method SCIPgetLPBranchCands(). Furthermore, SCIP provides two methods for performing the actual
 * branching, namely SCIPbranchVar() and SCIPcreateChild().
 *
 * Given an integral variable \f$x\f$ with fractional LP solution value \f$x^*\f$, the method SCIPbranchVar() creates
 * two child nodes; one contains the bound \f$x \le \lfloor x^* \rfloor\f$ and the other one contains the bound \f$x \ge
 * \lceil x^* \rceil\f$, see the BRANCHEXECLP callback in src/scip/branch_mostinf.c for an example. In addition, if a
 * proven lower objective bound of a created child node is known, like after strong branching has been applied, the user
 * may call the method SCIPupdateNodeLowerbound() in order to update the child node's lower bound.
 *
 * Please also see the \ref BRANCHEXEC "further information for the three execution methods".
 *
 * @subsection BRANCHEXECEXT
 *
 * The BRANCHEXECEXT callback is executed during node processing if no LP solution is available and the list of
 * external branching candidates is not empty. It should split the current problem into smaller subproblems. If you
 * do not use relaxation handlers or constraints handlers that provide external branching candidates, you do not need to
 * implement this callback.
 *
 * In contrast to the LP branching candidates and the pseudo branching candidates, the list of external branching
 * candidates will not be generated automatically. The user has to add all variables to the list by calling
 * SCIPaddExternBranchCand() for each of them. Usually, this will happen in the execution method of a relaxation handler or in the
 * enforcement methods of a constraint handler.
 *
 * The user gains access to these branching candidates by calling the method SCIPgetExternBranchCands(). Furthermore,
 * SCIP provides two methods for performing the actual branching with a given solution value, namely SCIPbranchVarVal()
 * and SCIPcreateChild(). SCIPbranchVarVal() allows users to specify the branching point for a variable in contrast to
 * SCIPbranchVar(), which will always use the current LP or pseudo solution.
 *
 * This paragraph contains additional information regarding how the method SCIPbranchVarVal() works. For external branching candidates,
 * there are three principle possibilities:
 * - Given a continuous variable \f$x\f$ with solution value \f$x^*\f$, the method SCIPbranchVarVal() creates
 *   two child nodes; one contains the bound \f$x \le x^* \f$ and the other one contains the bound \f$x \ge x^* \f$.
 * - Given an integer variable \f$x\f$ with fractional solution value \f$x^*\f$, the method
 *   SCIPbranchVarVal() creates two child nodes; one contains the bound \f$x \le \lfloor x^* \rfloor\f$ and the other
 *   one contains the bound \f$x \ge \lceil x^* \rceil\f$.
 * - Given an integer variable \f$x\f$ with integral solution value \f$x^*\f$, the method SCIPbranchVarVal()
 *   creates three child nodes; one contains the bound \f$x \le x^* -1\f$, one contains the bound \f$x \ge x^* +1\f$,
 *   one contains the fixing \f$x = x^*\f$.
 *
 * See the BRANCHEXECEXT callback in src/scip/branch_random.c for an example. In addition, if a proven lower bound of a
 * created child node is known the user may call the method SCIPupdateNodeLowerbound() in order to update the child
 * node's lower bound.
 *
 * Please also see the \ref BRANCHEXEC "further information for the three execution methods".
 *
 * @subsection BRANCHEXECPS
 *
 * The BRANCHEXECPS callback is executed during node processing if no LP solution is available and at least one of the
 * integer variables is not yet fixed. It should split the current problem into smaller subproblems. PS stands for
 * pseudo solution which is the vector of all variables set to their locally best (w.r.t. the objective function)
 * bounds.
 *
 * The user gains access to the branching candidates, i.e., to the non-fixed integer variables, by calling the method
 * SCIPgetPseudoBranchCands(). Furthermore, SCIP provides two methods for performing the actual branching, namely
 * SCIPbranchVar() and SCIPcreateChild().
 *
 * Given an integer variable \f$x\f$ with bounds \f$[l,u]\f$ and not having solved the LP, the method SCIPbranchVar()
 * creates two child nodes:
 * - If both bounds are finite, then the two children will contain the domain reductions \f$x \le x^*\f$, and \f$x \ge
 *   x^*+1\f$ with \f$x^* = \lfloor \frac{l + u}{2}\rfloor\f$. The current pseudo solution will remain feasible in one
 *   of the branches, but the hope is that halving the domain's size leads to good propagations.
 * - If only one of the bounds is finite, the variable will be fixed to that bound in one of the child nodes. In the
 *   other child node, the bound will be shifted by one.
 * - If both bounds are infinite, three children will be created: \f$x \le 1\f$, \f$x \ge 1\f$, and \f$x = 0\f$.

 *
 * See the BRANCHEXECPS callback in src/scip/branch_random.c for an example. In addition, if a proven lower bound of a
 * created child node is known, the user may call the method SCIPupdateNodeLowerbound() in order to update the child
 * node's lower bound.
 *
 * Please also see the \ref BRANCHEXEC "further information for the three execution methods".
 *
 * @subsection BRANCHEXEC Further information for the three execution methods
 *
 * In order to apply more general branching schemes, one should use the method SCIPcreateChild().
 * After having created a child node, the additional restrictions of the child node have to be added with calls to
 * SCIPaddConsNode(), SCIPchgVarLbNode(), or SCIPchgVarUbNode().
 * \n
 * In the method SCIPcreateChild(), the branching rule has to assign two values to the new nodes: a node selection
 * priority for each node and an estimate for the objective value of the best feasible solution contained in the subtree
 * after applying the branching. If the method SCIPbranchVar() is used, these values are automatically assigned. For
 * variable based branching schemes, one might use the methods SCIPcalcNodeselPriority() and the method
 * SCIPcalcChildEstimate().
 *
 * In some cases, the branching rule can tighten the current subproblem instead of producing a branching. For example,
 * strong branching might have proven that rounding up a variable would lead to an infeasible LP relaxation and thus,
 * the variable must be rounded down. Therefore, the BRANCHEXECLP, BRANCHEXECPS and BRANCHEXECREL callbacks may also
 * produce domain reductions or add additional constraints to the current subproblem.
 *
 * The execution callbacks have the following options:
 *  - detecting that the node is infeasible and can be cut off (result SCIP_CUTOFF)
 *  - adding an additional constraint (e.g. a conflict constraint) (result SCIP_CONSADDED; note that this action
 *    must not be performed if the input "allowaddcons" is FALSE)
 *  - reducing the domain of a variable such that the current LP solution becomes infeasible (result SCIP_REDUCEDDOM)
 *  - applying a branching (result SCIP_BRANCHED)
 *  - stating that the branching rule was skipped (result SCIP_DIDNOTRUN).
 *
 * Only the BRANCHEXECLP callback has the possibility to add a cutting plane to the LP (result SCIP_SEPARATED).
 *
 * @subsection BRANCHFREE
 *
 * If you are using branching rule data, you have to implement this method in order to free the branching rule data.
 * This can be done by the following procedure:
 *
 * @refsnippet{src/scip/branch_random.c,SnippetBranchFreeRandom}
 *
 * If you have allocated memory for fields in your branching rule data, remember to free this memory
 * before freeing the branching rule data itself.
 * If you are using the C++ wrapper class, this method is not available.
 * Instead, just use the destructor of your class to free the member variables of your class.
 *
 * @subsection BRANCHINIT
 *
 * The BRANCHINIT callback is executed after the problem is transformed.
 * The branching rule may, e.g., use this call to initialize its branching rule data.
 *
 * @subsection BRANCHCOPY
 *
 * The BRANCHCOPY callback is executed when a SCIP instance is copied, e.g. to
 * solve a sub-SCIP. By
 * defining this callback as
 * <code>NULL</code> the user disables the execution of the specified
 * branching rule for all copied SCIP instances. This may deteriorate the performance
 * of primal heuristics using sub-SCIPs.
 *
 * @subsection BRANCHEXIT
 *
 * The BRANCHEXIT callback is executed before the transformed problem is freed.
 * In this method, the branching rule should free all resources that have been allocated for the solving process in
 * BRANCHINIT.
 *
 * @subsection BRANCHINITSOL
 *
 * The BRANCHINITSOL callback is executed when the presolving is finished and the branch-and-bound process is about to
 * begin.
 * The branching rule may use this call to initialize its branch-and-bound specific data.
 *
 * @subsection BRANCHEXITSOL
 *
 * The BRANCHEXITSOL callback is executed before the branch-and-bound process is freed.
 * The branching rule should use this call to clean up its branch-and-bound data.
 */

/*--+----1----+----2----+----3----+----4----+----5----+----6----+----7----+----8----+----9----+----0----+----1----+----2*/

/**@page NODESEL How to add node selectors
 *
 * Node selectors are used to decide which of the leaves in the current branching tree is selected as next subproblem
 * to be processed. The ordering relation of the tree's leaves for storing them in the leaf priority queue is also
 * defined by the node selectors.
 * \n
 * A complete list of all node selectors contained in this release can be found \ref NODESELECTORS "here".
 *
 * We now explain how users can add their own node selectors.
 * Take the node selector for depth first search (src/scip/nodesel_dfs.c) as an example.
 * As all other default plugins, it is written in C. C++ users can easily adapt the code by using the scip::ObjNodesel wrapper
 * base class and implement the scip_...() virtual methods instead of the SCIP_DECL_NODESEL... callback methods.
 *
 * Additional documentation for the callback methods of a node selector can be found in the file type_nodesel.h.
 *
 * Here is what you have to do to implement a node selector:
 * -# Copy the template files src/scip/nodesel_xyz.c and src/scip/nodesel_xyz.h into files named "nodesel_mynodeselector.c"
 *    and "nodesel_mynodeselector.h".
 *    \n
 *    Make sure to adjust your Makefile such that these files are compiled and linked to your project.
 * -# Use SCIPincludeNodeselMynodeselector() in oder to include the node selector into your SCIP instance,
 *    e.g., in the main file of your project (see, e.g., src/cmain.c in the Binpacking example).
 * -# Open the new files with a text editor and replace all occurrences of "xyz" by "mynodeselector".
 * -# Adjust the properties of the node selector (see \ref NODESEL_PROPERTIES).
 * -# Define the node selector data (see \ref NODESEL_DATA). This is optional.
 * -# Implement the interface methods (see \ref NODESEL_INTERFACE).
 * -# Implement the fundamental callback methods (see \ref NODESEL_FUNDAMENTALCALLBACKS).
 * -# Implement the additional callback methods (see \ref NODESEL_ADDITIONALCALLBACKS). This is optional.
 *
 *
 * @section NODESEL_PROPERTIES Properties of a Node Selector
 *
 * At the top of the new file "nodesel_mynodeselector.c" you can find the node selector properties.
 * These are given as compiler defines.
 * In the C++ wrapper class, you have to provide the node selector properties by calling the constructor
 * of the abstract base class scip::ObjNodesel from within your constructor.
 * The properties you have to set have the following meaning:
 *
 * \par NODESEL_NAME: the name of the node selector.
 * This name is used in the interactive shell to address the node selector.
 * Additionally, if you are searching for a node selector with SCIPfindNodesel(), this name is looked up.
 * Names have to be unique: no two node selectors may have the same name.
 *
 * \par NODESEL_DESC: the description of the node selector.
 * This string is printed as a description of the node selector in the interactive shell.
 *
 * \par NODESEL_STDPRIORITY: the default priority of the node selector in the standard mode.
 * The first step of each iteration of the main solving loop is the selection of the next subproblem to be processed.
 * The node selector of highest priority (the active node selector) is called to do this selection.
 * In particular, if you implemented your own node selector plugin which you want to be applied, you should choose a priority
 * which is greater then all priorities of the SCIP default node selectors.
 * Note that SCIP has two different operation modes: the standard mode and the memory saving mode. If the memory
 * limit - given as a parameter by the user - is almost reached, SCIP switches from the standard mode to the memory saving
 * mode in which different priorities for the node selectors are applied. NODESEL_STDPRIORITY is the priority of the
 * node selector used in the standard mode.
 * \n
 * Note that this property only defines the default value of the priority. The user may change this value arbitrarily by
 * adjusting the corresponding parameter setting.
 *
 * \par NODESEL_MEMSAVEPRIORITY: the default priority of the node selector in the memory saving mode.
 * The priority NODESEL_MEMSAVEPRIORITY of the node selector has the same meaning as the priority NODESEL_STDPRIORITY, but
 * is used in the memory saving mode.
 * Usually, you want the best performing node selector, for example best estimate search, to have maximal
 * standard priority, while you want a node selector which tends to keep the growth of the search tree limited, for example
 * depth first search, to have maximal memory saving priority.
 * \n
 * Note that this property only defines the default value of the priority. The user may change this value arbitrarily by
 * adjusting the corresponding parameter setting.
 *
 *
 * @section NODESEL_DATA Node Selector Data
 *
 * Below the header "Data structures" you can find a struct which is called "struct SCIP_NodeselData".
 * In this data structure, you can store the data of your node selector. For example, you should store the adjustable
 * parameters of the node selector in this data structure.
 * If you are using C++, you can add node selector data as usual as object variables to your class.
 * \n
 * Defining node selector data is optional. You can leave the struct empty.
 *
 *
 * @section NODESEL_INTERFACE Interface Methods
 *
 * At the bottom of "nodesel_mynodeselector.c", you can find the interface method SCIPincludeNodeselMynodeselector(),
 * which also appears in "nodesel_mynodeselector.h"
 * SCIPincludeNodeselMynodeselector() is called by the user, if (s)he wants to include the node selector,
 * i.e., if (s)he wants to use the node selector in his/her application.
 *
 * This method only has to be adjusted slightly.
 * It is responsible for notifying SCIP of the presence of the node selector. For this, you can either call
 * SCIPincludeNodesel(),
 * or SCIPincludeNodeselBasic() since SCIP version 3.0. In the latter variant, \ref NODESEL_ADDITIONALCALLBACKS "additional callbacks"
 * must be added via setter functions as, e.g., SCIPsetNodeselCopy(). We recommend this latter variant because
 * it is more stable towards future SCIP versions which might have more callbacks, whereas source code using the first
 * variant must be manually adjusted with every SCIP release containing new callbacks for node selectors in order to compile.
 *
 *
 * If you are using node selector data, you have to allocate the memory for the data at this point.
 * You can do this by calling:
 * \code
 * SCIP_CALL( SCIPallocBlockMemory(scip, &nodeseldata) );
 * \endcode
 * You also have to initialize the fields in struct SCIP_NodeselData afterwards.
 *
 * You may also add user parameters for your node selector, see the method SCIPincludeNodeselRestartdfs() in
 * src/scip/nodesel_restartdfs.c for an example.
 *
 *
 * @section NODESEL_FUNDAMENTALCALLBACKS Fundamental Callback Methods of a Node Selector
 *
 * The fundamental callback methods of the plugins are the ones that have to be implemented in order to obtain
 * an operational algorithm.
 * They are passed together with the node selector itself to SCIP using SCIPincludeNodesel() or SCIPincludeNodeselBasic(),
 * see @ref NODESEL_INTERFACE.
 *
 * Node selector plugins have two fundamental callback methods, namely the NODESELSELECT method and the NODESELCOMP method.
 * These methods have to be implemented for every node selector; the other callback methods are optional.
 * They implement the two requirements every node selector has to fulfill: Selecting a node from the queue to be processed
 * next and, given two nodes, deciding which of both is favored by the node selector's selection rule. The first
 * task is implemented in the NODESELSELECT callback, the second one in the NODESELCOMP callback.
 * In the C++ wrapper class scip::ObjNodesel, the scip_select() method and the scip_comp() method (which correspond to the
 * NODESELSELECT callback and the NODESELCOMP callback, respectively) are virtual abstract member functions.
 * You have to implement them in order to be able to construct an object of your node selector class.
 *
 * Additional documentation for the callback methods can be found in type_nodesel.h.
 *
 * @subsection NODESELSELECT
 *
 * The NODESELSELECT callback is the first method called in each iteration in the main solving loop. It should decide
 * which of the leaves in the current branching tree is selected as the next subproblem to be processed.
 * It can arbitrarily decide between all leaves stored in the tree, but for performance reasons,
 * the current node's children and siblings are often treated different from the remaining leaves.
 * This is mainly due to the warm start capabilities of the simplex algorithm and the expectation that the bases of
 * neighboring vertices in the branching tree very similar.
 * The node selector's choice of the next node to process can
 * have a large impact on the solver's performance, because it influences the finding of feasible solutions and the
 * development of the global dual bound.
 *
 * Besides the ranking of the node selector, every node gets assigned a node selection priority by the branching rule
 * that created the node. See the \ref BRANCHEXECLP and \ref BRANCHEXECPS callbacks of the branching rules for details.
 * For example, the node where the branching went in the same way as the deviation from the branching variable's
 * root solution could be assigned a higher priority than the node where the branching went in the opposite direction.
 *
 * The following methods provide access to the various types of leaf nodes:
 * - SCIPgetPrioChild() returns the child of the current node with the largest node selection priority, as assigned by the
 *   branching rule.
 *   If no child is available (for example, because the current node was pruned), a NULL pointer is returned.
 * - SCIPgetBestChild() returns the best child of the current node with respect to the node selector's ordering relation as
 *   defined by the \ref NODESELCOMP callback. If no child is available, a NULL pointer is returned.
 * - SCIPgetPrioSibling() returns the sibling of the current node with the largest node selection priority.
 *   If no sibling is available (for example, because all siblings of the current node have already been processed), a NULL
 *   pointer is returned.
 *   Note that in binary branching every node has at most one sibling, but since SCIP supports arbitrary branching rules,
 *   this might not always be the case.
 * - SCIPgetBestSibling() returns the best sibling of the current node with respect to the node selector's ordering relation
 *   as defined by the \ref NODESELCOMP callback. If no sibling is available, a NULL pointer is returned.
 * - SCIPgetBestNode() returns the best leaf from the tree (children, siblings, or other leaves) with respect to the node
 *   selector's ordering relation as defined by the \ref NODESELCOMP callback. If no open leaf exists, a NULL pointer is
 *   returned. In this case, the optimization is finished, and the node selector should return a NULL pointer as 'selnode'.
 * - SCIPgetBestboundNode() returns a leaf from the tree (children, siblings, or other leaves) with the smallest lower (dual)
 *   objective bound. If the queue is empty, a NULL pointer is returned. In this case, the optimization is finished, and the
 *   node selector should return a NULL pointer as 'selnode'.
 *
 *
 * @subsection NODESELCOMP
 *
 * The NODESELCOMP callback is called to compare two leaves of the current branching tree (say node 1 and node 2)
 * regarding their ordering relation.
 *
 * The NODESELCOMP should return the following values:
 *  - value < 0, if node 1 comes before (is better than) node 2
 *  - value = 0, if both nodes are equally good
 *  - value > 0, if node 1 comes after (is worse than) node 2.
 *
 * @section NODESEL_ADDITIONALCALLBACKS Additional Callback Methods of a Node Selector
 *
 * The additional callback methods do not need to be implemented in every case. However, some of them have to be
 * implemented for most applications, they can be used, for example, to initialize and free private data.
 * Additional callbacks can either be passed directly with SCIPincludeNodesel() to SCIP or via specific
 * <b>setter functions</b> after a call of SCIPincludeNodeselBasic(), see also @ref NODESEL_INTERFACE.
 *
 * @subsection NODESELFREE
 *
 * If you are using node selector data, you have to implement this method in order to free the node selector data.
 * This can be done by the following procedure:
 *
 * @refsnippet{src/scip/nodesel_bfs.c,SnippetNodeselFreeBfs}
 *
 * If you have allocated memory for fields in your node selector data, remember to free this memory
 * before freeing the node selector data itself.
 * If you are using the C++ wrapper class, this method is not available.
 * Instead, just use the destructor of your class to free the member variables of your class.
 *
 * @subsection NODESELINIT
 *
 * The NODESELINIT callback is executed after the problem is transformed.
 * The node selector may, e.g., use this call to initialize its node selector data.
 *
 * @subsection NODESELCOPY
 *
 * The NODESELCOPY callback is executed when a SCIP instance is copied, e.g. to
 * solve a sub-SCIP. By
 * defining this callback as
 * <code>NULL</code> the user disables the execution of the specified
 * node selector for all copied SCIP instances. This may deteriorate the performance
 * of primal heuristics using sub-SCIPs.
 *
 * @subsection NODESELEXIT
 *
 * The NODESELEXIT callback is executed before the transformed problem is freed.
 * In this method, the node selector should free all resources that have been allocated for the solving process
 * in NODESELINIT.
 *
 * @subsection NODESELINITSOL
 *
 * The NODESELINITSOL callback is executed when the presolving is finished and the branch-and-bound process is about to
 * begin.
 * The node selector may use this call to initialize its branch-and-bound specific data.
 *
 * @subsection NODESELEXITSOL
 *
 * The NODESELEXITSOL callback is executed before the branch-and-bound process is freed.
 * The node selector should use this call to clean up its branch-and-bound data.
 */


/*--+----1----+----2----+----3----+----4----+----5----+----6----+----7----+----8----+----9----+----0----+----1----+----2*/

/**@page HEUR How to add primal heuristics
 *
 * Feasible solutions can be found in two different ways during the traversal of the branch-and-bound tree. On one
 * hand, the solution of a node's relaxation may be feasible with respect to the constraints (including the integrality).
 * On the other hand, feasible solutions can be discovered by primal heuristics.
 * \n
 * A complete list of all primal heuristics contained in this release can be found \ref PRIMALHEURISTICS "here".
 * \n
 * Diving heuristics are primal heuristics that explore an auxiliary search tree in a depth-first manner. Since SCIP
 * version 3.2, it is easy to integrate further diving heuristics by using a special controller for the scoring,
 * see \ref DIVINGHEUR "here" for information on how to implement a diving heuristic.
 * \n
 * We now explain how users can add their own primal heuristics.
 * Take the simple and fast LP rounding heuristic (src/scip/heur_simplerounding.c) as an example.
 * The idea of simple rounding is to iterate over all fractional variables of an LP solution and round them down,
 * if the variables appears only with nonnegative coefficients in the system Ax <= b and round them up if
 * the variables appears only with nonpositive coefficients.
 * If one of both conditions applies for each of the fractional variables, this will give a feasible solution.
 * As all other default plugins, it is written in C. C++ users can easily adapt the code by using the scip::ObjHeur wrapper
 * base class and implement the scip_...() virtual methods instead of the SCIP_DECL_HEUR... callback methods.
 *
 * Additional documentation for the callback methods of a primal heuristic can be found in the file type_heur.h.
 *
 * Here is what you have to do to implement a primal heuristic:
 * -# Copy the template files src/scip/heur_xyz.c and src/scip/heur_xyz.h into files named "heur_myheuristic.c"
 *    and "heur_myheuristic.h".
 *    \n
 *    Make sure to adjust your Makefile such that these files are compiled and linked to your project.
 * -# Use SCIPincludeHeurMyheuristic() in order to include the heuristic into your SCIP instance,
 *    e.g., in the main file of your project (see, e.g., src/cmain.c in the Binpacking example).
 * -# Open the new files with a text editor and replace all occurrences of "xyz" by "myheuristic".
 * -# Adjust the properties of the primal heuristic (see \ref HEUR_PROPERTIES).
 * -# Define the primal heuristic data (see \ref HEUR_DATA). This is optional.
 * -# Implement the interface methods (see \ref HEUR_INTERFACE).
 * -# Implement the fundamental callback methods (see \ref HEUR_FUNDAMENTALCALLBACKS).
 * -# Implement the additional callback methods (see \ref HEUR_ADDITIONALCALLBACKS). This is optional.
 *
 *
 * @section HEUR_PROPERTIES Properties of a Primal Heuristic
 *
 * At the top of the new file "heur_myheuristic.c" you can find the primal heuristic properties.
 * These are given as compiler defines.
 * In the C++ wrapper class, you have to provide the primal heuristic properties by calling the constructor
 * of the abstract base class scip::ObjHeur from within your constructor.
 * Of course, all of them are of relevant, but the most important ones for controlling the performance
 * are usually HEUR_FREQ and HEUR_TIMING.
 * The properties you have to set have the following meaning:
 *
 * \par HEUR_NAME: the name of the primal heuristic.
 * This name is used in the interactive shell to address the primal heuristic.
 * Additionally, if you are searching for a primal heuristic with SCIPfindHeur(), this name is looked up.
 * Names have to be unique: no two primal heuristics may have the same name.
 *
 * \par HEUR_DESC: the description of the primal heuristic.
 * This string is printed as a description of the primal heuristic in the interactive shell when you call "display heuristics".
 *
 * \par HEUR_DISPCHAR: the display character of the primal heuristic.
 * In the interactive shell, this character is printed in the first column of a status information row, if the primal
 * heuristic found the feasible solution belonging to the primal bound. Note that a star '*' stands for an integral
 * LP-relaxation.
 * It is recommended to select a lower or upper case letter as display character. The default primal heuristics of
 * SCIP use characters that describe the class to which the heuristic belongs. As an example all LP rounding heuristics
 * have an 'r' and all Large Neighborhood Search heuristics use the letter 'L'.
 * Users find commonly used display characters in type_heur.h.
 *
 *
 * \par HEUR_PRIORITY: the priority of the primal heuristic.
 * At each of the different entry points of the primal heuristics during the solving process (see HEUR_TIMING), they are
 * called in decreasing order of their priority.
 * \n
 * The priority of a primal heuristic should be set according to the complexity of the heuristic and the likelihood to find
 * feasible solutions: primal heuristics that provide fast algorithms that often succeed in finding a feasible solution should have
 * a high priority (like simple rounding). In addition, the interaction between different types of primal heuristics should be taken into account.
 * For example, improvement heuristics, which try to generate improved solutions by inspecting one or more of the feasible
 * solutions that have already been found, should have a low priority (like Crossover which by default needs at least 3 feasible solutions).
 *
 * \par HEUR_FREQ: the default frequency for executing the primal heuristic.
 * The frequency together with the frequency offset (see HEUR_FREQOFS) defines the depth levels at which the execution
 * method of the primal heuristic \ref HEUREXEC is called. For example, a frequency of 7 together with a frequency offset
 * of 5 means, that the \ref HEUREXEC callback is executed for subproblems that are in depth 5, 12, 19, ... of the branching tree. A
 * frequency of 0 together with a frequency offset of 3 means, that the execution method is only called at those nodes that are in
 * depth level 3 (i.e., at most for \f$2^3 = 8\f$ nodes if binary branching is applied).
 * Typical cases are: A frequency of 0 and an offset of 0 which means that
 * the heuristic is only called at the root node and a frequency of -1 which disables the heuristic.
 * \n
 * The frequency can be adjusted by the user. This property of the primal heuristic only defines the default value of the
 * frequency. If you want to have a more flexible control of when to execute the primal heuristic, you have to assign
 * a frequency of 1 and implement a check at the beginning of your execution method whether you really want to search for feasible
 * solutions or not. If you do not want to execute the method, set the result code to SCIP_DIDNOTRUN.
 *
 * \par HEUR_FREQOFS: the frequency offset for executing the primal heuristic.
 * The frequency offset defines the depth of the branching tree at which the primal heuristic is executed for the first
 * time. For example, a frequency of 7 (see HEUR_FREQ) together with a frequency offset of 10 means, that the
 * callback is executed for subproblems that are in depth 10, 17, 24, ... of the branching tree. In particular, assigning
 * different offset values to heuristics of the same type, like diving heuristics, can be useful for evenly spreading the
 * application of these heuristics across the branch-and-bound tree.
 * Note that if the frequency is equal to 1, the heuristic is applied for all nodes with depth level larger or equal to
 * the frequency offset.
 *
 * \par HEUR_MAXDEPTH: the maximal depth level for executing the primal heuristic.
 * This parameter denotes the maximal depth level in the branching tree up to which the execution method of the primal
 * heuristic is called. Use -1 for no limit (a usual case).
 *
 * \par HEUR_TIMING: the execution timing of the primal heuristic.
 * Primal heuristics have different entry points during the solving process and the execution timing parameter defines the
 * entry point at which the primal heuristic is executed first.
 * \n
 * The primal heuristic can be called first:
 * - before the processing of the node starts (SCIP_HEURTIMING_BEFORENODE)
 * - after each LP solve during the cut-and-price loop (SCIP_HEURTIMING_DURINGLPLOOP)
 * - after the cut-and-price loop was finished (SCIP_HEURTIMING_AFTERLPLOOP)
 * - after the processing of a node <em>with solved LP</em>  was finished (SCIP_HEURTIMING_AFTERLPNODE)
 * - after the processing of a node <em>without solved LP</em> was finished (SCIP_HEURTIMING_AFTERPSEUDONODE)
 * - after the processing of the last node in the current plunge was finished, <em>and only if the LP was solved for
 *   this node</em> (SCIP_HEURTIMING_AFTERLPPLUNGE)
 * - after the processing of the last node in the current plunge was finished, <em>and only if the LP was not solved
 *   for this node</em> (SCIP_HEURTIMING_AFTERPSEUDOPLUNGE).
 * \par
 * A plunge is the successive solving of child and sibling nodes in the search tree.
 * The flags listed above can be combined to call the heuristic at multiple times by concatenating them with a bitwise OR.
 * Two useful combinations are already predefined:
 * - after the processing of a node was finished (SCIP_HEURTIMING_AFTERNODE; combines SCIP_HEURTIMING_AFTERLPNODE and
 *   SCIP_HEURTIMING_AFTERPSEUDONODE)
 * - after the processing of the last node in the current plunge was finished (SCIP_HEURTIMING_AFTERPLUNGE; combines
 *   SCIP_HEURTIMING_AFTERLPPLUNGE and SCIP_HEURTIMING_AFTERPSEUDOPLUNGE)
 * \par
 * Calling a primal heuristic "before the processing of the node starts" is particularly useful for heuristics
 * that do not need to access the LP solution of the current node. If such a heuristic finds a feasible solution, the
 * leaves of the branching tree exceeding the new primal bound are pruned. It may happen that even the current node can
 * be cut off without solving the LP relaxation. Combinatorial heuristics, like the farthest insert heuristic for the TSP
 * (see examples/TSP/src/HeurFarthestInsert.cpp), are often applicable at this point.
 * \n
 * Very fast primal heuristics that require an LP solution can also be called "after each LP solve during the
 * cut-and-price loop". Rounding heuristics, like the simple and fast LP rounding heuristic
 * (src/scip/heur_simplerounding.c), belong to this group of primal heuristics.
 * \n
 * Most heuristics, however, are called either after a node was completely processed
 * (e.g. expensive rounding heuristics like RENS), or even only after a full plunge was finished (e.g., diving heuristics).
 *
 * \par HEUR_USESSUBSCIP: Does the heuristic use a secondary SCIP instance?
 * Some heuristics and separators solve MIPs or SAT problems using a secondary SCIP instance. Examples are
 * Large Neighborhood Search heuristics such as RINS and Local Branching or the CGMIP separator. To avoid recursion,
 * these plugins usually deactivate all other plugins that solve MIPs. If a heuristic uses a secondary SCIP instance,
 * this parameter has to be TRUE and it is recommended to call SCIPsetSubscipsOff() for the secondary SCIP instance.
 *
 * Computational experiments indicate that for the overall performance of a MIP solver, it is important to evenly
 * spread the application of the heuristics across the branch-and-bound tree. Thus, the assignment of the parameters
 * HEUR_FREQ, HEUR_FREQOFS, and HEUR_TIMING should contribute to this aim.
 *
 * Note that all diving heuristics in the SCIP distribution (see, e.g., src/scip/heur_guideddiving.c) check whether other diving
 * heuristics have already been called at the current node. This can be done by comparing SCIPgetLastDivenode(scip) and
 * SCIPgetNNodes(scip). If the two are equal, and if the current node is not the root node (SCIPgetDepth(scip) > 0), diving
 * heuristics should be delayed by returning the result code 'SCIP_DELAYED'. This is an additional contribution to the goal of
 * not calling multiple similar heuristics at the same node.
 *
 *
 * @section HEUR_DATA Primal Heuristic Data
 *
 * Below the header "Data structures" you can find a struct which is called "struct SCIP_HeurData".
 * In this data structure, you can store the data of your primal heuristic. For example, you should store the adjustable
 * parameters of the primal heuristic or a working solution in this data structure.
 * If you are using C++, you can add primal heuristic data as usual as object variables to your class.
 * \n
 * Defining primal heuristic data is optional. You can leave the struct empty.
 *
 *
 * @section HEUR_INTERFACE Interface Methods
 *
 * At the bottom of "heur_myheuristic.c", you can find the interface method SCIPincludeHeurMyheuristic(),
 * which also appears in "heur_myheuristic.h"
 * SCIPincludeHeurMyheuristic() is called by the user, if (s)he wants to include the heuristic,
 * i.e., if (s)he wants to use the heuristic in his/her application.
 *
 * This method only has to be adjusted slightly.
 * It is responsible for notifying SCIP of the presence of the heuristic. For this, you can either call
 * SCIPincludeHeur(),
 * or SCIPincludeHeurBasic() since SCIP version 3.0. In the latter variant, \ref HEUR_ADDITIONALCALLBACKS "additional callbacks"
 * must be added via setter functions as, e.g., SCIPsetHeurCopy(). We recommend this latter variant because
 * it is more stable towards future SCIP versions which might have more callbacks, whereas source code using the first
 * variant must be manually adjusted with every SCIP release containing new callbacks for heuristics in order to compile.
 *
 * If you are using primal heuristic data, you have to allocate the memory for the data at this point.
 * You can do this by calling:
 * \code
 * SCIP_CALL( SCIPallocBlockMemory(scip, &heurdata) );
 * \endcode
 * You also have to initialize the fields in struct SCIP_HeurData afterwards.
 *
 * You may also add user parameters for your primal heuristic, see the method SCIPincludeHeurFeaspump() in
 * src/scip/heur_oneopt.c for an example where a single Boolean parameter is added.
 *
 *
 * @section HEUR_FUNDAMENTALCALLBACKS Fundamental Callback Methods of a Primal Heuristic
 *
 * The fundamental callback methods of the plugins are the ones that have to be implemented in order to obtain
 * an operational algorithm.
 * They are passed together with the primal heuristic itself to SCIP using SCIPincludeHeur() or SCIPincludeHeurBasic(),
 * see @ref HEUR_INTERFACE.
 *
 *
 * Primal heuristic plugins have only one fundamental callback method, namely the HEUREXEC method.
 * This method has to be implemented for every primal heuristic; the other callback methods are optional.
 * In the C++ wrapper class scip::ObjHeur, the scip_exec() method (which corresponds to the HEUREXEC callback) is a virtual
 * abstract member function. You have to implement it in order to be able to construct an object of your primal heuristic
 * class.
 *
 * Additional documentation for the callback methods can be found in type_heur.h.
 *
 * @subsection HEUREXEC
 *
 * The HEUREXEC callback is called at different positions during the node processing loop, see HEUR_TIMING. It should
 * search for feasible solutions and add them to the solution pool. For creating a new feasible solution, the
 * methods SCIPcreateSol() and SCIPsetSolVal() can be used. Afterwards, the solution can be added to the storage by
 * calling the method SCIPtrySolFree() (or SCIPtrySol() and SCIPfreeSol()).
 *
 * The HEUREXEC callback gets a SCIP pointer, a pointer to the heuristic itself, the current point in the
 * solve loop and a result pointer as input (see type_heur.h).
 *
 * The heuristic has to set the result pointer appropriately!
 * Therefore it has the following options:
 *  - finding at least one feasible solution (result SCIP_FOUNDSOL)
 *  - stating that the primal heuristic searched, but did not find a feasible solution (result SCIP_DIDNOTFIND)
 *  - stating that the primal heuristic was skipped (result SCIP_DIDNOTRUN)
 *  - stating that the primal heuristic was skipped, but should be called again (result SCIP_DELAYED).
 *
 *
 * @section HEUR_ADDITIONALCALLBACKS Additional Callback Methods of a Primal Heuristic
 *
 * The additional callback methods do not need to be implemented in every case. However, some of them have to be
 * implemented for most applications, they can be used, for example, to initialize and free private data.
 * Additional callbacks can either be passed directly with SCIPincludeHeur() to SCIP or via specific
 * <b>setter functions</b> after a call of SCIPincludeHeurBasic(), see also @ref HEUR_INTERFACE.
 *
 * @subsection HEURFREE
 *
 * If you are using primal heuristic data, you have to implement this method in order to free the primal heuristic data.
 * This can be done by the following procedure:
 *
 * @refsnippet{applications/Coloring/src/heur_init.c,SnippetHeurFreeInit}
 *
 * If you have allocated memory for fields in your primal heuristic data, remember to free this memory
 * before freeing the primal heuristic data itself.
 * If you are using the C++ wrapper class, this method is not available.
 * Instead, just use the destructor of your class to free the member variables of your class.
 *
 * @subsection HEURINIT
 *
 * The HEURINIT callback is executed after the problem is transformed.
 * The primal heuristic may, e.g., use this call to initialize its primal heuristic data.
 *
 * @subsection HEURCOPY
 *
 * The HEURCOPY callback is executed when a SCIP instance is copied, e.g. to
 * solve a sub-SCIP. By
 * defining this callback as
 * <code>NULL</code> the user disables the execution of the specified
 * heuristic for all copied SCIP instances. This may deteriorate the performance
 * of primal heuristics using sub-SCIPs.
 *
 * @subsection HEUREXIT
 *
 * The HEUREXIT callback is executed before the tDIVINGHEURransformed problem is freed.
 * In this method, the primal heuristic should free all resources that have been allocated for the solving process in
 * HEURINIT.
 *
 * @subsection HEURINITSOL
 *
 * The HEURINITSOL callback is executed when the presolving is finished and the branch-and-bound process is about to
 * begin. The primal heuristic may use this call to initialize its branch-and-bound specific data.
 *
 * @subsection HEUREXITSOL
 *
 * The HEUREXITSOL callback is executed before the branch-and-bound process is freed. The primal heuristic should use this
 * call to clean up its branch-and-bound data, which was allocated in HEURINITSOL.
 */

/*--+----1----+----2----+----3----+----4----+----5----+----6----+----7----+----8----+----9----+----0----+----1----+----2*/

/**@page DIVINGHEUR How to implement a diving heuristic
 *
 * Diving heuristics are an important addon to the branch-and-cut search. A diving heuristic explores a single probing
 * path down the search tree. In contrast to the regular search guided by branching rule(s) and the selected
 * node selector, the diving is performed in an auxiliary tree originating from the focus node of the main
 * search tree where the heuristic was called. The advantage of this approach is that many different scoring mechanisms
 * can be safely tried as diving heuristic and may probably lead to better solutions. SCIP has a lot of diving heuristics
 * included in its default plugin set.
 * \n
 *
 * Since SCIP version 3.2, the diving heuristics have been redesigned to contain mainly the scoring function used by the
 * heuristic. In order to implement a user-defined diving heuristic, it is possible to create one (or several)
 * divesets that control the scoring mechanism and add them to the primal heuristic. This has the advantage that
 * less code is necessary to create a working diving heuristic. The SCIP statistics now also display some interesting statistics
 * about every diveset together in the section 'Diving Statistics'.
 * \n
 *
 * This page contains the necessary steps to understand and include a diveset into ones primal diving heuristic plugin. As
 * a prerequisite, you should understand the basic implementation steps for a primal heuristic, see \ref HEUR.
 * In order to make use of divesets, they must be included _after_ the primal heuristic to which they should belong
 * has been included, by using SCIPincludeDiveset(). This will create the data structure for the diveset and
 * append it to the list of divesets belonging to the heuristic, which can be retrieved later together with their number
 * by using SCIPheurGetDivesets() and SCIPheurGetNDivesets(), respectively. No further memory allocation or deletion is needed;
 * As a member of the heuristic, SCIP automatically takes care of freeing the diveset when it is exiting.
 * \n
 *
 * Before the inclusion, one may think of adjusting the various properties that a diveset offers to control
 * the behavior of the algorithm. These are subject to the following section.
 * \n
 *
 * It is mandatory to implement the fundamental scoring callback of the diveset, which is explained in more detail
 * in Section \ref DIVING_FUNDAMENTALCALLBACKS.
 * \n
 *
 * Once the properties have been carefully adjusted and the scoring
 * has been defined, use the method SCIPperformGenericDivingAlgorithm() inside the execution callback (\ref HEUREXEC) of the primal
 * heuristic to which the diveset belongs, after checking possible preliminaries that may not be met at all times of the search.
 * \n
 *
 * For a code example, we refer to \ref heur_guideddiving.h, which guides the diving into the direction of the current incumbent solution.
 * Before it calls SCIPperformGenericDivingAlgorithm(), it checks whether an incumbent is available, and returns if there is none.
 *
 *
 * @section DIVING_PARAMETERS User parameters and properties for every diveset
 *
 * Every diveset controls the diving behavior through a set of user-defined parameters, which are explained in the following:
 *
 * \par MINRELDEPTH
 * the minimal relative depth (to the maximum depth explored during regular search) of the current focus node to start diving
 *
 * \par MAXRELDEPTH
 * the maximal relative depth (to the maximum depth explored during regular search) of the current focus node to start diving
 *
 * \par MAXLPITERQUOT
 * maximal fraction of diving LP iterations compared to node LP iterations that this dive controller may consume
 *
 * \par MAXLPITEROFS
 * an additional number of allowed LP iterations
 *
 * \par MAXDIVEUBQUOT
 * maximal quotient (curlowerbound - lowerbound)/(cutoffbound - lowerbound)
 *   where diving is performed (0.0: no limit)
 *
 * \par MAXDIVEAVGQUOT
 * maximal quotient (curlowerbound - lowerbound)/(avglowerbound - lowerbound)
 * where diving is performed (0.0: no limit)
 *
 * \par MAXDIVEUBQUOTNOSOL
 * maximal UBQUOT when no solution was found yet (0.0: no limit)
 *
 * \par MAXDIVEAVGQUOTNOSOL
 * maximal AVGQUOT when no solution was found yet (0.0: no limit)
 *
 * \par BACKTRACK
 * use one level of backtracking if infeasibility is encountered?
 *
 * \par LPRESOLVEDOMCHGQUOT
 * parameter to control LP resolve dynamically based on this percentage of observed bound changes relative to all variables or
 * the LP branching candidates (integer variables with fractional solution values) from the last node where an LP has been solved.
 * This property has no effect when the LPSOLVEFREQ is set to 1.
 *
 * \par LPSOLVEFREQ
 * LP solve frequency for diveset, use a positive integer k to solve an LP at every k'th depth of the diving search (ie. 1 causes the
 * diveset to solve _all_ intermediate LPs) or 0 to only resolve the LP relaxation after propagation found at least a certain percentage
 * domain changes, see also the previous LPRESOLVEDOMCHGQUOT parameter.
 *
 * \par ONLYLPBRANCHCANDS
 * Set this property to TRUE if only LP branching candidates be considered for the execution of the diving algorithm instead of the slower but
 * more general constraint handler diving variable selection.
 *
 * \par DIVETYPES
 * bit mask that represents all supported dive types. Irrelevant if only LP branching candidates should be scored, otherwise, different
 * constraint handlers may ask the diveset if it supports their preferred divetype. See \ref type_heur.h for a list of
 * available dive types.
 *
 * @section DIVING_FUNDAMENTALCALLBACKS Fundamental callbacks of a diveset
 *
 * Only one callback is necessary to complete a diveset to guide the diving search performed:
 *
 * @subsection DIVESETGETSCORE
 *
 * The scoring callback expects a candidate variable and calculates a score value and a preferred direction. The selected
 * variable for diving will be one that _maximizes_ the score function provided by the diveset.
 * If the diveset should support more than one possible type of diving, it may use the divetype argument as a hint how
 * the caller of the score function (could be the diving algorithm itself or one of the constraint handlers that
 * implement diving variable selection) intends to perform the search.
 *
 * @section DIVING_FURTHERINFO Further information
 *
 * This is all there is to extend the SCIP set of diving heuristics by a new one. For further information, please see
 * diveset related methods in \ref type_heur.h, \ref pub_heur.h, \ref heuristics.h, and \ref heur_guideddiving.h or
 * other diving heuristics that implement diving through a diveset.
 */

/*--+----1----+----2----+----3----+----4----+----5----+----6----+----7----+----8----+----9----+----0----+----1----+----2*/

/**@page RELAX How to add relaxation handlers
 *
 * SCIP provides specific support for LP relaxations of constraint integer programs. In addition, relaxation handlers,
 * also called relaxators, can be used to include other relaxations, e.g. Lagrange relaxations or semidefinite
 * relaxations. The relaxation handler manages the necessary data structures and calls the relaxation solver to generate dual
 * bounds and primal solution candidates.
 * \n
 * However, the data to define a single relaxation must either be extracted by the relaxation handler itself (e.g., from
 * the user defined problem data, the LP information, or the integrality conditions), or it must be provided by the constraint
 * handlers. In the latter case, the constraint handlers have to be extended to support this specific relaxation.
 * \n
 *
 * We now explain how users can add their own relaxation handlers using the C interface. As an example, look into the NLP
 * relaxation handler of the \ref RELAXATOR_MAIN "Relaxator example" (examples/Relaxator/src/relax_nlp.c). It is very easy to
 * transfer the C explanation to C++: whenever a method should be implemented using the SCIP_DECL_RELAX... notion,
 * reimplement the corresponding virtual member function of the abstract scip::ObjRelax wrapper base class.
 *
 * Additional documentation for the callback methods of a relaxation handler can be found in the file type_relax.h.
 *
 * Here is what you have to do to implement a relaxation handler:
 * -# Copy the template files src/scip/relax_xyz.c and src/scip/relax_xyz.h into files named "relax_myrelaxator.c"
 *    and "relax_myrelaxator.h".
 *    \n
 *    Make sure to adjust your Makefile such that these files are compiled and linked to your project.
 * -# Use SCIPincludeRelaxMyrelaxator() in order to include the relaxation handler into your SCIP instance,
 *    e.g, in the main file of your project (see, e.g., src/cmain.c in the Binpacking example).
 * -# Open the new files with a text editor and replace all occurrences of "xyz" by "myrelaxator".
 * -# Adjust the properties of the relaxation handler (see \ref RELAX_PROPERTIES).
 * -# Define the relaxation handler data (see \ref RELAX_DATA). This is optional.
 * -# Implement the interface methods (see \ref RELAX_INTERFACE).
 * -# Implement the fundamental callback methods (see \ref RELAX_FUNDAMENTALCALLBACKS).
 * -# Implement the additional callback methods (see \ref RELAX_ADDITIONALCALLBACKS). This is optional.
 *
 *
 * @section RELAX_PROPERTIES Properties of a Relaxation Handler
 *
 * At the top of the new file "relax_myrelaxator.c" you can find the relaxation handler properties,
 * which are given as compiler defines.
 * In the C++ wrapper class, you have to provide the relaxation handler properties by calling the constructor
 * of the abstract base class scip::ObjRelax from within your constructor.
 * The properties have the following meaning:
 *
 * \par RELAX_NAME: the name of the relaxation handler.
 * This name is used in the interactive shell to address the relaxation handler.
 * Additionally, if you are searching for a relaxation handler with SCIPfindRelax(), this name is looked up.
 * Names have to be unique: no two relaxation handlers may have the same name.
 *
 * \par RELAX_DESC: the description of the relaxation handler.
 * This string is printed as a description of the relaxation handler in the interactive shell.
 *
 * \par RELAX_PRIORITY: the priority of the relaxation handler.
 * During each relaxation solving round, the included relaxation handlers and the
 * price-and-cut loop for solving the LP relaxation are called in a predefined order, which is given by the priorities
 * of the relaxation handlers.
 * First, the relaxation handlers with non-negative priority are called in the order of decreasing priority.
 * Next, the price-and-cut loop for solving the LP relaxation is executed.
 * Finally, the relaxation handlers with negative priority are called in the order of decreasing priority.
 * \n
 * Usually, you will have only one relaxation handler in your application and thus only have to decide whether it should
 * be called before or after solving the LP relaxation. For this decision you should consider the complexity of
 * the relaxation solving algorithm and the impact of the resulting solution: if your relaxation handler provides a fast
 * algorithm that usually has a high impact (i.e. the relaxation is a good approximation of the
 * feasible region of the subproblem and the solution severely improves the dual bound), it should have a non-negative
 * priority.
 * \n
 * Note that for certain applications, it is useful to disable the LP relaxation and only use your custom relaxation.
 * This can easily be achieved by setting the "lp/solvefreq" parameter to -1.
 *
 * \par RELAX_FREQ: the default frequency for solving the relaxation.
 * The frequency defines the depth levels at which the relaxation solving method \ref RELAXEXEC is called.
 * For example, a frequency of 7 means, that the relaxation solving callback is executed for subproblems that are in depth
 * 0, 7, 14, ... of the branching tree. A frequency of 0 means that the callback is only executed at the root node, i.e.,
 * only the relaxation of the root problem is solved. A frequency of -1 disables the relaxation handler.
 *
 *
 *
 * @section RELAX_DATA Relaxation Handler Data
 *
 * Below the header "Data structures" you can find a struct which is called "struct SCIP_RelaxData".
 * In this data structure, you can store the data of your relaxation handler. For example, you should store the adjustable
 * parameters of the relaxation handler in this data structure.
 * If you are using C++, you can add relaxation handler data as usual as object variables to your class.
 * \n
 * Defining relaxation handler data is optional. You can leave the struct empty.
 *
 *
 * @section RELAX_INTERFACE Interface Methods
 *
 * At the bottom of "relax_myrelaxator.c", you can find the interface method SCIPincludeRelaxMyrelaxator(),
 * which also appears in "relax_myrelaxator.h".
 * SCIPincludeRelaxMyrelaxator() is called by the user, if (s)he wants to include the relaxation handler,
 * i.e., if (s)he wants to use the relaxation handler in his/her application.
 *
 * This method only has to be adjusted slightly.
 * It is responsible for notifying SCIP of the presence of the relaxation handler. For this, you can either call
 * SCIPincludeRelax(),
 * or SCIPincludeRelaxBasic() since SCIP version 3.0. In the latter variant, \ref RELAX_ADDITIONALCALLBACKS "additional callbacks"
 * must be added via setter functions as, e.g., SCIPsetRelaxCopy(). We recommend this latter variant because
 * it is more stable towards future SCIP versions which might have more callbacks, whereas source code using the first
 * variant must be manually adjusted with every SCIP release containing new callbacks for relaxation handlers in order to compile.
 *
 * If you are using relaxation handler data, you have to allocate the memory for the data at this point.
 * You can do this by calling:
 * \code
 * SCIP_CALL( SCIPallocBlockMemory(scip, &relaxdata) );
 * \endcode
 * You also have to initialize the fields in struct SCIP_RelaxData afterwards.
 *
 * You may also add user parameters for your relaxation handler, see the method SCIPincludeConshdlrKnapsack() in
 * the \ref cons_knapsack.h "knapsack constraint handler" for an example of how to add user parameters.
 *
 *
 * @section RELAX_FUNDAMENTALCALLBACKS Fundamental Callback Methods of a Relaxation Handler
 *
 * The fundamental callback methods of the plugins are the ones that have to be implemented in order to obtain
 * an operational algorithm.
 * They are passed together with the relaxation handler itself to SCIP using SCIPincludeRelax() or SCIPincludeRelaxBasic(),
 * see @ref RELAX_INTERFACE.
 *
 *
 * Relaxation handler plugins have only one fundamental callback method, namely the \ref RELAXEXEC method.
 * This method has to be implemented for every relaxation handler; the other callback methods are optional.
 * In the C++ wrapper class scip::ObjRelax, the scip_exec() method (which corresponds to the \ref RELAXEXEC callback) is a virtual
 * abstract member function.
 * You have to implement it in order to be able to construct an object of your relaxation handler class.
 *
 * Additional documentation for the callback methods can be found in type_relax.h.
 *
 * @subsection RELAXEXEC
 * The RELAXEXEC is called in each relaxation solving round. It should solve the current
 * subproblem's relaxation.
 *
 * Note that, like the LP relaxation, the relaxation handler should only operate on variables for which the corresponding
 * column exists in the transformed problem. Typical methods called by a relaxation handler are SCIPconstructLP() and SCIPflushLP() to
 * make sure that the LP of the current node is constructed and its data can be accessed via calls to SCIPgetLPRowsData()
 * and SCIPgetLPColsData(), and SCIPseparateSol() to call the cutting plane separators for a given primal solution.
 *
 * The lowerbound computed by the relaxation should be returned in the lowerbound pointer. If the relaxation improves on the best
 * relaxation already computed (either <code>SCIPisRelaxSolValid()</code> returns FALSE, meaning that no relaxation solution
 * is available so far, or the lowerbound is larger than the value returned by <code>SCIPgetRelaxSolObj()</code>), then the primal
 * solution of the relaxation should be stored inside the data structures of SCIP with <code>SCIPsetRelaxSolVal()</code>,
 * <code>SCIPsetRelaxSolVals()</code> or <code>SCIPsetRelaxSolValsSol()</code>. If you set the values one by one, you will need to call
 * <code>SCIPmarkRelaxSolValid()</code> to inform SCIP that the solution is complete and valid. With the "includeslp" argument of
 * <code>SCIPsetRelaxSolVals()</code>, <code>SCIPsetRelaxSolValsSol()</code> and <code>SCIPmarkRelaxSolValid()</code> you need to tell SCIP
 * whether the relaxation included all lp rows. In this case, the solution will be enforced and, if feasible, added to the solution storage if the
 * lowerbound of this relaxator is larger than the LP's. You may also call SCIPtrySolFree() directly from the
 * relaxation handler to make sure that a solution is added to the solution storage if it is feasible, even if the relaxator does not
 * include the LP or another relaxator produced a stronger bound. Also note that when setting the values of the relaxation solution one by one,
 * the objective value of the relaxation solution will be updated incrementally. If the whole solution should be updated, using SCIPsetRelaxSolVals()
 * instead or calling SCIPclearRelaxSolVals() before setting the first value to reset the solution and the objective value to 0 may help the numerics.
 * Furthermore, there is a list of external branching candidates, that can be filled by relaxation handlers and constraint handlers,
 * allowing branching rules to take these candidates as a guide on how to split the problem into subproblems. If the relaxation
 * solution is enforced, the integrality constraint handler will add external branching candidates for the relaxation solution
 * automatically, but the relaxation handler can also directly call <code>SCIPaddExternBranchCand()</code>.
 *
 * Usually, the RELAXEXEC callback only solves the relaxation and provides a lower (dual) bound through the corresponding pointer and
 * possibly a solution through <code>SCIPsetRelaxSolVal()</code> calls.
 * However, it may also produce domain reductions, add additional constraints or generate cutting planes. It has the
 * following options:
 *  - detecting that the node is infeasible in the variable's bounds and can be cut off (result SCIP_CUTOFF)
 *  - adding an additional constraint and stating that the relaxation handler should not be called again on the same
 *    relaxation (result SCIP_CONSADDED)
 *  - reducing a variable's domain and stating that the relaxation handler should not be called again on the same
 *    relaxation (result SCIP_REDUCEDDOM)
 *  - adding a cutting plane to the LP and stating that the relaxation handler should not be called again on the same
 *    relaxation (result SCIP_SEPARATED)
 *  - stating that the relaxation handler solved the relaxation and should not be called again on the same relaxation
 *    (result SCIP_SUCCESS)
 *  - interrupting the solving process to wait for additional input, e.g., cutting planes (result SCIP_SUSPENDED)
 *  - stating that the separator was skipped (result SCIP_DIDNOTRUN).
 *
 * In the above criteria, "the same relaxation" means that the LP relaxation stayed unmodified. This means in particular
 * that no row has been added and no bounds have been modified. For example, changing the bounds of a variable will, as
 * long as it was a COLUMN variable, lead to a modification in the LP such that the relaxation handler is called again
 * after it returned with the result code SCIP_REDUCEDDOM. If the relaxation solution should be enforced, the relaxation
 * handler has to produce a new solution in this case which satisfies the updated LP. If a relaxation handler should only run
 * once per node to compute a lower bound, it should store the node of the last relaxation call itself and return
 * SCIP_DIDNOTRUN for subsequent calls in the same node.
 *
 *
 * @section RELAX_ADDITIONALCALLBACKS Additional Callback Methods of a Relaxation Handler
 *
 * The additional callback methods do not need to be implemented in every case. However, some of them have to be
 * implemented for most applications, they can be used, for example, to initialize and free private data.
 * Additional callbacks can either be passed directly with SCIPincludeRelax() to SCIP or via specific
 * <b>setter functions</b> after a call of SCIPincludeRelaxBasic(), see also @ref RELAX_INTERFACE.
 *
 * @subsection RELAXFREE
 *
 * If you are using relaxation handler data, you have to implement this method in order to free the relaxation handler
 * data. This can be done by the following procedure:
 *
 * @refsnippet{tests/src/relax/relax.c,SnippetRelaxFreeUnittest}
 *
 * If you have allocated memory for fields in your relaxation handler data, remember to free this memory
 * before freeing the relaxation handler data itself.
 * If you are using the C++ wrapper class, this method is not available.
 * Instead, just use the destructor of your class to free the member variables of your class.
 *
 * @subsection RELAXINIT
 *
 * The RELAXINIT callback is executed after the problem is transformed.
 * The relaxation handler may, e.g., use this call to initialize its relaxation handler data.
 *
 * @subsection RELAXCOPY
 *
 * The RELAXCOPY callback is executed when a SCIP instance is copied, e.g. to
 * solve a sub-SCIP. By
 * defining this callback as
 * <code>NULL</code> the user disables the execution of the specified
 * relaxation handler for all copied SCIP instances. This may deteriorate the performance
 * of primal heuristics using sub-SCIPs.
 *
 * @subsection RELAXEXIT
 *
 * The RELAXEXIT callback is executed before the transformed problem is freed.
 * In this method, the relaxation handler should free all resources that have been allocated for the solving process in
 * RELAXINIT.
 *
 * @subsection RELAXINITSOL
 *
 * The RELAXINITSOL callback is executed when the presolving is finished and the branch-and-bound process is about to
 * begin. The relaxation handler may use this call to initialize its branch-and-bound specific data.
 *
 * @subsection REALXEXITSOL
 *
 * The RELAXEXITSOL callback is executed before the branch-and-bound process is freed.
 * The relaxation handler should use this call to clean up its branch-and-bound data.
 */

/*--+----1----+----2----+----3----+----4----+----5----+----6----+----7----+----8----+----9----+----0----+----1----+----2*/

/**@page READER How to add file readers
 *
 * Mainly, file readers are called to parse an input file and generate a constraint integer programming model. They
 * create constraints and variables and activate variable pricers if necessary. However, they can also be called, for
 * example, to parse an input file containing information about a primal solution or fixing of variables. Besides that
 * it is possible to use some of them for writing (exporting) the problem in a specific format.  \n A complete list of
 * all file readers contained in this release can be found \ref FILEREADERS "here".
 *
 * Since a file reader is also responsible for writing a file, the user may
 * ask why the readers have not the name "filehandler". This name would
 * represent this plugin much better than the used one.
 * \n
 * The used name "readers" is historically grown. In the beginning of SCIP
 * there was no need to write/export problems. Therefore, the the plugin
 * name "readers" was best fitting for this plugin since only reading was essential.
 * It turned out, however, that it is quite nice to write/export certain subproblem during
 * the solving process mainly for debugging. Therefore, a writing callback
 * was added to the "readers" plugin.
 *
 * We now explain how users can add their own file readers.
 * Take the file reader for MIPs in IBM's Mathematical Programming System format (src/scip/reader_mps.c) as an example.
 * As all other default plugins, it is written in C. C++ users can easily adapt the code by using the scip::ObjReader wrapper
 * base class and implement the scip_...() virtual methods instead of the SCIP_DECL_READER... callback methods.
 *
 * Additional documentation for the callback methods of a file reader can be found in the file type_reader.h.
 *
 * Here is what you have to do to implement a file reader named "myreader" in C:
 * -# Copy the template files src/scip/reader_xyz.c and src/scip/reader_xyz.h into files named
 *    "reader_myreader.c" and "reader_myreader.h".
 *    \n
 *    Make sure to adjust your Makefile such that these files are compiled and linked to your project.
 * -# Use SCIPincludeReaderMyreader() in order to include the file reader into your SCIP instance,
 *    e.g., in the main file of your project (see, e.g., src/cmain.c in the Binpacking example).
 * -# Open the new files with a text editor and replace all occurrences of "xyz" by "myreader".
 * -# Adjust the \ref READER_PROPERTIES "properties of the file reader".
 * -# Define the \ref READER_DATA "file reader data". This is optional.
 * -# Implement the \ref READER_INTERFACE "interface methods".
 * -# Implement the \ref READER_FUNDAMENTALCALLBACKS "fundamental callback methods".
 * -# Implement the \ref READER_ADDITIONALCALLBACKS "additional callback methods". This is optional.
 *
 *
 * @section READER_PROPERTIES Properties of a File Reader
 *
 * At the top of the new file "reader_myreader.c" you can find the file reader properties.
 * These are given as compiler defines.
 * In the C++ wrapper class, you have to provide the file reader properties by calling the constructor
 * of the abstract base class scip::ObjReader from within your constructor.
 * The properties you have to set have the following meaning:
 *
 * \par READER_NAME: the name of the file reader.
 * This name is used in the interactive shell to address the file reader.
 * Additionally, if you are searching for a file reader with SCIPfindReader(), this name is looked up.
 * Names have to be unique: no two file readers may have the same name.
 *
 * \par READER_DESC: the description of the file reader.
 * This string is printed as a description of the file reader in the interactive shell.
 *
 * \par READER_EXTENSION: the file name extension of the file reader.
 * Each file reader is hooked to a single file name extension. It is automatically called if the user wants to read in a
 * file of corresponding name. The extensions of the different file readers have to be unique.
 * Note that the additional extension '.gz', '.z', or '.Z' (indicating a gzip compressed file) are ignored for assigning
 * an input file to a reader.
 * \n
 * It is not possible to hook up a (single) file reader with more than one file extension.
 * It is, however, not necessary to implement the same (parsing/writing) methods more than once, if you want to
 * support several file extension with the same parser. To do so look at the files reader_lp.c
 * and reader_rlp.c. Both support the LP format.
 *
 *
 * @section READER_DATA File Reader Data
 *
 * Below the header "Data structures" you can find a struct which is called "struct SCIP_ReaderData".
 * In this data structure, you can store the data of your file reader. For example, you should store the adjustable
 * parameters of the file reader in this data structure.
 * If you are using C++, you can add file reader data as usual as object variables to your class.
 * \n
 * Defining file reader data is optional. You can leave the struct empty.
 *
 *
 * @section READER_INTERFACE Interface Methods
 *
 * At the bottom of "reader_myreader.c", you can find the interface method SCIPincludeReaderMyreader(),
 * which also appears in "reader_myreader.h".
 * SCIPincludeReaderMyreader() is called by the user, if (s)he wants to include the reader,
 * i.e., if (s)he wants to use the reader in his/her application.
 *
 * This method only has to be adjusted slightly.
 * It is responsible for notifying SCIP of the presence of the reader. For this, you can either call
 * SCIPincludeReader(),
 * or SCIPincludeReaderBasic() since SCIP version 3.0. In the latter variant, \ref READER_ADDITIONALCALLBACKS "additional callbacks"
 * must be added via setter functions as, e.g., SCIPsetReaderCopy(). We recommend this latter variant because
 * it is more stable towards future SCIP versions which might have more callbacks, whereas source code using the first
 * variant must be manually adjusted with every SCIP release containing new callbacks for readers in order to compile.
 *
 * If you are using file reader data, you have to allocate the memory for the data at this point.
 * You can do this by calling:
 * \code
 * SCIP_CALL( SCIPallocBlockMemory(scip, &readerdata) );
 * \endcode
 * You also have to initialize the fields in struct SCIP_ReaderData afterwards.
 *
 * You may also add user parameters for your file reader, see the method SCIPincludeReaderLp() in
 * src/scip/reader_lp.c for an example.
 *
 *
 * @section READER_FUNDAMENTALCALLBACKS Fundamental Callback Methods of a File Reader
 *
 * File reader plugins have no fundamental callback methods. This is due to
 * the fact that a file reader can be used for reading and/or writing a
 * file. A file reader is only useful if the reader method \ref READERREAD
 * and/or the writing method \ref READERWRITE is implemented.  One of these
 * methods should be implemented for every file reader; the other callback
 * methods \ref READERCOPY and \ref READERFREE are optional.  In the C++ wrapper class scip::ObjReader, the
 * scip_read() and scip_write() methods (which corresponds to the \ref
 * READERREAD and \ref READERWRITE callback) are virtual member
 * functions. At least one of them should be implemented.
 *
 * Additional documentation for the callback methods can be found in type_reader.h.
 *
 *
 * @section READER_ADDITIONALCALLBACKS Additional Callback Methods of a File Reader
 *
 * Additional callbacks can either be passed directly with SCIPincludeReader() to SCIP or via specific
 * <b>setter functions</b> after a call of SCIPincludeReaderBasic(), see also @ref READER_INTERFACE.
 *
 *
 * File reader plugins contain only additional callback methods, namely the methods \ref READERREAD,
 * \ref READERWRITE, \ref READERFREE, and \ref READERCOPY. Therefore, these are not needed to be implemented. However,
 * at least \ref READERREAD and/or \ref READERWRITE should be implemented (see notes
 * \ref READER_FUNDAMENTALCALLBACKS "above").
 *
 *
 * @subsection READERREAD
 *
 * The READERREAD callback is called when the user invokes SCIP to read in a file with file name extension
 * corresponding to the READER_EXTENSION property of the file reader. This is usually triggered by a call to the method
 * SCIPreadProb() or by an interactive shell command.
 * The READERREAD callback should parse the input file and perform the desired action, which usually means
 * generating a constraint integer programming model, adding a primal solution, fixing variables
 * in an existing model.
 * \n
 * Typical methods called by a file reader that is used to read/generate constraint
 * integer programming models are, for example,
 *
 * - creating an empty problem: SCIPcreateProb()
 * - creating the variables: SCIPcreateVar(), SCIPchgVarType(), SCIPchgVarLb(), SCIPchgVarUb(), SCIPaddVar(), and
 *   SCIPreleaseVar()
 * - modifying the objective function: SCIPchgVarObj() and SCIPsetObjsense().
 * - creating the constraints: SCIPcreateConsLinear(), SCIPaddCoefLinear(), SCIPchgLhsLinear(), SCIPchgRhsLinear(),
 *   SCIPaddCons(), and SCIPreleaseCons()
 *
 * Primal solutions can only be created for the transformed problem. Therefore, the user has to call SCIPtransformProb()
 * before (s)he reads in the file containing the solution and adds it to the solution pool via the method SCIPreadSol().
 *
 *
 * @subsection READERWRITE
 *
 * The READERWRITE callback is called when the user invokes SCIP to write a problem (original or transformed)
 * in the format the reader supports. This is only possible if this callback is implemented. To write the problem
 * all necessary information is given through the parameters of this callback method (see type_reader.h). This
 * information should be used to output the problem in the requested format. This callback method is usually
 * triggered by the call of the methods SCIPwriteOrigProblem(), SCIPwriteTransProblem(), SCIPprintOrigProblem(),
 * or SCIPprintTransProblem().
 * \n
 * A typical method called by a file reader which is used to write/export a constraint
 * integer programming model is SCIPinfoMessage(). This method outputs a given string into a file
 * or into stdout.
 * \n
 * For an example we refer to the writing method of the MPS reader (see reader_mps.c).
 *
 *
 * @subsection READERCOPY
 *
 * The READERCOPY callback is executed when a SCIP instance is copied, e.g. to solve a sub-SCIP. By defining this
 * callback as <code>NULL</code> the user disables the execution of the specified reader for all copied SCIP
 * instances. The question might arise why to copy that plugin. In case of debugging it is nice to be able to
 * write/display the copied instances. Since the reader is in charge of that, you might want to copy the plugin. Below
 * you see a standard implementation.
 *
 * @refsnippet{src/scip/reader_mps.c,SnippetReaderCopyMps}
 *
 * @subsection READERFREE
 *
 * If you are using file reader data, you have to implement this method in order to free the file reader data.
 * This can be done by the following procedure:
 *
 * @refsnippet{src/scip/reader_mps.c,SnippetReaderFreeMps}
 *
 * If you have allocated memory for fields in your file reader data, remember to free this memory
 * before freeing the file reader data itself.
 * If you are using the C++ wrapper class, this method is not available.
 * Instead, just use the destructor of your class to free the member variables of your class.
 *
 */

/*--+----1----+----2----+----3----+----4----+----5----+----6----+----7----+----8----+----9----+----0----+----1----+----2*/

/**@page DIALOG How to add dialogs
 *
 * SCIP comes with a command line shell which allows the user to read in problem instances, modify the solver's
 * parameters, initiate the optimization and display certain statistics and solution information. This shell consists
 * of dialogs, which are organized as a tree in SCIP. A node of this tree which is not a leaf represents a menu in
 * the shell and the children of this node correspond to the entries of this menu (which can again be menus). All
 * different dialogs are managed by a dialog handler, which, in particular, is responsible for executing the dialog
 * corresponding to the user's command in the shell. The concept of a dialog handler is different to that
 * of a constraint handler, which is used to manage objects of the same structure, see \ref CONS. In particular, SCIP
 * features only one dialog handler (dialog_default.h), whereas there may exist different constraint handlers.
 * \n
 * A complete list of all dialogs contained in this release can be found \ref DIALOGS "here".
 *
 * We now explain how users can extend the interactive shell by adding their own dialog.
 * We give the explanation for creating your own source file for each additional dialog. Of course, you can collect
 * different dialogs in one source file. Take src/scip/dialog_default.c, where all default dialog plugins are collected, as an
 * example.
 * As all other default plugins, the default dialog plugin and the template dialog are written in C. C++ users can easily
 * adapt the code by using the scip::ObjDialog wrapper base class and implement the scip_...() virtual methods instead of the
 * SCIP_DECL_DIALOG... callback methods.
 *
 * Additional documentation for the callback methods of a dialog can be found in the file type_dialog.h.
 *
 * Here is what you have to do to add a dialog (assuming your dialog is named "mydialog"):
 * -# Copy the template files src/scip/dialog_xyz.c and src/scip/dialog_xyz.h into files named "dialog_mydialog.c"
 *    and "dialog_mydialog.h".
 *    \n
 *    Make sure to adjust your Makefile such that these files are compiled and linked to your project.
 * -# Use SCIPincludeDialogMydialog() in order to include the dialog handler into your SCIP instance,
 *    e.g., in the main file of your project (see, e.g., src/cmain.c in the Binpacking example).
 * -# Open the new files with a text editor and replace all occurrences of "xyz" by "mydialog".
 * -# Adjust the \ref DIALOG_PROPERTIES "properties of the dialog".
 * -# Define the \ref DIALOG_DATA "dialog data". This is optional.
 * -# Implement the \ref DIALOG_INTERFACE "interface methods".
 * -# Implement the \ref DIALOG_FUNDAMENTALCALLBACKS "fundamental callback methods".
 * -# Implement the \ref DIALOG_ADDITIONALCALLBACKS "additional callback methods". This is optional.
 *
 *
 * @section DIALOG_PROPERTIES Properties of a Dialog
 *
 * At the top of the new file "dialog_mydialog.c" you can find the dialog properties.
 * These are given as compiler defines.
 * In the C++ wrapper class, you have to provide the dialog properties by calling the constructor
 * of the abstract base class scip::ObjDialog from within your constructor.
 * The properties you have to set have the following meaning:
 *
 * \par DIALOG_NAME: the name of the dialog.
 * In the interactive shell, this name appears as the command name of the dialog in the parent dialog.
 * Additionally, if you are searching an entry in a menu with SCIPdialogFindEntry(), this name is looked up.
 * Names within one menu have to be unique: no two dialogs in the same menu may have the same name.
 *
 * \par DIALOG_DESC: the description of the dialog.
 * This string is printed as a description of the dialog in the interactive shell if the additional
 * callback method \ref DIALOGDESC is not implemented.
 *
 * \par DIALOG_ISSUBMENU: whether the dialog is a (sub)menu.
 * This parameter states whether the dialog is a menu in the interactive shell, i.e., is the parent of further
 * dialogs.
 *
 *
 * @section DIALOG_DATA Dialog Data
 *
 * Below the header "Data structures" you can find a struct which is called "struct SCIP_DialogData".
 * In this data structure, you can store the data of your dialog.
 * If you are using C++, you can add dialog data as usual as object variables to your class.
 * \n
 * Defining dialog data is optional. You can leave the struct empty.
 *
 *
 * @section DIALOG_INTERFACE Interface Methods
 *
 * At the bottom of "dialog_mydialog.c" you can find the interface method SCIPincludeDialogMydialog(), which also appears
 * in "dialog_mydialog.h".
 * \n
 * This method only has to be adjusted slightly.
 * It is responsible for notifying SCIP of the presence of the dialog, which can be done by the following lines of code:
 *
 * @refsnippet{src/scip/dialog_xyz.c,SnippetDialogAddXyz}
 *
 * Here "parentdialog" has to be an existing dialog which is defined to be a menu (see DIALOG_ISSUBMENU), e.g.,
 * the default root dialog. The method SCIPgetRootDialog() returns the root dialog.
 *
 * The interface method is called by the user, if (s)he wants to include the dialog, i.e., if (s)he wants to use the dialog in
 * his/her application.
 * Note that in order to be able to link the new dialog to an existing default dialog
 * (except the root dialog) it has to be included <b>after the
 * default dialogs plugin</b>, i.e., the SCIPincludeDialogMydialog() call has to occur after the
 * SCIPincludeDialogDefault() call. The SCIPincludeDialogDefault() method is called from within the SCIPincludeDefaultPlugins()
 * method. Therefore, it suffices to include your dialog plugins after you have called SCIPincludeDefaultPlugins().
 * In case you want to add a dialog to the <b>root dialog</b>, you just use the following
 * lines of code to get/create the root dialog.
 *
 * @refsnippet{tests/src/misc/snippets.c,SnippetDialogCreate}
 *
 * Therefore, in this case you do not have to worry about the calls of
 * SCIPincludeDialogDefault() and SCIPincludeDefaultPlugins() .
 *
 * If you are using dialog data, you have to allocate the memory for the data at this point.
 * You can do this by calling:
 * \code
 * SCIP_CALL( SCIPallocBlockMemory(scip, &dialogdata) );
 * \endcode
 * You also have to initialize the fields in struct SCIP_DialogData afterwards.
 *
 * Consider the following example. The user wants to add a "drawgraph" command to the root menu of SCIP.
 * (S)he copies the "dialog_xyz.c" and "dialog_xyz.h" files into files "dialog_drawgraph.c" and "dialog_drawgraph.h", respectively.
 * Then, (s)he puts the following code into the SCIPincludeDialogDrawgraph() method, compare SCIPincludeDialogDefault() in
 * src/scip/dialog_default.c:
 * @refsnippet{tests/src/misc/snippets.c,SnippetDialogInclude}
 *
 * Using this code, it is even possible to call SCIPincludeDialogDrawgraph() before including the default dialog plugins,
 * and you can also call it multiple times without causing inconsistencies in the dialog structure.
 *
 *
 * @section DIALOG_FUNDAMENTALCALLBACKS Fundamental Callback Methods of a Dialog
 *
 * Dialogs have only one fundamental callback method, namely the \ref DIALOGEXEC method.
 * This method has to be implemented for every dialog; the other callback methods are optional.
 * In the C++ wrapper class scip::ObjDialog, the scip_exec() method (which corresponds to the \ref DIALOGEXEC callback) is a virtual
 * abstract member function.
 * You have to implement it in order to be able to construct an object of your dialog class.
 *
 * Additional documentation for the callback methods can be found in type_dialog.h.
 *
 * @subsection DIALOGEXEC
 *
 * The DIALOGEXEC method is invoked, if the user selected the dialog's command name in the parent's menu. It should
 * execute what is stated in DIALOG_DESC, e.g., the display constraint handlers dialog should display information about
 * the constraint handlers included in SCIP, see src/scip/dialog_default.c.
 *
 * For typical methods called by the execution method, have a look at src/scip/dialog_default.c.
 *
 * The callback has to return which dialog should be processed next. This can be, for example, the root dialog
 * (SCIPdialoghdlrGetRoot()), the parent dialog (SCIPdialogGetParent()) or NULL, which stands for closing the interactive
 * shell.
 *
 *
 * @section DIALOG_ADDITIONALCALLBACKS Additional Callback Methods of a Dialog
 *
 * The additional callback methods do not need to be implemented in every case.
 * They can be used, for example, to free private data.
 *
 * @subsection DIALOGFREE
 *
 * If you are using dialog data, you have to implement this method in order to free the dialog data.
 * This can be done by the following procedure:
 * @refsnippet{tests/src/misc/snippets.c,SnippetDialogFree}
 *
 * If you have allocated memory for fields in your dialog data, remember to free this memory
 * before freeing the dialog data itself.
 * If you are using the C++ wrapper class, this method is not available.
 * Instead, just use the destructor of your class to free the member variables of your class.
 *
 * @subsection DIALOGDESC
 *
 * This method is called when the help menu of the parent is displayed. It should output (usually a single line of)
 * information describing the meaning of the dialog.
 * \n
 * If this callback is not implemented, the description string of the dialog (DIALOG_DESC) is displayed instead.
 *
 * @subsection DIALOGCOPY
 *
 * The DIALOGCOPY callback is executed when a SCIP instance is copied, e.g. to solve a sub-SCIP. By defining this
 * callback as <code>NULL</code> the user disables the execution of this dialog for all copied SCIP instances. In
 * general there is no need to copy any dialog since it is most unlikely to start the interactive shell of the copied
 * instances.
 *
 */

/*--+----1----+----2----+----3----+----4----+----5----+----6----+----7----+----8----+----9----+----0----+----1----+----2*/

/**@page DISP How to add display columns
 *
 * While solving a constraint integer program, SCIP displays status information in a column-like fashion. The current
 * number of processed branching tree nodes, the solving time, and the relative gap between primal and dual bound are
 * examples of such display columns. There already exists a wide variety of display columns which can be activated or
 * deactivated on demand, see src/scip/disp_default.c. Additionally, the user can implement his/her own display columns
 * in order to track problem or algorithm specific values.
 * \n
 * A complete list of all displays contained in this release can be found \ref DISPLAYS "here".
 *
 * We now explain how users can add their own display columns.
 * We give the explanation for creating your own source file for each additional display column. Of course, you can collect
 * different additional display columns in one source file.
 * Take src/scip/disp_default.c, where all default display columns are collected, as an example.
 * As all other default plugins, the default display column plugins and the display column template are written in C.
 * C++ users can easily adapt the code by using the scip::ObjDisp wrapper base class and implement the scip_...() virtual methods
 * instead of the SCIP_DECL_DISP... callback methods.
 *
 *
 * Additional documentation for the callback methods of a display column can be found in the file type_disp.h.
 *
 * Here is what you have to do to implement a display column (assuming your display column is named "mydisplaycolumn"):
 * -# Copy the template files src/scip/disp_xyz.c and src/scip/disp_xyz.h into files named "disp_mydisplaycolumn.c"
 *    and "disp_mydisplaycolumn.h".
      \n
 *    Make sure to adjust your Makefile such that these files are compiled and linked to your project.
 * -# Use SCIPincludeDispMydisplaycolumn() in order to include the display column into your SCIP instance,
 *    e.g., in the main file of your project (see, e.g., src/cmain.c in the Binpacking example).
 * -# Open the new files with a text editor and replace all occurrences of "xyz" by "mydisplaycolumn".
 * -# Adjust the \ref DISP_PROPERTIES "properties of the display column".
 * -# Define the  \ref DISP_DATA "display column data". This is optional.
 * -# Implement the \ref DISP_INTERFACE "interface methods".
 * -# Implement the \ref DISP_FUNDAMENTALCALLBACKS "fundamental callback methods".
 * -# Implement the \ref DISP_ADDITIONALCALLBACKS "additional callback methods". This is optional.
 *
 *
 * @section DISP_PROPERTIES Properties of a Display Column
 *
 * At the top of the new file "disp_mydisplaycolumn.c" you can find the display column properties.
 * These are given as compiler defines.
 * In the C++ wrapper class, you have to provide the display column properties by calling the constructor
 * of the abstract base class scip::ObjDisp from within your constructor.
 * The properties you have to set have the following meaning:
 *
 * \par DISP_NAME: the name of the display column.
 * This name is used in the interactive shell to address the display column.
 * Additionally, if you are searching for a display column with SCIPfindDisp(), this name is looked up.
 * Names have to be unique: no two display columns may have the same name.
 *
 * \par DISP_DESC: the description of the display column.
 * This string is printed as a description of the display column in the interactive shell.
 *
 * \par DISP_HEADER: the header of the display column.
 * This string is printed as the header of the display column in the status information display.
 *
 * \par DISP_WIDTH: the width of the display column.
 * This parameter defines the width (number of characters) of the display column. The value of the parameter has to be
 * greater than or equal to the number of characters in the header string.
 *
 * \par DISP_PRIORITY: the priority of the display column.
 * The total width of status information lines is bounded by the parameter "display width". The display columns actually contained
 * in the status information display are selected in decreasing order of their priority. Furthermore, the user can force
 * columns to be displayed or not to be displayed in the status information display. For that, (s)he has to switch the value
 * of the display column's parameter "active" from "auto" (its default value) to "on" or "off", respectively.
 *
 * \par DISP_POSITION: the relative position of the display column.
 * In the status information display, the display columns are arranged from left to right in increasing order of their
 * relative position.
 *
 * \par DISP_STRIPLINE: the default for whether the display column should be separated with a line from its right neighbor.
 * This parameter states whether the display column should be separated with the string "|" from its right neighbor. In so
 * doing, the clearness of the status information display may improve.
 *
 * @section DISP_DATA Display Column Data
 *
 * Below the header "Data structures" you can find a struct which is called "struct SCIP_DispData".
 * In this data structure, you can store the data of your display column. For example, you should store the adjustable
 * parameters of the display column in this data structure.
 * If you are using C++, you can add display column data as usual as object variables to your class.
 * \n
 * Defining display column data is optional. You can leave the struct empty.
 *
 *
 * @section DISP_INTERFACE Interface Methods
 *
 * At the bottom of "disp_mydisplaycolumn.c" you can find the interface method SCIPincludeDispMydisplaycolumn(), which also
 * appears in "disp_mydisplaycolumn.h".
 * \n
 * This method only has to be adjusted slightly.
 * It is responsible for notifying SCIP of the presence of the display column by calling the method
 * SCIPincludeDisp().
 *
 * The interface method is called by the user, if (s)he wants to include the display column, i.e., if (s)he wants to use the display column in his
 * application.
 *
 * If you are using display column data, you have to allocate the memory for the data at this point.
 * You can do this by calling:
 * \code
 * SCIP_CALL( SCIPallocBlockMemory(scip, &dispdata) );
 * \endcode
 * You also have to initialize the fields in struct SCIP_DispData afterwards.
 *
 * Although this is very uncommon, you may also add user parameters for your display column, see the method
 * SCIPincludeConshdlrKnapsack() in the \ref cons_knapsack.h "knapsack constraint handler" for an example.
 *
 *
 * @section DISP_FUNDAMENTALCALLBACKS Fundamental Callback Methods of a Display Column
 *
 * Display column plugins have only one fundamental callback method, namely the \ref DISPOUTPUT method.
 * This method has to be implemented for every display column; the other callback methods are optional.
 * In the C++ wrapper class scip::ObjDisp, the scip_output() method (which corresponds to the \ref DISPOUTPUT callback) is a virtual
 * abstract member function.
 * You have to implement it in order to be able to construct an object of your display column class.
 *
 * Additional documentation for the callback methods can be found in type_disp.h.
 *
 * @subsection DISPOUTPUT
 *
 * The DISPOUTPUT callback is called after each pricing loop during node processing and after a node has been processed.
 * In addition, at the root node, the callback is executed after each iteration of the price-and-cut loop.
 * It should write the display column information for the current node to a given output file stream.
 *
 * Typical methods called by a display column are, for example, SCIPdispLongint(), SCIPdispInt(), SCIPdispTime(), and
 * SCIPinfoMessage().
 *
 *
 * @section DISP_ADDITIONALCALLBACKS Additional Callback Methods of a Display Column
 *
 * The additional callback methods do not need to be implemented in every case.
 * They can be used, for example, to initialize and free private data.
 *
 * @subsection DISPCOPY
 *
 * The DISPCOPY callback is executed when a SCIP instance is copied, e.g. to solve a sub-SCIP. By defining this callback
 * as <code>NULL</code> the user disables the execution of the specified column. In general it is probably not needed to
 * implement that callback since the output of the copied instance is usually suppressed. In the other case or for
 * debugging the callback should be implement.
 *
 *
 * @subsection DISPFREE
 *
 * If you are using display column data, you have to implement this method in order to free the display column data.
 * This can be done by the following procedure:
 * @refsnippet{tests/src/misc/snippets.c,SnippetDispFree}
 *
 * If you have allocated memory for fields in your display column data, remember to free this memory
 * before freeing the display column data itself.
 * If you are using the C++ wrapper class, this method is not available.
 * Instead, just use the destructor of your class to free the member variables of your class.
 *
 * @subsection DISPINIT
 *
 * The DISPINIT callback is executed after the problem is transformed.
 * The display column may, e.g., use this call to initialize its display column data.
 *
 * @subsection DISPEXIT
 *
 * The DISPEXIT callback is executed before the transformed problem is freed.
 * In this method, the display column should free all resources that have been allocated for the solving process in
 * \ref DISPINIT.
 *
 * @subsection DISPINITSOL
 *
 * The DISPINITSOL callback is executed when the presolving is finished and the branch-and-bound process is about to
 * begin. The display column may use this call to initialize its branch-and-bound specific data.
 *
 * @subsection DISPEXITSOL
 *
 * The DISPEXITSOL callback is executed before the branch-and-bound process is freed. The display column should use this
 * call to clean up its branch-and-bound specific data.
 */

/*--+----1----+----2----+----3----+----4----+----5----+----6----+----7----+----8----+----9----+----0----+----1----+----2*/

/**@page EVENT How to add event handler
 *
 * While solving a constraint integer program, SCIP drops thousands of events such as SCIP_EVENTTYPE_VARFIXED (a
 * complete list of all events is given in type_event.h). These events can be caught and used to do something after a
 * certain event happens. Events can be used to speed up the solution process. For example, the set partitioning
 * constraint is only worth propagating if one of the involved variables is fixed. This can be detected by
 * catching the event SCIP_EVENTTYPE_VARFIXED. To be able to catch an event it is necessary to write an event handler
 * which defines what to do after a certain event was caught.
 *
 * We now explain how users can add their own event handlers. We give the explanation for creating your own
 * source file for each additional event handler. Of course, you can collect different event handlers in one source file
 * or you can put the event handler directly into the constraint handler.  In a \ref EVENTUSAGE "second step" we discuss
 * the usage of an event handler. This means how to catch and drop events. \ref EVENTTYPES "Finally", we give some notes on the existing
 * types of events.
 *
 * Take src/scip/cons_logior.c, where the event handler is directly included into the constraint handler. As all other
 * default plugins, the event handlers are written in C. C++ users can easily adapt the code by using the scip::ObjEventhdlr
 * wrapper base class and implement the scip_...() virtual methods instead of the SCIP_DECL_EVENT... callback methods.
 *
 * Additional documentation for the callback methods of an event handler can be found in the file type_event.h. There is
 * also an example written in C which deals with an event handler. You find this example in the directory
 * "examples/Eventhdlr/". An C++ example can be found within the TSP project (examples/TSP/src/EventhdlrNewSol.cpp).
 *
 * Here is what you have to do to implement an event handler (assuming your event handler is named "bestsol"):
 * -# Copy the template files src/scip/event_xyz.c and src/scip/event_xyz.h into files named "event_bestsol.c"
 *    and "event_bestsol.h".
      \n
 *    Make sure to adjust your Makefile such that these files are compiled and linked to your project.
 * -# Use SCIPincludeEventBestsol() in order to include the event handler into your SCIP instance,
 *    e.g., in the main file of your project (see, e.g., src/cmain.c in the Eventhdlr example).
 * -# Open the new files with a text editor and replace all occurrences of "xyz" by "bestsol".
 * -# Adjust the \ref EVENTHDLR_PROPERTIES "properties of the event handler".
 * -# Implement the \ref EVENT_INTERFACE "interface methods".
 * -# Implement the \ref EVENT_FUNDAMENTALCALLBACKS "fundamental callback methods".
 * -# Implement the \ref EVENT_ADDITIONALCALLBACKS "additional callback methods". This is optional.
 *
 *
 * @section EVENTHDLR_PROPERTIES Properties of a Event Handler
 *
 * At the top of the new file "event_bestsol.c" you can find the event handler properties.
 * These are given as compiler defines.
 * In the C++ wrapper class, you have to provide the event handler properties by calling the constructor
 * of the abstract base class scip::ObjEventhdlr from within your constructor.
 * The properties you have to set have the following meaning:
 *
 * \par EVENT_NAME: the name of the event handler.
 * This name has to be unique with respect to all other event handlers. If you are searching for an event handler with
 * SCIPfindEventhdlr(), this name is looked up.
 *
 * \par EVENT_DESC: the description of the event handler.
 * This string is printed as a description of the event handler.
 *
 * @section EVENTHDLR_DATA Event Handler Data
 *
 * Below the header "Data structures" you can find a struct which is called "struct SCIP_EventhdlrData".
 * In this data structure, you can store the data of your event handler. For example, you should store the adjustable
 * parameters of the event handler in this data structure.
 * If you are using C++, you can add event handler data as usual as object variables to your class.
 * \n
 * Defining event handler data is optional. You can leave the struct empty.
 *
 *
 * @section EVENT_INTERFACE Interface Methods
 *
 * At the bottom of "event_bestsol.c", you can find the interface method SCIPincludeEventBestsol(),
 * which also appears in "event_bestsol.h".
 * SCIPincludeEventBestsol() is called by the user, if (s)he wants to include the event handler,
 * i.e., if (s)he wants to use the event handler in his/her application.
 *
 * This method only has to be adjusted slightly.
 * It is responsible for notifying SCIP of the presence of the event handler. For this, you can either call
 * SCIPincludeEventhdlr(),
 * or SCIPincludeEventhdlrBasic() since SCIP version 3.0. In the latter variant, \ref EVENT_ADDITIONALCALLBACKS "additional callbacks"
 * must be added via setter functions as, e.g., SCIPsetReaderCopy(). We recommend this latter variant because
 * it is more stable towards future SCIP versions which might have more callbacks, whereas source code using the first
 * variant must be manually adjusted with every SCIP release containing new callbacks for event handlers in order to compile.
 *
 * If you are using event handler data, you have to allocate the memory for the data at this point.
 * You can do this by calling:
 * \code
 * SCIP_CALL( SCIPallocBlockMemory(scip, &eventhdlrdata) );
 * \endcode
 * You also have to initialize the fields in struct SCIP_EventhdlrData afterwards.
 *
 * Although this is very uncommon, you may also add user parameters for your event handler, see the method
 * SCIPincludeConshdlrKnapsack() in the \ref cons_knapsack.h "knapsack constraint handler" for an example.
 *
 *
 * @section EVENT_FUNDAMENTALCALLBACKS Fundamental Callback Methods of a Event Handler
 *
 * The fundamental callback methods of the plugins are the ones that have to be implemented in order to obtain
 * an operational algorithm.
 * They are passed together with the event handler itself to SCIP using SCIPincludeEventhdlr() or SCIPincludeEventhdlrBasic(),
 * see @ref EVENT_INTERFACE.
 *
 *
 * Event handler plugins have only one fundamental callback method, namely the \ref EVENTEXEC method.  This method has
 * to be implemented for every event handler; the other callback methods are optional.  In the C++ wrapper class
 * scip::ObjEventhdlr, the scip_exec() method (which corresponds to the \ref EVENTEXEC callback) is a virtual abstract member
 * function.  You have to implement it in order to be able to construct an object of your event handler class.
 *
 * Additional documentation for the callback methods can be found in type_event.h.
 *
 * @subsection EVENTEXEC
 *
 * The EVENTEXEC callback is called after the requested event happened. Then the event handler can do some action in
 * reaction to the event.
 *
 * Typical the execution method sets a parameter to TRUE to indicate later in solving process that something happened
 * which should be analyzed further. In the \ref cons_knapsack.h "knapsack constraint handler" you find such a typical
 * example.
 *
 * @section EVENT_ADDITIONALCALLBACKS Additional Callback Methods of a Event Handler
 *
 * The additional callback methods do not need to be implemented in every case. However, some of them have to be
 * implemented for most applications, they can be used, for example, to initialize and free private data.
 * Additional callbacks can either be passed directly with SCIPincludeEventhdlr() to SCIP or via specific
 * <b>setter functions</b> after a call of SCIPincludeEventhdlrBasic(), see also @ref EVENT_INTERFACE.
 *
 * @subsection EVENTCOPY
 *
 * The EVENTCOPY callback is executed when a SCIP instance is copied, e.g. to solve a sub-SCIP. By defining this
 * callback as <code>NULL</code> the user disables the execution of the specified event handler for all copied SCIP
 * instances. Note that in most cases the event handler in the copied instance will be initialize by those objects (such
 * as constraint handlers or propagators) which need this event handler (see \ref cons_knapsack.h). In these cases the copy
 * callback can be ignored. In case of general events, such as a new best solution being found
 * (SCIP_EVENTTYPE_BESTSOLFOUND), you might want to implement that callback. The event handler example which you find
 * in the directory "examples/Eventhdlr/" uses that callback.
 *
 * @refsnippet{src/scip/event_softtimelimit.c,SnippetEventCopySofttimelimit}
 *
 * @subsection EVENTFREE
 *
 * If you are using event handler data, you have to implement this method in order to free the event handler data.
 * This can be done by the following procedure:
 *
 * @refsnippet{src/scip/event_softtimelimit.c,SnippetEventFreeSofttimelimit}
 *
 * If you have allocated memory for fields in your event handler data, remember to free this memory
 * before freeing the event handler data itself.
 * If you are using the C++ wrapper class, this method is not available.
 * Instead, just use the destructor of your class to free the member variables of your class.
 *
 *
 * @subsection EVENTINIT
 *
 * The EVENTINIT callback is executed after the problem is transformed.
 * The event handler may, e.g., use this call to initialize its event handler data.
 *
 * @subsection EVENTEXIT
 *
 * The EVENTEXIT callback is executed before the transformed problem is freed.
 * In this method, the event handler should free all resources that have been allocated for the solving process in
 * \ref EVENTINIT.
 *
 * @subsection EVENTINITSOL
 *
 * The EVENTINITSOL callback is executed when the presolving is finished and the branch-and-bound process is about to
 * begin. The event handler may use this call to initialize its branch-and-bound specific data.
 *
 * @subsection EVENTEXITSOL
 *
 * The EVENTEXITSOL callback is executed before the branch-and-bound process is freed. The event handler should use this
 * call to clean up its branch-and-bound specific data.
 *
 * @section EVENTUSAGE Catching and Dropping Events
 *
 * After you have implemented the event handler, you have to tell SCIP for which events this event handler should be
 * used. This can be a general events, such as <code>SCIP_EVENTTYPE_BESTSOLFOUND</code>, or a variable event which is the most common
 * way.
 *
 * In case of a general (not variable) event you use the function SCIPcatchEvent() to attach to an event and
 * SCIPdropEvent() to release this event later.
 *
 * \code
 * SCIP_CALL( SCIPcatchEvent( scip, SCIP_EVENTTYPE_BESTSOLFOUND, eventhdlr, NULL, NULL) );
 * \endcode
 *
 * \code
 * SCIP_CALL( SCIPdropEvent( scip, SCIP_EVENTTYPE_BESTSOLFOUND, eventhdlr, NULL, NULL) );
 * \endcode
 *
 * If you want trigger some variable event, you use the method SCIPcatchVarEvent() to attach the variable event and
 * SCIPdropVarEvent() to drop it later.
 *
 * \code
 * SCIP_CALL( SCIPcatchVarEvent( scip, var, SCIP_EVENTTYPE_VARFIXED, eventhdlr, NULL, NULL) );
 * \endcode
 *
 * \code
 * SCIP_CALL( SCIPdropVarEvent( scip, var, SCIP_EVENTTYPE_VARFIXED, eventhdlr, NULL, NULL) );
 * \endcode
 *
 * @section EVENTTYPES Event types
 *
 * All available events are listed in type_event.h. There are atomic events such as <code>SCIP_EVENTTYPE_VARFIXED</code>
 * and combined events such as <code>SCIP_EVENTTYPE_VARCHANGED</code>. The events are encoded via bit masks. Each atomic
 * event has a unique power of two. This enables combination of the atomic events.
 *
 * SCIP only throws atomic events. However, an event handler might be interested in bunch of events. Through the
 * underlying bit masks it is possible to combine the atomic events. For example, <code>SCIP_EVENTTYPE_VARCHANGED</code>
 * is an event which combines the events <code>SCIP_EVENTTYPE_VARFIXED</code>, <code>SCIP_EVENTTYPE_VARUNLOCKED</code>,
 * <code>SCIP_EVENTTYPE_OBJCHANGED</code>, <code>SCIP_EVENTTYPE_GBDCHANGED</code>,
 * <code>SCIP_EVENTTYPE_DOMCHANGED</code>, and <code>SCIP_EVENTTYPE_IMPLADDED</code>.
 *
 * \code
 * #define SCIP_EVENTTYPE_VARCHANGED     (SCIP_EVENTTYPE_VARFIXED | SCIP_EVENTTYPE_VARUNLOCKED | SCIP_EVENTTYPE_OBJCHANGED
 *                                    | SCIP_EVENTTYPE_GBDCHANGED | SCIP_EVENTTYPE_DOMCHANGED | SCIP_EVENTTYPE_IMPLADDED)
 * \endcode
 *
 * Depending on the event type, the event offers different information. The methods which can be used to gain
 * access to this information are given in pub_event.h.
 *
 */

/*--+----1----+----2----+----3----+----4----+----5----+----6----+----7----+----8----+----9----+----0----+----1----+----2*/

/**@page NLPI How to add interfaces to nonlinear programming solvers
 *
 * NLPIs are used to interface a solver for nonlinear programs (NLP).
 * It is used, e.g., to solve convex relaxations of the problem or to find locally optimal solutions of
 * nonlinear relaxations or subproblems.
 * The NLPI has been designed such that it can be used independently from SCIP.
 *
 * While the NLPI itself corresponds to the solver interface, the NLPIPROBLEM corresponds to the
 * (solver specific) representation of a concrete nonlinear program.
 * An NLP is specified as a set of indexed variables with variable bounds, an objective function,
 * and a set of constraints, where each constraint is specified as a function which is restricted to lie
 * between given left and right hand sides (possibly infinite).
 * A function consists of a linear, quadratic, and general nonlinear part.
 * The linear and quadratic parts are specified via variable indices and coefficients, while the
 * general nonlinear part is specified via an expression tree.
 * That is, the user of the NLPI does not provide function evaluation callbacks but an algebraic representation of the NLP.
 * Interfaces for solvers that require function evaluations can make use of the NLPIORACLE, which
 * provides a set of methods to compute functions values, gradients, Jacobians, and Hessians for a given NLP.
 * See the interface to Ipopt for an example on how to use the NLPIORACLE.
 *
 * A complete list of all NLPIs contained in this release can be found \ref NLPIS "here".
 *
 * We now explain how users can add their own NLP solver interface.
 * Take the interface to Ipopt (src/nlpi/nlpi_ipopt.cpp) as an example.
 * Unlike most other plugins, it is written in C++.
 * Additional documentation for the callback methods of an NLPI, in particular for their input parameters,
 * can be found in the file type_nlpi.h.
 *
 * Here is what you have to do to implement an NLPI:
 * -# Copy the template files src/nlpi/nlpi_xyz.c and src/nlpi/nlpi_xyz.h into files named "nlpi_mynlpi.c"
 *    and "nlpi_mynlpi.h".
 *    \n
 *    Make sure to adjust your Makefile such that these files are compiled and linked to your project.
 * -# Use SCIPcreateNlpSolverMynlpi() in order to include the NLPI into your SCIP instance,
 *    e.g., in the main file of your project (see, e.g., src/cmain.c in the Binpacking example).
 * -# Open the new files with a text editor and replace all occurrences of "xyz" by "mynlpi".
 * -# Adjust the properties of the nlpi (see \ref NLPI_PROPERTIES).
 * -# Define the NLPI and NLPIPROBLEM data (see \ref NLPI_DATA).
 * -# Implement the interface methods (see \ref NLPI_INTERFACE).
 * -# Implement the fundamental callback methods (see \ref NLPI_FUNDAMENTALCALLBACKS).
 *
 *
 * @section NLPI_PROPERTIES Properties of an NLPI
 *
 * At the top of the new file "nlpi_mynlpi.c", you can find the NLPI properties.
 * These are given as compiler defines.
 * The properties you have to set have the following meaning:
 *
 * \par NLPI_NAME: the name of the NLP solver interface.
 * This name is used in the interactive shell to address the NLPI.
 * Additionally, if you are searching for an NLPI with SCIPfindNLPI(), this name is looked up.
 * Names have to be unique: no two NLPIs may have the same name.
 *
 * \par NLPI_DESC: the description of the NLPI.
 * This string is printed as a description of the NLPI in the interactive shell.
 *
 * \par NLPI_PRIORITY: the priority of the NLPI.
 * If an NLP has to be solved, an NLP solver has to be selected.
 * By default, the solver with the NLPI with highest priority is selected.
 * The priority of an NLPI should be set according to performance of the solver:
 * solvers that provide fast algorithms that are usually successful on a wide range of problems should have a high priority.
 * An easy way to list the priorities of all NLPIs is to type "display nlpis" in the interactive shell of SCIP.
 *
 * @section NLPI_DATA NLPI Data
 *
 * Below the header "Data structures" you can find structs which are called "struct SCIP_NlpiData" and "struct SCIP_NlpiProblem".
 * In this data structure, you can store the data of your solver interface and of a specific NLP problem.
 * For example, you could store a pointer to the block memory data structure in the SCIP_NlpiData data structure
 * and store a pointer to an NLPIoracle in the SCIP_NlpiProblem data structure.
 *
 * @section NLPI_INTERFACE Interface Methods
 *
 * At the bottom of "nlpi_mynlpi.c", you can find the interface method SCIPcreateNlpSolverXyz(),
 * which also appears in "nlpi_mynlpi.h".
 * \n
 * This method only has to be adjusted slightly.
 * It is responsible for creating an NLPI that contains all properties and callback methods of your
 * solver interface by calling the method SCIPnlpiCreate().
 * SCIPcreateNlpSolverXyz() is called by the user (e.g., SCIP), if (s)he wants to use this solver interface in his/her application.
 *
 * If you are using NLPI data, you have to allocate the memory for the data at this point.
 * You can do this by calling:
 * \code
 * SCIP_CALL( SCIPallocBlockMemory(scip, &nlpidata) );
 * \endcode
 * You also have to initialize the fields in struct SCIP_NlpiData afterwards. For freeing the
 * NLPI data, see \ref NLPIFREE.
 *
 *
 * @section NLPI_FUNDAMENTALCALLBACKS Fundamental Callback Methods of an NLPI
 *
 * The fundamental callback methods of the plugins are the ones that have to be implemented in order to obtain
 * an operational algorithm. Currently, all NLPI callbacks are fundamental.
 *
 * Additional documentation of the callback methods, in particular to their input parameters,
 * can be found in type_nlpi.h.
 *
 * @subsection NLPICOPY
 *
 * The NLPICOPY callback is executed if the plugin should be copied, e.g., when a SCIP instance is copied.
 *
 * @subsection NLPIFREE
 *
 * The NLPIFREE callback is executed if the NLP solver interface data structure should be freed, e.g., when a SCIP instance is freed.
 *
 * @subsection NLPIGETSOLVERPOINTER
 *
 * The NLPIGETSOLVERPOINTER callback can be used to pass a pointer to a solver specific data structure to the user.
 *
 * @subsection NLPICREATEPROBLEM
 *
 * The NLPICREATEPROBLEM callback is executed if a particular NLP problem is to be created.
 * The callback method should initialize a SCIP_NlpiProblem struct here that corresponds to an empty NLP.
 *
 * @subsection NLPIFREEPROBLEM
 *
 * The NLPIFREEPROBLEMPOINTER callback is executed if a particular NLP problem is to be freed.
 * The callback method should free a SCIP_NlpiProblem struct here.
 *
 * @subsection NLPIGETPROBLEMPOINTER
 *
 * The NLPIGETPROBLEMPOINTER callback can be used to pass a pointer to a solver specific data structure of the NLP to the user.
 *
 * @subsection NLPIADDVARS
 *
 * The NLPIADDVARS callback is executed if a set of variables with lower and upper bounds and names should be added to a particular NLP.
 * The callback method must add the new variables behind the previously added variables, if any.
 * If NULL is given for the lower bounds arguments, -infinity is assumed as lower bound for each new variable.
 * If NULL is given for the upper bounds arguments, +infinity is assumed as upper bound for each new variable.
 * It is also permitted to use NULL for the names argument.
 *
 * @subsection NLPIADDCONSTRAINTS
 *
 * The NLPIADDCONSTRAINTS callback is executed if a set of constraints should be added to a particular NLP.
 * Constraints are specified by providing left and right hand sides, linear and quadratic coefficients, expression trees, and constraint names.
 * All of these arguments are optional, giving NULL for left hand sides corresponds to -infinity, giving NULL for right hand sides corresponds to +infinity.
 *
 * @subsection NLPISETOBJECTIVE
 *
 * The NLPISETOBJECTIVE callback is executed to set the objective function of a particular NLP.
 *
 * @subsection NLPICHGVARBOUNDS
 *
 * The NLPICHGVARBOUNDS callback is executed to change the bounds on a set of variables of an NLP.
 *
 * @subsection NLPICHGCONSSIDES
 *
 * The NLPICHGCONSSIDES callback is executed to change the sides on a set of constraints of an NLP.
 *
 * @subsection NLPIDELVARSET
 *
 * The NLPIDELVARSET callback is executed to delete a set of variables from an NLP.
 * The caller provides an array in which for each variable it is marked whether it should be deleted.
 * In the same array, the method should return the new position of each variable in the NLP, or -1 if it was deleted.
 *
 * @subsection NLPIDELCONSSET
 *
 * The NLPIDELCONSSET callback is executed to delete a set of constraints from an NLP.
 * The caller provides an array in which for each constraint it is marked whether it should be deleted.
 * In the same array, the method should return the new position of each constraint in the NLP, or -1 if it was deleted.
 *
 * @subsection NLPICHGLINEARCOEFS
 *
 * The NLPICHGLINEARCOEFS callback is executed to change the coefficients in the linear part of the objective function or a constraint of an NLP.
 *
 * @subsection NLPICHGQUADCOEFS
 *
 * The NLPICHGQUADCOEFS callback is executed to change the coefficients in the quadratic part of the objective function or a constraint of an NLP.
 *
 * @subsection NLPICHGEXPRTREE
 *
 * The NLPICHGEXPRTREE callback is executed to replace the expression tree of the objective function or a constraint of an NLP.
 *
 * @subsection NLPICHGNONLINCOEF
 *
 * The NLPICHGNONLINCOEF callback is executed to change a single parameter in the (parametrized) expression tree of the objective function or a constraint of an NLP.
 *
 * @subsection NLPICHGOBJCONSTANT
 *
 * The NLPICHGOBJCONSTANT callback is executed to change the constant offset of the objective function of an NLP.
 *
 * @subsection NLPISETINITIALGUESS
 *
 * The NLPISETINITIALGUESS callback is executed to provide primal and dual initial values for the variables and constraints of an NLP.
 * For a local solver, these values can be used as a starting point for the search.
 * It is possible to pass a NULL pointer for any of the arguments (primal values of variables, dual values of variable bounds, dual values of constraints).
 * In this case, the solver should clear previously set starting values and setup its own starting point.
 *
 * @subsection NLPISOLVE
 *
 * The NLPISOLVE callback is executed when an NLP should be solved.
 * The solver may use the initial guess provided by \ref NLPISETINITIALGUESS as starting point.
 * The status of the solving process and solution can be requested by
 * \ref NLPIGETSOLSTAT, \ref NLPIGETTERMSTAT, \ref NLPIGETSOLUTION, and \ref NLPIGETSTATISTICS.
 *
 * @subsection NLPIGETSOLSTAT
 *
 * The NLPIGETSOLSTAT callback can be used to request the solution status (solved, infeasible, ...) after an NLP has been solved.
 *
 * @subsection NLPIGETTERMSTAT
 *
 * The NLPIGETTERMSTAT callback can be used to request the termination reason (normal, iteration limit, ...) after an NLP has been solved.
 *
 * @subsection NLPIGETSOLUTION
 *
 * The NLPIGETSOLUTION callback can be used to request the primal and dual solution values after an NLP solve.
 * The method should pass pointers to arrays of variable values to the caller.
 * It is possible to return only primal values for the variables, but no values for the dual variables, e.g., if a solver does not compute such values.
 *
 * @subsection NLPIGETSTATISTICS
 *
 * The NLPIGETSTATISTICS callback can be used to request the statistical values (number of iterations, time, ...) after an NLP solve.
 * The method should fill the provided NLPSTATISTICS data structure.
 *
 * <!-- NLPIGETWARMSTARTSIZE, NLPIGETWARMSTARTMEMO, NLPISETWARMSTARTMEMO are not documented,
      since they are currently not used, not implemented, and likely to change with a next version. -->
 *
 * @subsection NLPIGETINTPAR
 *
 * The NLPIGETINTPAR callback can be used to request the value of an integer valued NLP parameter.
 *
 * @subsection NLPISETINTPAR
 *
 * The NLPISETINTPAR callback is executed to set the value of an integer valued NLP parameter.
 *
 * @subsection NLPIGETREALPAR
 *
 * The NLPIGETREALPAR callback can be used to request the value of a real valued NLP parameter.
 *
 * @subsection NLPISETREALPAR
 *
 * The NLPISETREALPAR callback is executed to set the value of a real valued NLP parameter.
 *
 * @subsection NLPIGETSTRINGPAR
 *
 * The NLPIGETSTRINGPAR callback can be used to request the value of a string valued NLP parameter.
 *
 * @subsection NLPISETSTRINGPAR
 *
 * The NLPISETSTRINGPAR callback is executed to set the value of a string valued NLP parameter.
 */

/*--+----1----+----2----+----3----+----4----+----5----+----6----+----7----+----8----+----9----+----0----+----1----+----2*/

/**@page EXPRINT How to add interfaces to expression interpreters
 *
 * An expression interpreter is a tool to compute point-wise and interval-wise the function values, gradients, and
 * derivatives of algebraic expressions which are given in the form of an expression tree.
 * It is used, e.g., by an NLP solver interface to compute Jacobians and Hessians for the solver.
 *
 * The expression interpreter interface in SCIP has been implemented similar to those of the LP solver interface (LPI).
 * For one binary, exactly one expression interpreter has to be linked.
 * The expression interpreter API has been designed such that it can be used independently from SCIP.
 *
 * A complete list of all expression interpreters contained in this release can be found \ref EXPRINTS "here".
 *
 * We now explain how users can add their own expression interpreters.
 * Take the interface to CppAD (\ref exprinterpret_cppad.cpp) as an example.
 * Unlike most other plugins, it is written in C++.
 *
 * Additional documentation for the callback methods of an expression interpreter, in particular for their input parameters,
 * can be found in the file \ref exprinterpret.h
 *
 * Here is what you have to do to implement an expression interpreter:
 * -# Copy the file \ref exprinterpret_none.c into a file named "exprinterpreti_myexprinterpret.c".
 *    \n
 *    Make sure to adjust your Makefile such that these files are compiled and linked to your project.
 * -# Open the new files with a text editor.
 * -# Define the expression interpreter data (see \ref EXPRINT_DATA).
 * -# Implement the interface methods (see \ref EXPRINT_INTERFACE).
 *
 *
 * @section EXPRINT_DATA Expression Interpreter Data
 *
 * In "struct SCIP_ExprInt", you can store the general data of your expression interpreter.
 * For example, you could store a pointer to the block memory data structure.
 *
 * @section EXPRINT_INTERFACE Interface Methods
 *
 * The expression interpreter has to implement a set of interface method.
 * In your "exprinterpret_myexprinterpret.c", these methods are mostly dummy methods that return error codes.
 *
 * @subsection SCIPexprintGetName
 *
 * The SCIPexprintGetName method should return the name of the expression interpreter.
 *
 * @subsection SCIPexprintGetDesc
 *
 * The SCIPexprintGetDesc method should return a short description of the expression interpreter, e.g., the name of the developer of the code.
 *
 * @subsection SCIPexprintGetCapability
 *
 * The SCIPexprintGetCapability method should return a bitmask that indicates the capabilities of the expression interpreter,
 * i.e., whether it can evaluate gradients, Hessians, or do interval arithmetic.
 *
 * @subsection SCIPexprintCreate
 *
 * The SCIPexprintCreate method is called to create an expression interpreter data structure.
 * The method should initialize a "struct SCIP_ExprInt" here.
 *
 * @subsection SCIPexprintFree
 *
 * The SCIPexprintFree method is called to free an expression interpreter data structure.
 * The method should free a "struct SCIP_ExprInt" here.
 *
 * @subsection SCIPexprintCompile
 *
 * The SCIPexprintCompile method is called to initialize the data structures that are required to evaluate
 * a particular expression tree.
 * The expression interpreter can store data that is particular to a given expression tree in the tree by using
 * SCIPexprtreeSetInterpreterData().
 *
 * @subsection SCIPexprintFreeData
 *
 * The SCIPexprintFreeData method is called when an expression tree is freed.
 * The expression interpreter should free the given data structure.
 *
 * @subsection SCIPexprintNewParametrization
 *
 * The SCIPexprintNewParametrization method is called when the values of the parameters in a parametrized expression tree have changed.
 *
 * @subsection SCIPexprintEval
 *
 * The SCIPexprintEval method is called when the value of an expression represented by an expression tree should be computed for a point.
 *
 * @subsection SCIPexprintEvalInt
 *
 * The SCIPexprintEvalInt method is called when an interval that contains the range of an expression represented by an expression tree with respect to intervals for the variables should be computed.
 *
 * @subsection SCIPexprintGrad
 *
 * The SCIPexprintGrad method is called when the gradient of an expression represented by an expression tree should be computed for a point.
 *
 * @subsection SCIPexprintGradInt
 *
 * The SCIPexprintGradInt method is called when an interval vector that contains the range of the gradients of an expression represented by an expression tree with respect to intervals for the variables should be computed.
 *
 * @subsection SCIPexprintHessianSparsityDense
 *
 * The SCIPexprintHessianSparsityDense method is called when the sparsity structure of the Hessian matrix should be computed and returned in dense form.
 *
 * @subsection SCIPexprintHessianDense
 *
 * The SCIPexprintHessianDense method is called when the Hessian of an expression represented by an expression tree should be computed for a point.
 */

/*--+----1----+----2----+----3----+----4----+----5----+----6----+----7----+----8----+----9----+----0----+----1----+----2*/

/**@page TABLE How to add statistics tables
 *
 * After solving a constraint integer program, SCIP can display statistics tables with information about, e.g., the solving time,
 * number of nodes, LP iterations or the number of calls and successes of different plugins via "display statistics" in the shell
 * or via SCIPprintStatistics() in the C-interface. There already exists a wide variety of statistics tables which can be activated
 * or deactivated on demand, see src/scip/table_default.c. Additionally, the user can implement his/her own statistics tables
 * in order to display problem or algorithm specific values.
 * \n
 * A complete list of all statistics tables contained in this release can be found \ref TABLES "here".
 *
 * We now explain how users can add their own statistics tables.
 * We give the explanation for creating your own source file for each additional statistics table. Of course, you can collect
 * different additional statistics tables in one source file.
 * Take src/scip/table_default.c, where all default statistics tables are collected, as an example.
 * As all other default plugins, the default statistics table plugins and the statistics table template are written in C.
 * C++ users can easily adapt the code by using the scip::ObjTable wrapper base class and implement the scip_...() virtual methods
 * instead of the SCIP_DECL_TABLE... callback methods.
 *
 *
 * Additional documentation for the callback methods of a statistics table can be found in the file type_table.h.
 *
 * Here is what you have to do to implement a statistics table (assuming your statistics table is named "mystatisticstable"):
 * -# Copy the template files src/scip/table_xyz.c and src/scip/table_xyz.h into files named "table_mystatisticstable.c"
 *    and "table_mystatisticstable.h".
 *    \n
 *    Make sure to adjust your Makefile such that these files are compiled and linked to your project.
 * -# Use SCIPincludeTableMystatisticstable() in order to include the statistics table into your SCIP instance,
 *    e.g., in the main file of your project (see, e.g., src/cmain.c in the Binpacking example).
 * -# Open the new files with a text editor and replace all occurrences of "xyz" by "mystatisticstable".
 * -# Adjust the \ref TABLE_PROPERTIES "properties of the statistics table".
 * -# Define the  \ref TABLE_DATA "statistics table data". This is optional.
 * -# Implement the \ref TABLE_INTERFACE "interface methods".
 * -# Implement the \ref TABLE_FUNDAMENTALCALLBACKS "fundamental callback methods".
 * -# Implement the \ref TABLE_ADDITIONALCALLBACKS "additional callback methods". This is optional.
 *
 *
 * @section TABLE_PROPERTIES Properties of a Statistics Table
 *
 * At the top of the new file "table_mystatisticstable.c" you can find the statistics table properties.
 * These are given as compiler defines.
 * In the C++ wrapper class, you have to provide the statistics table properties by calling the constructor
 * of the abstract base class scip::ObjTable from within your constructor.
 * The properties you have to set have the following meaning:
 *
 * \par TABLE_NAME: the name of the statistics table.
 * This name is used in the interactive shell to address the statistics table.
 * Additionally, if you are searching for a statistics table with SCIPfindTable(), this name is looked up.
 * Names have to be unique: no two statistic tables may have the same name.
 *
 * \par TABLE_DESC: the description of the statistics table.
 * This string is printed as a description of the statistics table in the interactive shell.
 *
 * \par TABLE_POSITION: the position of the statistics table.
 * In the statistics output, the statistics tables will be ordered by increasing position. Compare with the
 * default statistics tables in "table_default.c" to find a value which will give you the desired position
 * between the default statistics tables. If you give your table a negative position value, it will appear
 * before all SCIP statistcs, with a value larger than 20000 it will appear after all default statistics.
 *
 * \par TABLE_EARLIEST_STAGE: output of the statistics table is only printed from this stage onwards
 * The output routine of your statistics table will only be called if SCIP has reached this stage. For
 * example, the default table "tree" will only output information starting from SCIP_STAGE_SOLVING, because
 * there is no meaningful information available before, while the "presolver" table can already be called
 * in SCIP_STAGE_TRANSFORMED.
 *
 * @section TABLE_DATA Statistics Table Data
 *
 * Below the header "Data structures" you can find a struct which is called "struct SCIP_TableData".
 * In this data structure, you can store the data of your statistics table. For example, you should store the adjustable
 * parameters of the statistics table in this data structure.
 * If you are using C++, you can add statistics table data as usual as object variables to your class.
 * \n
 * Defining statistics table data is optional. You can leave the struct empty.
 *
 *
 * @section TABLE_INTERFACE Interface Methods
 *
 * At the bottom of "table_mystatisticstable.c" you can find the interface method SCIPincludeTableMystatisticstable(), which also
 * appears in "table_mystatisticstable.h".
 * \n
 * This method only has to be adjusted slightly.
 * It is responsible for notifying SCIP of the presence of the statistics table by calling the method
 * SCIPincludeTable().
 *
 * The interface method is called by the user, if (s)he wants to include the statistics table, i.e., if (s)he wants to use the statistics table in an
 * application.
 *
 * If you are using statistics table data, you have to allocate the memory for the data at this point.
 * You can do this by calling:
 * \code
 * SCIP_CALL( SCIPallocBlockMemory(scip, &tabledata) );
 * \endcode
 * You also have to initialize the fields in struct SCIP_TableData afterwards.
 *
 * Although this is very uncommon, you may also add user parameters for your statistics table, see the method
 * SCIPincludeConshdlrKnapsack() in the \ref cons_knapsack.h "knapsack constraint handler" for an example.
 *
 *
 * @section TABLE_FUNDAMENTALCALLBACKS Fundamental Callback Methods of a Statistics Table
 *
 * Statistics table plugins have only one fundamental callback method, namely the \ref TABLEOUTPUT method.
 * This method has to be implemented for every display column; the other callback methods are optional.
 * In the C++ wrapper class scip::ObjTable, the scip_output() method (which corresponds to the \ref TABLEOUTPUT callback) is a virtual
 * abstract member function.
 * You have to implement it in order to be able to construct an object of your statistics table class.
 *
 * Additional documentation for the callback methods can be found in type_table.h.
 *
 * @subsection TABLEOUTPUT
 *
 * The TABLEOUTPUT callback is called whenever SCIP is asked to print statistics (because the user typed "display statistics"
 * in the shell or called SCIPprintStatistics()). In this callback, the table should print all of its information to the given file
 * (which may be NULL if the output should be printed to the console).
 *
 * Typical methods called by a statistics table are, for example, SCIPdispLongint(), SCIPdispInt(), SCIPdispTime(), and
 * SCIPinfoMessage().
 *
 *
 * @section TABLE_ADDITIONALCALLBACKS Additional Callback Methods of a Statistics Table
 *
 * The additional callback methods do not need to be implemented in every case.
 * They can be used, for example, to initialize and free private data.
 *
 * @subsection TABLECOPY
 *
 * The TABLECOPY callback is executed when a SCIP instance is copied, e.g. to solve a sub-SCIP. By defining this callback
 * as <code>NULL</code> the user disables the execution of the specified column. In general it is probably not needed to
 * implement that callback since the output of the copied instance is usually suppressed. In the other case or for
 * debugging the callback should be implement.
 *
 *
 * @subsection TABLEFREE
 *
 * If you are using statistics table data, you have to implement this method in order to free the statistics table data.
 * This can be done by the following procedure:
 * @refsnippet{tests/src/misc/snippets.c,SnippetTableFree}
 *
 * If you have allocated memory for fields in your statistics table data, remember to free this memory
 * before freeing the statistics table data itself.
 * If you are using the C++ wrapper class, this method is not available.
 * Instead, just use the destructor of your class to free the member variables of your class.
 *
 * @subsection TABLEINIT
 *
 * The TABLEINIT callback is executed after the problem is transformed.
 * The statistics table may, e.g., use this call to initialize its statistics table data.
 *
 * @subsection TABLEEXIT
 *
 * The TABLEEXIT callback is executed before the transformed problem is freed.
 * In this method, the statistics table should free all resources that have been allocated for the solving process in
 * \ref TABLEINIT.
 *
 * @subsection TABLEINITSOL
 *
 * The TABLEINITSOL callback is executed when the presolving is finished and the branch-and-bound process is about to
 * begin. The statistics table may use this call to initialize its branch-and-bound specific data.
 *
 * @subsection TABLEEXITSOL
 *
 * The TABLEEXITSOL callback is executed before the branch-and-bound process is freed. The statistics table should use this
 * call to clean up its branch-and-bound specific data.
 */

/*--+----1----+----2----+----3----+----4----+----5----+----6----+----7----+----8----+----9----+----0----+----1----+----2*/

/**@page BENDER How to add custom Benders' decomposition implementations
 *
 * Benders' decomposition is a very popular mathematical programming technique that is applied to solve structured
 * problems. Problems that display a block diagonal structure are particularly amenable to the application of Benders'
 * decomposition. Such problems are given by
 *
 * \f[
 *  \begin{array}[t]{rllclcl}
 *    \min & \displaystyle & c^{T}x & + & d^{T}y \\
 *         & \\
 *    subject \ to & \displaystyle & Ax & & & = & b \\
 *         & \\
 *         & \displaystyle & Tx & + & Hy & = & h \\
 *         & \\
 *         & & x & & & \in & \mathbb{Z}^{p}\times\mathbb{R}^{n - p}  \\
 *         & & & & y & \in & \mathbb{R}^{m} \\
 *  \end{array}
 * \f]
 *
 * The variables \f$x\f$ and \f$y\f$ are described as the first and second stage variables respectively. In the
 * classical use of Benders' decomposition, it is a requirement that the all second stage variables are continuous.
 * Extensions to the classical Benders' decomposition approach have permitted the use of more general second stage
 * problems.
 *
 * The application of Benders' decomposition to the above problem results in a subproblem, given by
 *
 * \f[
 *  \begin{array}[t]{rll}
 *    \min & \displaystyle & d^{T}y \\
 *         & \\
 *    subject \ to & \displaystyle & Hy  = h - T\bar{x} \\
 *         & \\
 *         & & y \in \mathbb{R}^{m} \\
 *  \end{array}
 * \f]
 *
 * where \f$\bar{x}\f$ is a solution vector of the first stage variables. As such, the subproblem is a problem only in
 * \f$y\f$. The dual solution to the subproblem, either an extreme point or extreme ray, is used to generate cuts that
 * are added to the master problem. Let \f$\lambda\f$ be the vector of dual variables associated with the set of
 * constraints from the subproblem. If, for a given \f$\bar{x}\f$, the subproblem is infeasible, then \f$\lambda\f$
 * corresponds to a dual ray and is used to produce the cut
 *
 * \f[
 *    0 \geq \lambda(h - Tx)
 * \f]
 *
 * which eliminates \f$\bar{x}\f$ from the master problem. If, for a given \f$\bar{x}\f$, the subproblem is feasible,
 * then \f$\lambda\f$ corresponds to a dual extreme point and is used to produce the cut
 *
 * \f[
 *    \varphi \geq \lambda(h - Tx)
 * \f]
 *
 * where \f$\varphi\f$ is an auxiliary variable added to the master problem as an underestimator of the optimal
 * subproblem objective function value.
 *
 * Given \f$\Omega^{p}\f$ and \f$\Omega^{r}\f$ as the sets of dual extreme points and rays of the subproblem,
 * respectively, the Benders' decomposition master problem is given by
 *
 * \f[
 *  \begin{array}[t]{rll}
 *    \min & \displaystyle & c^{T}x + \varphi \\
 *         & \\
 *    subject \ to & \displaystyle & Ax = b \\
 *         & \\
 *         & \displaystyle & \varphi \geq \lambda(h - Tx) \quad \forall \lambda \in \Omega^{r}\\
 *         & \\
 *         & \displaystyle & 0 \geq \lambda(h - Tx) \quad \forall \lambda \in \Omega^{r} \\
 *         & \\
 *         & & x \in \mathbb{Z}^{p}\times\mathbb{R}^{n - p}  \\
 *         & & \varphi \in \mathbb{R} \\
 *  \end{array}
 * \f]
 *
 * The Benders' decomposition framework of SCIP allows the user to provide a custom implementation of many aspects of
 * the Benders' decomposition algorithm. It is possible to implement multiple Benders' decompositions that work in
 * conjunction with each other. Such a situation is where you may have different formulations of the Benders'
 * decomposition subproblem.
 *
 * The current list of all Benders' decomposition implementations available in this release can be found \ref BENDERS
 * "here".
 *
 * We now explain how users can add their own Benders' decomposition implementations.
 * Take the default Benders' decomposition implementation (src/scip/benders_default.c) as an example.  Same as all other
 * default plugins, it is written in C. C++ users can easily adapt the code by using the scip::ObjBenders wrapper base
 * class and implement the scip_...() virtual methods instead of the SCIP_DECL_BENDERS... callback methods.
 *
 * Additional documentation for the callback methods of a Benders' decomposition implementation, in particular for the
 * input parameters, can be found in the file type_benders.h.
 *
 * Here is what you have to do to implement a custom Benders' decomposition:
 * -# Copy the template files src/scip/benders_xyz.c and src/scip/benders_xyz.h into files "benders_mybenders.c" and
 *  "benders_mybenders.h".
      \n
 *    Make sure to adjust your Makefile such that these files are compiled and linked to your project.
 * -# Use SCIPincludeBendersMybenders() in order to include the Benders' decomposition into your SCIP instance, e.g., in
 *  the main file of your project (see, e.g., src/cmain.c in the Binpacking example).
 * -# Open the new files with a text editor and replace all occurrences of "xyz" by "mybenders".
 * -# Adjust the properties of the Benders' decomposition (see \ref BENDERS_PROPERTIES).
 * -# Define the Benders' decomposition data (see \ref BENDERS_DATA). This is optional.
 * -# Implement the interface methods (see \ref BENDERS_INTERFACE).
 * -# Implement the fundamental callback methods (see \ref BENDERS_FUNDAMENTALCALLBACKS).
 * -# Implement the additional callback methods (see \ref BENDERS_ADDITIONALCALLBACKS).  This is optional.
 *
 *
 * @section BENDERS_PROPERTIES Properties of a Benders' decomposition
 *
 * At the top of the new file "benders_mybenders.c", you can find the Benders' decomposition properties.
 * These are given as compiler defines.
 * In the C++ wrapper class, you have to provide the Benders' decomposition properties by calling the constructor
 * of the abstract base class scip::ObjBenders from within your constructor.
 * The properties you have to set have the following meaning:
 *
 * \par BENDERS_NAME: the name of the Benders' decomposition.
 * This name is used in the interactive shell to address the Benders' decomposition.
 * Additionally, if you are searching for a Benders' decomposition with SCIPfindBenders(), this name is looked up.
 * Names have to be unique: no two Benders' decompositions may have the same name.
 *
 * \par BENDERS_DESC: the description of the Benders' decomposition.
 * This string is printed as a description of the Benders' decomposition in the interactive shell.
 *
 * \par BENDERS_PRIORITY: the priority of the Benders' decomposition.
 * During the enforcement and checking of solutions in src/scip/cons_benders.c and src/scip/cons_benderslp.c, every
 * active Benders' decompositions are called. The execution method of the Benders' decomposition calls each of the
 * subproblems and generates cuts from their solutions.  So the active Benders' decompositions are called in order of
 * priority until a cut is generated or feasibility is proven.
 * \n
 * The priority of the Benders' decomposition should be set according to the difficulty of solving the subproblems and
 * the generation of cuts. However, it is possible to prioritise the Benders' decompositions with respect to the
 * strength of the subproblem formulation and the resulting cuts.
 *
 * \par BENDERS_CUTLP: should Benders' decomposition cuts be generated during the enforcement of LP solutions.
 * This is a flag that is used by src/scip/cons_benders.c and src/scip/cons_benderslp.c to idicate whether the
 * enforcement of LP solutions should involve solving the Benders' decomposition subproblems. This should be set to TRUE
 * to have an exact solution algorithm. In the presence of multiple Benders' decomposition, it may be desired to enforce
 * the LP solutions for only a subset of those implemented.
 *
 * \par BENDERS_CUTRELAX: should Benders' decomposition cuts be generated during the enforcement of relaxation solutions.
 * This is a flag that is used by src/scip/cons_benders.c and src/scip/cons_benderslp.c to idicate whether the
 * enforcement of relaxation solutions should involve solving the Benders' decomposition subproblems. This should be
 * set to TRUE to have an exact solution algorithm. In the presence of multiple Benders' decomposition, it may be desired
 * to enforce the relaxation solutions for only a subset of those implemented. This parameter will only take effect if
 * external relaxation have been implemented.
 *
 * \par BENDERS_CUTPSEUDO: should Benders' decomposition subproblems be solved during the enforcement of pseudo solutions.
 * This is a flag that is used by src/scip/cons_benders.c and src/scip/cons_benderslp.c to indicate whether the
 * enforcement of pseudo solutions should involve solving the Benders' decomposition subproblems. This should be set to
 * TRUE, since not enforcing pseudo solutions could result in an error or suboptimal result. During the enforcement of
 * pseudo solutions, no cuts are generated. Only a flag to indicate whether the solution is feasible or if the LP should
 * be solved again is returned.
 *
 * \par BENDERS_SHAREAUXVARS: should this Benders' decomposition use the auxiliary variables from the highest priority
 * Benders' decomposition.
 * This parameter only takes effect if multiple Benders' decompositions are implemented. Consider the case that two Benders'
 * decompositions are implemented with different formulations of the subproblem. Since the subproblems in each of the
 * decomposition will have the same optimal solution, then it is useful to only have a single auxiliary variable for the
 * two different subproblems. This means that when an optimality cut is generated in the lower priority Benders'
 * decomposition, the auxiliary variable from the highest priority Benders' decomposition will be added to the right
 * hand side.
 *
 * @section BENDERS_DATA Benders' decomposition Data
 *
 * Below the header "Data structures" you can find a struct which is called "struct SCIP_BendersData".
 * In this data structure, you can store the data of your Benders' decomposition. For example, you should store the adjustable
 * parameters of the Benders' decomposition in this data structure. In a Benders' decomposition, user parameters for the
 * number of subproblems and an array to store the subproblem SCIP instances could be useful.
 * \n
 * Defining Benders' decomposition data is optional. You can leave the struct empty.
 *
 * @section BENDERS_INTERFACE Interface Methods
 *
 * At the bottom of "benders_mybenders.c", you can find the interface method SCIPincludeBendersMybenders(),
 * which also appears in "benders_mybenders.h"
 * SCIPincludeBendersMybenders() is called by the user, if (s)he wants to include the Benders' decomposition,
 * i.e., if (s)he wants to use the Benders' decomposition in his/her application.
 *
 * This method only has to be adjusted slightly.
 * It is responsible for notifying SCIP of the presence of the Benders' decomposition. For this, you can either call SCIPincludeBenders(),
 * or SCIPincludeBendersBasic() since SCIP version 3.0. In the latter variant, \ref BENDERS_ADDITIONALCALLBACKS "additional callbacks"
 * must be added via setter functions as, e.g., SCIPsetBendersCopy(). We recommend this latter variant because
 * it is more stable towards future SCIP versions which might have more callbacks, whereas source code using the first
 * variant must be manually adjusted with every SCIP release containing new callbacks for Benders' decompositions in order to compile.
 *
 * If you are using Benders' decomposition data, you have to allocate the memory
 * for the data at this point. You can do this by calling:
 * \code
 * SCIP_CALL( SCIPallocBlockMemory(scip, &bendersdata) );
 * \endcode
 * You also have to initialize the fields in "struct SCIP_BendersData" afterwards. For freeing the
 * Benders' decomposition data, see \ref BENDERSFREE.
 *
 * You may also add user parameters for your Benders' decomposition, see \ref PARAM for how to add user parameters and
 * the method SCIPincludeBendersDefault() in src/scip/benders_default.c for an example.
 *
 * It is advised to disable presolving for the Benders' decomposition master problem by calling SCIPsetPresolving() with
 * the parameter SCIP_PARAMSETTING_OFF. Presolving should be disabled because reductions on the master problem could be
 * invalid since constraints have been transferred to the subproblems. It is not necessary to disable all presolving,
 * but care must be taken when it is used for the Benders' decomposition master problem.
 *
 * The Benders' decomposition constraint handler, see src/scip/cons_benders.c, includes a presolver for tightening the
 * bound on the auxiliary variables. This presolver can be enabled with by setting "presolving/maxround" to 1 and
 * "constraints/benders/maxprerounds" to 1. This presolver solves the Benders' decomposition subproblems without fixing
 * the master problem variables to find a lower bound for the auxiliary variable.
 *
 *
 * @section BENDERS_FUNDAMENTALCALLBACKS Fundamental Callback Methods of a Benders' decomposition
 *
 * The fundamental callback methods of the plugins are the ones that have to be implemented in order to obtain
 * an operational algorithm.
 * They are passed together with the Benders' decomposition itself to SCIP using SCIPincludeBenders() or SCIPincludeBendersBasic(),
 * see @ref BENDERS_INTERFACE.
 *
 * Benders' decomposition plugins have two callbacks, @ref BENDERSGETVAR and @ref BENDERSCREATESUB that must be implemented.
 *
 * Additional documentation for the callback methods, in particular to their input parameters,
 * can be found in type_benders.h.
 *
 * @subsection BENDERSGETVAR
 *
 * The BENDERSGETVAR callback provides a mapping between the master problem variables and their corresponding subproblem
 * variables, and vice versa. The parameters of this function include the variable for which the mapped variable is
 * desired and the problem number for the mapped variable. When requesting a subproblem variable for a given master
 * problem variable, the master variable is input with the appropriate subproblem index. If a master problem variable is
 * requested for a given subproblem variable, then the subproblem variable is input with the subproblem index given as
 * -1.
 *
 * An example of how to implement the mapping between the master and subproblem variables is shown by
 *
 * @refsnippet{src/scip/benders_default.c,SnippetBendersGetvarDefault}
 *
 * In the above code snippet, the hashmaps providing the mapping between the master and subproblem variables are
 * constructed in the <code>SCIP_STAGE_INIT</code> stage (see \ref BENDERSINIT).
 *
 * The requested variable is returned via the mappedvar parameter. There may not exist a corresponding master
 * (subproblem) variable for every input subproblem (master) variable. In such cases were no corresponding variable
 * exists, mappedvar must be returned as NULL.
 *
 * The mapped variables are retrieved by calling SCIPgetBendersMasterVar() and SCIPgetBendersSubproblemVar().
 *
 * The variable mapping must be created before <code>SCIP_STAGE_PRESOLVE</code> stage. This is because the variable
 * mapping is required for checking solutions found by heuristics during presolving.
 *
 * @subsection BENDERSCREATESUB
 *
 * The BENDERSCREATESUB callback is executed during the <code>SCIP_STAGE_INIT</code> stage. In this function, the
 * user must register the SCIP instances for each subproblem. The BENDERSCREATESUB callback is executed once for each
 * subproblem. The user registers a subproblem by calling SCIPbendersAddSubproblem().
 *
 * It is possible to build the SCIP instance for the subproblem during the execution of this callback. However, it may
 * be more convenient to build the subproblem instances during the problem creation stage of the master problem and
 * store the subproblem SCIP instances in SCIP_BendersData. This approach is used in src/scip/benders_default.c.
 *
 * @section BENDERS_ADDITIONALCALLBACKS Additional Callback Methods of a Benders' decomposition implementation
 *
 * The additional callback methods do not need to be implemented in every case. However, some of them have to be
 * implemented for most applications, they can be used, for example, to initialize and free private data.
 * Additional callbacks can either be passed directly with SCIPincludeBenders() to SCIP or via specific
 * <b>setter functions</b> after a call of SCIPincludeBendersBasic(), see also @ref BENDERS_INTERFACE.
 *
 * @subsection BENDERSFREE
 *
 * If you are using Benders' decomposition data (see \ref BENDERS_DATA and \ref BENDERS_INTERFACE), you have to
 * implement this method in order to free the Benders' decomposition data. This can be done by the following procedure:
 *
 * @refsnippet{src/scip/benders_default.c,SnippetBendersFreeDefault}
 *
 * If you have allocated memory for fields in your Benders' decomposition data, remember to free this memory
 * before freeing the Benders' decomposition data itself.
 * If you are using the C++ wrapper class, this method is not available.
 * Instead, just use the destructor of your class to free the member variables of your class.
 *
 * @subsection BENDERSCOPY
 *
 * The BENDERSCOPY callback is executed when a SCIP instance is copied, e.g. to
 * solve a sub-SCIP. By
 * defining this callback as
 * <code>NULL</code> the user disables the execution of the specified
 * separator for all copied SCIP instances. This may deteriorate the performance
 * of primal heuristics using sub-SCIPs.
 *
 * If a user wishes to employ the Large Neighbourhood Benders' Search, it is necessary for the BENDERSCOPY callback to
 * be implemented. This is required because the sub-SCIP instances of large neighbourhood search heuristics can only
 * access the implemented Benders' decomposition if it is copied via the BENDERSCOPY callback.
 *
 * @subsection BENDERSINIT
 *
 * The BENDERSINIT callback is executed after the problem is transformed.
 * The Benders' decomposition implementation may, e.g., use this call to initialize its Benders' decomposition data. In
 * src/scip/benders_default.c BENDERSINIT is used to create the mapping between the master and subproblem variables.
 * The difference between the original and the transformed problem is explained in
 * "What is this thing with the original and the transformed problem about?" on \ref FAQ.
 *
 * @subsection BENDERSEXIT
 *
 * The BENDERSEXIT callback is executed before the transformed problem is freed.
 * In this method, the Benders' decomposition implementation should free all resources that have been allocated for
 * the solving process in BENDERSINIT.
 *
 * @subsection BENDERSINITPRE
 *
 * The BENDERSINITPRE callback is executed before the preprocessing is started, even if presolving is turned off.
 * The Benders' decomposition may use this call to initialize its presolving data before the presolving process begins.
 *
 * @subsection BENDERSEXITPRE
 *
 * The BENDERSEXITPRE callback is executed after the preprocessing has been finished, even if presolving is turned off.
 * The Benders' decomposition implementation may use this call, e.g., to clean up its presolving data.
 * Besides clean up, no time consuming operations should be done.
 *
 * @subsection BENDERSINITSOL
 *
 * The BENDERSINITSOL callback is executed when the presolving is finished and the branch-and-bound process is about to
 * begin. The Benders' decomposition implementation may use this call to initialize its branch-and-bound specific data.
 *
 * @subsection BENDERSEXITSOL
 *
 * The BENDERSEXITSOL callback is executed before the branch-and-bound process is freed. The Benders' decomposition
 * implementation should use this call to clean up its branch-and-bound data.
 *
 * @subsection BENDERSPRESUBSOLVE
 *
 * The BENDERSPRESUBSOLVE callback is provided to give the user an opportunity in each iteration to perform any setup
 * operations prior to solving the subproblems. This callback also allows the user to skip the subproblem solve for the
 * current iteration. In this case, the user must set the result parameter appropriately
 *  - the subproblem was not solved in this iteration. Other decompositions will be checked (SCIP_DIDNOTRUN).
 *  - a constraint has been added to the master problem. No other decompositions will be checked (SCIP_CONSADDED).
 *  - a cut has been added to the master problem. No other decompositions will be checked (SCIP_SEPARATED).
 *  - feasibility of the solution is reported to SCIP. Other decompositions will be checked (SCIP_FEASIBLE).
 *  - infeasibility of the solution is reported to SCIP. No other decompositions will be checked (SCIP_INFEASIBLE).
 *
 * @subsection BENDERSSOLVESUBCONVEX
 *
 * Two different subproblem solving functions are provide in the Benders' decomposition framework, BENDERSSOLVESUBCONVEX
 * and BENDERSSOLVESUB. These two solving functions are used in the two solving loops of the Benders' decomposition
 * framework. The first solving loop solves convex subproblems and convex relaxations of CIPs. The BENDERSSOLVESUBCONVEX
 * callback is executed only during the FIRST solving loop. Benders' cut generating methods suitable for convex
 * subproblems are executed during this solving loop. If a cut is found, then the second solve loop is not executed. If
 * your decomposition does not have any convex subproblems, then it is not necessary to implement the
 * BENDERSSOLVESUBCONVEX callback. However, it may be computationally beneficial to solve the convex relaxation of CIP
 * subproblems, such as the LP relaxation of a MIP subproblem.
 *
 * The second solve loop expects that the CIP subproblems are solved to optimality.
 *
 * If you implement the BENDERSSOLVESUBCONVEX callback, it is necessary to implement the BENDERSFREESUB callback.
 *
 * The objective function value after the subproblem solve and the result must be returned. The permissible results
 * are:
 *  - the subproblem was not solved in this iteration (SCIP_DIDNOTRUN)
 *  - the subproblem is solved and is feasible (SCIP_FEASIBLE)
 *  - the subproblem is solved and is infeasible (SCIP_INFEASIBLE)
 *  - the subproblem is solved and is unbounded (SCIP_UNBOUNDED)
 *
 * @subsection BENDERSSOLVESUB
 *
 * The BENDERSSOLVESUB is executed only during the SECOND solve loop. This callback function is used to solve CIP
 * subproblems. If your decomposition does not have any CIP subproblems, then it is not necessary to implement the
 * BENDERSSOLVESUB callback.
 *
 * If you implement the BENDERSSOLVESUB callback, it is necessary to implement the BENDERSFREESUB callback.
 *
 * The objective function value after the subproblem solve and the result must be returned. The permissible results
 * are:
 *  - the subproblem was not solved in this iteration (SCIP_DIDNOTRUN)
 *  - the subproblem is solved and is feasible (SCIP_FEASIBLE)
 *  - the subproblem is solved and is infeasible (SCIP_INFEASIBLE)
 *  - the subproblem is solved and is unbounded (SCIP_UNBOUNDED)
 *
 * @subsection BENDERSPOSTSOLVE
 *
 * The BENDERSPOSTSOLVE callback is executed after the subproblems have been solved and any required cuts have been
 * generated, but before the subproblems are freed. This callback provides the user an opportunity to interact the
 * subproblems at a global level. For example, the user is able to construct a solution to the original problem by
 * combining the solutions from the master problem and all subproblems.
 *
 * Additionally, the user is able to merge subproblems into the master problem during the execution of this callback.
 * The merging of subproblems into the master problem could be desired if it is too time consuming to satisfy the
 * feasibility of a subproblem or the appropriate cutting methods are not available for the provided subproblem. A list
 * of indicies of subproblems suitable for merging are given in the mergecands array. The first npriomergecands are the
 * merge candidates that must be merged into the master problem. If they are not, then the solution process will
 * terminate with an error. These merge candidates arise if a cut could not be generated due to numerical difficulties.
 * The remaining nmergecands - npriomergecands are subproblems that could be merged into the master problem if desired
 * by the user.
 *
 * @subsection BENDERSFREESUB
 *
 * The BENDERSFREESUB callback is executed to clean up the subproblems after the solving process and prepare them for
 * the next iteration. Typically, SCIPfreeTransform() is called for each subproblem to free the transformed problem.
 *
 */

/*--+----1----+----2----+----3----+----4----+----5----+----6----+----7----+----8----+----9----+----0----+----1----+----2*/

/**@page BENDERSCUT How to add custom Benders' decomposition cut generation methods
 *
 * The Benders' decomposition framework of SCIP allows the user to provide a custom implementation of cut generation
 * methods. The Benders' decomposition cut methods are linked to the Benders' decomposition implementations, not the
 * master problem SCIP instance. As such, you are able to have different Benders' decomposition cut methods for each
 * included Benders' decomposition.
 * The current list of all Benders' decomposition cut generation methods available in this release can be found
 * \ref BENDERSCUTS "here".
 *
 * We now explain how users can add their own Benders' decomposition cut methods.  Take the default Benders'
 * decomposition cut method (src/scip/benderscut_opt.c) as an example. This Benders' decomposition cut method generates
 * a classical optimality cut from the optimal dual solution to the convex relaxation of the Benders' decomposition
 * subproblem. Same as all other default plugins, it is written in C. C++ users can easily adapt the code by using the
 * scip::ObjBenderscut wrapper base class and implement the scip_...() virtual methods instead of the
 * SCIP_DECL_BENDERSCUT...  callback methods.
 *
 * Additional documentation for the callback methods of a Benders' decomposition cut methods, in particular for the
 * input parameters, can be found in the file type_benderscut.h.
 *
 * Here is what you have to do to implement a custom Benders' decomposition cut method:
 * -# Copy the template files src/scip/benderscut_xyz.c and src/scip/benderscut_xyz.h into files "benderscut_mybenderscut.c" and
 *  "benderscut_mybenderscut.h".
      \n
 *    Make sure to adjust your Makefile such that these files are compiled and linked to your project.
 * -# Use SCIPincludeBenderscutMybenderscut() in order to include the Benders' decomposition cut method into your SCIP
 *  instance, e.g., in the main file of your project (see, e.g., src/cmain.c in the Binpacking example).
 * -# Open the new files with a text editor and replace all occurrences of "xyz" by "mybenderscut".
 * -# Adjust the properties of the Benders' decomposition (see \ref BENDERSCUT_PROPERTIES).
 * -# Define the Benders' decomposition data (see \ref BENDERSCUT_DATA). This is optional.
 * -# Implement the interface methods (see \ref BENDERSCUT_INTERFACE).
 * -# Implement the fundamental callback methods (see \ref BENDERSCUT_FUNDAMENTALCALLBACKS).
 * -# Implement the additional callback methods (see \ref BENDERSCUT_ADDITIONALCALLBACKS).  This is optional.
 *
 *
 * @section BENDERSCUT_PROPERTIES Properties of a Benders' decomposition
 *
 * At the top of the new file "benderscut_mybenderscut.c", you can find the Benders' decomposition cut methods
 * properties. These are given as compiler defines.
 * In the C++ wrapper class, you have to provide the Benders' decomposition properties by calling the constructor
 * of the abstract base class scip::ObjBenderscut from within your constructor.
 * The properties you have to set have the following meaning:
 *
 * \par BENDERSCUT_NAME: the name of the Benders' decomposition cut method.
 * This name is used in the interactive shell to address the Benders' decomposition cut method.
 * Additionally, if you are searching for a Benders' decomposition cut method with SCIPfindBenderscut(), this name is
 * looked up. Names have to be unique: no two Benders' decomposition cut methods linked to the same Benders'
 * decomposition may have the same name.
 *
 * \par BENDERSCUT_DESC: the description of the Benders' decomposition cut method.
 * This string is printed as a description of the Benders' decomposition cut method in the interactive shell.
 *
 * \par BENDERSCUT_PRIORITY: the priority of the Benders' decomposition cut method.
 * In each of the Benders' decomposition subproblem solving loops, the included Benders' decomposition cut methods are
 * called in order of priority. The priority is important because once a cut is generated for a subproblem, no other
 * cuts are generated for that subproblem for that solving loop.
 * \n
 * The priority of the Benders' decomposition should be set according to the order in which the cut should be generated.
 * For example, the priority of the included cuts attempt to generation feasibility cuts (src/scip/benderscut_feas.c
 * and src/scip/benderscut_nogood.c) prior to attempting to generate optimality cuts.
 *
 * \par BENDERSCUT_LPCUT: Can this cut be applied to convex subproblems and convex relaxations of CIP subproblems?
 * Since the Benders' decomposition framework executes two different solving loops, one for convex subproblems and the
 * other for CIP subproblems, the Benders' decomposition cut methods must be partitioned by their suitability for each
 * subproblem type. If BENDERSCUT_LPCUT is set to TRUE, then this cut is only applied to convex subproblems and convex
 * relaxations of CIP subproblems.
 *
 * @section BENDERSCUT_DATA Benders' decomposition Data
 *
 * Below the header "Data structures" you can find a struct which is called "struct SCIP_BenderscutData".
 * In this data structure, you can store the data of your Benders' decomposition. For example, you should store the adjustable
 * parameters of the Benders' decomposition in this data structure. In a Benders' decomposition, user parameters for the
 * number of subproblems and an array to store the subproblem SCIP instances could be useful.
 * \n
 * Defining Benders' decomposition data is optional. You can leave the struct empty.
 *
 * @section BENDERSCUT_INTERFACE Interface Methods
 *
 * At the bottom of "benderscut_mybenderscut.c", you can find the interface method SCIPincludeBenderscutMybenderscut(),
 * which also appears in "benderscut_mybenderscut.h"
 * SCIPincludeBenderscutMybenderscut() is called by the user, if (s)he wants to include the Benders' decomposition,
 * i.e., if (s)he wants to use the Benders' decomposition in his/her application.
 *
 * This method only has to be adjusted slightly.
 * It is responsible for notifying SCIP of the presence of the Benders' decomposition. For this, you can either call SCIPincludeBenderscut(),
 * or SCIPincludeBenderscutBasic() since SCIP version 3.0. In the latter variant, \ref BENDERSCUT_ADDITIONALCALLBACKS "additional callbacks"
 * must be added via setter functions as, e.g., SCIPsetBenderscutCopy(). We recommend this latter variant because
 * it is more stable towards future SCIP versions which might have more callbacks, whereas source code using the first
 * variant must be manually adjusted with every SCIP release containing new callbacks for Benders' decompositions in order to compile.
 *
 * If you are using Benders' decomposition cut data, you have to allocate the memory
 * for the data at this point. You can do this by calling:
 * \code
 * SCIP_CALL( SCIPallocBlockMemory(scip, &benderscutdata) );
 * \endcode
 * You also have to initialize the fields in "struct SCIP_BenderscutData" afterwards. For freeing the
 * Benders' decomposition cut data, see \ref BENDERSCUTFREE.
 *
 * You may also add user parameters for your Benders' decomposition, see \ref PARAM for how to add user parameters and
 * the method SCIPincludeBenderscutOpt() in src/scip/benderscut_opt.c for an example.
 *
 *
 * @section BENDERSCUT_FUNDAMENTALCALLBACKS Fundamental Callback Methods of a Benders' decomposition cut method
 *
 * The fundamental callback methods of the plugins are the ones that have to be implemented in order to obtain
 * an operational algorithm.
 * They are passed together with the Benders' decomposition itself to SCIP using SCIPincludeBenderscut() or SCIPincludeBenderscutBasic(),
 * see @ref BENDERSCUT_INTERFACE.
 *
 * Benders' decomposition cut methods only one callback, @ref BENDERSCUTEXEC, that must be implemented.
 *
 * Additional documentation for the callback methods, in particular to their input parameters,
 * can be found in type_benderscut.h.
 *
 * @subsection BENDERSCUTEXEC
 *
 * The BENDERSCUTEXEC callback is called during the cut generation process within the Benders' decomposition subproblem
 * solving loop. This method must generate a cut for the given subproblem if the associated subsystem is not optimal
 * with respect to the checked master problem solution.
 *
 * When generating cuts, it is possible to store these within the SCIP_BendersData of the associated Benders'
 * decomposition. This is achieved by calling SCIPstoreBenderscutCons() (SCIPstoreBenderscutCut() if the Benders'
 * decomposition cut is added as a cutting plane instead as a constraint). The storing of cuts can be useful when using
 * the large neighbourhood Benders' search, where the cut generated in the sub-SCIP solve are transferred to the main
 * SCIP instance.
 *
 * The BENDERSCUTEXEC callback must return the result of the cut generation. The permissable results are:
 *  - if the Benders' cut was not run (SCIP_DIDNOTRUN).
 *  - if the Benders' cut was run, but there was an error in generating the cut (SCIP_DIDNOTFIND).
 *  - if the Benders' decomposition cut algorithm has not generated a constraint or cut (SCIP_FEASIBLE).
 *  - an additional constraint for the Benders' decomposition cut was generated (SCIP_CONSADDED).
 *  - a cutting plane representing the Benders' decomposition cut was generated (SCIP_SEPARATED).
 *
 * If the BENDERSCUTEXEC callback returns SCIP_DIDNOTFIND due to an error in the cut generation, if no other subproblems
 * generate a cut during the same iteration of the Benders' decomposition algorithm, then this could result in an
 * error. It is possible to avoid the error by merging the subproblem into the master problem (see \ref
 * BENDERSPOSTSOLVE).
 *
 * @section BENDERSCUT_ADDITIONALCALLBACKS Additional Callback Methods of a Separator
 *
 * The additional callback methods do not need to be implemented in every case. However, some of them have to be
 * implemented for most applications, they can be used, for example, to initialize and free private data.
 * Additional callbacks can either be passed directly with SCIPincludeBenderscut() to SCIP or via specific
 * <b>setter functions</b> after a call of SCIPincludeBenderscutBasic(), see also @ref BENDERSCUT_INTERFACE.
 *
 * @subsection BENDERSCUTFREE
 *
 * If you are using Benders' decomposition cut data (see \ref BENDERSCUT_DATA and \ref BENDERSCUT_INTERFACE), you have
 * to implement this method in order to free the Benders' decomposition cut data.
 *
 * If you have allocated memory for fields in your Benders' decomposition cut data, remember to free this memory
 * before freeing the Benders' decomposition data itself.
 * If you are using the C++ wrapper class, this method is not available.
 * Instead, just use the destructor of your class to free the member variables of your class.
 *
 * @subsection BENDERSCUTCOPY
 *
 * The BENDERSCUTCOPY callback is executed when a SCIP instance is copied, e.g. to
 * solve a sub-SCIP. By
 * defining this callback as
 * <code>NULL</code> the user disables the execution of the specified
 * separator for all copied SCIP instances. This may deteriorate the performance
 * of primal heuristics using sub-SCIPs.
 *
 * If the Benders' decomposition cuts are included by calling SCIPincludeBendersDefaultCuts() in the include method of
 * the Benders' decomposition implementation, such as SCIPincludeBendersDefault(), then it is not necessary to implement
 * BENDERSCUTCOPY. The copy method could be implemented to copy Benders' decomposition cut data from the original SCIP
 * instance to the sub-SCIP.
 *
 *
 * @subsection BENDERSCUTINIT
 *
 * The BENDERSCUTINIT callback is executed after the problem is transformed The Benders' decomposition cut method may,
 * e.g., use this call to initialize its Benders' decomposition cut data. The difference between the original and the
 * transformed problem is explained in "What is this thing with the original and the transformed problem about?" on \ref
 * FAQ.
 *
 * @subsection BENDERSCUTEXIT
 *
 * The BENDERSCUTEXIT callback is executed before the transformed problem is freed.  In this method, the Benders'
 * decomposition cut method should free all resources that have been allocated for the solving process in
 * BENDERSCUTINIT.
 *
 * @subsection BENDERSCUTINITSOL
 *
 * The BENDERSCUTINITSOL callback is executed when the presolving is finished and the branch-and-bound process is about to
 * begin. The Benders' decomposition implementation may use this call to initialize its branch-and-bound specific data.
 *
 * @subsection BENDERSCUTEXITSOL
 *
 * The BENDERSCUTEXITSOL callback is executed before the branch-and-bound process is freed. The Benders' decomposition
 * implementation should use this call to clean up its branch-and-bound data.
 *
 */
/*--+----1----+----2----+----3----+----4----+----5----+----6----+----7----+----8----+----9----+----0----+----1----+----2*/

/**@page CONF How to use conflict analysis
 *
 * Conflict analysis is a way to automatically use the information obtained from infeasible nodes
 * in the branch-and-bound tree.
 *
 * Once a node is declared infeasible, SCIP automatically tries to infer a constraint that explains the reason for the
 * infeasibility, in order to avoid similar situations later in the search.  This explanation essentially consists of a
 * constraint stating that at least one of its variables should have a bound different from the current infeasible node,
 * because the current setting led to infeasibility. Clearly, all variables that are fixed in the current infeasible
 * node would yield such a constraint (since this leads to infeasibility). The key point rather is to infer a "small"
 * constraint that does the same job. SCIP handles this by several heuristics. For this, SCIP sets up a
 * so-called (directed) conflict graph. The nodes in this graph correspond to bound changes of variables and an arc (@a
 * u, @a v) means that the bound change corresponding to @a v is based on the bound change of @a u. In general, a node
 * will have several ingoing arcs which represent all bound changes that have been used to infer (propagate) the bound
 * change in question. The graph also contains source nodes for each bound that has been changed during branching and an
 * artificial target node representing the conflict, i.e., the infeasibility. Essentially, SCIP heuristically constructs
 * a cut in this graph that involves few "branching nodes". For details on the techniques that SCIP uses,
 * we refer to the paper @par
 * Tobias Achterberg, Conflict Analysis in Mixed Integer Programming@n
 * Discrete Optimization, 4, 4-20 (2007)
 *
 * For conflict analysis to work well, the author of a \ref CONS "Constraint Handler" or a
 * \ref PROP "Propagator" has to implement three kinds of functionality:
 *
 * -# If one detects infeasibility, one should initiate conflict analysis, see \ref INITCONFS "below".
 * -# During propagation, one should call the right functions to fix variables.
 * -# One should implement the <em>so-called reverse propagation</em>.
 *
 * If this functionality is not implemented, SCIP will still work correctly, but cannot use the information of the constraint
 * handler or the propagator for conflict analysis. In this case, each bound reduction performed by the constraint
 * handler/propagator will be treated as if it had been a branching decision.
 *
 * @section INITCONFS Initiating Conflict Analysis
 *
 * If one detects infeasibility within propagation, one should do the following:
 * -# Call SCIPinitConflictAnalysis().
 * -# Inform SCIP about the variable bounds that are the reason for the detection of infeasibility
 * via the functions SCIPaddConflictLb(), SCIPaddConflictUb(), SCIPaddConflictBd(), or
 * SCIPaddConflictBinvar(). If there is more than one valid explanation of infeasibility, either one can be used.
 * Typically, smaller explanations tend to be better.
 * -# Call SCIPanalyzeConflict() from a propagator or SCIPanalyzeConflictCons() from a constraint
 * handler.
 *
 * This functionality allows SCIP to set up the conflict graph and perform a conflict analysis.
 *
 * @section Propagation
 *
 * When propagating variable domains, SCIP needs to be informed that the deduced variable bounds should be
 * used in conflict analysis. This can be done by the functions SCIPinferVarLbCons(),
 * SCIPinferVarUbCons(), and SCIPinferBinvarCons() for constraint handlers and SCIPinferVarLbProp(),
 * SCIPinferVarUbProp(), and SCIPinferBinvarProp() for propagators. You can pass one integer of
 * information that should indicate the reason of the propagation and can be used in reverse
 * propagation, see the next section.
 *
 * @section RESPROP Reverse Propagation
 *
 * Reverse Propagation is used to build up the conflict graph. Essentially, it provides an algorithm to detect the arcs
 * leading to a node in the conflict graph, i.e., the bound changes responsible for the new bound change deduced during
 * propagation. Reverse Propagation needs to be implemented in the RESPROP callback functions of
 * \ref CONSRESPROP "constraint handlers" or \ref PROPRESPROP "propagators".
 * These callbacks receive the following information: the variable which is under investigation (@p
 * infervar), the corresponding bound change (@p bdchgidx, @p boundtype), and the integer (@p inferinfo) that has been
 * supplied during propagation.
 *
 * One can use SCIPvarGetUbAtIndex() or SCIPvarGetLbAtIndex() to detect the bounds before or after the propagation that
 * should be investigated. Then the bounds that were involved should be passed to SCIP via SCIPaddConflictLb() and
 * SCIPaddConflictUb().  If there is more than one valid explanation of infeasibility, either one can be used.
 * Typically, smaller explanations tend to be better.
 *
 * Details and (more) examples are given in Sections @ref CONSRESPROP and @ref PROPRESPROP.
 *
 *
 * @section Example
 *
 * Consider the constraint handler @p cons_linearordering.c in the
 * \ref LOP_MAIN "linear ordering example"
 * (see @p example/LOP directory). This constraint handler propagates the equations \f$x_{ij} + x_{ji} =
 * 1\f$ and triangle inequalities \f$x_{ij} + x_{jk} + x_{ki} \leq 2\f$.
 *
 * When propagating the equation and <code>vars[i][j]</code> is fixed to 1, the constraint handler uses
 * \code
 *    SCIP_CALL( SCIPinferBinvarCons(scip, vars[j][i], FALSE, cons, i*n + j, &infeasible, &tightened) );
 * \endcode
 * Thus, variable <code>vars[j][i]</code> is fixed to 0 (@p FALSE), and it passes <code>i*n + j </code> as @p inferinfo.
 *
 * When it propagates the triangle inequality and both <code>vars[i][j]</code> and <code>vars[j][k]</code>
 * are fixed to 1, the constraint handler uses
 * \code
 *    SCIP_CALL( SCIPinferBinvarCons(scip, vars[k][i], FALSE, cons, n*n + i*n*n + j*n + k, &infeasible, &tightened) );
 * \endcode
 * Thus, in this case, variable  <code>vars[k][i]</code> is fixed to 0 and  <code>n*n + i*n*n +  j*n + k</code> is
 * passed as <code>inferinfo</code>.
 *
 * In reverse propagation, the two cases can be distinguished by @p inferinfo: if it is less than @p n*n,
 * we deal with an equation, otherwise with a triangle inequality. The constraint handler can then extract the
 * indices @p i, @p j (and @p k in the second case) from inferinfo.
 *
 * In the first case, it has to distinguish whether <code>vars[i][j]</code> is fixed to 0 or 1 &ndash;
 * by calling SCIPaddConflictLb()
 * or SCIPaddConflictUb(), respectively, with variable <code>vars[j][i]</code>. In the second case, it is clear that the only
 * possible propagation is to fix <code>vars[i][j]</code> to 0 when both <code>vars[k][i]</code> and <code>vars[j][k]</code>
 * are fixed to 1. It then calls
 * SCIPaddConflictLb() for both <code>vars[k][i]</code> and <code>vars[j][k]</code>.
 */

/*--+----1----+----2----+----3----+----4----+----5----+----6----+----7----+----8----+----9----+----0----+----1----+----2*/

/**@page REOPT How to use reoptimization
 *
 * The reoptimization feature of SCIP can be used to solve a sequence of optimization problems \f$(P_{i})_{i \in I}\f$ with
 * \f[
 *    (P_i) \quad \min \{ c_i^T x \;|\; A^ix \geq b^i,\; x_{j} \in \mathbb{Z}\;\forall j \in \mathcal{I} \}
 * \f]
 * such that between two problems \f$P_i\f$ and \f$P_{i+1}\f$ the space of solutions gets restricted and/or the objective
 * fuction changes. To use reoptimization the user has to change the parameter <code>reoptimization/enable</code> to
 * <code>TRUE</code> before the solving process of the first problem of the sequence starts, i.e., in stage
 * <code>SCIP_STAGE_INIT</code> or <code>SCIP_STAGE_PROBLEM</code>. This can be done via the interactive shell or by
 * calling SCIPenableReoptimization(). In both cases SCIP changes some parameters and fixes them:
 * -# disable conflict analysis based on dual information
 * -# set the limit <code>maxorigsol</code> of stored solutions to zero because this is handled by a special solution tree provided
 *    by the reoptimization feature itself
 * -# disable restarts (<code>presolving/maxrestarts = 0</code>)
 * -# disable multi-aggegations (<code>presolving/donotmultaggr = TRUE</code>)
 * -# disable dual reductions within presolvers and propagators (<code>misc/allowdualreds = FALSE</code>)
 * -# disable propagation with current cutoff bound (<code>misc/allowobjprop = FALSE</code>)
 *
 * In contrast to the presolving and propagating methods that are using dual information, performing strong branching is
 * allowed. The bound tightenings resulting from strong branching are handeled in a special way. After changing the objective
 * function and solving the modified problem the feasible region that was pruned by strong branching will be reconstructed
 * within the tree.
 *
 * If the reoptimization feature is enabled SCIP tries to reuse the search tree, especially the search frontier at the end
 * of the solving process, to speed up the solving process of the following problems. Therefore, the current release
 * provides the branching rule <code>branch_nodereopt</code> to reconstruct the tree. SCIP triggers a restart of the
 * reoptimization, i.e., solving the problem from scratch, if
 *
 * -# the stored search tree is too large,
 * -# the objective functions changed too much, or
 * -# the last \f$n\f$ optimal solution are updated solution of previous runs.
 *
 * The thresholds to trigger a restart can be set by the user:
 *
 * -# <code>reoptimization/maxsavednodes</code>
 * -# <code>reoptimization/delay</code>
 * -# <code>reoptimization/forceheurrestart</code>
 *
 * Before SCIP discards all the stored information and solves the problem from scratch it tries to compress the search
 * tree. Therefore, the current release provides compression heuristics that try to find a good and much smaller
 * representation of the current search tree.
 *
 * After a problem in the sequence of optimization problems was solved, the objective function can be changed in two ways:
 * -# Using the provided reader <code>reader_diff</code> the objective function can be changed via using the interactive
 *    shell
 *    \code
 *    SCIP> read new_obj.diff
 *    \endcode
 *    or by calling SCIPreadDiff().
 * -# The objective function can be changed within the code. Therefore, the transformed problem needs to be freed by
 *    calling SCIPfreeReoptSolve(). Afterwards, the new objective function can be installed by calling
 *    SCIPchgReoptObjective().
 *
 * After changing the objective function the modified problem can be solved as usal.
 *
 * \note Currently, the compression heuristics used between two successive reoptimization runs only support pure binary
 * and mixed binary programs.
 *
 * For more information on reoptimization we refer to@par
 * Jakob Witzig@n
 * Reoptimization Techniques in MIP Solvers@n
 * Master's Thesis, Technical University of Berlin, 2014.
 */

/*--+----1----+----2----+----3----+----4----+----5----+----6----+----7----+----8----+----9----+----0----+----1----+----2*/

/**@page CONCSCIP How to use the concurrent solving mode
 *
 * @section Overview
 *
 * In \SCIP 4.0 a new feature has been added that allows to run multiple \SCIP instances with different settings
 * on one problem in parallel. To use this feature \SCIP has to be compiled with an additional make option to
 * enable the threading functionality (e.g. TPI=tny, see \ref MAKE).
 * Then, a concurrent solve can be started by using the <code>concurrentopt</code> command instead of the <code>optimize</code> command
 * in the \SCIP shell, or by calling the interface function SCIPsolveParallel().
 * To configure the behavior of the concurrent solving mode there are new parameters in the category <code>concurrent/</code>
 * and <code>parallel/</code> which will be explained here shortly.
 *
 * @section CONTROLNTHREADS Controlling the number of threads
 *
 * The parameters <code>parallel/maxnthreads</code> and <code>parallel/minnthreads</code> can be used to configure the number of threads
 * that sould be used for solving. \SCIP will try to use the configured maximum number of threads. If the
 * problem that is currently read is too large \SCIP will automatically use fewer threads, but never
 * go below the configured minimum number of threads.
 *
 * @section USEEMPHSETTINGS Using emphasis settings
 *
 * The parameters <code>concurrent/scip.../prefprio</code> configure which concurrent solvers should be used.
 * The concurrent solver <code>scip</code> will use the same settings as the \SCIP instance configured by the user.
 * The other concurrent solvers, e.g. <code>scip-feas</code>, will load the corresponding emphasis setting.
 * The behavior of the prefprio parameter is as follows: If it is set to 1.0 for <code>scip-feas</code> and
 * <code>scip-opti</code>, and to 0.0 for every other concurrent solver, then the threads will be evenly
 * distributed between the two types <code>scip-feas</code> and <code>scip-opti</code>. An example: if 4 threads are used each of these concurrent
 * solvers will use 2 threads. If the <code>prefprio</code> for one solver is set to 0.33 and the other is set to 1.0, then the former will use 1 thread
 * and the latter will use 3 threads of the 4 available threads.
 *
 * @section CUSTOMCONCSOLVERS Running custom solvers
 *
 * To use custom settings for the concurrent solvers there is the parameter <code>concurrent/paramsetprefix</code>. If custom parameters
 * should be loaded by the concurrent solvers, then it must point to the folder where they are located (including a path separator at the end).
 * The parameter settings must be named after the concurrent solvers, e.g. if only the concurrent solver <code>scip</code> is used
 * they should be named <code>scip-1</code>, <code>scip-2</code>, <code>scip-3</code>. When different types of concurrent solvers are used the counter
 * starts at one for each of them, e.g. <code>scip-1</code> and <code>scip-feas-1</code>.
 */

/*--+----1----+----2----+----3----+----4----+----5----+----6----+----7----+----8----+----9----+----0----+----1----+----2*/

/**@page BENDDECF How to use the Benders' decomposition framework
 *
 * Benders' decomposition is a very popular mathematical programming technique that is applied to solve structured
 * problems. Problems that display a block diagonal structure are particularly amenable to the application of Benders'
 * decomposition. In a purely mixed-integer linear setting, such problems are given by
 *
 * \f[
 *  \begin{array}[t]{rllclcl}
 *    \min & \displaystyle & c^{T}x & + & d^{T}y \\
 *         & \\
 *    \text{subject to} & \displaystyle & Ax & & & = & b \\
 *         & \\
 *         & \displaystyle & Tx & + & Hy & = & h \\
 *         & \\
 *         & & x & & & \in & \mathbb{Z}^{p}\times\mathbb{R}^{n - p}  \\
 *         & & & & y & \in & \mathbb{R}^{m} \\
 *  \end{array}
 * \f]
 *
 * The variables \f$x\f$ and \f$y\f$ are described as the first and second stage variables respectively. In the
 * classical use of Benders' decomposition, it is a requirement that the all second stage variables are continuous.
 * Extensions to the classical Benders' decomposition approach have permitted the use of more general second stage
 * problems.
 *
 * The application of Benders' decomposition to the above problem results in a subproblem, given by
 *
 * \f[
 *  \begin{array}[t]{rll}
 *    \min & \displaystyle & d^{T}y \\
 *         & \\
 *    \text{subject to} & \displaystyle & Hy  = h - T\bar{x} \\
 *         & \\
 *         & & y \in \mathbb{R}^{m} \\
 *  \end{array}
 * \f]
 *
 * where \f$\bar{x}\f$ is a solution vector of the first stage variables. As such, the subproblem is a problem only in
 * \f$y\f$. The dual solution to the subproblem, either an extreme point or extreme ray, is used to generate cuts that
 * are added to the master problem. Let \f$\lambda\f$ be the vector of dual variables associated with the set of
 * constraints from the subproblem. If, for a given \f$\bar{x}\f$, the subproblem is infeasible, then \f$\lambda\f$
 * corresponds to a dual ray and is used to produce the cut
 *
 * \f[
 *    0 \geq \lambda(h - Tx)
 * \f]
 *
 * which eliminates \f$\bar{x}\f$ from the master problem. If, for a given \f$\bar{x}\f$, the subproblem is feasible,
 * then \f$\lambda\f$ corresponds to a dual extreme point and is used to produce the cut
 *
 * \f[
 *    \varphi \geq \lambda(h - Tx)
 * \f]
 *
 * where \f$\varphi\f$ is an auxiliary variable added to the master problem as an underestimator of the optimal
 * subproblem objective function value.
 *
 * Given \f$\Omega^{p}\f$ and \f$\Omega^{r}\f$ as the sets of dual extreme points and rays of the subproblem,
 * respectively, the Benders' decomposition master problem is given by
 *
 * \f[
 *  \begin{array}[t]{rll}
 *    \min & \displaystyle & c^{T}x + \varphi \\
 *         & \\
 *    \text{subject to} & \displaystyle & Ax = b \\
 *         & \\
 *         & \displaystyle & \varphi \geq \lambda(h - Tx) \quad \forall \lambda \in \Omega^{r}\\
 *         & \\
 *         & \displaystyle & 0 \geq \lambda(h - Tx) \quad \forall \lambda \in \Omega^{r} \\
 *         & \\
 *         & & x \in \mathbb{Z}^{p}\times\mathbb{R}^{n - p}  \\
 *         & & \varphi \in \mathbb{R} \\
 *  \end{array}
 * \f]
 *
 * @section BENDERFRAMEWORK Overview
 *
 * In \SCIP 6.0 a Benders' decomposition framework has been implemented.
 *
 * The current framework can be used to handle a Benders Decomposition of CIPs of the form
 *
 * \f[
 *  \begin{array}[t]{rllclcl}
 *    \min & \displaystyle & c^{T}x & + & d^{T}y \\
 *    \text{subject to} & \displaystyle & g(x & , & y) & \in & [\ell,u] \\
 *         & & x & & & \in & X \\
 *         & & & & y & \in & Y \\
 *  \end{array}
 * \f]
 * when either
 * - the subproblem is convex: \f$g_i(x,y)\f$ convex on \f$X\times Y\f$ if \f$u_i<\infty\f$, \f$g_i(x,y)\f$ concave on \f$X\times Y\f$ if \f$\ell_i>-\infty\f$, and \f$Y=\mathbb{R}^m\f$, or
 * - the first stage variables are of binary type: \f$ X \subseteq \{0,1\}^n \f$.
 *
 * This framework can be used in four different
 * ways: inputting an instance in the SMPS file format, using the default Benders' decomposition implementation
 * (see src/scip/benders_default.c), implementing a custom Benders' decomposition plugin (see \ref BENDER), or by using
 * the Benders' decomposition mode of GCG.
 * An overview of how to use each of these methods will be provided in this section.
 *
 * @section BENDERSSMPS Inputting an instance in the SMPS file format.
 *
 * As part of the Benders' decomposition framework development, a reader for instances in the SMPS file format has been
 * implemented (see src/scip/reader_smps.c). The details regarding the SMPS file format can be found at:
 *
 * Birge, J. R.; Dempster, M. A.; Gassmann, H. I.; Gunn, E.; King, A. J. & Wallace, S. W.
 * A standard input format for multiperiod stochastic linear programs
 * IIASA, Laxenburg, Austria, WP-87-118, 1987
 *
 * In brief, the SMPS file format involves three different files:
 * - A core file (.cor): a problem instance in MPS format that is the core problem of a stochastic program.
 * - A time file (.tim): partitions the variables and constraints into the different stages of the stochastic program
 * - A stochastic file (.sto): describes the scenarios for each stage.
 *
 * The STO reader (see src/scip/reader_sto.c) constructs the stochastic program using the information from the core and
 * time files. By default, the STO reader will construct the deterministic equivalent of the stochastic program. A
 * parameter is provided "reading/sto/usebenders" that will inform the STO reader to apply Benders' decomposition to the
 * input stochastic program.
 *
 * @section BENDERSDEFAULT Using the default Benders' decomposition plugin.
 *
 * A default implementation of a Benders' decomposition plugin has been included in \SCIP 6.0 (see
 * src/scip/benders_default.c). In order to use the default plugin, the user must create SCIP instances of the master
 * problem and subproblems. The subproblems must also contain a copy of the master problem variables, since these are
 * fixed to the master problem solution values during the subproblem solving loop. These SCIP instances for the master
 * and subproblems are passed to the default plugin by calling SCIPcreateBendersDefault().
 *
 * The mapping between the master and subproblem variables is performed automatically. The default solving and cut
 * generation methods are applied to solve the input problem. It is important to note that the mapping between the
 * master and subproblem variables relies on the variable names. The variables of the subproblem corresponding to
 * master problem variables must have the same name in both problems.
 *
 * The CAP (stochastic capacitated facility location problem) example demonstrates the use of the default Benders'
 * decomposition implementation within a project.
 *
 * @section BENDERSCUSTOM Implementing a custom Benders' decomposition implementation.
 *
 * A custom Benders' decomposition requires the implementation of a Benders' decomposition plugin. The key aspects for
 * implementing a custom Benders' decomposition plugin are explained in \ref BENDER.
 *
 * @section BENDERSGCG Using the Benders' decomposition mode of GCG
 *
 * In GCG 3.0, a Benders' decomposition mode has been implemented. This mode takes the decomposition found by the
 * detection schemes of GCG and applies Benders' decomposition. Using GCG it is possible to apply Benders' decomposition
 * to general problem without having to manually construct the decompositions.
 *
 */

/*--+----1----+----2----+----3----+----4----+----5----+----6----+----7----+----8----+----9----+----0----+----1----+----2*/

/**@page OBJ Creating, capturing, releasing, and adding data objects
 *
 *  Data objects (variables, constraints, rows, ... ) are subject to reference counting
 *  to avoid expensive copying operations. This concept is similar to smart pointers.
 *  Creating such an object (e.g., by calling SCIPcreateVar()) will set the
 *  reference counter to one. Capturing an object (e.g., by calling SCIPcaptureVar()) increases the reference counter,
 *  releasing it (e.g., by calling SCIPreleaseVar()) decreases the counter. If the reference counter gets zero, the
 *  object will be destroyed automatically.
 *
 *  Remember that a created data object is automatically captured. If the user
 *  doesn't need the object anymore, (s)he has to call the object's release method.
 *
 *  When a data object is added to SCIP (e.g., by calling SCIPaddVar()) , it is captured again, such that a
 *  release call does not destroy the object. If SCIP doesn't need the object
 *  anymore, it is automatically released.
 *
 *  E.g., if the user calls
 * \code
 *  SCIPcreateVar(); // reference counter 1
 *  SCIPaddVar(); // reference counter 2
 *  SCIPreleaseVar(); // reference counter 1
 * \endcode
 *  the reference counter will be 1 afterwards, and the variable will be destroyed, if SCIP frees the problem.
 *  If the user wants to use this variable, e.g. for extracting statistics after SCIP was finished, the user must not call
 *  SCIPreleaseVar() right after adding the variable, but before terminating the program.
 */

/*--+----1----+----2----+----3----+----4----+----5----+----6----+----7----+----8----+----9----+----0----+----1----+----2*/

/**@page PARAM How to add additional user parameters
 *
 *  Users may add their own parameters to SCIP by calling SCIPaddXyzParam(). Using
 *  this method, there are two possibilities for where to store the actual parameter value:
 *   - If the given valueptr is NULL, SCIP stores the parameter value internally, and
 *     the user can only access the value with the SCIPgetXyzParam() and
 *     SCIPsetXyzParam() calls.
 *   - If the given valueptr is not NULL, SCIP stores the parameter value at the given
 *     address, and the user can directly manipulate the value at this address.
 *     (S)he has to be careful with memory management in string parameters: when the
 *     SCIPaddStringParam() method is called, the given address must hold a char*
 *     pointer with value NULL. The default value is then copied into this pointer,
 *     allocating memory with BMSallocMemoryArray(). If the parameter is changed, the
 *     old string is freed with BMSfreeMemoryArray() and the new one is copied to a new
 *     memory area allocated with BMSallocMemoryArray(). When the parameter is freed,
 *     the memory is freed with BMSfreeMemoryArray().
 *     The user should not interfere with this internal memory management. Accessing
 *     the string parameter through the given valueptr is okay as long as it does not
 *     involve reallocating memory for the string.
 *
 *  In some cases, it is necessary to keep track of changes in a parameter.
 *  If this is the case, the user can define a method by the PARAMCHGD callback and use this method as
 *  the @c paramchgd parameter of the @c SCIPaddXyzParam() method, also giving a pointer to the data, which is
 *  needed in this method, as @c paramdata. If this method is not NULL, it is called every time
 *  the value of the parameter is changed.
 */

/*--+----1----+----2----+----3----+----4----+----5----+----6----+----7----+----8----+----9----+----0----+----1----+----2*/

/**@page MEMORY Using the memory functions of SCIP
 *
 *  SCIP provides three ways for allocating memory:
 *  -# <b>block memory:</b> efficient handling of memory blocks of similar small sizes
 *  -# <b>buffer memory:</b> efficient handling of memory that needs to locally be allocated and freed
 *  -# <b>standard memory:</b> access to standard malloc/free
 *
 *  <em>Whenever possible, the first two should be used, because of reasons detailed below.</em>
 *
 *  In the following, we provide a brief description of these methods. We refer the reader to the dissertation of Tobias
 *  Achterberg for more details. We also present best practice models.
 *
 *  @section MEMBACK Background
 *
 *  The main goals for providing such particular methods are:
 * - <em>Accounting:</em> Using its own functions, SCIP knows the total size of memory allocated internally and can change its
 *   behavior: for instance, it can change to "memory saving mode" (using depth first search (DFS) and possibly do a garbage
 *   collection). It also allows for keeping a memory limit.
 * - <em>Speed:</em> SCIP often needs to allocate a very large number of small blocks of similar sizes (often powers of
 *   two). Depending on the operating system and compiler, the methods implemented in SCIP can be faster, since blocks
 *   of the same size are grouped together. Especially at the end of the 1990ies the standard malloc/free methods were
 *   quite ineffective. The experiments of Tobias Achterberg in 2007 show a speed improvement of 11 % when using block
 *   memory.
 * - <em>Efficiency:</em> Since blocks are groups in sizes, the blocks do not need to store their sizes within each
 *   block. In comparison, standard malloc/free stores the size using one word for each memory chunk. The price to pay
 *   is that one needs to pass the size to the methods that free a block. In any case, the methods in SCIP can save
 *   memory. Moreover, buffer memory is stored in similar places and not spread out, which also might help cache.
 * - <em>Debugging:</em> All of the possibilities provide methods to detect memory leaks. Together with tools like
 *   valgrind, this can be quite effective in avoiding such problems.
 *
 *  @n
 *  @section BLKMEM Block memory
 *
 *  SCIP offers its own block memory handling, which allows efficient handling of smaller blocks of memory in cases in
 *  which many blocks of the same (small) size appear. This is adequate for branch-and-cut codes in which small blocks
 *  of the same size are allocated and freed very often (for data structures used to store rows or branch-and-bound
 *  nodes). Actually, most blocks allocated within SCIP have small sizes like 8, 16, 30, 32, 64.  The idea is simple:
 *  There is a separate list of memory blocks for each interesting small size. When allocating memory, the list is
 *  checked for a free spot in the list; if no such spot exists, the list is enlarged. Freeing just sets the block to be
 *  available. Very large blocks are handled separately. See the dissertation of Tobias Achterberg for more details.
 *
 *  One important comment is that freeing block memory requires the size of the block in order to find the right list.
 *
 *  The most important functions are
 *  - SCIPallocBlockMemory(), SCIPallocBlockMemoryArray() to allocate memory
 *  - SCIPfreeBlockMemory(), SCIPfreeBlockMemoryArray() to free memory
 *
 *  An example code is:
 *  @refsnippet{tests/src/misc/snippets.c,SnippetArrayAllocAndFree}
 *  @n
 *
 *  @section BUFMEM Buffer memory
 *
 *  @subsection BUFMEMSTD Standard Buffer Memory
 *
 *  In addition to block memory, SCIP offers buffer memory. This should be used if memory is locally used within a
 *  function and freed within the same function. For this purpose, SCIP has a list of memory buffers that are reused for
 *  this purpose. In this way, a very efficient allocation/freeing is possible.
 *
 *  Note that the buffers are organized in a stack, i.e., freeing buffers in reverse order of allocation is faster.
 *
 *  The most important functions are
 *  - SCIPallocBuffer(), SCIPallocBufferArray() to allocate memory,
 *  - SCIPfreeBuffer(), SCIPfreeBufferArray() to free memory.
 *
 *  @subsection BUFMEMCLEAN Clean Buffer Memory
 *
 *  SCIP 3.2 introduced a new type of buffer memory, the <em>clean buffer</em>. It provides memory which is initialized to zero
 *  and requires the user to reset the memory to zero before freeing it. This can be used at performance-critical
 *  places where only few nonzeros are added to a dense array and removing these nonzeros individually is much faster
 *  than clearing the whole array. Similar to the normal buffer array, the clean buffer should be used for temporary memory
 *  allocated and freed within the same function.
 *
 *  The most important functions are
 *  - SCIPallocCleanBufferArray() to allocate memory,
 *  - SCIPfreeCleanBufferArray() to free memory.
 *
 *  @n
 *  @section STDMEM Standard memory
 *
 *  SCIP provides an access to the standard C functions @c malloc and @c free with the additional feature of tracking
 *  memory in debug mode. In this way, memory leaks can be easily detected. This feature is automatically activated in
 *  debug mode.
 *
 *  The most important functions are
 *  - SCIPallocMemory(), SCIPallocMemoryArray() to allocate memory,
 *  - SCIPfreeMemory(), SCIPfreeMemoryArray() to free memory.
 *
 *  @n
 *  @section MEMBESTPRACTICE Best Practice of Using Memory Functions
 *
 *  Since allocating and freeing memory is very crucial for the speed and memory consumption of a program, it is
 *  important to keep the following notes and recommendations in mind.
 *
 *  @subsection GEN General Notes
 *
 *  The following holds for all three types of memory functions:
 *  - In debug mode, the arguments are checked for overly large allocations (usually arising from a bug). Note that all
 *    arguments are converted to unsigned values of type @c size_t, such that negative sizes are converted into very
 *    large values.
 *  - The functions always allocate at least one byte and return non-NULL pointers if memory is available. In particular,
 *    freeing is always possible.
 *  - The freeing methods set the pointer to the memory to NULL.
 *  - Debugging can be supported by using the compiler flags @p NOBLKMEM=true, @p NOBUFMEM=true, @p NOBLKBUFMEM=true
 *    that turn off the usage of block memory, buffer memory, as well as block and buffer memory, respectively. Since,
 *    the internal block and buffer memory is freed at the end (leaving no memory leaks), turning them off allows tools
 *    like valgrind to find memory leaks.
 *  - Moreover, additional checks can be turned on by defining @p CHECKMEM in memory.c.
 *
 *  @n
 *  @subsection DOS Things to do ...
 *
 *  - Use buffer memory if your memory chunk can be allocated and freed within the same function.
 *  - Use buffer and block memory wherever possible, because of the reasons explained above.
 *  - Free memory in the reverse order in which it was allocated! For block and buffer memory this @b significantly
 *    speeds up the code.
 *  - Use as few memory allocations/freeing operations as possible, since these functions take a significant amount of time.
 *
 *  @n
 *  @subsection DONTS Things to avoid ...
 *
 *  - Avoid the usage of standard memory, since SCIP is unaware of the size used in such blocks.
 *  - Avoid reallocation with only slightly increased size, rather use a geometrically growing
 *    size allocation. SCIPcalcMemGrowSize() is one way to calculate new sizes.
 *  - Be careful with buffer memory reallocation: For single buffers, the memory is reallocated (using malloc); since
 *    the actual space might be larger than what was needed at allocation time, reallocation sometimes comes without
 *    extra cost. Note that reallocating block memory in most cases implies moving memory arround.
 */

/*--+----1----+----2----+----3----+----4----+----5----+----6----+----7----+----8----+----9----+----0----+----1----+----2*/

/**@page DEBUG Debugging
 *
 *  If you need to debug your own code that uses SCIP, here are some tips and tricks:
 *
 *  - Use <b>asserts</b> in your code to show preconditions for the parameters, invariants and postconditions.
 *    Assertions are boolean expressions which inevitably have to evaluate to <code>TRUE</code>. Consider the
 *    following example:
 *
 *    @refsnippet{src/scip/cons_linear.c,SnippetDebugAssertions}
 *
 *    As you can see, both pointers and integers are checked for valid values at the beginning of the
 *    function <code>consCatchEvent()</code>. This is particularly important for, e.g., array indices like
 *    the variable <code>pos</code> in this example, where using the <code>consdata->vars[pos]</code>
 *    pointer could result in unexspected behaviour
 *    if the asserted precondition on <code>pos</code> were not matched and <code>pos</code> were an arbitrary index
 *    outside the array range.
 *
 *  - In order to activate assertions, use the <b>Debug mode</b> by compiling SCIP via
 *   \code
 *    cmake -DCMAKE_BUILD_TYPE=Debug
 *   \endcode
 *   or the Makefile equivalent
 *   \code
 *    make OPT=dbg
 *   \endcode and run the code. See \ref CMAKE and \ref MAKE for further information about compiler options for SCIP.
 *     As a rule of thumb, Spending only little extra time on
 *    asserting preconditions saves most of the time spent on debugging!
 *
 *  - Turn on <b>additional debug output</b> by adding the line
 *    \code
 *    #define SCIP_DEBUG
 *    \endcode
 *    at the top of SCIP files you want to analyze. This will output messages included in the code using
 *    <code>SCIPdebugMsg(scip, ...)</code> (or <code>SCIPdebugMessage()</code>), see \ref EXAMPLE_1.
 *    We recommend to also use <code>SCIPdebugMsg(scip, ...)</code> in your own code for being able to activate
 *    debug output in the same way.
 *  - If available on your system, we recommend to use a debugger like <code>gdb</code>
 *    to trace all function calls on the stack,
 *    display values of certain expressions, manually break the running code, and so forth.
 *  - If available on your system, you can use software like <a href="http://valgrind.org">valgrind</a> to check for uninitialized
 *    values or segmentation faults.
 *  - For checking the usage of SCIP memory, you can use
 *    <code>SCIPprintMemoryDiagnostic()</code>. This outputs memory that is currently in use,
 *    which can be useful after a <code>SCIPfree()</code> call.
 *  - If there are memory leaks for which you cannot detect the origin, you can recompile your code with the option <code>cmake -DNOBLKBUFMEM=on</code>
 *    (or <code>make NOBLKBUFMEM=true</code> if you are using the Makefile system.
 *    Also for the Makefile system, do not forget to clean your code before with <code>make OPT=... LPS=... clean</code>)
 *    Only with that change, valgrind (or similar) reliably helps
 *    to detect leaked memory.
 *  - If your code cuts off a feasible solution, but you do not know which component is responsible,
 *    you can use the debugging mechanism (see \ref EXAMPLE_2). Therefore, a given solution is read and it
 *    is checked for every reduction, whether the solution will be pruned globally.
 *
 * @section EXAMPLE_1 How to activate debug messages
 * For example, if we include a <code>\#define SCIP_DEBUG</code> at the top of \ref heur_oneopt.c, recompile SCIP
 * in Debug mode, and run the SCIP interactive shell to solve p0033.mps from the
 * <a href="http://miplib2010.zib.de/miplib3/miplib.html">MIPLIB 3.0</a> , we get some output like:
 *
 * \include debugexamples/example1.txt
 *
 * @section EXAMPLE_2 How to add a debug solution
 *
 * Continuing the example above, we finish the solving process.
 * The optimal solution can now be written to a file:
 * \include debugexamples/example2_1.txt
 *
 * If we afterwards recompile SCIP with the additional compiler flag <code>cmake -DDEBUGSOL=on</code> (<code>make DEBUGSOL=true</code> in the Makefile system),
 * set the parameter <code>misc/debugsol = check/p0033.sol</code>, and run SCIP again it will output:
 * \include debugexamples/example2_2.txt
 * Further debug output would only appear, if the solution was cut off in the solving process.
 */

/*--+----1----+----2----+----3----+----4----+----5----+----6----+----7----+----8----+----9----+----0----+----1----+----2*/

/**@page TEST How to run automated tests with SCIP
 *
 *  SCIP comes along with a set of useful tools that allow to perform automated tests. The
 *  following is a step-by-step guide from setting up the test environment for evaluation and
 *  customization of test runs.
 *
 *
 *  @section SETUP Setting up the test environment
 *
 *  At first you should create a file listing all problem instances that should be part of the test.
 *  This file has to be located in the the directory <code>scip/check/testset/</code>
 *  and has to have the file extension <code>.test</code>, e.g., <code>testrun.test</code>,
 *  in order to be found by the <code>scip/check/check.sh</code> script.
 *  \n
 *  All test problems can be listed in the <code>test</code>-file by a relative path,
 *  e.g., <code>../../problems/instance1.lp</code> or absolute path, e.g., <code>/home/problems/instance2.mps</code>
 *  in this file. Only one problem should be listed on every line (since the command <code>cat</code> is used to parse this file).
 *  Note that these problems have to be readable for SCIP in order to solve them.
 *  However, you can use different file formats.
 *
 *  Optionally, you can provide a solution file in the <code>scip/check/testset/</code> directory containing
 *  known information about the feasibility and the best known objective values for the test instances.
 *  SCIP can use these values to verify the results. The file has to have the same basename as the
 *  <code>.test</code>-file, i.e., in our case <code>testrun.solu</code>. One line can only contain
 *  information about one test instance. A line has to start with the type of information given:
 *
 *  - <code>=opt=</code> stating that a problem name with an optimal objective value follows
 *  - <code>=best=</code> stating that a problem name with a best know objective value follows
 *  - <code>=inf=</code> stating that a problem name follows which is infeasible
 *
 *  With these information types you can encode for an instance named <code>instance1.lp</code> the following
 *  information:
 *  - The instance has a known optimal (objective) value of 10.
 *   \code
 *   =opt=  instance1 10
 *   \endcode
 *  - The instance has a best known solution with objective value 15.
 *   \code
 *   =best=  instance1 15
 *   \endcode
 *  - The instance is feasible (but has no objective function or we don't know a solution value)
 *   \code
 *   =feas=  instance1
 *   \endcode
 *  - The instance is infeasible.
 *   \code
 *   =inf=  instance1
 *   \endcode
 *
 *  If you don't know whether the instance is feasible or not (so the status is unknown),
 *  you can omit the instance in the <code>solu</code>-file or write
 *   \code
 *   =unkn=  instance1
 *   \endcode
 *
 * <b>Note that in all lines the file extension of the file name is omitted.</b>
 *  \n
 *  See the files <code>scip/check/testset/short.test</code> and <code>scip/check/testset/short.solu</code>
 *  for an example of a <code>test</code>-file and its corresponding <code>solu</code>-file.
 *
 *
 *
 *  @section STARTING Starting a test run
 *
 *
 *  \code
 *  make TEST=testrun test
 *  \endcode
 *
 *  in the SCIP root directory. Note that <code>testrun</code> is exactly the basename of our
 *  <code>test</code>-file (<code>testrun.test</code>). This will cause SCIP to solve our test instances
 *  one after another and to create various output files (see \ref EVAL).
 *
 *
 *  @section EVAL Evaluating a test run
 *
 *  During computation, SCIP automatically creates the directory <code>scip/check/results/</code>
 *  (if it does not already exist) and stores the following output files there.
 *
 *  \arg <code>*.out</code> - output of <code>stdout</code>
 *  \arg <code>*.err</code> - output of <code>stderr</code>
 *  \arg <code>*.set</code> - copy of the used settings file
 *
 *  \arg <code>*.res</code> - ASCII table containing a summary of the computational results
 *  \arg <code>*.tex</code> - TeX table containing a summary of the computational results
 *  \arg <code>*.pav</code> - <a href="http://www.gamsworld.org/performance/paver/">PAVER</a> output
 *
 *  The last three files in the above list, i.e., the files containing a summary of the computational results,
 *  can also be generated manually. Therefore the user has to call the <code>evalcheck.sh</code> script in the
 *  @c check directory with the corresponding @c out file as argument. For example, this may be useful if the user stopped the
 *  test before it was finished, in which case the last three files will not be automatically generated by SCIP.
 *
 *  The last column of the ASCII summary table contains the solver status. We distinguish the following statuses: (in order of priority)
 *
 *  \arg abort: solver broke before returning solution
 *  \arg fail: solver cut off a known feasible solution (value of the <code>solu</code>-file is beyond the dual bound;
 *  especially if problem is claimed to be solved but solution is not the optimal solution)
 *   <b>or</b> if a final solution check revealed a violation of one of the original constraints.
 *  \arg ok: solver solved problem with the value in solu-file
 *  \arg solved: solver solved problem which has no (optimal) value in solu-file (since we here cannot detect the direction
 *  of optimization, it is possible that a solver claims an optimal solution which contradicts a known feasible solution)
 *  \arg better: solver found solution better than known best solution (or no solution was noted in the <code>solu</code>-file so far)
 *  \arg gaplimit, sollimit: solver reached gaplimit or limit of number of solutions (at present: only in SCIP)
 *  \arg timeout: solver reached any other limit (like time or nodes)
 *  \arg unknown: otherwise
 *
 *  Additionally the <code>evalcheck.sh</code> script can generate a <code>solu</code>-file by calling
 *  \code
 *  ./evalcheck.sh writesolufile=1 NEWSOLUFILE=<solu-file> <out-file>
 *  \endcode
 *  where <code><solu-file></code> denotes the filename of the new file where the solutions shall be
 *  (and <code><out-file></code> denotes the output (<code>.out</code>) files to evaluate).
 *
 *  Another feature can be enabled by calling:
 *  \code
 *  ./evalcheck.sh printsoltimes=1 ...
 *  \endcode
 *  The output has two additional columns containing the solving time until the first and the best solution was found.
 *
 *
 *  @b Note: The @em basename of all these files is the same and has the following structure
 *  which allows us to reconstruct the test run:
 *
 *  \code
 *  check.<test name>.<binary>.<machine name>.<setting name>
 *  \endcode
 *
 *  \arg <<code>test name</code>> indicates the name of the the test file, e.g., <code>testrun</code>
 *  \arg <<code>binary</code>> defines the used binary, e.g., <code>scip-3.2.0.linux.x86_64.gnu.opt.spx</code>
 *  \arg <<code>machine name</code>> tells the name of the machine, e.g., <code>mycomputer</code>
 *  \arg <<code>setting name</code>> denotes the name of the used settings, e.g., <code>default</code>
 *    means the (SCIP) default settings were used
 *
 *  Using the examples out of the previous listing the six file names would have the name:
 *
 *  \code
 *  check.testrun.scip-1.1.0.linux.x86.gnu.opt.spx.mycomputer.default.<out,err,set,res,tex,pav>
 *  \endcode
 *
 *
 *  @section USING Using customized setting files
 *
 *  It is possible to use customized settings files for the test run instead of testing SCIP with default settings.
 *  These have to be placed in the directory <code>scip/settings/</code>.
 *
 *  @b Note: Several common user parameters such as, e.g., the time limit and node limit parameters,
 *           <b>cannot</b> be controlled by the settings file, whose specifications would be overwritten
 *           by optional command line arguments to the <code>make test</code> command, see @ref ADVANCED
 *           for a list of available advanced testing options that have to be specified from the command line.
 *
 *  @b Note: Accessing settings files in subfolders of the @c settings directory is currently not supported.
 *
 *  To run SCIP with a custom settings file, say for example <code>fast.set</code>, we call
 *
 *  \code
 *  make TEST=testrun SETTINGS=fast test
 *  \endcode
 *
 *  in the SCIP root directory. It is possible to enter a list of settings files as a double-quoted,
 *  comma-separated list of settings names as <code>fast</code> above, i.e. <code>SETTINGS="fast,medium,slow"</code>
 *  will invoke the solution process for every instance with the three settings <code>fast.set, medium.set, slow.set</code>
 *  before continuing with the next instance from the <code>.test</code>-file. This may come in handy if the
 *  whole test runs for a longer time and partial results are already available.
 *
 *
 *  @section ADVANCED Advanced options
 *
 *  We can further customize the test run by specifying the following options in the <code>make</code> call:
 *
 *  \arg <code>CONTINUE</code> - continue the test run if it was previously aborted [default: "false"]
 *  \arg <code>DISPFREQ</code> - display frequency of the output [default: 10000]
 *  \arg <code>FEASTOL</code> - LP feasibility tolerance for constraints [default: "default"]
 *  \arg <code>LOCK</code> - should the test run be locked to prevent other machines from performing the same test run [default: "false"]
 *  \arg <code>MAXJOBS=n</code> - run tests on 'n' cores in parallel. Note that several instances are solved in parallel, but
 *                                    only one thread is used per job (parallelization is not that easy) [default: 1]
 *  \arg <code>MEM</code>   -  memory limit in MB [default: 6144]
 *  \arg <code>NODES</code> - node limit [default: 2100000000]
 *  \arg <code>TIME</code>  - time limit for each test instance in seconds [default: 3600]
 *  \arg <code>SETCUTOFF</code> - if set to '1', an optimal solution value (from the <code>.solu</code>-file) is used as objective limit [default: 0]
 *  \arg <code>THREADS</code> - the number of threads used for solving LPs, if the linked LP solver supports multithreading [default: 1]
 *  \arg <code>VALGRIND</code> - run valgrind on the SCIP binary; errors and memory leaks found by valgrind are reported as fails [default: "false"]
 *
 *
 *  @section COMPARE Comparing test runs for different settings
 *
 *  Often test runs are performed on the basis of different settings. In this case, it is useful to
 *  have a performance comparison. For this purpose, we can use the <code>allcmpres.sh</code> script in
 *  the @c check directory.
 *
 *  Suppose, we performed our test run with two different settings, say <code>fast.set</code> and
 *  <code>slow.set</code>. Assuming that all other parameters (including the SCIP binary), were the same,
 *  we may have the following <code>res</code>-files in the directory <code>scip/check/results/</code>
 *
 *  \code
 *  check.testrun.scip-3.2.0.linux.x86_64.gnu.opt.spx.mycomputer.fast.res
 *  check.testrun.scip-3.2.0.linux.x86_64.gnu.opt.spx.mycomputer.slow.res
 *  \endcode
 *
 *  For a comparison of both computations, we simply call
 *
 *  \code
 *  allcmpres.sh results/check.testrun.scip-3.2.0.linux.x86_64.gnu.opt.spx.mycomputer.fast.res \
 *               results/check.testrun.scip-3.2.0.linux.x86_64.gnu.opt.spx.mycomputer.slow.res
 *  \endcode
 *
 *  in the @c check directory. This produces an ASCII table on the console that provide a detailed
 *  performance comparison of both test runs. Note that the first <code>res</code>-file serves as reference
 *  computation. The following list explains the output.
 *  (The term "solver" can be considered as the combination of SCIP with a specific setting file.)
 *
 *  \arg <code>Nodes</code> - Number of processed branch-and-bound nodes.
 *  \arg <code>Time</code>  - Computation time in seconds.
 *  \arg <code>F</code>     - If no feasible solution was found, then '#', empty otherwise.
 *  \arg <code>NodQ</code>  - Equals Nodes(i) / Nodes(0), where 'i' denotes the current solver and '0' stands for the reference solver.
 *  \arg <code>TimQ</code>  - Equals Time(i) / Time(0).
 *  \arg <code>bounds check</code> - Status of the primal and dual bound check.
 *
 *  \arg <code>proc</code> - Number of instances processed.
 *  \arg <code>eval</code> - Number of instances evaluated (bounds check = "ok", i.e., solved to optimality
 *      within the time and memory limit and result is correct). Only these instances are used in the calculation
 *      of the mean values.
 *  \arg <code>fail</code> - Number of instances with bounds check = "fail".
 *  \arg <code>time</code> - Number of instances with timeout.
 *  \arg <code>solv</code> - Number of instances correctly solved within the time limit.
 *  \arg <code>wins</code> - Number of instances on which the solver won (i.e., the
 *      solver was at most 10% slower than the fastest solver OR had the best
 * 	primal bound in case the instance was not solved by any solver within
 *	the time limit).
 *  \arg <code>bett</code>    - Number of instances on which the solver was better than the
 *	reference solver (i.e., more than 10% faster).
 *  \arg <code>wors</code>    - Number of instances on which the solver was worse than the
 *	reference solver (i.e., more than 10% slower).
 *  \arg <code>bobj</code>    - Number of instances on which the solver had a better primal
 *	bound than the reference solver (i.e., a difference larger than 10%).
 *  \arg <code>wobj</code>    - Number of instances on which the solver had a worse primal
 *	bound than the reference solver (i.e., a difference larger than 10%).
 *  \arg <code>feas</code>    - Number of instances for which a feasible solution was found.
 *  \arg <code>gnodes</code>   - Geometric mean of the processed nodes over all evaluated instances.
 *  \arg <code>shnodes</code> - Shifted geometric mean of the processed nodes over all evaluated instances.
 *  \arg <code>gnodesQ</code>  - Equals nodes(i) / nodes(0), where 'i' denotes the current
 *	solver and '0' stands for the reference solver.
 *  \arg <code>shnodesQ</code> - Equals shnodes(i) / shnodes(0).
 *  \arg <code>gtime</code>    - Geometric mean of the computation time over all evaluated instances.
 *  \arg <code>shtime</code>  - Shifted geometric mean of the computation time over all evaluated instances.
 *  \arg <code>gtimeQ</code>   - Equals time(i) / time(0).
 *  \arg <code>shtimeQ</code> - Equals shtime(i) / shtime(0).
 *  \arg <code>score</code>   - N/A
 *
 *  \arg <code>all</code>   - All solvers.
 *  \arg <code>optimal auto settings</code> - Theoretical result for a solver that performed 'best of all' for every instance.
 *  \arg <code>diff</code>  - Solvers with instances that differ from the reference solver in the number of
 *       processed nodes or in the total number of simplex iterations.
 *  \arg <code>equal</code> - Solvers with instances whose number of processed nodes and total number of
 *       simplex iterations is equal to the reference solver (including a 10% tolerance) and where no timeout
 *       occured.
 *  \arg <code>all optimal</code> - Solvers with instances that could be solved to optimality by
 *       <em>all</em> solvers; in particular, no timeout occurred.
 *
 *  Since this large amount of information is not always needed, one can generate a narrower table by calling:
 *  \code
 *  allcmpres.sh short=1 ...
 *  \endcode
 *  where <code>NodQ</code>, <code>TimQ</code> and the additional comparison tables are omitted.
 *
 *  If the <code>res</code>-files were generated with the parameter <code>printsoltimes=1</code>
 *  we can enable the same feature here as well by calling:
 *  \code
 *  allcmpres.sh printsoltimes=1 ...
 *  \endcode
 *  As in the evaluation, the output contains the two additional columns of the solving time until the first and the best solution was found.
 *
 *  @section STATISTICS Statistical tests
 *
 *  The \c allcmpres script also performs two statistical tests for comparing different settings: For deciding whether
 *  more feasible solutions have been found or more instances have been solved to optimality or not, we use a McNemar
 *  test. For comparing the running time and number of nodes, we use a variant of the Wilcoxon signed rank test. A
 *  detailed explanation can be found in the PhD thesis of Timo Berthold (Heuristic algorithms in global MINLP solvers).
 *
 *  @subsection McNemar McNemar test
 *
 *  Assume that we compare two settings \c S1 and \c S2 with respect to the number of instances solved to optimality
 *  within the timelimit. The null hypothesis would be "Both settings lead to an equal number of instances being solved
 *  to optimality", which we would like to disprove. Let \f$n_1\f$ be the number of instances solved by setting \c S1
 *  but not by \c S2, and let \f$n_2\f$ be the number of instances solved by setting \c S2 but not by \c S1.  The
 *  McNemar test statistic is
 *  \f[
 *    \chi^2 = \frac{(n_1 - n_2)^2}{n_1 + n_2}.
 *  \f]
 *  Under the null hypothesis, \f$\chi^2\f$ is chi-squared distributed with one degree of freedom. This allows to compute
 *  a \f$p\f$-value as the probability for obtaining a similar or even more extreme result under the null hypothesis.
 *  More explicitly, \c allcmpres uses the following evaluation:
 *  - \f$0.05 < p\f$: The null hypothesis is accepted (marked by "X").
 *  - \f$0.005 < p \leq 0.05\f$: The null hypothesis might be false (marked by "!").
 *  - \f$0.0005 < p \leq 0.005\f$: The null hypothesis can be false (marked by "!!").
 *  - \f$p \leq 0.0005\f$: The null hypothesis is very likely false (marked by "!!!").
 *
 *  As an example consider the following output:
 *  \code
 *    McNemar (feas)                              x2  0.0000, 0.05 < p           X
 *    McNemar (opt)                               x2  6.0000, p ~ (0.005, 0.05]  !
 *  \endcode
 *  Here, \c x2 represents \f$\chi^2\f$.
 *
 *  In this case, the test with respect to the number of found feasible solutions is irrelevant, since their number is
 *  equal. In particular, the null hypothesis gets accepted (i.e., there is no difference in the settings - this is
 *  marked by "X").
 *
 *  With respect to the number of instances solved to optimality within the timelimit, we have that \f$0.005 < p <=
 *  0.05\f$ (marked by <tt>p ~ (0.005, 0.05)</tt>). Thus, there is some evidence that the null hypothesis is false, i.e., the
 *  settings perform differently; this is marked by "!". In the concrete case, we have 230 instances, all of which are
 *  solved by setting \c S2, but only 224 by setting \c S1.
 *
 *  @subsection Wilcoxon Wilcoxon signed rank test
 *
 *  Assume that we compare two settings \c S1 and \c S2 with respect to their solution times (within the time limit). We
 *  generate a sorted list of the ratios of the run times, where ratios that are (absolutely or relatively) within 1\%
 *  of 1.0 are discarded, and ratios between 0.0 and 0.99 are replaced with their negative inverse in order to
 *  obtain a symmetric distribution for the ratios around the origin.
 *  We then assign ranks 1 to \c N to the remaining \c N data points in nondecreasing
 *  order of their absolute ratio. This yields two groups \c G1
 *  and \c G2 depending on whether the ratios are smaller than -1.0 or larger than 1.0 (\c G1 contains the instances for which
 *  setting \c S1 is faster). Then the sums of the ranks in groups \c G1 and \c G2 are computed, yielding values \c R1
 *  and \c R2, respectively.
 *
 *  The Wilcoxon test statistic is then
 *  \f[
 *     z = \frac{\min(R1, R2) - \frac{N(N+1)}{4}}{\sqrt{\frac{N(N+1)(2N+1)}{24}}},
 *  \f]
 *  which we assume to be (approximately) normally distributed (with zero mean) and allows to compute the probability
 *  \f$p\f$ that one setting is faster than the other. (Note that for \f$N \leq 60\f$, we apply a correction by
 *  subtracting 0.5 from the numerator).
 *
 *  As an example consider the following output:
 *  \code
 *    Wilcoxon (time)                             z  -0.1285, 0.05 <= p          X
 *    Wilcoxon (nodes)                            z -11.9154, p < 0.0005       !!!
 *  \endcode
 *  While the \f$z\f$-value is close to zero for the run time, it is extremely negative regarding the solving nodes. This latter
 *  tendency for the number of nodes is significant on a 0.05 % level, i.e., the probability \f$p\f$ that setting \c S1 uses more
 *  nodes than setting \c S2 is negligible (this null hypothesis is rejected - marked by "!!!").
 *
 *  However, the null hypothesis is not rejected with respect to the run time. In the concrete case, setting \c S1 has a
 *  shifted geometric mean of its run times (over 230 instances) of 248.5, for \c S2 it is 217.6. This makes a ratio of
 *  0.88. Still - the null hypothesis is not rejected.
 *
 *  @section SOLVER Testing and Evaluating using GAMS
 *
 *  Analogously to the target <code>test</code> there is another target to run automated tests with <a href="http://www.gams.com/">gams</a>
 *  \code
 *  make testgams GAMSSOLVER=xyz
 *  \endcode
 *  For this target, the option GAMSSOLVER has to be given to specify the name of a GAMS solver to run, e.g. GAMSSOLVER=SCIP.
 *  Additional advanced options specific to this target are:
 *    GAMS to specify the GAMS executable (default: gams),
 *    GAP to specify a gap limit (default: 0.0),
 *    CLIENTTMPDIR to specify a directory where GAMS should put its scratch files (default: /tmp),
 *    CONVERTSCIP to specify a SCIP which can be used to convert non-gams files into gams format (default: bin/scip, if existing; set to "no" to disable conversion).
 *  The following options are NOT supported (and ignored): DISPFREQ, FEASTOL, LOCK.
 *  A memory limit (MEM option) is only passed as workspace option to GAMS, but not enforced via ulimit (it's up to the solver to regard and obey the limit).
 *
 *  Note: This works only if the referred programs are installed globally on your machine.
 *
 *  The above options like <code>TIME</code> are also available for gams.
 *
 *  After the testrun there should be an <code>.out</code>, an <code>.err</code> and a <code>.res</code> file
 *  with the same basename as described above.
 *
 *  Furthermore you can also use the script <code>allcmpres.sh</code> for comparing results.
 *
 */

/*--+----1----+----2----+----3----+----4----+----5----+----6----+----7----+----8----+----9----+----0----+----1----+----2*/

/**@page COUNTER How to use SCIP to count/enumerate feasible solutions
 *
 * SCIP is capable of computing (count or enumerate) the number of feasible solutions of a given constraint integer
 * program. In case continuous variables are present, the number of feasible solutions for the projection to the
 * integral variables is counted/enumerated. This means, an assignment to the integer variables is counted if the
 * remaining problem (this is the one after fixing the integer variables w.r.t. to this assignment) is feasible.
 *
 * As a first step you have to load or create your problem in the usual way. In case of using the
 * interactive shell, you use the <code>read</code> command:
 *
 * <code>SCIP&gt; read &lt;file name&gt;</code>
 *
 * Afterwards you can count the number of feasible solution with the command <code>count</code>.
 *
 * <code>SCIP&gt; count</code>
 *
 * That means SCIP will count the number of solution but does not store (enumerate) them. If you are interested in that see
 * \ref COLLECTALLFEASEBLES.
 *
 * @note Since SCIP version 2.0.0 you do not have to worry about <tt>dual</tt> reductions anymore. These are
 * automatically turned off. The only thing you should switch off are restarts. These restarts can lead to a wrong
 * counting process. We recommend using the counting settings which can be set in the interactive shell as follows:
 *
 * <code>SCIP&gt; set emphasis counter</code>
 *
 * The SCIP callable library provides an interface method SCIPcount() which allows users to count the number of feasible
 * solutions to their problem. The method SCIPsetParamsCountsols(), which is also located in cons_countsols.h, loads the
 * predefined counting settings to ensure a safe count. The complete list of all methods that can be used for counting
 * via the callable library can be found in cons_countsols.h.
 *
 *
 * @section COUNTLIMIT Limit the number of solutions which should be counted
 *
 * It is possible to give a (soft) upper bound on the number solutions that should be counted. If this upper bound is
 * exceeded, SCIP will be stopped. The name of this parameter is <code>constraints/countsols/sollimit</code>. In
 * the interactive shell this parameter can be set as follows:
 *
 * <code>SCIP&gt; set constraints countsols sollimit 1000</code>
 *
 * In case you are using the callable library, this upper bound can be assigned by calling SCIPsetLongintParam() as follows:
 *
 * \code
 * SCIP_CALL( SCIPsetLongintParam( scip, "constraints/countsols/sollimit", 1000) );
 * \endcode
 *
 *
 * The reason why this upper bound is soft comes from the fact that, by default, SCIP uses a technique called unrestricted
 * subtree detection. Using this technique it is possible to detect several solutions at once. Therefore, it can happen
 * that the solution limit is exceeded before SCIP is stopped.
 *
 * @section COLLECTALLFEASEBLES Collect all feasible solution
 *
 * Per default SCIP only counts all feasible solutions. This means, these solutions are not stored. If you switch the
 * parameter <code>constraints/countsols/collect</code> to TRUE (the default value is FALSE) the detected solutions are
 * stored. Changing this parameter can be done in the interactive shell
 *
 * <code>SCIP&gt; set constraints countsols collect TRUE</code>
 *
 * as well as via the callable library
 *
 * \code
 * SCIP_CALL( SCIPsetBoolParam( scip, "constraints/countsols/collect", TRUE) );
 * \endcode
 *
 * @note The solution which are collected are stored w.r.t. the active variables. These are the variables which got not
 *       removed during presolving.
 *
 * In case you are using the interactive shell you can write all collected solutions to a file as follows
 *
 * <code>SCIP&gt; write allsolutions &lt;file name&gt;</code>
 *
 * In that case the sparse solutions are unrolled and lifted back into the original variable space.
 *
 * The callable library provides a method which gives access to all collected sparse solutions. That is,
 * SCIPgetCountedSparseSolutions(). The sparse solutions you get are defined w.r.t. active variables. To get solutions
 * w.r.t. to the original variables. You have to do two things:
 *
 * -# unroll each sparse solution
 * -# lift each solution into original variable space by extending the solution by those variable which got removed
 *    during presolving
 *
 * The get the variables which got removed during presolving, you can use the methods SCIPgetFixedVars() and
 * SCIPgetNFixedVars(). The method SCIPgetProbvarLinearSum() transforms given variables, scalars and constant to the
 * corresponding active variables, scalars and constant. Using this method for a single variable gives a representation
 * for that variable w.r.t. the active variables which can be used to compute the value for the considered solution (which
 * is defined w.r.t. active variables).
 *
 * For that complete procedure you can also check the source code of
 * \ref SCIP_DECL_DIALOGEXEC(SCIPdialogExecWriteAllsolutions) "SCIPdialogExecWriteAllsolutions()" cons_countsols.c which
 * does exactly that.
 *
 *
 * @section COUNTOPTIMAL Count number of optimal solutions
 *
 * If you are interested in counting the number of optimal solutions, this can be done with SCIP using the
 * <code>count</code> command by applying the following steps:
 *
 *  -# Solve the original problem to optimality and let \f$c^*\f$ be the optimal value
 *  -# Added the objective function as constraint with left and right hand side equal to \f$c^*\f$
 *  -# load the adjusted problem into SCIP
 *  -# use the predefined counting settings
 *  -# start counting the number of feasible solutions
 *
 * If you do this, SCIP will collect all optimal solutions of the original problem.
 *
 */

/**@page LICENSE License
 *
 * \verbinclude COPYING
 */

/**@page FAQ Frequently Asked Questions (FAQ)
 * \htmlinclude faq/faq.inc
 */


/**@page PARAMETERS List of all SCIP parameters
 *
 * This page list all parameters of the current SCIP version. This list can
 * easily be generated by SCIP via the interactive shell using the following command:
 *
 * <code>SCIP&gt; set save &lt;file name&gt;</code>
 *
 * or via the function call:
 *
 * <code>SCIP_CALL( SCIPwriteParams(scip, &lt;file name&gt;, TRUE, FALSE) );</code>
 *
 * \verbinclude parameters.set
 */

/**@page INTERFACES Interfaces
  *
  * There are several ways of accessing the \SCIP Optimization Suite from other software packages or programming
  * platforms.
  *
  *
  * @section FILEFORMATS File formats
  *
  *  The easiest way to load a problem into SCIP is via an input file, given in a format that SCIP can parse directly,
  *  see \ref SHELL "the tutorial on how to use the interactive shell".
  *  \SCIP is capable of reading more than ten different file formats, including formats for nonlinear
  *  problems and constraint programs. This gives researchers from different communities an easy, first access to the
  *  \SCIP Optimization Suite. See also the \ref AVAILABLEFORMATS "list of readable file formats".
  *
  * @section MODELLING Modeling languages and Matlab interface
  *
  * A natural way of formulating an optimization problem is to use a modeling language. Besides ZIMPL there are several
  * other modeling tools with a direct interface to \SCIP. These include <a href="http://dynadec.com/">Comet</a>, a
  * modeling language for constraint programming, <a href="http://www.ampl.com/">AMPL</a> and <a
  * href="http://www.gams.com/">GAMS</a>, which are well-suited for modeling mixed-integer linear and nonlinear
  * optimization problems, and <a href="https://projects.coin-or.org/Cmpl">CMPL</a> for mixed-integer linear problems.
  * The AMPL, GAMS, and ZIMPL interfaces are included in the \SCIP distribution, the GAMS interface originated <a
  * href="https://projects.coin-or.org/GAMSlinks">here</a>.
  *
  * The <a href="http://www.i2c2.aut.ac.nz/Wiki/OPTI/index.php">OPTI project</a> by Jonathan Currie provides an external
  * MATLAB interface for the \SCIP Optimization Suite. Furthermore,
  * <a href="http://users.isy.liu.se/johanl/yalmip/pmwiki.php?n=Main.HomePage">YALMIP</a> by Johan L&ouml;fberg provides a
  * free modeling language.
  *
  *
  * @section CPLUSPLUS C++ wrapper classes
  *
  * Since \SCIP is written in C, its callable library can be directly accessed from C++. If a user wants to program own
  * plugins in C++, there are wrapper classes for all different types of plugins available in the <code>src/objscip</code>
  * directory of the \SCIP standard distribution. SCIP provides several examples that were written in C++, see
  * \ref EXAMPLES "Examples" and select an example written in C++.
  *
  *
  * @section OTHER Interfaces for other programming languages
  *
  * Interfaces for other programming languages are developed and maintained independently from the SCIP Optimization Suite
  * on <a href="https://github.com/SCIP-Interfaces">GitHub</a> in order to provide extensions and patches faster
  * and to collaborate on them more easily. Besides the popular interfaces for Python and Java, there is also an interface
  * for Julia available. Contributions to these projects are very welcome.
  *
  * There are also several third-party python interfaces to the \SCIP Optimization Suite, e.g., <a
  * href="http://numberjack.ucc.ie/">NUMBERJACK</a> and <a
  * href="http://code.google.com/p/python-zibopt/">python-zibopt</a>. <a href="http://numberjack.ucc.ie/">NUMBERJACK</a>
  * is a constraint programming platform implemented in python. It supports a variety of different solvers, one of them
  * being the \SCIP Optimization Suite. <a href="http://code.google.com/p/python-zibopt/">python-zibopt</a> was developed
  * by Ryan J. O'Neil and is a python extension of the \SCIP Optimization Suite. <a
  * href="http://picos.zib.de/">PICOS</a> is a python interface for conic optimization, provided by Guillaume Sagnol.
  *
  *
  */

 /**@defgroup PUBLICAPI Public API of SCIP
  * @brief methods and headers of the public C-API of \SCIP.  Please refer to \ref DOC "" for information how to use the reference manual.
  *
  * \PUBLICAPIDESCRIPTION
  *
  *
  */

/**@defgroup PUBLICCOREAPI Core API
 * @ingroup PUBLICAPI
 * @brief methods and headers of the plugin-independent C-API provided by the \SCIP header file scip.h.
 *
 * This module comprises methods provided by the header file scip.h. Including this header into a user-written extension
 * suffices to have all plugin-independent functionality of \SCIP available. Plugin-independent
 * user functionality includes the
 *
 * - creation of problems that \SCIP should solve
 * - fine-grained access to initiate the solving process of \SCIP
 * - access to all sorts of solving process statistics
 * - commonly used data structures and algorithms
 * - the management of plugins
 * - ...
 *
 * In order facilitate the navigation through the core API of \SCIP, it is structured into different modules.
 */

/**@defgroup TYPEDEFINITIONS Type Definitions
 * @ingroup PUBLICCOREAPI
 * @brief type definitions and callback declarations
 *
 * This page lists headers which contain type definitions of callback methods.
 *
 * All headers below include the descriptions of callback methods of
 * certain plugins. For more detail see the corresponding header.
 */

/**@defgroup PublicProblemMethods Problem Creation
 * @ingroup PUBLICCOREAPI
 * @brief methods to create a problem that \SCIP should solve
 *
 * This module summarizes the main methods needed to create a problem for \SCIP, and access its most important members:
 * - Declaring, adding, acessing, and changing variables of the problem
 * - Declaring, adding, acessing, and changing constraints of the problem
 * - Creating, adding, acessing, changing, and checking of solutions to the problem
 *
 * @note These core methods are not sufficient to create constraints of a certain type that is provided by the default plugins of \SCIP.
 *  An example would be the creation of a linear constraint for which the methods provided by the
 *  \ref cons_linear.h "linear constraint handler" must be used. Such methods are provided by the default plugins of \SCIP
 *  and can be found in the \ref PUBLICPLUGINAPI.
 */

/**@defgroup GeneralSCIPMethods SCIP
 * @ingroup PublicProblemMethods
 * @brief methods to manipulate a SCIP object
 */

/**@defgroup GlobalProblemMethods Global Problem
 * @ingroup PublicProblemMethods
 * @brief methods to create, read and modify a global problem together with its callbacks
 */

/**@defgroup PublicVariableMethods Problem Variables
 * @ingroup PublicProblemMethods
 * @brief public methods for problem variables
 */

/**@defgroup PublicConstraintMethods Problem Constraints
 * @ingroup PublicProblemMethods
 * @brief Public methods for constraints
 */

/**@defgroup PublicSolutionMethods Primal Solution
 * @ingroup PublicProblemMethods
 * @brief  methods to create and change primal solutions of \SCIP
 */

/**@defgroup CopyMethods Problem Copies
 * @ingroup PublicProblemMethods
 * @brief methods to copy problems between a source and a target \SCIP
 */


 /**@defgroup PublicSolveMethods Solving Process
 * @ingroup PUBLICCOREAPI
 * @brief  methods to control the solving process of \SCIP
 *
 * This large group of methods and modules comprises the solving process related API of \SCIP. This includes
 *
 * -# changing parameters to control the solver behavior
 * -# access search tree related information
 * -# access relaxation information
 * -# access various solving process statistics
 * -# solve auxiliary relaxations and subproblems using LP/NLP diving or probing mode
 */

/**@defgroup PublicSolvingStatsMethods Solving Statistics
 * @ingroup PublicSolveMethods
 * @brief methods to query statistics about the solving process
 */

/**@defgroup ParameterMethods Parameter
 * @ingroup PublicSolveMethods
 * @brief methods to create, query, and print user parameters
 */

/**@defgroup PublicEventMethods Event Handling
 * @ingroup PublicSolveMethods
 * @brief  methods to create, catch, process, and drop events during the solving process of \SCIP
 *
 * Events can only be caught during the operation on the transformed problem.
 * Events on variables can only be caught for transformed variables.
 * If you want to catch an event for an original variable, you have to get the corresponding transformed variable
 * with a call to SCIPgetTransformedVar() and catch the event on the transformed variable.
 */

/**@defgroup PublicLPMethods LP Relaxation
 * @ingroup PublicSolveMethods
 * @brief methods to build and access LP relaxation information
 * @see methods to interact with \ref PublicColumnMethods "LP columns" and \ref PublicRowMethods "LP rows"
 */

/**@defgroup PublicColumnMethods LP Column
 * @ingroup PublicLPMethods
 * @brief public methods for LP columns
 */

/**@defgroup PublicRowMethods LP Row
 * @ingroup PublicLPMethods
 * @brief public methods for LP rows
 */

/**@defgroup PublicCutMethods Cuts and Cutpools
 * @ingroup PublicLPMethods
 * @brief common methods used to manipulate, generate, and strengthen cuts and to organize the cutpool
 */

/**@defgroup PublicLPDivingMethods LP Diving
 * @ingroup PublicLPMethods
 * @brief methods to initiate and conduct LP diving
 */

/**@defgroup PublicConflictMethods Conflict Analysis
 * @ingroup PublicSolveMethods
 * @brief public methods for conflict analysis
 */

/**@defgroup PublicNLPMethods NLP Relaxation
 * @ingroup PublicSolveMethods
 * @brief methods for the nonlinear relaxation
 */

/**@defgroup PublicExpressionTreeMethods Expression (Tree)
 * @ingroup PublicNLPMethods
 * @brief methods for expressions and expression trees
 */

/**@defgroup PublicNLRowMethods Nonlinear Rows
 * @ingroup PublicNLPMethods
 * @brief methods for the creation and interaction with rows of the NLP relaxation
 */

/**@defgroup PublicNLPDiveMethods NLP Diving
 * @ingroup PublicNLPMethods
 * @brief methods to initiate and conduct NLP Diving
 */

/**@defgroup PublicBranchingMethods Branching
 * @ingroup PublicSolveMethods
 * @brief methods for branching on LP solutions, relaxation solutions, and pseudo solutions
 *
 * @see \ref PublicVariableMethods "Public Variable methods" contains some typical variable branching score functions
 */

/**@defgroup LocalSubproblemMethods Local Subproblem
 * @ingroup PublicSolveMethods
 * @brief methods to query information about or strengthen the problem at the current local search node
 */

/**@defgroup PublicTreeMethods Search Tree
 * @ingroup PublicSolveMethods
 * @brief  methods to query search tree related information
 * @see \ref PublicNodeMethods "Public methods for nodes"
 */

/**@defgroup PublicNodeMethods Nodes
 * @ingroup PublicTreeMethods
 * @brief  methods for nodes of the search tree of \SCIP
 */

/**@defgroup PublicProbingMethods Probing
 * @ingroup PublicSolveMethods
 * @brief methods to initiate and control the probing mode of \SCIP
 */

/**@defgroup PublicReoptimizationMethods Reoptimization
 * @ingroup PublicSolveMethods
 * @brief methods for reoptimization related tasks
 */


/** @defgroup DataStructures Data Structures
 *  @ingroup PUBLICCOREAPI
 *  @brief commonly used data structures
 *
 *  Below you find a list of available data structures
 */

/** @defgroup DisjointSet Disjoint Set (Union Find)
 *  @ingroup DataStructures
 *  @brief weighted disjoint set (union find) data structure with path compression
 *
 *  Weighted Disjoint Set is a data structure to quickly update and query connectedness information
 *  between nodes of a graph. Disjoint Set is also known as Union Find.
 */

/**@defgroup PublicDynamicArrayMethods Dynamic Arrays
 * @ingroup DataStructures
 * @brief methods for the creation and access of dynamic arrays
 */

/**@defgroup DirectedGraph Directed Graph
 * @ingroup DataStructures
 * @brief graph structure with common algorithms for directed and undirected graphs
 */

/**@defgroup MiscellaneousMethods Miscellaneous Methods
 * @ingroup PUBLICCOREAPI
 * @brief commonly used methods from different categories
 *
 * Below you find a list of miscellaneous methods grouped by different categories
 */

/**@defgroup PublicValidationMethods Validation
 * @ingroup PUBLICCOREAPI
 * @brief  methods for validating the correctness of a solving process
 */

/**@defgroup PublicMemoryMethods Memory Management
 * @ingroup MiscellaneousMethods
 * @brief  methods and macros to use the \SCIP memory management
 *
 * @see \ref MEMORY  "Using the memory functions of SCIP" for more information
 */

/**@defgroup PublicNonlinearMethods Nonlinear Data
 * @ingroup MiscellaneousMethods
 * @brief methods for nonlinear data
 */

/**@defgroup PublicTimingMethods Timing
 * @ingroup MiscellaneousMethods
 * @brief  methods for timing
 */

/**@defgroup PublicBanditMethods Bandit Algorithms
 * @ingroup MiscellaneousMethods
 * @brief  methods for bandit algorithms
 */



/**@defgroup DebugSolutionMethods Debug Solution
 * @ingroup PUBLICCOREAPI
 * @brief methods to control the SCIP debug solution mechanism, see also \ref DEBUG
 */

/**@defgroup MessageOutputMethods Messaging
 * @ingroup PUBLICCOREAPI
 * @brief message output methods
 */

/**@defgroup PluginManagementMethods Methods for managing plugins
 * @ingroup PUBLICCOREAPI
 * @brief Methods for the inclusion and management of SCIP plugins and callback functions
 *
 */

/**@defgroup PublicBendersMethods Benders' decomposition
 * @ingroup PluginManagementMethods
 * @brief  methods for Benders' decomposition plugins
 */

/**@defgroup PublicBenderscutsMethods Benders' decomposition cuts
 * @ingroup PluginManagementMethods
 * @brief  methods for Benders' decomposition cuts plugins
 */

/**@defgroup PublicBranchRuleMethods Branching Rules
 * @ingroup PluginManagementMethods
 * @brief  methods for branching rule plugins
 */

/**@defgroup PublicCompressionMethods Tree Compression
 * @ingroup PluginManagementMethods
 * @brief  public methods for tree compressions
 */

/**@defgroup PublicConflicthdlrMethods Conflict Analysis
 * @ingroup PluginManagementMethods
 * @brief public methods for conflict handlers
 */

/**@defgroup PublicConshdlrMethods Constraint handlers
 * @ingroup PluginManagementMethods
 * @brief methods for constraint handlers
 */

/**@defgroup PublicDialogMethods Dialogs
 * @ingroup PluginManagementMethods
 * @brief public methods for user interface dialogs
 */

/**@defgroup PublicDisplayMethods Displays
 * @ingroup PluginManagementMethods
 * @brief  methods for the inclusion and access of display plugins
 */

/**@defgroup PublicEventHandlerMethods Event Handler
 * @ingroup PluginManagementMethods
 * @brief  methods for event handlers
 */

/**@defgroup PublicHeuristicMethods Primal Heuristics
 * @ingroup PluginManagementMethods
 * @brief  methods for primal heuristic plugins
 */

/**@defgroup PublicDivesetMethods Dive sets
 * @ingroup PublicSpecialHeuristicMethods
 * @brief methods for dive sets to control the generic diving algorithm
 */

/**@defgroup PublicNodeSelectorMethods Node Selector
 * @ingroup PluginManagementMethods
 * @brief  methods for node selector plugin management
 */

/**@defgroup PublicPresolverMethods Presolver
 * @ingroup PluginManagementMethods
 * @brief methods for presolver plugins
 */

/**@defgroup PublicPricerMethods Pricer
 * @ingroup PluginManagementMethods
 * @brief  methods to include and access pricer plugins of \SCIP
 */

/**@defgroup PublicPropagatorMethods Propagators
 * @ingroup PluginManagementMethods
 * @brief  methods for propagator plugins
 */

/**@defgroup PublicReaderMethods Reader
 * @ingroup PluginManagementMethods
 * @brief methods for the inclusion and access to reader plugins of \SCIP
 */

/**@defgroup PublicRelaxatorMethods Relaxation Handlers
 * @ingroup PluginManagementMethods
 * @brief public methods for relaxation handlers
 */

/**@defgroup PublicSeparatorMethods Separators
 * @ingroup PluginManagementMethods
 * @brief methods for separator plugins
 */

/**@defgroup PublicTableMethods Tables
 * @ingroup PluginManagementMethods
 * @brief  methods for the inclusion and access of statistics tables
 */

/**@defgroup PublicConcsolverTypeMethods Concurrent Solver Types
 * @ingroup PluginManagementMethods
 * @brief methods for concurrent solver type plugins
 */

/**@defgroup PublicNLPInterfaceMethods NLP interfaces
 * @ingroup PluginManagementMethods
 * @brief  methods for the management of NLP interfaces
 */

/**@defgroup PublicExternalCodeMethods External Codes
 * @ingroup PluginManagementMethods
 * @brief methods to access information about external codes used by \SCIP
 */

/**@defgroup PublicParallelMethods Parallel Interface
 * @ingroup PUBLICCOREAPI
 * @brief methods to construct the parallel interface of \SCIP
 */

 /**@defgroup PUBLICPLUGINAPI Plugin API of SCIP
  * @ingroup PUBLICAPI
  * @brief core API extensions provided by the default plugins of \SCIP, includable via scipdefplugins.h.
  *
  * All default plugins of \SCIP, especially the default \ref CONSHDLRS "constraint handlers", provide
  * valuable extensions to the \ref PUBLICCOREAPI "core API" of \SCIP. These methods are made available
  * by including scipdefplugins.h to user-written extensions.
  *
  * For a better overview, this page lists all default plugin headers structured into modules based on their individual
  * topic.
  *
  * All of the modules listed below provide functions that are allowed to be used by user-written extensions of \SCIP.
  */
 /**@defgroup INTERNALAPI Internal API of SCIP
  * @brief internal API methods that should only be used by the core of \SCIP
  *
  * This page lists the header files of internal API methods. In contrast to the public API, these internal methods
  * should not be used by user plugins and extensions of SCIP. Please consult
  * \ref PUBLICCOREAPI "the Core API" and \ref PUBLICPLUGINAPI "Plugin API" for the complete API available to user plugins.
  *
  */

/**@defgroup BENDERS Benders' decomposition implementations
 * @ingroup PUBLICPLUGINAPI
 * @brief methods and files provided by the default Benders' decomposition implementations of \SCIP
 *
 * A detailed description what a Benders' decomposition implementation does and how to add a Benders' decomposition
 * implementations to SCIP can be found
 * \ref BENDER "here".
 */

/**@defgroup BendersIncludes Inclusion methods
 * @ingroup BENDERS
 * @brief methods to include specific Benders' decomposition implementations into \SCIP
 *
 * This module contains methods to include specific Benders' decomposition implementations into \SCIP.
 *
 * @note All default plugins can be included at once (including all Benders' decomposition implementations) using
 * SCIPincludeDefaultPlugins()
 *
 */

/**@defgroup BENDERSCUTS Benders' decomposition cut method
 * @ingroup PUBLICPLUGINAPI
 * @brief methods and files provided by the default Benders' decomposition cut method of \SCIP
 *
 * A detailed description what a Benders' decomposition cut method does and how to add a Benders' decomposition
 * cut method to SCIP can be found
 * \ref BENDERSCUT "here".
 */

/**@defgroup BenderscutIncludes Inclusion methods
 * @ingroup BENDERSCUTS
 * @brief methods to include specific Benders' decomposition cut methods into \SCIP
 *
 * This module contains methods to include specific Benders' decomposition cut methods into \SCIP.
 *
 * @note The Benders' decomposition cut methods are linked to each Benders' decomposition implementation. Thus, the
 * default Benders' decomposition implementations automatically include the necessary Benders' decomposition cut
 * methods. For custom Benders' decomposition implementations, you can call SCIPincludeDefaultBendersCuts() in the
 * SCIPincludeBendersMybenders() include function.
 *
 */

/**@defgroup BRANCHINGRULES Branching Rules
 * @ingroup PUBLICPLUGINAPI
 * @brief methods and files provided by the default branching rules of \SCIP
 *
 * A detailed description what a branching rule does and how to add a branching rule to SCIP can be found
 * \ref BRANCH "here".
 */

/**@defgroup BranchingRuleIncludes Inclusion methods
 * @ingroup BRANCHINGRULES
 * @brief methods to include specific branching rules into \SCIP
 *
 * This module contains methods to include specific branching rules into \SCIP.
 *
 * @note All default plugins can be included at once (including all branching rules) using SCIPincludeDefaultPlugins()
 *
 */

/**@defgroup CONSHDLRS  Constraint Handlers
 * @ingroup PUBLICPLUGINAPI
 * @brief methods and files provided by the default constraint handlers of \SCIP
 *
 * A detailed description what a constraint handler does and how to add a constraint handler to SCIP can be found
 * \ref CONS "here".
 */

/**@defgroup ConshdlrIncludes Inclusion methods
 * @ingroup CONSHDLRS
 * @brief methods to include specific constraint handlers into \SCIP
 *
 * This module contains methods to include specific constraint handlers into \SCIP.
 *
 * @note All default plugins can be included at once (including all default constraint handlers) using SCIPincludeDefaultPlugins()
 *
 */

/**@defgroup DIALOGS Dialogs
 * @ingroup PUBLICPLUGINAPI
 * @brief methods and files provided by the default dialogs of \SCIP
 *
 * A detailed description what a dialog does and how to add a dialog to SCIP can be found
 * \ref DIALOG "here".
 */

/**@defgroup DialogIncludes Inclusion methods
 * @ingroup DIALOGS
 * @brief methods to include specific dialogs into \SCIP
 *
 * This module contains methods to include specific dialogs into \SCIP.
 *
 * @note All default plugins can be included at once (including all default dialogs) using SCIPincludeDefaultPlugins()
 *
 */

/**@defgroup DISPLAYS Displays
 * @ingroup PUBLICPLUGINAPI
 * @brief methods and files provided by the default displays (output columns)  of \SCIP
 *
 * A detailed description what a display does and how to add a display to SCIP can be found
 * \ref DISP "here".
 *
 */

/**@defgroup DisplayIncludes Inclusion methods
 * @ingroup DISPLAYS
 * @brief methods to include specific displays into \SCIP
 *
 * This module contains methods to include specific displays into \SCIP.
 *
 * @note All default plugins can be included at once (including all default displays) using SCIPincludeDefaultPlugins()
 *
 */

/**@defgroup FILEREADERS File Readers
 * @ingroup PUBLICPLUGINAPI
 * @brief This page contains a list of all file readers which are currently available.
 *
 * @section AVAILABLEFORMATS List of readable file formats
 *
 * The \ref SHELL "interactive shell" and the callable library are capable of reading/parsing several different file
 * formats.
 *
 * <table>
 * <tr><td>\ref reader_cip.h "CIP format"</td> <td>for SCIP's constraint integer programming format</td></tr>
 * <tr><td>\ref reader_cnf.h "CNF format"</td> <td>DIMACS CNF (conjunctive normal form) file format used for example for SAT problems</td></tr>
 * <tr><td>\ref reader_diff.h "DIFF format"</td> <td>for reading a new objective function for mixed-integer programs</td></tr>
 * <tr><td>\ref reader_fzn.h "FZN format"</td> <td>FlatZinc is a low-level solver input language that is the target language for MiniZinc</td></tr>
 * <tr><td>\ref reader_gms.h "GMS format"</td> <td>for mixed-integer nonlinear programs (<a href="http://www.gams.com/docs/document.htm">GAMS</a>) [reading requires compilation with GAMS=true and a working GAMS system]</td></tr>
 * <tr><td>\ref reader_lp.h  "LP format"</td>  <td>for mixed-integer (quadratically constrained quadratic) programs (CPLEX)</td></tr>
 * <tr><td>\ref reader_mps.h "MPS format"</td> <td>for mixed-integer (quadratically constrained quadratic) programs</td></tr>
 * <tr><td>\ref reader_opb.h "OPB format"</td> <td>for pseudo-Boolean optimization instances</td></tr>
 * <tr><td>\ref reader_osil.h "OSiL format"</td> <td>for mixed-integer nonlinear programs</td></tr>
 * <tr><td>\ref reader_pip.h "PIP format"</td> <td>for <a href="http://polip.zib.de/pipformat.php">mixed-integer polynomial programming problems</a></td></tr>
 * <tr><td>\ref reader_sol.h "SOL format"</td> <td>for solutions; XML-format (read-only) or raw SCIP format</td></tr>
 * <tr><td>\ref reader_wbo.h "WBO format"</td> <td>for weighted pseudo-Boolean optimization instances</td></tr>
 * <tr><td>\ref reader_zpl.h "ZPL format"</td> <td>for <a href="http://zimpl.zib.de">ZIMPL</a> models, i.e., mixed-integer linear and nonlinear
 *                                                 programming problems [read only]</td></tr>
 * </table>
 *
 * @section ADDREADER How to add a file reader
 *
 * A detailed description what a file reader does and how to add a file reader to SCIP can be found
 * \ref READER "here".
 *
 */

/**@defgroup FileReaderIncludes Inclusion methods
 * @ingroup FILEREADERS
 * @brief methods to include specific file readers into \SCIP
 *
 * This module contains methods to include specific file readers into \SCIP.
 *
 * @note All default plugins can be included at once (including all default file readers) using SCIPincludeDefaultPlugins()
 *
 */

/**@defgroup PARALLEL Parallel interface methods
 * @ingroup INTERNALAPI
 * @brief headers and methods for the parallel interface of \SCIP
 *
 */

/**@defgroup EXPRINTS Expression Interpreter
 * @ingroup PUBLICPLUGINAPI
 * @brief methods and files provided by the default expression interpreters of \SCIP
 *
 * A detailed description what a expression interpreter does and how to add a expression interpreter to SCIP can be found
 * \ref EXPRINT "here".
 */

/**@defgroup ExprintIncludes Inclusion methods
 * @ingroup EXPRINTS
 * @brief methods to include specific expression interpreters into \SCIP
 *
 * This module contains methods to include specific expression interpreters into \SCIP.
 *
 * @note All default plugins can be included at once (including all default expression interpreters) using SCIPincludeDefaultPlugins()
 *
 */

/**@defgroup FileReaderIncludes Inclusion methods
 * @ingroup FILEREADERS
 * @brief methods to include specific file readers into \SCIP
 *
 * This module contains methods to include specific file readers into \SCIP.
 *
 * @note All default plugins can be included at once (including all default file readers) using SCIPincludeDefaultPlugins()
 *
 */

/**@defgroup LPIS LP Solver Interface
 * @ingroup PUBLICPLUGINLPI
 * @brief methods and files provided by the LP solver interface of \SCIP
 *
 * \SCIP uses external tools to solve LP relaxations. The communication
 * is realized through an LP interface.
 *
 * This page lists public interface methods that every LP interface provides.
 * Find the concrete implementation for your LP solver
 * under "src/lpi/".
 *
 * @see \ref LPI for a list of available LP solver interfaces
 */

/**@defgroup NODESELECTORS Node Selectors
 * @ingroup PUBLICPLUGINAPI
 * @brief methods and files provided by the default node selectors of \SCIP
 *
 * A detailed description what a node selector does and how to add a node selector to SCIP can be found
 * \ref NODESEL "here".
 */

/**@defgroup NodeSelectorIncludes Inclusion methods
 * @ingroup NODESELECTORS
 * @brief methods to include specific node selectors into \SCIP
 *
 * This module contains methods to include specific node selectors into \SCIP.
 *
 * @note All default plugins can be included at once (including all default node selectors) using SCIPincludeDefaultPlugins()
 *
 */

/**@defgroup NLPIS NLP Solver Interfaces
 * @ingroup PUBLICPLUGINAPI
 * @brief methods and files provided by the default NLP solver interfaces of \SCIP
 *
 * A detailed description what a NLP solver interface does and how to add a NLP solver interface to SCIP can be found
 * \ref NLPI "here".
 */

/**@defgroup NLPIIncludes Inclusion methods
 * @ingroup NLPIS
 * @brief methods to include specific NLP solver interfaces into \SCIP
 *
 * This module contains methods to include specific NLP solver interfaces into \SCIP.
 *
 * @note All default plugins can be included at once (including all default NLP solver interfaces) using SCIPincludeDefaultPlugins()
 *
 */

/**@defgroup PRESOLVERS Presolvers
 * @ingroup PUBLICPLUGINAPI
 * @brief methods and files provided by the default presolvers of \SCIP
 *
 * A detailed description what a presolver does and how to add a presolver to SCIP can be found
 * \ref PRESOL "here".
 */

/**@defgroup PresolverIncludes Inclusion methods
 * @ingroup PRESOLVERS
 * @brief methods to include specific presolvers into \SCIP
 *
 * This module contains methods to include specific presolvers into \SCIP.
 *
 * @note All default plugins can be included at once (including all default presolvers) using SCIPincludeDefaultPlugins()
 *
 */

/**@defgroup PRICERS Pricers
 * @ingroup PUBLICPLUGINAPI
 * @brief methods and files provided by the default pricers of \SCIP
 *
 * Per default there exist no variable pricer. A detailed description what a variable pricer does and how to add a
 * variable pricer to SCIP can be found \ref PRICER "here".
 */

/**@defgroup PricerIncludes Inclusion methods
* @ingroup PUBLICPLUGINAPI
* @brief methods to include specific pricers into \SCIP
*
* This module contains methods to include specific pricers into \SCIP.
*
* @note All default plugins can be included at once using SCIPincludeDefaultPlugins(). There exists no pricer per default.
*       In order to see examples of variable pricers, please consult the \ref EXAMPLES "Coding Examples" of \SCIP.
*
*/

/**@defgroup PRIMALHEURISTICS Primal Heuristics
 * @ingroup PUBLICPLUGINAPI
 * @brief methods and files provided by the default primal heuristics of \SCIP
 *
 * A detailed description what a primal heuristic does and how to add a primal heuristic to SCIP can be found
 * \ref HEUR "here".
 */

/**@defgroup PrimalHeuristicIncludes Inclusion methods
 * @ingroup PRIMALHEURISTICS
 * @brief methods to include specific primal heuristics into \SCIP
 *
 * This module contains methods to include specific primal heuristics into \SCIP.
 *
 * @note All default plugins can be included at once (including all default primal heuristics) using SCIPincludeDefaultPlugins()
 *
 */

/**@defgroup PROPAGATORS Propagators
 * @ingroup PUBLICPLUGINAPI
 * @brief methods and files provided by the default propagators of \SCIP
 *
 * A detailed description what a propagator does and how to add a propagator to SCIP can be found
 * \ref PROP "here".
 */

/**@defgroup PropagatorIncludes Inclusion methods
 * @ingroup PROPAGATORS
 * @brief methods to include specific propagators into \SCIP
 *
 * This module contains methods to include specific propagators into \SCIP.
 *
 * @note All default plugins can be included at once (including all default propagators) using SCIPincludeDefaultPlugins()
 *
 */

/**@defgroup RELAXATORS Relaxation Handlers
 * @ingroup PUBLICPLUGINAPI
 * @brief methods and files provided by the default relaxation handlers of \SCIP
 *
 * A detailed description what a relaxation handler does and how to add a relaxation handler to SCIP can be found
 * \ref RELAX "here". Note that the linear programming relaxation is not implemented via the relaxation handler plugin.
 * Per default no relaxation handler exists in SCIP. However, there are two relaxation handlers in the
 * \ref RELAXATOR_MAIN "Relaxator example".
 */

/**@defgroup SEPARATORS Separators
 * @ingroup PUBLICPLUGINAPI
 * @brief methods and files provided by the default separators  of \SCIP
 *
 * A detailed description what a separator does and how to add a separator to SCIP can be found
 * \ref SEPA "here".
 */

/**@defgroup SeparatorIncludes Inclusion methods
 * @ingroup SEPARATORS
 * @brief methods to include specific separators into \SCIP
 *
 * This module contains methods to include specific separators into \SCIP.
 *
 * @note All default plugins can be included at once (including all default separators) using SCIPincludeDefaultPlugins()
 *
 */

/**@defgroup TABLES Tables
 * @ingroup PUBLICPLUGINAPI
 * @brief methods and files provided by the default statistics tables of \SCIP
 *
 * A detailed description what a table does and how to add a table to SCIP can be found
 * \ref TABLE "here".
 *
 */

/**@defgroup TableIncludes Inclusion methods
 * @ingroup TABLES
 * @brief methods to include specific tables into \SCIP
 *
 * This module contains methods to include specific statistics tables into \SCIP.
 *
 * @note All default plugins can be included at once (including all default statisticstables) using SCIPincludeDefaultPlugins()
 *
 */

/**@defgroup PublicToleranceMethods Computations With Tolerances
 * @ingroup NumericalMethods
 * @brief  methods used by the majority of operations involving floating-point computations in \SCIP
 *
 * - query the numerical tolerances of \SCIP, as well as special values such as infinity.
 * - change tolerances inside relaxations
 * - epsilon-comparison methods for floating point numbers
 */

/** @defgroup CFILES Implementation files (.c files)
 *  @brief implementation files (.c files) of the SCIP core and the default plugins
 *
 *  The core provides the functionality for creating problems, variables, and general constraints.
 *  The default plugins of SCIP provide a mix of public API function and private, static function and callback declarations.
 */

/** @defgroup DEFPLUGINS SCIP Default Plugins
 *  @ingroup CFILES
 *  @brief implementation files (.c files) of the SCIP default plugins
 *
 *  The SCIP default plugins provide a mix of public API function and private, static function and callback declarations.
 */

/** @defgroup OTHER_CFILES Other implementation files of SCIP
 *  @ingroup CFILES
 *  @brief other implementation files of SCIP
 *
 *  Relevant core and other functionality of SCIP.
 */<|MERGE_RESOLUTION|>--- conflicted
+++ resolved
@@ -76,11 +76,7 @@
  *
  * \verbinclude output.log
  *
-<<<<<<< HEAD
- * @version  6.0.1.3
-=======
  * @version  6.0.2.4
->>>>>>> 485d77d7
  *
  * \image html scippy.png
  */
