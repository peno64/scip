--- conflicted
+++ resolved
@@ -19,9 +19,6 @@
     src/reader_csol.c
 )
 
-<<<<<<< HEAD
-target_link_libraries(coloring ${SCIP_LIBRARIES} m)
-=======
 # link to math library if it is available
 find_library(LIBM m)
 if(NOT LIBM)
@@ -29,7 +26,6 @@
 endif()
 
 target_link_libraries(coloring ${SCIP_LIBRARIES} ${LIBM})
->>>>>>> dd14dbe1
 
 if( TARGET applications )
     add_dependencies( applications coloring )
