--- conflicted
+++ resolved
@@ -40,6 +40,7 @@
 
 
 /** parse constraint name and apply changes to graph or array */
+SCIP_EXPORT
 SCIP_RETCODE STPStpBranchruleParseConsname(
    int*                  vertexchgs,         /**< array to store changes */
    const char*           consname,           /**< constraint name */
@@ -47,12 +48,8 @@
    );
 
 /** applies vertex changes caused by this branching rule, either on a graph or on an array */
-<<<<<<< HEAD
 SCIP_EXPORT
 SCIP_RETCODE SCIPStpBranchruleGetVertexChgs(
-=======
-SCIP_RETCODE SCIPStpBranchruleApplyVertexChgs(
->>>>>>> 929c17e7
    SCIP*                 scip,               /**< SCIP data structure */
    int*                  vertexchgs,         /**< array to store changes */
    SCIP_Bool*            conflictFound       /**< conflict with existing vertex changes found? */
@@ -65,12 +62,14 @@
    );
 
 /** applies vertex changes caused by this branching rule, either on a graph or on an array */
+SCIP_EXPORT
 void SCIPStpBranchruleInitNodeState(
    const GRAPH*          g,                  /**< graph data structure */
    int*                  nodestate           /**< node state array */
    );
 
 /** creates the stp branching rule and includes it to SCIP */
+SCIP_EXPORT
 SCIP_RETCODE SCIPincludeBranchruleStp(
    SCIP*                 scip                /**< SCIP data structure */
    );
