--- conflicted
+++ resolved
@@ -1410,14 +1410,7 @@
    SCIPdebugMessage("Degree Test: ");
 
    if( !pc )
-<<<<<<< HEAD
-   {
-      assert(g->mark[root]);
-      g->mark[root] = FALSE;
-   }
-=======
       g->mark[g->source] = FALSE;
->>>>>>> 161cc1c8
 
    /* main loop */
    while( rerun )
@@ -1433,7 +1426,7 @@
          if( !g->mark[i] || g->grad[i] == 0 )
             continue;
 
-         assert(!Is_pterm(g->term[i]) &&  i != root);
+         assert(!Is_pterm(g->term[i]) &&  i != g->source);
 
          if( !Is_term(g->term[i]) )
          {
@@ -1508,11 +1501,7 @@
          fixedterm = (!pc && graph_pc_knotIsFixedTerm(g, i));
 
          /* terminal of 0-prize? */
-<<<<<<< HEAD
-         if( SCIPisLE(scip, g->prize[i], 0.0) )
-=======
          if( SCIPisLE(scip, g->prize[i], 0.0) && i != g->source )
->>>>>>> 161cc1c8
          {
             adjust0term(scip, g, i);
             (*countnew) += 2;
@@ -1613,11 +1602,7 @@
             {
                const int i1 = g->head[e1];
 
-<<<<<<< HEAD
-               if( !g->mark[i1] && (pc || i1 != root) )
-=======
-               if( !g->mark[i1] && (pc || i1 != g->source || !contractroot) )
->>>>>>> 161cc1c8
+               if( !g->mark[i1] && (pc || i1 != g->source) )
                   continue;
 
                if( SCIPisLT(scip, g->cost[e1], mincost) )
@@ -1644,24 +1629,7 @@
                SCIPdebugMessage("contract tt %d->%d\n ", i, i1);
                assert(SCIPisLT(scip, mincost, FARAWAY));
                *fixed += g->cost[ett];
-<<<<<<< HEAD
                (*countnew)++;
-=======
-               (*count)++;
-
-               if( i1 == g->source )
-               {
-                  int j;
-                  int e;
-
-                  /* get edge from i to its artificial terminal */
-                  for (e = g->outbeg[i]; e != EAT_LAST; e = g->oeat[e])
-                     if( Is_pterm(g->term[g->head[e]]) && g->head[e] != g->source )
-                        break;
-
-                  assert(e != EAT_LAST);
-                  SCIPdebugMessage("contract rt %d->%d \n", i, i1);
->>>>>>> 161cc1c8
 
                if( (g->grad[i] >= g->grad[i1] || i == g->source) && i1 != g->source )
                   SCIP_CALL( graph_pc_contractEdge(scip, g, solnode, i, i1, i) );
@@ -1675,16 +1643,13 @@
    } /* main loops */
 
    if( !pc )
-<<<<<<< HEAD
-      g->mark[root] = TRUE;
+      g->mark[g->source] = TRUE;
+
    SCIPdebugMessage("degree test pc: %d nodes deleted\n", *countnew);
 
    if( countall != NULL )
       (*countall) += (*countnew);
-=======
-      g->mark[g->source] = TRUE;
-   SCIPdebugMessage("degree test pc: %d nodes deleted\n", *count);
->>>>>>> 161cc1c8
+
 
    assert(graph_valid(g));
 
