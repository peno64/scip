--- conflicted
+++ resolved
@@ -35,9 +35,6 @@
     src/validate.c
 )
 
-<<<<<<< HEAD
-target_link_libraries(scipstp ${SCIP_LIBRARIES} m)
-=======
 # link to math library if it is available
 find_library(LIBM m)
 if(NOT LIBM)
@@ -45,7 +42,6 @@
 endif()
 
 target_link_libraries(scipstp ${SCIP_LIBRARIES} ${LIBM})
->>>>>>> dd14dbe1
 
 if( TARGET applications )
     add_dependencies( applications scipstp )
