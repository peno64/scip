/* * * * * * * * * * * * * * * * * * * * * * * * * * * * * * * * * * * * * * */
/*                                                                           */
/*                  This file is part of the library                         */
/*          BMS --- Block Memory Shell                                       */
/*                                                                           */
/*    Copyright (C) 2002-2017 Konrad-Zuse-Zentrum                            */
/*                            fuer Informationstechnik Berlin                */
/*                                                                           */
/*  BMS is distributed under the terms of the ZIB Academic License.          */
/*                                                                           */
/*  You should have received a copy of the ZIB Academic License              */
/*  along with BMS; see the file COPYING. If not email to scip@zib.de.       */
/*                                                                           */
/* * * * * * * * * * * * * * * * * * * * * * * * * * * * * * * * * * * * * * */

/**@file   memory.h
 * @brief  memory allocation routines
 * @author Tobias Achterberg
 * @author Gerald Gamrath
 * @author Marc Pfetsch
 */

/*---+----1----+----2----+----3----+----4----+----5----+----6----+----7----+----8----+----9----+----0----+----1----+----2*/

#ifndef __BMS_MEMORY_H__
#define __BMS_MEMORY_H__

#include <limits.h>
#include <stdlib.h>
#include <stddef.h>

#ifdef __cplusplus

<<<<<<< HEAD
/* special thanks to Daniel Junglas for following template and macros */
=======

/* special thanks to Daniel Junglas for following template and macros */

template<typename T> T* docast(T*, void *v);
>>>>>>> beed1758
template<typename T> T* docast(T*, void *v) { return reinterpret_cast<T*>(v); }

/* For C++11, we can easily check whether the types for memory functions like BMSduplicateXYZArray() are equal. */
#if __cplusplus > 199711L
#include <type_traits>

/* the following adds a type check for the parameters, used in ASSIGNCHECK below */
template<typename T1, typename T2> T1* docastcheck(T1* v1, void* v, T2* v2)
{
   typedef typename std::remove_const<T1>::type t1;
   typedef typename std::remove_const<T2>::type t2;
   static_assert(std::is_same<t1, t2>(), "need equal types");
   return reinterpret_cast<T1*>(v);
}
#else
/* for older compilers do nothing */
template<typename T1, typename T2> T1* docastcheck(T1* v1, void* v, T2* v2) { return reinterpret_cast<T1*>(v); }
#endif


extern "C" {

#define ASSIGN(pointerstarstar, voidstarfunction) (*(pointerstarstar) = docast(*(pointerstarstar), (voidstarfunction)))
#define ASSIGNCHECK(pointerstarstar, voidstarfunction, origpointer) (*(pointerstarstar) = docastcheck(*(pointerstarstar), (voidstarfunction), (origpointer)))

#else

#define ASSIGN(pointerstarstar, voidstarfunction) (*(pointerstarstar) = (voidstarfunction))
#define ASSIGNCHECK(pointerstarstar, voidstarfunction, origpointer) (*(pointerstarstar) = (voidstarfunction))

#endif

/*
 * Define the macro EXTERN depending if the OS is Windows or not
 */
#ifndef EXTERN

#if defined(_WIN32) || defined(_WIN64)
#define EXTERN __declspec(dllexport)
#else
#define EXTERN extern
#endif

#endif

/* define if not already existing to make file independent from def.h */
#ifndef SCIP_UNUSED
#define SCIP_UNUSED(x) ((void) (x))
#endif


/*************************************************************************************
 * Standard Memory Management
 *
 * In debug mode, these methods extend malloc() and free() by logging all currently
 * allocated memory elements in an allocation list. This can be used as a simple leak
 * detection.
 *************************************************************************************/

/* Note: values that are passed as a size_t parameter are first converted to ptrdiff_t to be sure that negative numbers
 * are extended to the larger size. Then they are converted to size_t. Thus, negative numbers are converted to very
 * large size_t values. This is then checked within the functions. */

#define BMSallocMemory(ptr)                   ASSIGN((ptr), BMSallocMemory_call( sizeof(**(ptr)), __FILE__, __LINE__ ))
#define BMSallocMemorySize(ptr,size)          ASSIGN((ptr), BMSallocMemory_call( (size_t)(ptrdiff_t)(size), __FILE__, __LINE__ ))
#define BMSallocMemoryCPP(size)               BMSallocMemory_call( (size_t)(ptrdiff_t)(size), __FILE__, __LINE__ )
#define BMSallocClearMemorySize(ptr,size)     ASSIGN((ptr), BMSallocClearMemory_call((size_t)(1), (size_t)(ptrdiff_t)(size), __FILE__, __LINE__ ))
#define BMSallocMemoryArray(ptr,num)          ASSIGN((ptr), BMSallocMemoryArray_call((size_t)(ptrdiff_t)(num), sizeof(**(ptr)), __FILE__, __LINE__ ))
#define BMSallocMemoryArrayCPP(num,size)      BMSallocMemoryArray_call( (size_t)(ptrdiff_t)(num), (size_t)(ptrdiff_t)(size), __FILE__, __LINE__ )
#define BMSallocClearMemoryArray(ptr,num)     ASSIGN((ptr), BMSallocClearMemory_call((size_t)(ptrdiff_t)(num), sizeof(**(ptr)), __FILE__, __LINE__ ))
#define BMSreallocMemorySize(ptr,size)        ASSIGN((ptr), BMSreallocMemory_call((void*)(*(ptr)), (size_t)(ptrdiff_t)(size), __FILE__, __LINE__ ))
#define BMSreallocMemoryArray(ptr,num)        ASSIGN((ptr), BMSreallocMemoryArray_call( *(ptr), (size_t)(ptrdiff_t)(num), sizeof(**(ptr)), __FILE__, __LINE__ ))

#define BMSclearMemory(ptr)                   BMSclearMemory_call( (void*)(ptr), sizeof(*(ptr)) )
#define BMSclearMemoryArray(ptr, num)         BMSclearMemory_call( (void*)(ptr), (size_t)(ptrdiff_t)(num)*sizeof(*(ptr)) )
#define BMSclearMemorySize(ptr, size)         BMSclearMemory_call( (void*)(ptr), (size_t)(ptrdiff_t)(size) )

#define BMScopyMemory(ptr, source)            BMScopyMemory_call( (void*)(ptr), (const void*)(source), sizeof(*(ptr)) )
#define BMScopyMemoryArray(ptr, source, num)  BMScopyMemory_call( (void*)(ptr), (const void*)(source), (size_t)(ptrdiff_t)(num)*sizeof(*(ptr)) )
#define BMScopyMemorySize(ptr, source, size)  BMScopyMemory_call( (void*)(ptr), (const void*)(source), (size_t)(ptrdiff_t)(size) )

#define BMSmoveMemory(ptr, source)            BMSmoveMemory_call( (void*)(ptr), (const void*)(source), sizeof(*(ptr)) )
#define BMSmoveMemoryArray(ptr, source, num)  BMSmoveMemory_call( (void*)(ptr), (const void*)(source), (size_t)(ptrdiff_t)(num) * sizeof(*(ptr)) )
#define BMSmoveMemorySize(ptr, source, size)  BMSmoveMemory_call( (void*)(ptr), (const void*)(source), (size_t)(ptrdiff_t)(size) )

#define BMSduplicateMemory(ptr, source)       ASSIGN((ptr), BMSduplicateMemory_call( (const void*)(source), sizeof(**(ptr)), __FILE__, __LINE__ ))
#define BMSduplicateMemorySize(ptr, source, size) ASSIGN((ptr), BMSduplicateMemory_call( (const void*)(source), (size_t)(ptrdiff_t)(size), __FILE__, __LINE__ ))
#define BMSduplicateMemoryArray(ptr, source, num) ASSIGNCHECK((ptr), BMSduplicateMemoryArray_call( (const void*)(source), (size_t)(ptrdiff_t)(num), \
                                                  sizeof(**(ptr)), __FILE__, __LINE__ ), source)
#define BMSfreeMemory(ptr)                    BMSfreeMemory_call( (void**)(ptr), __FILE__, __LINE__ )
#define BMSfreeMemoryNull(ptr)                BMSfreeMemoryNull_call( (void**)(ptr), __FILE__, __LINE__ )
#define BMSfreeMemoryArray(ptr)               BMSfreeMemory_call( (void**)(ptr), __FILE__, __LINE__ )
#define BMSfreeMemoryArrayNull(ptr)           BMSfreeMemoryNull_call( (void**)(ptr), __FILE__, __LINE__ )
#define BMSfreeMemorySize(ptr)                BMSfreeMemory_call( (void**)(ptr), __FILE__, __LINE__ )
#define BMSfreeMemorySizeNull(ptr)            BMSfreeMemoryNull_call( (void**)(ptr), __FILE__, __LINE__ )

#ifndef NDEBUG
#define BMSgetPointerSize(ptr)                BMSgetPointerSize_call(ptr)
#define BMSdisplayMemory()                    BMSdisplayMemory_call()
#define BMScheckEmptyMemory()                 BMScheckEmptyMemory_call()
#define BMSgetMemoryUsed()                    BMSgetMemoryUsed_call()
#else
#define BMSgetPointerSize(ptr)                0
#define BMSdisplayMemory()                    /**/
#define BMScheckEmptyMemory()                 /**/
#define BMSgetMemoryUsed()                    0LL
#endif

/** allocates array and initializes it with 0; returns NULL if memory allocation failed */
EXTERN
void* BMSallocClearMemory_call(
   size_t                num,                /**< number of memory element to allocate */
   size_t                typesize,           /**< size of memory element to allocate */
   const char*           filename,           /**< source file where the allocation is performed */
   int                   line                /**< line number in source file where the allocation is performed */
   );

/** allocates memory; returns NULL if memory allocation failed */
EXTERN
void* BMSallocMemory_call(
   size_t                size,               /**< size of memory element to allocate */
   const char*           filename,           /**< source file where the allocation is performed */
   int                   line                /**< line number in source file where the allocation is performed */
   );

/** allocates array; returns NULL if memory allocation failed */
EXTERN
void* BMSallocMemoryArray_call(
   size_t                num,                /**< number of components of array to allocate */
   size_t                typesize,           /**< size of each component */
   const char*           filename,           /**< source file where the allocation is performed */
   int                   line                /**< line number in source file where the allocation is performed */
   );

/** allocates memory; returns NULL if memory allocation failed */
EXTERN
void* BMSreallocMemory_call(
   void*                 ptr,                /**< pointer to memory to reallocate */
   size_t                size,               /**< new size of memory element */
   const char*           filename,           /**< source file where the reallocation is performed */
   int                   line                /**< line number in source file where the reallocation is performed */
   );

/** reallocates array; returns NULL if memory allocation failed */
EXTERN
void* BMSreallocMemoryArray_call(
   void*                 ptr,                /**< pointer to memory to reallocate */
   size_t                num,                /**< number of components of array to allocate */
   size_t                typesize,           /**< size of each component */
   const char*           filename,           /**< source file where the reallocation is performed */
   int                   line                /**< line number in source file where the reallocation is performed */
   );

/** clears a memory element (i.e. fills it with zeros) */
EXTERN
void BMSclearMemory_call(
   void*                 ptr,                /**< pointer to memory element */
   size_t                size                /**< size of memory element */
   );

/** copies the contents of one memory element into another memory element */
EXTERN
void BMScopyMemory_call(
   void*                 ptr,                /**< pointer to target memory element */
   const void*           source,             /**< pointer to source memory element */
   size_t                size                /**< size of memory element to copy */
   );

/** moves the contents of one memory element into another memory element, should be used if both elements overlap,
 *  otherwise BMScopyMemory is faster
 */
EXTERN
void BMSmoveMemory_call(
   void*                 ptr,                /**< pointer to target memory element */
   const void*           source,             /**< pointer to source memory element */
   size_t                size                /**< size of memory element to copy */
   );

/** allocates memory and copies the contents of the given memory element into the new memory element */
EXTERN
void* BMSduplicateMemory_call(
   const void*           source,             /**< pointer to source memory element */
   size_t                size,               /**< size of memory element to copy */
   const char*           filename,           /**< source file where the duplication is performed */
   int                   line                /**< line number in source file where the duplication is performed */
   );

/** allocates array and copies the contents of the given source array into the new array */
EXTERN
void* BMSduplicateMemoryArray_call(
   const void*           source,             /**< pointer to source memory element */
   size_t                num,                /**< number of components of array to allocate */
   size_t                typesize,           /**< size of each component */
   const char*           filename,           /**< source file where the duplication is performed */
   int                   line                /**< line number in source file where the duplication is performed */
   );

/** frees an allocated memory element and sets pointer to NULL */
EXTERN
void BMSfreeMemory_call(
   void**                ptr,                /**< pointer to pointer to memory element */
   const char*           filename,           /**< source file where the deallocation is performed */
   int                   line                /**< line number in source file where the deallocation is performed */
   );

/** frees an allocated memory element if pointer is not NULL and sets pointer to NULL */
EXTERN
void BMSfreeMemoryNull_call(
   void**                ptr,                /**< pointer to pointer to memory element */
   const char*           filename,           /**< source file where the deallocation is performed */
   int                   line                /**< line number in source file where the deallocation is performed */
   );

/** returns the size of an allocated memory element */
EXTERN
size_t BMSgetPointerSize_call(
   const void*           ptr                 /**< pointer to allocated memory */
   );

/** outputs information about currently allocated memory to the screen */
EXTERN
void BMSdisplayMemory_call(
   void
   );

/** displays a warning message on the screen, if allocated memory exists */
EXTERN
void BMScheckEmptyMemory_call(
   void
   );

/** returns total number of allocated bytes */
EXTERN
long long BMSgetMemoryUsed_call(
   void
   );




/********************************************************************
 * Chunk Memory Management
 *
 * Efficient memory management for multiple objects of the same size
 ********************************************************************/

typedef struct BMS_ChkMem BMS_CHKMEM;           /**< collection of memory chunks of the same element size */


#ifndef BMS_NOBLOCKMEM

#define BMScreateChunkMemory(sz,isz,gbf)      BMScreateChunkMemory_call( (sz), (isz), (gbf), __FILE__, __LINE__ )
#define BMSclearChunkMemory(mem)              BMSclearChunkMemory_call( (mem), __FILE__, __LINE__ )
#define BMSdestroyChunkMemory(mem)            BMSdestroyChunkMemory_call( (mem), __FILE__, __LINE__ )

#define BMSallocChunkMemory(mem,ptr)          ASSIGN((ptr), BMSallocChunkMemory_call((mem), sizeof(**(ptr)), __FILE__, __LINE__))
#define BMSduplicateChunkMemory(mem, ptr, source) ASSIGN((ptr), BMSduplicateChunkMemory_call((mem), (const void*)(source), \
                                                sizeof(**(ptr)), __FILE__, __LINE__ ))
#define BMSfreeChunkMemory(mem,ptr)           BMSfreeChunkMemory_call( (mem), (void**)(ptr), sizeof(**(ptr)), __FILE__, __LINE__ )
#define BMSfreeChunkMemoryNull(mem,ptr)       BMSfreeChunkMemoryNull_call( (mem), (void**)(ptr) )
#define BMSgarbagecollectChunkMemory(mem)     BMSgarbagecollectChunkMemory_call(mem)
#define BMSgetChunkMemoryUsed(mem)            BMSgetChunkMemoryUsed_call(mem)

#else

/* block memory management mapped to standard memory management */

#define BMScreateChunkMemory(sz,isz,gbf)           (void*)(0x01) /* dummy to not return a NULL pointer */
#define BMSclearChunkMemory(mem)                   /**/
#define BMSclearChunkMemoryNull(mem)               /**/
#define BMSdestroyChunkMemory(mem)                 /**/
#define BMSdestroyChunkMemoryNull(mem)             /**/
#define BMSallocChunkMemory(mem,ptr)               BMSallocMemory(ptr)
#define BMSduplicateChunkMemory(mem, ptr, source)  BMSduplicateMemory(ptr,source)
#define BMSfreeChunkMemory(mem,ptr)                BMSfreeMemory(ptr)
#define BMSfreeChunkMemoryNull(mem,ptr)            BMSfreeMemoryNull(ptr)
#define BMSgarbagecollectChunkMemory(mem)          /**/
#define BMSgetChunkMemoryUsed(mem)                 0LL

#endif


/** aligns the given byte size corresponding to the minimal alignment for chunk and block memory */
EXTERN
void BMSalignMemsize(
   size_t*               size                /**< pointer to the size to align */
   );

/** checks whether the given size meets the alignment conditions for chunk and block memory  */
EXTERN
int BMSisAligned(
   size_t                size                /**< size to check for alignment */
   );

/** creates a new chunk block data structure */
EXTERN
BMS_CHKMEM* BMScreateChunkMemory_call(
   size_t                size,               /**< element size of the chunk block */
   int                   initchunksize,      /**< number of elements in the first chunk of the chunk block */
   int                   garbagefactor,      /**< garbage collector is called, if at least garbagefactor * avg. chunksize 
                                              *   elements are free (-1: disable garbage collection) */
   const char*           filename,           /**< source file of the function call */
   int                   line                /**< line number in source file of the function call */
   );

/** clears a chunk block data structure */
EXTERN
void BMSclearChunkMemory_call(
   BMS_CHKMEM*           chkmem,             /**< chunk block */
   const char*           filename,           /**< source file of the function call */
   int                   line                /**< line number in source file of the function call */
   );

/** destroys and frees a chunk block data structure */
EXTERN
void BMSdestroyChunkMemory_call(
   BMS_CHKMEM**          chkmem,             /**< pointer to chunk block */
   const char*           filename,           /**< source file of the function call */
   int                   line                /**< line number in source file of the function call */
   );

/** allocates a memory element of the given chunk block */
EXTERN
void* BMSallocChunkMemory_call(
   BMS_CHKMEM*           chkmem,             /**< chunk block */
   size_t                size,               /**< size of memory element to allocate (only needed for sanity check) */
   const char*           filename,           /**< source file of the function call */
   int                   line                /**< line number in source file of the function call */
   );

/** duplicates a given memory element by allocating a new element of the same chunk block and copying the data */
EXTERN
void* BMSduplicateChunkMemory_call(
   BMS_CHKMEM*           chkmem,             /**< chunk block */
   const void*           source,             /**< source memory element */
   size_t                size,               /**< size of memory element to allocate (only needed for sanity check) */
   const char*           filename,           /**< source file of the function call */
   int                   line                /**< line number in source file of the function call */
   );

/** frees a memory element of the given chunk block and sets pointer to NULL */
EXTERN
void BMSfreeChunkMemory_call(
   BMS_CHKMEM*           chkmem,             /**< chunk block */
   void**                ptr,                /**< pointer to pointer to memory element to free */
   size_t                size,               /**< size of memory element to allocate (only needed for sanity check) */
   const char*           filename,           /**< source file of the function call */
   int                   line                /**< line number in source file of the function call */
   );

/** frees a memory element of the given chunk block if pointer is not NULL and sets pointer to NULL */
EXTERN
void BMSfreeChunkMemoryNull_call(
   BMS_CHKMEM*           chkmem,             /**< chunk block */
   void**                ptr,                /**< pointer to pointer to memory element to free */
   size_t                size,               /**< size of memory element to allocate (only needed for sanity check) */
   const char*           filename,           /**< source file of the function call */
   int                   line                /**< line number in source file of the function call */
   );

/** calls garbage collection of chunk block and frees chunks without allocated memory elements */
EXTERN
void BMSgarbagecollectChunkMemory_call(
   BMS_CHKMEM*           chkmem              /**< chunk block */
   );

/** returns the number of allocated bytes in the chunk block */
EXTERN
long long BMSgetChunkMemoryUsed_call(
   const BMS_CHKMEM*     chkmem              /**< chunk block */
   );




/***********************************************************
 * Block Memory Management
 *
 * Efficient memory management for objects of varying sizes
 ***********************************************************/

typedef struct BMS_BlkMem BMS_BLKMEM;           /**< block memory: collection of chunk blocks */

#ifndef BMS_NOBLOCKMEM

/* block memory methods for faster memory access */

/* Note: values that are passed as a size_t parameter are first converted to ptrdiff_t to be sure that negative numbers
 * are extended to the larger size. Then they are converted to size_t. Thus, negative numbers are converted to very
 * large size_t values. This is then checked within the functions. */

#define BMScreateBlockMemory(csz,gbf)         BMScreateBlockMemory_call( (csz), (gbf), __FILE__, __LINE__ )
#define BMSclearBlockMemory(mem)              BMSclearBlockMemory_call( (mem), __FILE__, __LINE__ )
#define BMSdestroyBlockMemory(mem)            BMSdestroyBlockMemory_call( (mem), __FILE__, __LINE__ )

#define BMSallocBlockMemory(mem,ptr)          ASSIGN((ptr), BMSallocBlockMemory_call((mem), sizeof(**(ptr)), __FILE__, __LINE__))
#define BMSallocBlockMemorySize(mem,ptr,size) ASSIGN((ptr), BMSallocBlockMemory_call((mem), (size_t)(ptrdiff_t)(size), __FILE__, __LINE__))
#define BMSallocBlockMemoryArray(mem,ptr,num) ASSIGN((ptr), BMSallocBlockMemoryArray_call((mem), (size_t)(ptrdiff_t)(num), sizeof(**(ptr)), __FILE__, __LINE__))
#define BMSallocClearBlockMemoryArray(mem,ptr,num) ASSIGN((ptr), BMSallocClearBlockMemoryArray_call((mem), (size_t)(ptrdiff_t)(num), sizeof(**(ptr)), __FILE__, __LINE__))
#define BMSreallocBlockMemorySize(mem,ptr,oldsize,newsize) ASSIGN((ptr), BMSreallocBlockMemory_call((mem), (void*)(*(ptr)), \
                                                (size_t)(ptrdiff_t)(oldsize), (size_t)(ptrdiff_t)(newsize), __FILE__, __LINE__))
#define BMSreallocBlockMemoryArray(mem,ptr,oldnum,newnum) ASSIGN((ptr), BMSreallocBlockMemoryArray_call((mem), (void*)(*(ptr)), \
                                                (size_t)(ptrdiff_t)(oldnum), (size_t)(ptrdiff_t)(newnum), sizeof(**(ptr)), __FILE__, __LINE__))
#define BMSduplicateBlockMemory(mem, ptr, source) ASSIGN((ptr), BMSduplicateBlockMemory_call((mem), (const void*)(source), \
                                                sizeof(**(ptr)), __FILE__, __LINE__ ))
#define BMSduplicateBlockMemoryArray(mem, ptr, source, num) ASSIGNCHECK((ptr), BMSduplicateBlockMemoryArray_call( (mem), (const void*)(source), \
                                                (size_t)(ptrdiff_t)(num), sizeof(**(ptr)), __FILE__, __LINE__ ), source)

#define BMSfreeBlockMemory(mem,ptr)           BMSfreeBlockMemory_call( (mem), (void**)(ptr), sizeof(**(ptr)), __FILE__, __LINE__ )
#define BMSfreeBlockMemoryNull(mem,ptr)       BMSfreeBlockMemoryNull_call( (mem), (void**)(ptr), sizeof(**(ptr)), __FILE__, __LINE__ )
#define BMSfreeBlockMemoryArray(mem,ptr,num)  BMSfreeBlockMemory_call( (mem), (void**)(ptr), (num)*sizeof(**(ptr)), __FILE__, __LINE__ )
#define BMSfreeBlockMemoryArrayNull(mem,ptr,num) BMSfreeBlockMemoryNull_call( (mem), (void**)(ptr), (num)*sizeof(**(ptr)), __FILE__, __LINE__ )
#define BMSfreeBlockMemorySize(mem,ptr,size)  BMSfreeBlockMemory_call( (mem), (void**)(ptr), (size_t)(ptrdiff_t)(size), __FILE__, __LINE__ )
#define BMSfreeBlockMemorySizeNull(mem,ptr,size) BMSfreeBlockMemory_call( (mem), (void**)(ptr), (size_t)(ptrdiff_t)(size), __FILE__, __LINE__ )

#define BMSgarbagecollectBlockMemory(mem)     BMSgarbagecollectBlockMemory_call(mem)
#define BMSgetBlockMemoryAllocated(mem)       BMSgetBlockMemoryAllocated_call(mem)
#define BMSgetBlockMemoryUsed(mem)            BMSgetBlockMemoryUsed_call(mem)
#define BMSgetBlockMemoryUnused(mem)          BMSgetBlockMemoryUnused_call(mem)
#define BMSgetBlockMemoryUsedMax(mem)         BMSgetBlockMemoryUsedMax_call(mem)
#define BMSgetBlockMemoryUnusedMax(mem)       BMSgetBlockMemoryUnusedMax_call(mem)
#define BMSgetBlockMemoryAllocatedMax(mem)    BMSgetBlockMemoryAllocatedMax_call(mem)
#define BMSgetBlockPointerSize(mem,ptr)       BMSgetBlockPointerSize_call((mem), (ptr))
#define BMSdisplayBlockMemory(mem)            BMSdisplayBlockMemory_call(mem)
#define BMSblockMemoryCheckEmpty(mem)         BMScheckEmptyBlockMemory_call(mem)

#else

/* block memory management mapped to standard memory management */

#define BMScreateBlockMemory(csz,gbf)                        (SCIP_UNUSED(csz), SCIP_UNUSED(gbf), (void*)(0x01)) /* dummy to not return a NULL pointer */
#define BMSclearBlockMemory(mem)                             SCIP_UNUSED(mem)
#define BMSclearBlockMemoryNull(mem)                         SCIP_UNUSED(mem)
#define BMSdestroyBlockMemory(mem)                           SCIP_UNUSED(mem)
#define BMSdestroyBlockMemoryNull(mem)                       SCIP_UNUSED(mem)
#define BMSallocBlockMemory(mem,ptr)                         (SCIP_UNUSED(mem), BMSallocMemory(ptr))
#define BMSallocBlockMemoryArray(mem,ptr,num)                (SCIP_UNUSED(mem), BMSallocMemoryArray(ptr,num))
#define BMSallocClearBlockMemoryArray(mem,ptr,num)           (SCIP_UNUSED(mem), BMSallocClearMemoryArray(ptr,num))
#define BMSallocBlockMemorySize(mem,ptr,size)                (SCIP_UNUSED(mem), BMSallocMemorySize(ptr,size))
#define BMSreallocBlockMemoryArray(mem,ptr,oldnum,newnum)    (SCIP_UNUSED(mem), SCIP_UNUSED(oldnum), BMSreallocMemoryArray(ptr,newnum))
#define BMSreallocBlockMemorySize(mem,ptr,oldsize,newsize)   (SCIP_UNUSED(mem), SCIP_UNUSED(oldsize), BMSreallocMemorySize(ptr,newsize))
#define BMSduplicateBlockMemory(mem, ptr, source)            (SCIP_UNUSED(mem), BMSduplicateMemory(ptr,source))
#define BMSduplicateBlockMemoryArray(mem, ptr, source, num)  (SCIP_UNUSED(mem), BMSduplicateMemoryArray(ptr,source,num))
#define BMSfreeBlockMemory(mem,ptr)                          (SCIP_UNUSED(mem), BMSfreeMemory(ptr))
#define BMSfreeBlockMemoryNull(mem,ptr)                      (SCIP_UNUSED(mem), BMSfreeMemoryNull(ptr))
#define BMSfreeBlockMemoryArray(mem,ptr,num)                 (SCIP_UNUSED(mem), SCIP_UNUSED(num), BMSfreeMemoryArray(ptr))
#define BMSfreeBlockMemoryArrayNull(mem,ptr,num)             (SCIP_UNUSED(mem), SCIP_UNUSED(num), BMSfreeMemoryArrayNull(ptr))
#define BMSfreeBlockMemorySize(mem,ptr,size)                 (SCIP_UNUSED(mem), SCIP_UNUSED(size), BMSfreeMemory(ptr))
#define BMSfreeBlockMemorySizeNull(mem,ptr,size)             (SCIP_UNUSED(mem), SCIP_UNUSED(size), BMSfreeMemoryNull(ptr))
#define BMSgarbagecollectBlockMemory(mem)                    SCIP_UNUSED(mem)
#define BMSgetBlockMemoryAllocated(mem)                      (SCIP_UNUSED(mem), 0LL)
#define BMSgetBlockMemoryUsed(mem)                           (SCIP_UNUSED(mem), 0LL)
#define BMSgetBlockMemoryUnused(mem)                         (SCIP_UNUSED(mem), 0LL)
#define BMSgetBlockMemoryUsedMax(mem)                        (SCIP_UNUSED(mem), 0LL)
#define BMSgetBlockMemoryUnusedMax(mem)                      (SCIP_UNUSED(mem), 0LL)
#define BMSgetBlockMemoryAllocatedMax(mem)                   (SCIP_UNUSED(mem), 0LL)
#define BMSgetBlockPointerSize(mem,ptr)                      (SCIP_UNUSED(mem), SCIP_UNUSED(ptr), 0)
#define BMSdisplayBlockMemory(mem)                           SCIP_UNUSED(mem)
#define BMSblockMemoryCheckEmpty(mem)                        (SCIP_UNUSED(mem), 0LL)

#endif


/** creates a block memory allocation data structure */
EXTERN
BMS_BLKMEM* BMScreateBlockMemory_call(
   int                   initchunksize,      /**< number of elements in the first chunk of each chunk block */
   int                   garbagefactor,      /**< garbage collector is called, if at least garbagefactor * avg. chunksize 
                                              *   elements are free (-1: disable garbage collection) */
   const char*           filename,           /**< source file of the function call */
   int                   line                /**< line number in source file of the function call */
   );

/** frees all chunk blocks in the block memory */
EXTERN
void BMSclearBlockMemory_call(
   BMS_BLKMEM*           blkmem,             /**< block memory */
   const char*           filename,           /**< source file of the function call */
   int                   line                /**< line number in source file of the function call */
   );

/** clears and deletes block memory */
EXTERN
void BMSdestroyBlockMemory_call(
   BMS_BLKMEM**          blkmem,             /**< pointer to block memory */
   const char*           filename,           /**< source file of the function call */
   int                   line                /**< line number in source file of the function call */
   );

/** allocates memory in the block memory pool */
EXTERN
void* BMSallocBlockMemory_call(
   BMS_BLKMEM*           blkmem,             /**< block memory */
   size_t                size,               /**< size of memory element to allocate */
   const char*           filename,           /**< source file of the function call */
   int                   line                /**< line number in source file of the function call */
   );

/** allocates array in the block memory pool */
EXTERN
void* BMSallocBlockMemoryArray_call(
   BMS_BLKMEM*           blkmem,             /**< block memory */
   size_t                num,                /**< size of array to be allocated */
   size_t                typesize,           /**< size of each component */
   const char*           filename,           /**< source file of the function call */
   int                   line                /**< line number in source file of the function call */
   );

/** allocates array in the block memory pool and clears it */
EXTERN
void* BMSallocClearBlockMemoryArray_call(
   BMS_BLKMEM*           blkmem,             /**< block memory */
   size_t                num,                /**< size of array to be allocated */
   size_t                typesize,           /**< size of each component */
   const char*           filename,           /**< source file of the function call */
   int                   line                /**< line number in source file of the function call */
   );

/** resizes memory element in the block memory pool and copies the data */
EXTERN
void* BMSreallocBlockMemory_call(
   BMS_BLKMEM*           blkmem,             /**< block memory */
   void*                 ptr,                /**< memory element to reallocated */
   size_t                oldsize,            /**< old size of memory element */
   size_t                newsize,            /**< new size of memory element */
   const char*           filename,           /**< source file of the function call */
   int                   line                /**< line number in source file of the function call */
   );

/** resizes array in the block memory pool and copies the data */
EXTERN
void* BMSreallocBlockMemoryArray_call(
   BMS_BLKMEM*           blkmem,             /**< block memory */
   void*                 ptr,                /**< memory element to reallocated */
   size_t                oldnum,             /**< old size of array */
   size_t                newnum,             /**< new size of array */
   size_t                typesize,           /**< size of each component */
   const char*           filename,           /**< source file of the function call */
   int                   line                /**< line number in source file of the function call */
   );

/** duplicates memory element in the block memory pool and copies the data */
EXTERN
void* BMSduplicateBlockMemory_call(
   BMS_BLKMEM*           blkmem,             /**< block memory */
   const void*           source,             /**< memory element to duplicate */
   size_t                size,               /**< size of memory elements */
   const char*           filename,           /**< source file of the function call */
   int                   line                /**< line number in source file of the function call */
   );

/** duplicates array in the block memory pool and copies the data */
EXTERN
void* BMSduplicateBlockMemoryArray_call(
   BMS_BLKMEM*           blkmem,             /**< block memory */
   const void*           source,             /**< memory element to duplicate */
   size_t                num,                /**< size of array to be duplicated */
   size_t                typesize,           /**< size of each component */
   const char*           filename,           /**< source file of the function call */
   int                   line                /**< line number in source file of the function call */
   );

/** frees memory element in the block memory pool and sets pointer to NULL */
EXTERN
void BMSfreeBlockMemory_call(
   BMS_BLKMEM*           blkmem,             /**< block memory */
   void**                ptr,                /**< pointer to pointer to memory element to free */
   size_t                size,               /**< size of memory element */
   const char*           filename,           /**< source file of the function call */
   int                   line                /**< line number in source file of the function call */
   );

/** frees memory element in the block memory pool if pointer is not NULL and sets pointer to NULL */
EXTERN
void BMSfreeBlockMemoryNull_call(
   BMS_BLKMEM*           blkmem,             /**< block memory */
   void**                ptr,                /**< pointer to pointer to memory element to free */
   size_t                size,               /**< size of memory element */
   const char*           filename,           /**< source file of the function call */
   int                   line                /**< line number in source file of the function call */
   );

/** calls garbage collection of block memory, frees chunks without allocated memory elements, and frees
 *  chunk blocks without any chunks
 */
EXTERN
void BMSgarbagecollectBlockMemory_call(
   BMS_BLKMEM*           blkmem              /**< block memory */
   );

/** returns the number of allocated bytes in the block memory */
EXTERN
long long BMSgetBlockMemoryAllocated_call(
   const BMS_BLKMEM*     blkmem              /**< block memory */
   );

/** returns the number of used bytes in the block memory */
EXTERN
long long BMSgetBlockMemoryUsed_call(
   const BMS_BLKMEM*     blkmem              /**< block memory */
   );

/** returns the number of allocated but not used bytes in the block memory */
EXTERN
long long BMSgetBlockMemoryUnused_call(
   const BMS_BLKMEM*     blkmem              /**< block memory */
   );

/** returns the maximal number of used bytes in the block memory */
EXTERN
long long BMSgetBlockMemoryUsedMax_call(
   const BMS_BLKMEM*     blkmem              /**< block memory */
   );

/** returns the maximal number of allocated but not used bytes in the block memory */
EXTERN
long long BMSgetBlockMemoryUnusedMax_call(
   const BMS_BLKMEM*     blkmem              /**< block memory */
   );

/** returns the maximal number of allocated bytes in the block memory */
long long BMSgetBlockMemoryAllocatedMax_call(
   const BMS_BLKMEM*     blkmem              /**< block memory */
   );

/** returns the size of the given memory element; returns 0, if the element is not member of the block memory */
EXTERN
size_t BMSgetBlockPointerSize_call(
   const BMS_BLKMEM*     blkmem,             /**< block memory */
   const void*           ptr                 /**< memory element */
   );

/** outputs allocation diagnostics of block memory */
EXTERN
void BMSdisplayBlockMemory_call(
   const BMS_BLKMEM*     blkmem              /**< block memory */
   );

/** outputs error messages, if there are allocated elements in the block memory and returns number of unfreed bytes */
EXTERN
long long BMScheckEmptyBlockMemory_call(
   const BMS_BLKMEM*     blkmem              /**< block memory */
   );





/***********************************************************
 * Buffer Memory Management
 *
 * Efficient memory management for temporary objects
 ***********************************************************/

typedef struct BMS_BufMem BMS_BUFMEM;        /**< buffer memory for temporary objects */

/* Note: values that are passed as a size_t parameter are first converted to ptrdiff_t to be sure that negative numbers
 * are extended to the larger size. Then they are converted to size_t. Thus, negative numbers are converted to very
 * large size_t values. This is then checked within the functions. */

#define BMSallocBufferMemory(mem,ptr)        ASSIGN((ptr), BMSallocBufferMemory_call((mem), sizeof(**(ptr)), __FILE__, __LINE__))
#define BMSallocBufferMemorySize(mem,ptr,size) ASSIGN((ptr), BMSallocBufferMemory_call((mem), (size_t)(ptrdiff_t)(size), __FILE__, __LINE__))
#define BMSreallocBufferMemorySize(mem,ptr,size) \
                                             ASSIGN((ptr), BMSreallocBufferMemory_call((mem), (void*)(*(ptr)), (size_t)(ptrdiff_t)(size), __FILE__, __LINE__))
#define BMSallocBufferMemoryArray(mem,ptr,num) ASSIGN((ptr), BMSallocBufferMemoryArray_call((mem), (size_t)(ptrdiff_t)(num), sizeof(**(ptr)), __FILE__, __LINE__))
#define BMSallocClearBufferMemoryArray(mem,ptr,num) ASSIGN((ptr), BMSallocClearBufferMemoryArray_call((mem), (size_t)(ptrdiff_t)(num), sizeof(**(ptr)), __FILE__, __LINE__))
#define BMSreallocBufferMemoryArray(mem,ptr,num) ASSIGN((ptr), BMSreallocBufferMemoryArray_call((mem), (void*)(*(ptr)), (size_t)(ptrdiff_t)(num), \
                                                 sizeof(**(ptr)), __FILE__, __LINE__))
#define BMSduplicateBufferMemory(mem,ptr,source,size) \
                                             ASSIGN((ptr), BMSduplicateBufferMemory_call((mem), (const void*)(source), (size_t)(ptrdiff_t)(size), __FILE__, __LINE__))
#define BMSduplicateBufferMemoryArray(mem,ptr,source,num) ASSIGNCHECK((ptr), BMSduplicateBufferMemoryArray_call((mem), \
                                                 (const void*)(source), (size_t)(ptrdiff_t)(num), sizeof(**(ptr)), __FILE__, __LINE__), source)

#define BMSfreeBufferMemory(mem,ptr)         BMSfreeBufferMemory_call((mem), (void**)(ptr), __FILE__, __LINE__)
#define BMSfreeBufferMemoryNull(mem,ptr)     BMSfreeBufferMemoryNull_call((mem), (void**)(ptr), __FILE__, __LINE__)
#define BMSfreeBufferMemoryArray(mem,ptr)    BMSfreeBufferMemory_call((mem), (void**)(ptr), __FILE__, __LINE__)
#define BMSfreeBufferMemoryArrayNull(mem,ptr) BMSfreeBufferMemoryNull_call((mem), (void**)(ptr), __FILE__, __LINE__)
#define BMSfreeBufferMemorySize(mem,ptr)     BMSfreeBufferMemory_call((mem), (void**)(ptr), __FILE__, __LINE__);
#define BMSfreeBufferMemorySizeNull(mem,ptr) BMSfreeBufferMemoryNull_call((mem), (void**)(ptr), __FILE__, __LINE__)

#define BMScreateBufferMemory(fac,init,clean) BMScreateBufferMemory_call((fac), (init), (clean), __FILE__, __LINE__)
#define BMSdestroyBufferMemory(mem)          BMSdestroyBufferMemory_call((mem), __FILE__, __LINE__)


/** creates memory buffer storage */
EXTERN
BMS_BUFMEM* BMScreateBufferMemory_call(
   double                arraygrowfac,       /**< memory growing factor for dynamically allocated arrays */
   int                   arraygrowinit,      /**< initial size of dynamically allocated arrays */
   unsigned int          clean,              /**< should the memory blocks in the buffer be initialized to zero? */
   const char*           filename,           /**< source file of the function call */
   int                   line                /**< line number in source file of the function call */
   );

/** destroys buffer memory */
EXTERN
void BMSdestroyBufferMemory_call(
   BMS_BUFMEM**          buffer,             /**< pointer to memory buffer storage */
   const char*           filename,           /**< source file of the function call */
   int                   line                /**< line number in source file of the function call */
   );

/** set arraygrowfac */
EXTERN
void BMSsetBufferMemoryArraygrowfac(
   BMS_BUFMEM*           buffer,             /**< pointer to memory buffer storage */
   double                arraygrowfac        /**< memory growing factor for dynamically allocated arrays */
   );

/** set arraygrowinit */
EXTERN
void BMSsetBufferMemoryArraygrowinit(
   BMS_BUFMEM*           buffer,             /**< pointer to memory buffer storage */
   int                   arraygrowinit       /**< initial size of dynamically allocated arrays */
   );

/** allocates the next unused buffer */
EXTERN
void* BMSallocBufferMemory_call(
   BMS_BUFMEM*           buffer,             /**< memory buffer storage */
   size_t                size,               /**< minimal required size of the buffer */
   const char*           filename,           /**< source file of the function call */
   int                   line                /**< line number in source file of the function call */
   );

/** allocates the next unused buffer array */
EXTERN
void* BMSallocBufferMemoryArray_call(
   BMS_BUFMEM*           buffer,             /**< memory buffer storage */
   size_t                num,                /**< size of array to be allocated */
   size_t                typesize,           /**< size of components */
   const char*           filename,           /**< source file of the function call */
   int                   line                /**< line number in source file of the function call */
   );

/** allocates the next unused buffer and clears it */
EXTERN
void* BMSallocClearBufferMemoryArray_call(
   BMS_BUFMEM*           buffer,             /**< memory buffer storage */
   size_t                num,                /**< size of array to be allocated */
   size_t                typesize,           /**< size of components */
   const char*           filename,           /**< source file of the function call */
   int                   line                /**< line number in source file of the function call */
   );

/** reallocates the buffer to at least the given size */
EXTERN
void* BMSreallocBufferMemory_call(
   BMS_BUFMEM*           buffer,             /**< memory buffer storage */
   void*                 ptr,                /**< pointer to the allocated memory buffer */
   size_t                size,               /**< minimal required size of the buffer */
   const char*           filename,           /**< source file of the function call */
   int                   line                /**< line number in source file of the function call */
   );

/** reallocates an array in the buffer to at least the given size */
EXTERN
void* BMSreallocBufferMemoryArray_call(
   BMS_BUFMEM*           buffer,             /**< memory buffer storage */
   void*                 ptr,                /**< pointer to the allocated memory buffer */
   size_t                num,                /**< size of array to be allocated */
   size_t                typesize,           /**< size of components */
   const char*           filename,           /**< source file of the function call */
   int                   line                /**< line number in source file of the function call */
   );

/** allocates the next unused buffer and copies the given memory into the buffer */
EXTERN
void* BMSduplicateBufferMemory_call(
   BMS_BUFMEM*           buffer,             /**< memory buffer storage */
   const void*           source,             /**< memory block to copy into the buffer */
   size_t                size,               /**< minimal required size of the buffer */
   const char*           filename,           /**< source file of the function call */
   int                   line                /**< line number in source file of the function call */
   );

/** allocates an array in the next unused buffer and copies the given memory into the buffer */
EXTERN
void* BMSduplicateBufferMemoryArray_call(
   BMS_BUFMEM*           buffer,             /**< memory buffer storage */
   const void*           source,             /**< memory block to copy into the buffer */
   size_t                num,                /**< size of array to be allocated */
   size_t                typesize,           /**< size of components */
   const char*           filename,           /**< source file of the function call */
   int                   line                /**< line number in source file of the function call */
   );

/** frees a buffer and sets pointer to NULL */
EXTERN
void BMSfreeBufferMemory_call(
   BMS_BUFMEM*           buffer,             /**< memory buffer storage */
   void**                ptr,                /**< pointer to pointer to the allocated memory buffer */
   const char*           filename,           /**< source file of the function call */
   int                   line                /**< line number in source file of the function call */
   );

/** frees a buffer if pointer is not NULL and sets pointer to NULL */
EXTERN
void BMSfreeBufferMemoryNull_call(
   BMS_BUFMEM*           buffer,             /**< memory buffer storage */
   void**                ptr,                /**< pointer to pointer to the allocated memory buffer */
   const char*           filename,           /**< source file of the function call */
   int                   line                /**< line number in source file of the function call */
   );

/** gets number of used buffers */
EXTERN
size_t BMSgetNUsedBufferMemory(
   BMS_BUFMEM*           buffer              /**< memory buffer storage */
   );

/** returns the number of allocated bytes in the buffer memory */
EXTERN
long long BMSgetBufferMemoryUsed(
   const BMS_BUFMEM*     bufmem              /**< buffer memory */
   );

/** outputs statistics about currently allocated buffers to the screen */
EXTERN
void BMSprintBufferMemory(
   BMS_BUFMEM*           buffer              /**< memory buffer storage */
   );


#ifdef __cplusplus
}
#endif

#endif<|MERGE_RESOLUTION|>--- conflicted
+++ resolved
@@ -31,14 +31,10 @@
 
 #ifdef __cplusplus
 
-<<<<<<< HEAD
+
 /* special thanks to Daniel Junglas for following template and macros */
-=======
-
-/* special thanks to Daniel Junglas for following template and macros */
 
 template<typename T> T* docast(T*, void *v);
->>>>>>> beed1758
 template<typename T> T* docast(T*, void *v) { return reinterpret_cast<T*>(v); }
 
 /* For C++11, we can easily check whether the types for memory functions like BMSduplicateXYZArray() are equal. */
