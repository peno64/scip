/* * * * * * * * * * * * * * * * * * * * * * * * * * * * * * * * * * * * * * */
/*                                                                           */
/*                  This file is part of the program and library             */
/*         SCIP --- Solving Constraint Integer Programs                      */
/*                                                                           */
/*    Copyright (C) 2002-2019 Konrad-Zuse-Zentrum                            */
/*                            fuer Informationstechnik Berlin                */
/*                                                                           */
/*  SCIP is distributed under the terms of the ZIB Academic License.         */
/*                                                                           */
/*  You should have received a copy of the ZIB Academic License              */
/*  along with SCIP; see the file COPYING. If not visit scip.zib.de.         */
/*                                                                           */
/* * * * * * * * * * * * * * * * * * * * * * * * * * * * * * * * * * * * * * */

/**@file   cons_varbound.c
 * @brief  Constraint handler for variable bound constraints \f$lhs \le x + c y \le rhs\f$.
 * @author Tobias Achterberg
 * @author Timo Berthold
 * @author Michael Winkler
 * @author Gerald Gamrath
 * @author Stefan Heinz
 *
 * This constraint handler handles a special type of linear constraints, namely variable bound constraints.
 * A variable bound constraint has the form
 * \f[
 *   lhs \leq x + c y \leq rhs
 * \f]
 * with coefficient \f$c \in Q\f$, \f$lhs\in Q \cup \{-\infty\}\f$, \f$rhs\in Q \cup \{\infty\}\f$,
 * and decision variables \f$x\f$ (non-binary) and \f$y\f$ (binary or integer).
 *
 * @note Although x must be non-binary when the constraint is created, it can happen that x is upgraded to a binary
 *       variable, e.g. due to aggregations or bound changes in presolving.
 */
/*---+----1----+----2----+----3----+----4----+----5----+----6----+----7----+----8----+----9----+----0----+----1----+----2*/

#include "blockmemshell/memory.h"
#include "scip/cons_linear.h"
#include "scip/cons_setppc.h"
#include "scip/cons_varbound.h"
#include "scip/pub_cons.h"
#include "scip/pub_event.h"
#include "scip/pub_lp.h"
#include "scip/pub_message.h"
#include "scip/pub_misc.h"
#include "scip/pub_misc_sort.h"
#include "scip/pub_var.h"
#include "scip/scip_conflict.h"
#include "scip/scip_cons.h"
#include "scip/scip_cut.h"
#include "scip/scip_event.h"
#include "scip/scip_general.h"
#include "scip/scip_lp.h"
#include "scip/scip_mem.h"
#include "scip/scip_message.h"
#include "scip/scip_numerics.h"
#include "scip/scip_param.h"
#include "scip/scip_prob.h"
#include "scip/scip_probing.h"
#include "scip/scip_sol.h"
#include "scip/scip_tree.h"
#include "scip/scip_var.h"
#include "scip/dbldblarith.h"
#include <ctype.h>
#include <string.h>


/**@name Constraint handler properties
 *
 * @{
 */

/* constraint handler properties */
#define CONSHDLR_NAME          "varbound"
#define CONSHDLR_DESC          "variable bounds  lhs <= x + c*y <= rhs, x non-binary, y non-continuous"
#define CONSHDLR_SEPAPRIORITY   +900000 /**< priority of the constraint handler for separation */
#define CONSHDLR_ENFOPRIORITY   -500000 /**< priority of the constraint handler for constraint enforcing */
#define CONSHDLR_CHECKPRIORITY  -500000 /**< priority of the constraint handler for checking feasibility */
#define CONSHDLR_SEPAFREQ             0 /**< frequency for separating cuts; zero means to separate only in the root node */
#define CONSHDLR_PROPFREQ             1 /**< frequency for propagating domains; zero means only preprocessing propagation */
#define CONSHDLR_EAGERFREQ          100 /**< frequency for using all instead of only the useful constraints in separation,
                                         *   propagation and enforcement, -1 for no eager evaluations, 0 for first only */
#define CONSHDLR_MAXPREROUNDS        -1 /**< maximal number of presolving rounds the constraint handler participates in (-1: no limit) */
#define CONSHDLR_DELAYSEPA        FALSE /**< should separation method be delayed, if other separators found cuts? */
#define CONSHDLR_DELAYPROP        FALSE /**< should propagation method be delayed, if other propagators found reductions? */
#define CONSHDLR_NEEDSCONS         TRUE /**< should the constraint handler be skipped, if no constraints are available? */

#define CONSHDLR_PRESOLTIMING            (SCIP_PRESOLTIMING_FAST | SCIP_PRESOLTIMING_MEDIUM)
#define CONSHDLR_PROP_TIMING             SCIP_PROPTIMING_BEFORELP

#define EVENTHDLR_NAME         "varbound"
#define EVENTHDLR_DESC         "bound change event handler for variable bound constraints"

#define LINCONSUPGD_PRIORITY     +50000 /**< priority of the constraint handler for upgrading of linear constraints */

/**@} */

/**@name Default parameter values
 *
 * @{
 */

#define DEFAULT_PRESOLPAIRWISE     TRUE /**< should pairwise constraint comparison be performed in presolving? */
#define DEFAULT_MAXLPCOEF         1e+09 /**< maximum coefficient in varbound constraint to be added as a row into LP */
#define DEFAULT_USEBDWIDENING      TRUE /**< should bound widening be used to initialize conflict analysis? */


#define MAXSCALEDCOEF            1000LL /**< maximal coefficient value after scaling */

/**@} */

/** variable bound constraint data */
struct SCIP_ConsData
{
   SCIP_Real             vbdcoef;            /**< coefficient c of bounding variable y */
   SCIP_Real             lhs;                /**< left hand side of variable bound inequality */
   SCIP_Real             rhs;                /**< right hand side of variable bound inequality */
   SCIP_VAR*             var;                /**< variable x that has variable bound */
   SCIP_VAR*             vbdvar;             /**< binary, integer or implicit integer bounding variable y */
   SCIP_ROW*             row;                /**< LP row, if constraint is already stored in LP row format */
   unsigned int          presolved:1;        /**< is the variable bound constraint already presolved? */
   unsigned int          varboundsadded:1;   /**< are the globally valid variable bounds added? */
   unsigned int          changed:1;          /**< was constraint changed since last aggregation round in preprocessing? */
   unsigned int          tightened:1;        /**< were the vbdcoef and all sides already tightened? */
};

/** constraint handler data */
struct SCIP_ConshdlrData
{
   SCIP_EVENTHDLR*       eventhdlr;          /**< event handler for bound change events */
   SCIP_Bool             presolpairwise;     /**< should pairwise constraint comparison be performed in presolving? */
   SCIP_Real             maxlpcoef;          /**< maximum coefficient in varbound constraint to be added as a row into LP */
   SCIP_Bool             usebdwidening;      /**< should bound widening be used to in conflict analysis? */
};

/** Propagation rules */
enum Proprule
{
   PROPRULE_1,                          /**< left hand side and bounds on y -> lower bound on x */
   PROPRULE_2,                          /**< left hand side and upper bound on x -> bound on y */
   PROPRULE_3,                          /**< right hand side and bounds on y -> upper bound on x */
   PROPRULE_4                           /**< right hand side and lower bound on x -> bound on y */
};
typedef enum Proprule PROPRULE;


/**@name Local methods
 *
 */

/** compares two varbound constraints   cons1: \f$ lhs1 \le x1 + c1 y1 \le rhs1 \f$   and   cons2: \f$ lhs2 \le x2 + c2 y2 \le rhs2 \f$
 *  w.r.t. the indices of the contained variables
 *
 *  returns -1 if:
 *  - the index of x1 is smaller than the index of x2 or
 *  - x1 = x2 and the index of y1 is smaller than the index of y2 or
 *  - x1 = x2 and y1 = y2 and cons2 was recently changed, but cons1 not
 *
 *  returns 0 if x1 = x2, y1 = y2, and the changed status of both constraints is the same
 *
 *  and returns +1 otherwise
 */
static
SCIP_DECL_SORTPTRCOMP(consVarboundComp)
{
   SCIP_CONSDATA* consdata1;
   SCIP_CONSDATA* consdata2;

   assert(elem1 != NULL);
   assert(elem2 != NULL);

   consdata1 = SCIPconsGetData((SCIP_CONS*) elem1);
   consdata2 = SCIPconsGetData((SCIP_CONS*) elem2);

   assert(consdata1 != NULL);
   assert(consdata2 != NULL);

   /* comparison is done over 3 ordered criteria:
    *  (i) variable index of variable 1
    *  (ii) variable index of variable 2.
    *  (iii) changed status
    */
   if( SCIPvarGetIndex(consdata1->var) < SCIPvarGetIndex(consdata2->var)
      || (SCIPvarGetIndex(consdata1->var) == SCIPvarGetIndex(consdata2->var)
         && SCIPvarGetIndex(consdata1->vbdvar) < SCIPvarGetIndex(consdata2->vbdvar))
      || (SCIPvarGetIndex(consdata1->var) == SCIPvarGetIndex(consdata2->var)
         && SCIPvarGetIndex(consdata1->vbdvar) == SCIPvarGetIndex(consdata2->vbdvar)
         && !consdata1->changed && consdata2->changed) )
      return -1;
   else if( SCIPvarGetIndex(consdata1->var) == SCIPvarGetIndex(consdata2->var)
      && SCIPvarGetIndex(consdata1->vbdvar) == SCIPvarGetIndex(consdata2->vbdvar)
      && (consdata1->changed == consdata2->changed) )
      return 0;
   else
      return +1;
}

/** creates constraint handler data for varbound constraint handler */
static
SCIP_RETCODE conshdlrdataCreate(
   SCIP*                 scip,               /**< SCIP data structure */
   SCIP_CONSHDLRDATA**   conshdlrdata,       /**< pointer to store the constraint handler data */
   SCIP_EVENTHDLR*       eventhdlr           /**< event handler */
   )
{
   assert(scip != NULL);
   assert(conshdlrdata != NULL);

   SCIP_CALL( SCIPallocBlockMemory(scip, conshdlrdata) );

   /* set event handler for bound change events */
   (*conshdlrdata)->eventhdlr = eventhdlr;

   return SCIP_OKAY;
}

/** frees constraint handler data for varbound constraint handler */
static
void conshdlrdataFree(
   SCIP*                 scip,               /**< SCIP data structure */
   SCIP_CONSHDLRDATA**   conshdlrdata        /**< pointer to the constraint handler data */
   )
{
   assert(scip != NULL);
   assert(conshdlrdata != NULL);
   assert(*conshdlrdata != NULL);

   SCIPfreeBlockMemory(scip, conshdlrdata);
}

/** catches events for variables
 *
 *  @todo if lhs or rhs is infinite, catch only changes of the bound that could lead to propagation
 */
static
SCIP_RETCODE catchEvents(
   SCIP*                 scip,               /**< SCIP data structure */
   SCIP_CONS*            cons,               /**< variable bound constraint */
   SCIP_EVENTHDLR*       eventhdlr           /**< event handler */
   )
{
   SCIP_CONSDATA* consdata;
   assert(cons != NULL);
   assert(eventhdlr != NULL);
   consdata = SCIPconsGetData(cons);
   assert(consdata != NULL);

   SCIP_CALL( SCIPcatchVarEvent(scip, consdata->var, SCIP_EVENTTYPE_BOUNDTIGHTENED | SCIP_EVENTTYPE_VARFIXED, eventhdlr, (SCIP_EVENTDATA*)cons, NULL) );
   SCIP_CALL( SCIPcatchVarEvent(scip, consdata->vbdvar, SCIP_EVENTTYPE_BOUNDTIGHTENED | SCIP_EVENTTYPE_VARFIXED, eventhdlr, (SCIP_EVENTDATA*)cons, NULL) );

   return SCIP_OKAY;
}

/** drops events for variables */
static
SCIP_RETCODE dropEvents(
   SCIP*                 scip,               /**< SCIP data structure */
   SCIP_CONS*            cons,               /**< variable bound constraint */
   SCIP_EVENTHDLR*       eventhdlr           /**< event handler */
   )
{
   SCIP_CONSDATA* consdata;
   assert(cons != NULL);
   assert(eventhdlr != NULL);
   consdata = SCIPconsGetData(cons);
   assert(consdata != NULL);

   SCIP_CALL( SCIPdropVarEvent(scip, consdata->var, SCIP_EVENTTYPE_BOUNDTIGHTENED | SCIP_EVENTTYPE_VARFIXED, eventhdlr, (SCIP_EVENTDATA*)cons, -1) );
   SCIP_CALL( SCIPdropVarEvent(scip, consdata->vbdvar, SCIP_EVENTTYPE_BOUNDTIGHTENED | SCIP_EVENTTYPE_VARFIXED, eventhdlr, (SCIP_EVENTDATA*)cons, -1) );

   return SCIP_OKAY;
}

/** creates a variable bound constraint data object */
static
SCIP_RETCODE consdataCreate(
   SCIP*                 scip,               /**< SCIP data structure */
   SCIP_CONSDATA**       consdata,           /**< pointer to store the variable bound constraint data */
   SCIP_VAR*             var,                /**< variable x that has variable bound */
   SCIP_VAR*             vbdvar,             /**< binary, integer or implicit integer bounding variable y */
   SCIP_Real             vbdcoef,            /**< coefficient c of bounding variable y */
   SCIP_Real             lhs,                /**< left hand side of variable bound inequality */
   SCIP_Real             rhs                 /**< right hand side of variable bound inequality */
   )
{
   assert(consdata != NULL);
   assert(SCIPvarGetType(vbdvar) != SCIP_VARTYPE_CONTINUOUS);

   SCIP_CALL( SCIPallocBlockMemory(scip, consdata) );

   if( SCIPisInfinity(scip, rhs) )
      rhs = SCIPinfinity(scip);
   else if( SCIPisInfinity(scip, -rhs) )
      rhs = -SCIPinfinity(scip);

   if( SCIPisInfinity(scip, -lhs) )
      lhs = -SCIPinfinity(scip);
   else if( SCIPisInfinity(scip, lhs) )
      lhs = SCIPinfinity(scip);

   if( SCIPisGT(scip, lhs, rhs) )
   {
      SCIPerrorMessage("left hand side of varbound constraint greater than right hand side\n");
      SCIPerrorMessage(" -> lhs=%g, rhs=%g\n", lhs, rhs);
      return SCIP_INVALIDDATA;
   }

   if( SCIPisZero(scip, vbdcoef) )
   {
      SCIPerrorMessage("varbound coefficient must be different to zero.\n");
      return SCIP_INVALIDDATA;
   }

   if( SCIPisInfinity(scip, vbdcoef) )
      vbdcoef = SCIPinfinity(scip);
   else if( SCIPisInfinity(scip, -vbdcoef) )
      vbdcoef = -SCIPinfinity(scip);

   (*consdata)->var = var;
   (*consdata)->vbdvar = vbdvar;
   (*consdata)->vbdcoef = vbdcoef;
   (*consdata)->lhs = lhs;
   (*consdata)->rhs = rhs;
   (*consdata)->row = NULL;
   (*consdata)->presolved = FALSE;
   (*consdata)->varboundsadded = FALSE;
   (*consdata)->changed = TRUE;
   (*consdata)->tightened = FALSE;

   /* if we are in the transformed problem, get transformed variables, add variable bound information, and catch events */
   if( SCIPisTransformed(scip) )
   {
      SCIP_CALL( SCIPgetTransformedVar(scip, (*consdata)->var, &(*consdata)->var) );
      SCIP_CALL( SCIPgetTransformedVar(scip, (*consdata)->vbdvar, &(*consdata)->vbdvar) );

#ifndef NDEBUG
      assert(SCIPvarGetStatus(SCIPvarGetProbvar((*consdata)->var)) != SCIP_VARSTATUS_MULTAGGR);
      assert(SCIPvarGetStatus(SCIPvarGetProbvar((*consdata)->vbdvar)) != SCIP_VARSTATUS_MULTAGGR);
#endif
   }

   /* capture variables */
   SCIP_CALL( SCIPcaptureVar(scip, (*consdata)->var) );
   SCIP_CALL( SCIPcaptureVar(scip, (*consdata)->vbdvar) );

   return SCIP_OKAY;
}

/** frees a variable bound constraint data */
static
SCIP_RETCODE consdataFree(
   SCIP*                 scip,               /**< SCIP data structure */
   SCIP_CONSDATA**       consdata            /**< pointer to the variable bound constraint */
   )
{
   assert(consdata != NULL);
   assert(*consdata != NULL);

   /* release the row */
   if( (*consdata)->row != NULL )
   {
      SCIP_CALL( SCIPreleaseRow(scip, &(*consdata)->row) );
   }

   /* release variables */
   SCIP_CALL( SCIPreleaseVar(scip, &(*consdata)->var) );
   SCIP_CALL( SCIPreleaseVar(scip, &(*consdata)->vbdvar) );

   SCIPfreeBlockMemory(scip, consdata);

   return SCIP_OKAY;
}

/** creates LP row corresponding to variable bound constraint */
static
SCIP_RETCODE createRelaxation(
   SCIP*                 scip,               /**< SCIP data structure */
   SCIP_CONS*            cons                /**< variable bound constraint */
   )
{
   SCIP_CONSDATA* consdata;

   consdata = SCIPconsGetData(cons);
   assert(consdata != NULL);
   assert(consdata->row == NULL);

   SCIP_CALL( SCIPcreateEmptyRowCons(scip, &consdata->row, SCIPconsGetHdlr(cons), SCIPconsGetName(cons), consdata->lhs, consdata->rhs,
         SCIPconsIsLocal(cons), SCIPconsIsModifiable(cons), SCIPconsIsRemovable(cons)) );
   SCIP_CALL( SCIPaddVarToRow(scip, consdata->row, consdata->var, 1.0) );
   SCIP_CALL( SCIPaddVarToRow(scip, consdata->row, consdata->vbdvar, consdata->vbdcoef) );

   return SCIP_OKAY;
}

/** adds linear relaxation of variable bound constraint to the LP */
static
SCIP_RETCODE addRelaxation(
   SCIP*                 scip,               /**< SCIP data structure */
   SCIP_CONS*            cons,               /**< variable bound constraint */
   SCIP_Bool*            infeasible          /**< pointer to store whether infeasibility was detected */
   )
{
   SCIP_CONSHDLR* conshdlr;
   SCIP_CONSHDLRDATA* conshdlrdata;
   SCIP_CONSDATA* consdata;

   consdata = SCIPconsGetData(cons);
   assert(consdata != NULL);

   /* find the variable bound constraint handler */
   conshdlr = SCIPfindConshdlr(scip, CONSHDLR_NAME);
   if( conshdlr == NULL )
   {
      SCIPerrorMessage("variable bound constraint handler not found\n");
      return SCIP_PLUGINNOTFOUND;
   }

   conshdlrdata = SCIPconshdlrGetData(conshdlr);
   assert(conshdlrdata != NULL);

   assert(SCIPvarGetType(consdata->vbdvar) != SCIP_VARTYPE_CONTINUOUS);

   /* check whether the coefficient is too large to put the row into the LP */
   if( SCIPisGT(scip, REALABS(consdata->vbdcoef), conshdlrdata->maxlpcoef) )
      return SCIP_OKAY;

   if( consdata->row == NULL )
   {
      SCIP_CALL( createRelaxation(scip, cons) );
   }
   assert(consdata->row != NULL);

   if( !SCIProwIsInLP(consdata->row) )
   {
      SCIPdebugMsg(scip, "adding relaxation of variable bound constraint <%s>: ", SCIPconsGetName(cons));
      SCIPdebug( SCIP_CALL( SCIPprintRow(scip, consdata->row, NULL)) );
      SCIP_CALL( SCIPaddRow(scip, consdata->row, FALSE, infeasible) );
   }

   return SCIP_OKAY;
}

/** returns whether the given solution is feasible for the given variable bound constraint */
static
SCIP_Bool checkCons(
   SCIP*                 scip,               /**< SCIP data structure */
   SCIP_CONS*            cons,               /**< variable bound constraint */
   SCIP_SOL*             sol,                /**< solution to check, NULL for current solution */
   SCIP_Bool             checklprows         /**< Do constraints represented by rows in the current LP have to be checked? */
   )
{
   SCIP_CONSDATA* consdata;
   SCIP_Real solval;
   SCIP_Real absviol;
   SCIP_Real relviol;

   consdata = SCIPconsGetData(cons);
   assert(consdata != NULL);

   SCIPdebugMsg(scip, "checking variable bound constraint <%s> for feasibility of solution %p (lprows=%u)\n",
      SCIPconsGetName(cons), (void*)sol, checklprows);

   solval = SCIPgetSolVal(scip, sol, consdata->var);

   if( SCIPisFeasZero(scip, SCIPgetSolVal(scip, sol, consdata->vbdvar)) && (!SCIPisFeasLE(scip, solval, consdata->rhs) || !SCIPisFeasGE(scip, solval, consdata->lhs)) )
      return FALSE;

   if( checklprows || consdata->row == NULL || !SCIProwIsInLP(consdata->row) )
   {
      SCIP_Real sum;
      SCIP_Real lhsrelviol;
      SCIP_Real rhsrelviol;

      sum = solval + consdata->vbdcoef * SCIPgetSolVal(scip, sol, consdata->vbdvar);

      /* calculate constraint violation and update it in solution */
      absviol = MAX(consdata->lhs - sum, sum - consdata->rhs);
      lhsrelviol = SCIPrelDiff(consdata->lhs, sum);
      rhsrelviol = SCIPrelDiff(sum, consdata->rhs);
      relviol = MAX(lhsrelviol, rhsrelviol);
      if( sol != NULL )
         SCIPupdateSolLPConsViolation(scip, sol, absviol, relviol);

      return (SCIPisInfinity(scip, -consdata->lhs) || SCIPisFeasGE(scip, sum, consdata->lhs))
         && (SCIPisInfinity(scip, consdata->rhs) || SCIPisFeasLE(scip, sum, consdata->rhs));
   }
   else
      return TRUE;
}


/** resolves a propagation on the given variable by supplying the variables needed for applying the corresponding
 *  propagation rule (see propagateCons()):
 *   (1) left hand side and bounds on y -> lower bound on x
 *   (2) left hand side and upper bound on x -> bound on y
 *   (3) right hand side and bounds on y -> upper bound on x
 *   (4) right hand side and lower bound on x -> bound on y
 */
static
SCIP_RETCODE resolvePropagation(
   SCIP*                 scip,               /**< SCIP data structure */
   SCIP_CONS*            cons,               /**< constraint that inferred the bound change */
   SCIP_VAR*             infervar,           /**< variable that was deduced */
   PROPRULE              proprule,           /**< propagation rule that deduced the bound change */
   SCIP_BOUNDTYPE        boundtype,          /**< the type of the changed bound (lower or upper bound) */
   SCIP_BDCHGIDX*        bdchgidx,           /**< bound change index (time stamp of bound change), or NULL for current time */
   SCIP_Real             inferbd,            /**< inference bound which needs to be explained */
   SCIP_Bool             usebdwidening       /**< should bound widening be used to in conflict analysis? */
   )
{
   SCIP_CONSDATA* consdata;
   SCIP_VAR* vbdvar;
   SCIP_VAR* var;
   SCIP_Real vbdcoef;

   consdata = SCIPconsGetData(cons);
   assert(consdata != NULL);
   assert(!SCIPisZero(scip, consdata->vbdcoef));

   var = consdata->var;
   assert(var != NULL);

   vbdvar = consdata->vbdvar;
   assert(vbdvar != NULL);

   vbdcoef = consdata->vbdcoef;
   assert(!SCIPisZero(scip, vbdcoef));

   switch( proprule )
   {
   case PROPRULE_1:
      /* lhs <= x + c*y: left hand side and bounds on y -> lower bound on x */
      assert(infervar == var);
      assert(boundtype == SCIP_BOUNDTYPE_LOWER);
      assert(!SCIPisInfinity(scip, -consdata->lhs));

      if( usebdwidening )
      {
         SCIP_Real QUAD(relaxedbd);

         /* For integer variables, we can reduce the inferbound by 1 - z * eps, because this will be adjusted
          * to the bound we need; however, we need to choose z large enough to prevent numerical troubles due to
          * too small and too large vbdcoef values.
          * If inferbound has a large value, adding z*eps might be lost due to fixed precision floating point
          * arithmetics, so we explicitly check this here.
          */
         if( SCIPvarIsIntegral(var) && inferbd < SCIPgetHugeValue(scip) * SCIPfeastol(scip)
               && REALABS(consdata->lhs) < SCIPgetHugeValue(scip) * SCIPfeastol(scip) )
         {
            SCIP_Real QUAD(tmp);

            QUAD_ASSIGN(tmp, 2.0);
            SCIPquadprecProdQD(tmp, tmp, SCIPfeastol(scip));

            SCIPquadprecSumDD(relaxedbd, inferbd, -1.0);

            SCIPquadprecSumQQ(relaxedbd, relaxedbd, tmp);
            SCIPquadprecSumQD(relaxedbd, -relaxedbd, consdata->lhs);

            SCIPquadprecDivQD(relaxedbd, relaxedbd, vbdcoef);
         }
         else
         {
            SCIPquadprecSumDD(relaxedbd, consdata->lhs, -inferbd);
            SCIPquadprecDivQD(relaxedbd, relaxedbd, vbdcoef);
         }

#ifndef NDEBUG
         {
            /* check the computed relaxed lower/upper bound is a proper reason for the inference bound which has to be explained */
            SCIP_Real QUAD(tmp);

            SCIPquadprecProdQD(tmp, relaxedbd, vbdcoef);
            SCIPquadprecSumQD(tmp, -tmp, consdata->lhs);

            assert(SCIPisEQ(scip, inferbd, SCIPadjustedVarLb(scip, var, QUAD_TO_DBL(tmp))));
         }
#endif
         if( vbdcoef > 0.0 )
         {
            /* decrease the computed relaxed upper bound by an epsilon; this ensures that we get the actual
             * inference bound due to the integrality condition of the variable bound variable
             */
            SCIPquadprecSumQD(relaxedbd, relaxedbd, -SCIPfeastol(scip));
            SCIP_CALL( SCIPaddConflictRelaxedUb(scip, vbdvar, bdchgidx, QUAD_TO_DBL(relaxedbd)) );
         }
         else
         {
            /* increase the computed relaxed lower bound by an epsilon; this ensures that we get the actual inference
             * bound due to the integrality condition of the variable bound variable
             */
            SCIPquadprecSumQD(relaxedbd, relaxedbd, SCIPfeastol(scip));
            SCIP_CALL( SCIPaddConflictRelaxedLb(scip, vbdvar, bdchgidx, QUAD_TO_DBL(relaxedbd)) );
         }
      }
      else
      {
         if( vbdcoef > 0.0 )
         {
            SCIP_CALL( SCIPaddConflictUb(scip, vbdvar, bdchgidx) );
         }
         else
         {
            SCIP_CALL( SCIPaddConflictLb(scip, vbdvar, bdchgidx) );
         }
      }

      break;

   case PROPRULE_2:
      /* lhs <= x + c*y: left hand side and upper bound on x -> bound on y */
      assert(infervar == vbdvar);
      assert(SCIPvarGetType(vbdvar) != SCIP_VARTYPE_CONTINUOUS);
      assert(!SCIPisInfinity(scip, -consdata->lhs));

      if( usebdwidening )
      {
         SCIP_Real QUAD(relaxedub);

         /* compute the relaxed upper bound of the variable which would be sufficient to reach one less (greater) than the
          * inference bound
          */
         if( vbdcoef > 0.0 )
         {
            /* For integer variables, we can reduce the inferbound by 1-z*eps, because this will be adjusted
             * to the bound we need; however, we need to choose z large enough to prevent numerical troubles due to
             * too small and too large vbdcoef values.
             * If inferbound has a large value, adding z*eps might be lost due to fixed precision floating point
             * arithmetics, so we explicitly check this here.
             */
            if( SCIPvarIsIntegral(var) && inferbd < SCIPgetHugeValue(scip) * SCIPfeastol(scip)
                  && REALABS(consdata->rhs) < SCIPgetHugeValue(scip) * SCIPfeastol(scip) )
            {
               SCIP_Real QUAD(tmp);

               QUAD_ASSIGN(tmp, 2.0);
               SCIPquadprecProdQD(tmp, tmp, SCIPfeastol(scip));

               SCIPquadprecSumDD(relaxedub, inferbd, -1.0);

               SCIPquadprecSumQQ(relaxedub, relaxedub, tmp);
               SCIPquadprecProdQD(relaxedub, relaxedub, vbdcoef);

               SCIPquadprecSumQD(relaxedub, -relaxedub, consdata->lhs);
            }
            else
            {
               SCIPquadprecProdDD(relaxedub, inferbd, vbdcoef);
               SCIPquadprecSumQD(relaxedub, -relaxedub, consdata->lhs);
            }

#ifndef NDEBUG
            {
               /* check the computed relaxed upper bound is a proper reason for the inference bound which has to be explained */
               SCIP_Real QUAD(tmp);

               SCIPquadprecSumQD(tmp, -relaxedub, consdata->lhs);
               SCIPquadprecDivQD(tmp, tmp, vbdcoef);

               assert(SCIPisEQ(scip, inferbd, SCIPadjustedVarLb(scip, vbdvar, QUAD_TO_DBL(tmp))));
            }
#endif
         }
         else
         {
            /* For integer variables, we can reduce the inferbound by 1-z*eps, because this will be adjusted
             * to the bound we need; however, we need to choose z large enough to prevent numerical troubles due to
             * too small and too large vbdcoef values.
             * If inferbound has a large value, adding z*eps might be lost due to fixed precision floating point
             * arithmetics, so we explicitly check this here.
             */
            if( SCIPvarIsIntegral(var) && inferbd < SCIPgetHugeValue(scip) * SCIPfeastol(scip)
                  && REALABS(consdata->lhs) < SCIPgetHugeValue(scip) * SCIPfeastol(scip) )
            {
               SCIP_Real QUAD(tmp);

               QUAD_ASSIGN(tmp, 2.0);
               SCIPquadprecProdQD(tmp, tmp, SCIPfeastol(scip));

               SCIPquadprecSumDD(relaxedub, inferbd, 1.0);

               SCIPquadprecSumQQ(relaxedub, relaxedub, -tmp);
               SCIPquadprecProdQD(relaxedub, relaxedub, vbdcoef);

               SCIPquadprecSumQD(relaxedub, -relaxedub, consdata->lhs);
            }
            else
            {
               SCIPquadprecProdDD(relaxedub, inferbd, vbdcoef);
               SCIPquadprecSumQD(relaxedub, -relaxedub, consdata->lhs);
            }

#ifndef NDEBUG
            {
               /* check the computed relaxed upper bound is a proper reason for the inference bound which has to be explained */
               SCIP_Real QUAD(tmp);

               SCIPquadprecSumQD(tmp, -relaxedub, consdata->lhs);
               SCIPquadprecDivQD(tmp, tmp, vbdcoef);

               assert(SCIPisEQ(scip, inferbd, SCIPadjustedVarUb(scip, vbdvar, QUAD_TO_DBL(tmp))));
            }
#endif
         }

         /* decrease the computed relaxed upper bound by an epsilon; this ensures that we get the actual inference bound due
          * to the integrality condition of the variable bound variable
          */
         SCIPquadprecSumQD(relaxedub, relaxedub, -SCIPfeastol(scip));
         SCIP_CALL( SCIPaddConflictRelaxedUb(scip, var, bdchgidx, QUAD_TO_DBL(relaxedub)) );
      }
      else
      {
         SCIP_CALL( SCIPaddConflictUb(scip, var, bdchgidx) );
      }

      break;

   case PROPRULE_3:
      /* x + c*y <= rhs: right hand side and bounds on y -> upper bound on x */
      assert(infervar == var);
      assert(boundtype == SCIP_BOUNDTYPE_UPPER);
      assert(!SCIPisInfinity(scip, consdata->rhs));

      if( usebdwidening )
      {
         SCIP_Real QUAD(relaxedbd);

         /* For integer variables, we can reduce the inferbound by 1-z*eps, because this will be adjusted
          * to the bound we need; however, we need to choose z large enough to prevent numerical troubles due to
          * too small and too large vbdcoef values.
          * If inferbound has a large value, adding z*eps might be lost due to fixed precision floating point
          * arithmetics, so we explicitly check this here.
          */
         if( SCIPvarIsIntegral(var) && inferbd < SCIPgetHugeValue(scip) * SCIPfeastol(scip)
               && REALABS(consdata->rhs) < SCIPgetHugeValue(scip) * SCIPfeastol(scip) )
         {
            SCIP_Real QUAD(tmp);

            QUAD_ASSIGN(tmp, 2.0);

            SCIPquadprecProdQD(tmp, tmp, SCIPfeastol(scip));
            SCIPquadprecSumDD(relaxedbd, inferbd, 1.0);

            SCIPquadprecSumQQ(relaxedbd, relaxedbd, -tmp);
            SCIPquadprecSumQD(relaxedbd, relaxedbd, -consdata->rhs);

            SCIPquadprecDivQD(relaxedbd, relaxedbd, -vbdcoef);
         }
         else
         {
            SCIPquadprecSumDD(relaxedbd, consdata->rhs, -inferbd);
            SCIPquadprecDivQD(relaxedbd, relaxedbd, vbdcoef);
         }
#ifndef NDEBUG
         {
            /* check the computed relaxed lower/upper bound is a proper reason for the inference bound which has to be explained */
            SCIP_Real QUAD(tmp);

<<<<<<< HEAD
         /* check the computed relaxed lower/upper bound is a proper reason for the inference bound which has to be explained */
         assert(SCIPisFeasEQ(scip, inferbd, SCIPadjustedVarUb(scip, var, consdata->rhs - relaxedbd * vbdcoef)));
=======
            SCIPquadprecProdQD(tmp, relaxedbd, -vbdcoef);
            SCIPquadprecSumQD(tmp, tmp, consdata->rhs);
>>>>>>> 94d96759

            assert(SCIPisEQ(scip, inferbd, SCIPadjustedVarUb(scip, var, QUAD_TO_DBL(tmp))));
         }
#endif
         if( vbdcoef > 0.0 )
         {
            /* increase the computed relaxed lower bound by an epsilon; this ensures that we get the actual inference bound due
             * to the integrality condition of the variable bound variable
             */
            SCIPquadprecSumQD(relaxedbd, relaxedbd, SCIPfeastol(scip));
            SCIP_CALL( SCIPaddConflictRelaxedLb(scip, vbdvar, bdchgidx, QUAD_TO_DBL(relaxedbd)) );
         }
         else
         {
            /* decrease the computed relaxed upper bound by an epsilon; this ensures that we get the actual inference bound due
             * to the integrality condition of the variable bound variable
             */
            SCIPquadprecSumQD(relaxedbd, relaxedbd, -SCIPfeastol(scip));
            SCIP_CALL( SCIPaddConflictRelaxedUb(scip, vbdvar, bdchgidx, QUAD_TO_DBL(relaxedbd)) );
         }
      }
      else
      {
         if( vbdcoef > 0.0 )
         {
            SCIP_CALL( SCIPaddConflictLb(scip, vbdvar, bdchgidx) );
         }
         else
         {
            SCIP_CALL( SCIPaddConflictUb(scip, vbdvar, bdchgidx) );
         }
      }

      break;

   case PROPRULE_4:
      /* x + c*y <= rhs: right hand side and lower bound on x -> bound on y */
      assert(infervar == vbdvar);
      assert(SCIPvarGetType(vbdvar) != SCIP_VARTYPE_CONTINUOUS);
      assert(!SCIPisInfinity(scip, consdata->rhs));

      if( usebdwidening )
      {
         SCIP_Real QUAD(relaxedlb);

         /* compute the relaxed lower bound of the variable which would be sufficient to reach one greater (less) than the
          * inference bound
          */
         if( vbdcoef > 0.0 )
         {
            /* For integer variables, we can reduce the inferbound by 1-z*eps, because this will be adjusted
             * to the bound we need; however, we need to choose z large enough to prevent numerical troubles due to
             * too small and too large vbdcoef values.
             * If inferbound has a large value, adding z*eps might be lost due to fixed precision floating point
             * arithmetics, so we explicitly check this here.
             */
            if( SCIPvarIsIntegral(var) && inferbd < SCIPgetHugeValue(scip) * SCIPfeastol(scip)
                  && REALABS(consdata->rhs) < SCIPgetHugeValue(scip) * SCIPfeastol(scip) )
            {
               SCIP_Real QUAD(tmp);

               QUAD_ASSIGN(tmp, 2.0);
               SCIPquadprecProdQD(tmp, tmp, SCIPfeastol(scip));

               SCIPquadprecSumDD(relaxedlb, inferbd, 1.0);
               SCIPquadprecSumQQ(relaxedlb, relaxedlb, -tmp);

               SCIPquadprecProdQD(relaxedlb, relaxedlb, vbdcoef);

               SCIPquadprecSumQD(relaxedlb, -relaxedlb, consdata->rhs);
            }
            else
            {
               SCIPquadprecProdDD(relaxedlb, inferbd, vbdcoef);
               SCIPquadprecSumQD(relaxedlb, -relaxedlb, consdata->rhs);
            }
#ifndef NDEBUG
            {
               /* check the computed relaxed lower bound is a proper reason for the inference bound which has to be explained */

               SCIP_Real QUAD(tmp);

               QUAD_ASSIGN(tmp, consdata->rhs);
               SCIPquadprecSumQQ(tmp, tmp, -relaxedlb);
               SCIPquadprecDivQD(tmp, tmp, vbdcoef);

               assert(SCIPisEQ(scip, inferbd, SCIPadjustedVarUb(scip, vbdvar, QUAD_TO_DBL(tmp))));
            }
#endif
         }
         else
         {
            /* For integer variables, we can reduce the inferbound by 1-z*eps, because this will be adjusted
             * to the bound we need; however, we need to choose z large enough to prevent numerical troubles due to
             * too small and too large vbdcoef values.
             * If inferbound has a large value, adding z*eps might be lost due to fixed precision floating point
             * arithmetics, so we explicitly check this here.
             */
            if( SCIPvarIsIntegral(var) && inferbd < SCIPgetHugeValue(scip) * SCIPfeastol(scip)
                  && REALABS(consdata->lhs) < SCIPgetHugeValue(scip) * SCIPfeastol(scip) )
            {
               SCIP_Real QUAD(tmp);

               QUAD_ASSIGN(tmp, 2.0);
               SCIPquadprecProdQD(tmp, tmp, SCIPfeastol(scip));

               SCIPquadprecSumDD(relaxedlb, inferbd, -1.0);
               SCIPquadprecSumQQ(relaxedlb, relaxedlb, tmp);

               SCIPquadprecProdQD(relaxedlb, relaxedlb, vbdcoef);

               SCIPquadprecSumQD(relaxedlb, -relaxedlb, consdata->rhs);
            }
            else
            {
               SCIPquadprecProdDD(relaxedlb, inferbd, vbdcoef);
               SCIPquadprecSumQD(relaxedlb, -relaxedlb, consdata->rhs);
            }

#ifndef NDEBUG
            {
               /* check the computed relaxed lower bound is a proper reason for the inference bound which has to be explained */

               SCIP_Real QUAD(tmp);

               QUAD_ASSIGN(tmp, consdata->rhs);
               SCIPquadprecSumQQ(tmp, tmp, -relaxedlb);
               SCIPquadprecDivQD(tmp, tmp, vbdcoef);

               assert(SCIPisEQ(scip, inferbd, SCIPadjustedVarLb(scip, vbdvar, QUAD_TO_DBL(tmp))));
            }
#endif
         }

         /* increase the computed relaxed lower bound by an epsilon; this ensures that we get the actual inference bound due
          * to the integrality condition of the variable bound variable
          */
         SCIPquadprecSumQD(relaxedlb, relaxedlb, SCIPfeastol(scip));
         SCIP_CALL( SCIPaddConflictRelaxedLb(scip, var, bdchgidx, QUAD_TO_DBL(relaxedlb)) );
      }
      else
      {
         SCIP_CALL( SCIPaddConflictLb(scip, var, bdchgidx) );
      }

      break;

   default:
      SCIPerrorMessage("invalid inference information %d in variable bound constraint <%s>\n", proprule, SCIPconsGetName(cons));
      return SCIP_INVALIDDATA;
   }

   return SCIP_OKAY;
}

/** analyze infeasibility */
static
SCIP_RETCODE analyzeConflict(
   SCIP*                 scip,               /**< SCIP data structure */
   SCIP_CONS*            cons,               /**< variable bound constraint */
   SCIP_VAR*             infervar,           /**< variable that was deduced */
   SCIP_Real             inferbd,            /**< bound which led to infeasibility */
   PROPRULE              proprule,           /**< propagation rule that deduced the bound change */
   SCIP_BOUNDTYPE        boundtype,          /**< the type of the changed bound (lower or upper bound) */
   SCIP_Bool             usebdwidening       /**< should bound widening be used to in conflict analysis? */
   )
{
   /* conflict analysis can only be applied in solving stage and if it is applicable */
   if( (SCIPgetStage(scip) != SCIP_STAGE_SOLVING && !SCIPinProbing(scip)) || !SCIPisConflictAnalysisApplicable(scip) )
      return SCIP_OKAY;

   /* initialize conflict analysis, and add all variables of infeasible constraint to conflict candidate queue */
   SCIP_CALL( SCIPinitConflictAnalysis(scip, SCIP_CONFTYPE_PROPAGATION, FALSE) );

   /* add the bound which got violated */
   if( boundtype == SCIP_BOUNDTYPE_LOWER )
   {
      if( usebdwidening )
      {
         SCIP_Real relaxedub;

         /* adjust lower bound */
         inferbd = SCIPadjustedVarLb(scip, infervar, inferbd);

         /* compute a relaxed upper bound which would be sufficient to be still infeasible */
         if( SCIPvarIsIntegral(infervar) )
            relaxedub = inferbd - 1.0;
         else
         {
            SCIP_CONSDATA* consdata;
            SCIP_Real abscoef;

            consdata = SCIPconsGetData(cons);
            assert(consdata != NULL);

            /* vbdvar can never be of non-integral type */
            assert(infervar == consdata->var);

            abscoef = REALABS(consdata->vbdcoef);

            /* due to resolving a the propagation and dividing by the vbdcoef we need to make sure the the relaxed bound
             * is big enough, therefore we multiply here with the vbdcoef
             *
             * @note it does not matter if we deceed the current local upper bound, because SCIPaddConflictRelaxedUb()
             *       is correcting the bound afterwards
             */
            /* coverity[copy_paste_error] */
            relaxedub = inferbd - 2*SCIPfeastol(scip) * MAX(1, abscoef);
         }

         /* try to relax inference variable upper bound such that the infeasibility is still given */
         SCIP_CALL( SCIPaddConflictRelaxedUb(scip, infervar, NULL, relaxedub) );

         /* collect the upper bound which is reported to the conflict analysis */
         inferbd = SCIPgetConflictVarUb(scip, infervar);

         /* adjust inference bound with respect to the upper bound reported to the conflict analysis */
         if( SCIPvarIsIntegral(infervar) )
            inferbd = inferbd + 1.0;
         else
         {
            SCIP_CONSDATA* consdata;
            SCIP_Real abscoef;

            consdata = SCIPconsGetData(cons);
            assert(consdata != NULL);

            /* vbdvar can never be of non-integral type */
            assert(infervar == consdata->var);

            abscoef = REALABS(consdata->vbdcoef);

            /* due to resolving a the propagation and dividing by the vbdcoef we need to make sure the the relaxed bound
             * is big enough, therefore we multiply here with the vbdcoef
             */
            inferbd = inferbd + 2*SCIPfeastol(scip) * MAX(1, abscoef);
         }
      }
      else
      {
         SCIP_CALL( SCIPaddConflictUb(scip, infervar, NULL) );
      }
   }
   else
   {
      if( usebdwidening )
      {
         SCIP_Real relaxedlb;

         assert(boundtype == SCIP_BOUNDTYPE_UPPER);

         /* adjust upper bound */
         inferbd = SCIPadjustedVarUb(scip, infervar, inferbd);

         /* compute a relaxed lower bound which would be sufficient to be still infeasible */
         if( SCIPvarIsIntegral(infervar) )
            relaxedlb = inferbd + 1.0;
         else
         {
            SCIP_CONSDATA* consdata;
            SCIP_Real abscoef;

            consdata = SCIPconsGetData(cons);
            assert(consdata != NULL);

            /* vbdvar can never be of non-integral type */
            assert(infervar == consdata->var);

            abscoef = REALABS(consdata->vbdcoef);

            /* due to resolving a the propagation and dividing by the vbdcoef we need to make sure the the relaxed bound
             * is big enough, therefore we multiply here with the vbdcoef
             *
             * @note it does not matter if we exceed the current local lower bound, because SCIPaddConflictRelaxedLb()
             *       is correcting the bound afterwards
             */
            /* coverity[copy_paste_error] */
            relaxedlb = inferbd + 2*SCIPfeastol(scip) * MAX(1, abscoef);
         }

         /* try to relax inference variable upper bound such that the infeasibility is still given */
         SCIP_CALL( SCIPaddConflictRelaxedLb(scip, infervar, NULL, relaxedlb) );

         /* collect the lower bound which is reported to the conflict analysis */
         inferbd = SCIPgetConflictVarLb(scip, infervar);

         /* adjust inference bound with respect to the lower bound reported to the conflict analysis */
         if( SCIPvarIsIntegral(infervar) )
            inferbd = inferbd - 1.0;
         else
         {
            SCIP_CONSDATA* consdata;
            SCIP_Real abscoef;

            consdata = SCIPconsGetData(cons);
            assert(consdata != NULL);

            /* vbdvar can never be of non-integral type */
            assert(infervar == consdata->var);

            abscoef = REALABS(consdata->vbdcoef);

            /* due to resolving a the propagation and dividing by the vbdcoef we need to make sure the the relaxed bound
             * is big enough, therefore we multiply here with the vbdcoef
             */
            inferbd = inferbd - 2*SCIPfeastol(scip) * MAX(1, abscoef);
         }
      }
      else
      {
         SCIP_CALL( SCIPaddConflictLb(scip, infervar, NULL) );
      }
   }

   /* add the reason for the violated of the bound */
   SCIP_CALL( resolvePropagation(scip, cons, infervar, proprule, boundtype, NULL, inferbd, usebdwidening) );

   /* analyze the conflict */
   SCIP_CALL( SCIPanalyzeConflictCons(scip, cons, NULL) );

   return SCIP_OKAY;
}

/** separates the given variable bound constraint */
static
SCIP_RETCODE separateCons(
   SCIP*                 scip,               /**< SCIP data structure */
   SCIP_CONS*            cons,               /**< variable bound constraint */
   SCIP_Bool             usebdwidening,      /**< should bound widening be used to in conflict analysis? */
   SCIP_SOL*             sol,                /**< primal CIP solution, NULL for current LP solution */
   SCIP_RESULT*          result              /**< pointer to store the result of the separation call */
   )
{
   SCIP_CONSHDLR* conshdlr;
   SCIP_CONSDATA* consdata;
   SCIP_VAR* vbdvar;
   SCIP_VAR* var;
   SCIP_Real vbdcoef;
   SCIP_Real feasibility;

   assert(cons != NULL);
   assert(result != NULL);

   consdata = SCIPconsGetData(cons);
   assert(consdata != NULL);

   /* find the variable bound constraint handler */
   conshdlr = SCIPfindConshdlr(scip, CONSHDLR_NAME);
   if( conshdlr == NULL )
   {
      SCIPerrorMessage("variable bound constraint handler not found\n");
      return SCIP_PLUGINNOTFOUND;
   }

   SCIPdebugMsg(scip, "separating variable bound constraint <%s>\n", SCIPconsGetName(cons));

   var = consdata->var;
   vbdvar = consdata->vbdvar;
   vbdcoef = consdata->vbdcoef;
   assert(SCIPvarGetType(vbdvar) != SCIP_VARTYPE_CONTINUOUS);

   if( SCIPvarGetLbLocal(vbdvar) + 0.5 > SCIPvarGetUbLocal(vbdvar) )
   {
      assert(SCIPisFeasEQ(scip, SCIPvarGetLbLocal(vbdvar), SCIPvarGetUbLocal(vbdvar)));

      if( !SCIPisInfinity(scip, -consdata->lhs) )
      {
         SCIP_Real newlb;
         SCIP_Real QUAD(tmp);
         SCIP_Bool cutoff;
         SCIP_Bool tightened;

         SCIPquadprecProdDD(tmp, vbdcoef, SCIPvarGetLbLocal(vbdvar)); /*lint !e666*/
         SCIPquadprecSumQD(tmp, -tmp, consdata->lhs);

         newlb = QUAD_TO_DBL(tmp);

         SCIP_CALL( SCIPinferVarLbCons(scip, var, newlb, cons, (int)PROPRULE_1, TRUE,
               &cutoff, &tightened) );

         if( cutoff )
         {
            assert(SCIPisGT(scip, newlb, SCIPvarGetUbLocal(var)));

            /* analyze infeasibility */
            SCIP_CALL( analyzeConflict(scip, cons, var, newlb, PROPRULE_1, SCIP_BOUNDTYPE_LOWER, usebdwidening) );
            *result = SCIP_CUTOFF;

            return SCIP_OKAY;
         }
         else if( tightened )
         {
            *result = SCIP_REDUCEDDOM;
         }
      }

      if( !SCIPisInfinity(scip, consdata->rhs) )
      {
         SCIP_Real newub;
         SCIP_Real QUAD(tmp);
         SCIP_Bool cutoff;
         SCIP_Bool tightened;

         SCIPquadprecProdDD(tmp, vbdcoef, SCIPvarGetLbLocal(vbdvar)); /*lint !e666*/
         SCIPquadprecSumQD(tmp, -tmp, consdata->rhs);

         newub = QUAD_TO_DBL(tmp);

         SCIP_CALL( SCIPinferVarUbCons(scip, var, newub, cons, (int)PROPRULE_3, TRUE,
               &cutoff, &tightened) );

         if( cutoff )
         {
            assert(SCIPisLT(scip, newub, SCIPvarGetLbLocal(var)));

            /* analyze infeasibility */
            SCIP_CALL( analyzeConflict(scip, cons, var, newub, PROPRULE_3, SCIP_BOUNDTYPE_UPPER, usebdwidening) );
            *result = SCIP_CUTOFF;

            return SCIP_OKAY;
         }
         else if( tightened )
         {
            *result = SCIP_REDUCEDDOM;
         }
      }
   }

   /* if we already changed a bound or the coefficient is too large to put the row into the LP, stop here */
   if( *result == SCIP_REDUCEDDOM )
      return SCIP_OKAY;

   /* check constraint for feasibility and create row if constraint is violated */
   if( !checkCons(scip, cons, sol, (sol != NULL)) )
   {
      /* create LP relaxation if not yet existing */
      if( consdata->row == NULL )
      {
         SCIP_CALL( createRelaxation(scip, cons) );
      }
      assert(consdata->row != NULL);

      /* check non-LP rows for feasibility and add them as cut, if violated */
      if( !SCIProwIsInLP(consdata->row) )
      {
         feasibility = SCIPgetRowSolFeasibility(scip, consdata->row, sol);
         if( SCIPisFeasNegative(scip, feasibility) )
         {
            SCIP_Bool infeasible;

            SCIP_CALL( SCIPaddRow(scip, consdata->row, FALSE, &infeasible) );
            if ( infeasible )
               *result = SCIP_CUTOFF;
            else
               *result = SCIP_SEPARATED;
         }
      }
   }

   return SCIP_OKAY;
}

/** sets left hand side of varbound constraint */
static
SCIP_RETCODE chgLhs(
   SCIP*                 scip,               /**< SCIP data structure */
   SCIP_CONS*            cons,               /**< linear constraint */
   SCIP_Real             lhs                 /**< new left hand side */
   )
{
   SCIP_CONSDATA* consdata;

   assert(scip != NULL);
   assert(cons != NULL);
   assert(!SCIPisInfinity(scip, lhs));

   /* adjust value to not be smaller than -inf */
   if( SCIPisInfinity(scip, -lhs) )
      lhs = -SCIPinfinity(scip);

   consdata = SCIPconsGetData(cons);
   assert(consdata != NULL);
   assert(consdata->var != NULL && consdata->vbdvar != NULL);
   assert(!SCIPisInfinity(scip, consdata->lhs));

   /* check whether the side is not changed */
   if( SCIPisEQ(scip, consdata->lhs, lhs) )
      return SCIP_OKAY;

   assert(consdata->row == NULL);

   /* ensure that rhs >= lhs is satisfied without numerical tolerance */
   if( SCIPisEQ(scip, lhs, consdata->rhs) )
      consdata->rhs = lhs;

   /* update the rounding locks of variables */

   /* the left hand side switched from -infinity to a non-infinite value -> install rounding locks */
   if( SCIPisInfinity(scip, -consdata->lhs) && !SCIPisInfinity(scip, -lhs) )
   {
      SCIP_CALL( SCIPlockVarCons(scip, consdata->var, cons, TRUE, FALSE) );

      if( SCIPisPositive(scip, consdata->vbdcoef) )
      {
         SCIP_CALL( SCIPlockVarCons(scip, consdata->vbdvar, cons, TRUE, FALSE) );
      }
      else
      {
         SCIP_CALL( SCIPlockVarCons(scip, consdata->vbdvar, cons, FALSE, TRUE) );
      }
   }
   /* the left hand side switched from a non-infinite value to -infinity -> remove rounding locks */
   else if( !SCIPisInfinity(scip, -consdata->lhs) && SCIPisInfinity(scip, -lhs) )
   {
      SCIP_CALL( SCIPunlockVarCons(scip, consdata->var, cons, TRUE, FALSE) );

      if( SCIPisPositive(scip, consdata->vbdcoef) )
      {
         SCIP_CALL( SCIPunlockVarCons(scip, consdata->vbdvar, cons, TRUE, FALSE) );
      }
      else
      {
         SCIP_CALL( SCIPunlockVarCons(scip, consdata->vbdvar, cons, FALSE, TRUE) );
      }
   }

   /* if left hand side got tighter, we want to do additional presolving on this constraint */
   if( SCIPisLT(scip, consdata->lhs, lhs) )
   {
      consdata->varboundsadded = FALSE;
      consdata->tightened = FALSE;

      SCIP_CALL( SCIPmarkConsPropagate(scip, cons) );
   }

   consdata->presolved = FALSE;
   consdata->lhs = lhs;
   consdata->changed = TRUE;

   return SCIP_OKAY;
}

/** sets right hand side of varbound constraint */
static
SCIP_RETCODE chgRhs(
   SCIP*                 scip,               /**< SCIP data structure */
   SCIP_CONS*            cons,               /**< linear constraint */
   SCIP_Real             rhs                 /**< new right hand side */
   )
{
   SCIP_CONSDATA* consdata;

   assert(scip != NULL);
   assert(cons != NULL);
   assert(!SCIPisInfinity(scip, -rhs));

   /* adjust value to not be larger than inf */
   if( SCIPisInfinity(scip, rhs) )
      rhs = SCIPinfinity(scip);

   consdata = SCIPconsGetData(cons);
   assert(consdata != NULL);
   assert(consdata->var != NULL && consdata->vbdvar != NULL);
   assert(!SCIPisInfinity(scip, -consdata->rhs));

   /* check whether the side is not changed */
   if( SCIPisEQ(scip, consdata->rhs, rhs) )
      return SCIP_OKAY;

   assert(consdata->row == NULL);

   /* ensure that rhs >= lhs is satisfied without numerical tolerance */
   if( SCIPisEQ(scip, rhs, consdata->lhs) )
      consdata->lhs = rhs;

   /* update the locks of variables */
   assert(SCIPconsIsTransformed(cons));

   /* the right hand side switched from infinity to a non-infinite value -> install locks */
   if( SCIPisInfinity(scip, consdata->rhs) && !SCIPisInfinity(scip, rhs) )
   {
      SCIP_CALL( SCIPlockVarCons(scip, consdata->var, cons, FALSE, TRUE) );

      if( SCIPisPositive(scip, consdata->vbdcoef) )
      {
         SCIP_CALL( SCIPlockVarCons(scip, consdata->vbdvar, cons, FALSE, TRUE) );
      }
      else
      {
         SCIP_CALL( SCIPlockVarCons(scip, consdata->vbdvar, cons, TRUE, FALSE) );
      }
   }
   /* the right hand side switched from a non-infinite value to infinity -> remove locks */
   else if( !SCIPisInfinity(scip, consdata->rhs) && SCIPisInfinity(scip, rhs) )
   {
      SCIP_CALL( SCIPunlockVarCons(scip, consdata->var, cons, FALSE, TRUE) );

      if( SCIPisPositive(scip, consdata->vbdcoef) )
      {
         SCIP_CALL( SCIPunlockVarCons(scip, consdata->vbdvar, cons, FALSE, TRUE) );
      }
      else
      {
         SCIP_CALL( SCIPunlockVarCons(scip, consdata->vbdvar, cons, TRUE, FALSE) );
      }
   }

   /* if right hand side got tighter, we want to do additional presolving on this constraint */
   if( SCIPisGT(scip, consdata->rhs, rhs) )
   {
      consdata->varboundsadded = FALSE;
      consdata->tightened = FALSE;

      SCIP_CALL( SCIPmarkConsPropagate(scip, cons) );
   }

   consdata->presolved = FALSE;
   consdata->rhs = rhs;
   consdata->changed = TRUE;

   return SCIP_OKAY;
}

/** propagation method for variable bound constraint */
static
SCIP_RETCODE propagateCons(
   SCIP*                 scip,               /**< SCIP data structure */
   SCIP_CONS*            cons,               /**< variable bound constraint */
   SCIP_Bool             usebdwidening,      /**< should bound widening be used to in conflict analysis? */
   SCIP_Bool*            cutoff,             /**< pointer to store whether the node can be cut off */
   int*                  nchgbds,            /**< pointer to count number of bound changes */
   int*                  nchgsides,          /**< pointer to count number of side changes */
   int*                  ndelconss           /**< pointer to count number of deleted constraints, or NULL */
   )
{
   SCIP_CONSDATA* consdata;
   SCIP_Real xlb;
   SCIP_Real xub;
   SCIP_Real ylb;
   SCIP_Real yub;
   SCIP_Real newlb;
   SCIP_Real newub;
   SCIP_Bool tightened;
   SCIP_Bool tightenedround;

   assert(cutoff != NULL);
   assert(nchgbds != NULL);

   consdata = SCIPconsGetData(cons);
   assert(consdata != NULL);

   SCIPdebugMsg(scip, "propagating variable bound constraint <%s>: %.15g <= <%s>[%.9g, %.9g] + %.15g<%s>[%.9g, %.9g] <= %.15g\n",
      SCIPconsGetName(cons), consdata->lhs, SCIPvarGetName(consdata->var), SCIPvarGetLbLocal(consdata->var),
      SCIPvarGetUbLocal(consdata->var), consdata->vbdcoef, SCIPvarGetName(consdata->vbdvar),
      SCIPvarGetLbLocal(consdata->vbdvar), SCIPvarGetUbLocal(consdata->vbdvar), consdata->rhs);

   *cutoff = FALSE;

   /* increase age of constraint; age is reset to zero, if a conflict or a propagation was found */
   if( !SCIPinRepropagation(scip) )
   {
      SCIP_CALL( SCIPincConsAge(scip, cons) );
   }

   /* get current bounds of variables */
   xlb = SCIPvarGetLbLocal(consdata->var);
   xub = SCIPvarGetUbLocal(consdata->var);
   ylb = SCIPvarGetLbLocal(consdata->vbdvar);
   yub = SCIPvarGetUbLocal(consdata->vbdvar);

   /* it can happen that constraint is of form lhs <= x <= rhs */
   if( SCIPisZero(scip, consdata->vbdcoef) && SCIPisEQ(scip, consdata->lhs, consdata->rhs) )
   {
      SCIP_Bool infeasible;
      SCIP_Bool fixed;

      SCIP_CALL( SCIPfixVar(scip, consdata->var, consdata->lhs, &infeasible, &fixed) );

      if( infeasible )
      {
         SCIPdebugMsg(scip, "> constraint <%s> is infeasible.\n", SCIPconsGetName(cons));
         *cutoff = TRUE;
         return SCIP_OKAY;
      }
   }

   /* tighten bounds of variables as long as possible */
   do
   {
      tightenedround = FALSE;

      /* propagate left hand side inequality: lhs <= x + c*y */
      if( !SCIPisInfinity(scip, -consdata->lhs) )
      {
         assert(!(*cutoff));

         /* propagate bounds on x:
          *  (1) left hand side and bounds on y -> lower bound on x
          */
         if( SCIPvarGetStatus(consdata->var) != SCIP_VARSTATUS_MULTAGGR ) /* cannot change bounds of multaggr vars */
         {
            if( consdata->vbdcoef > 0.0 )
            {
               if( !SCIPisInfinity(scip, yub) )
               {
                  SCIP_Real QUAD(tmp);

                  SCIPquadprecProdDD(tmp, consdata->vbdcoef, yub);
                  SCIPquadprecSumQD(tmp, -tmp, consdata->lhs);

                  newlb = SCIPadjustedVarLb(scip, consdata->var, QUAD_TO_DBL(tmp));
               }
               else
               {
                  newlb = -SCIPinfinity(scip);
               }
            }
            else
            {
               if( !SCIPisInfinity(scip, -ylb) )
               {
                  SCIP_Real QUAD(tmp);

                  SCIPquadprecProdDD(tmp, consdata->vbdcoef, ylb);
                  SCIPquadprecSumQD(tmp, -tmp, consdata->lhs);

                  newlb = SCIPadjustedVarLb(scip, consdata->var, QUAD_TO_DBL(tmp));
               }
               else
               {
                  newlb = -SCIPinfinity(scip);
               }
            }

            SCIP_CALL( SCIPinferVarLbCons(scip, consdata->var, newlb, cons, (int)PROPRULE_1, yub < ylb + 0.5, cutoff, &tightened) );

            if( *cutoff )
            {
               SCIPdebugMsg(scip, "cutoff while tightening <%s>[%.15g,%.15g] -> [%.15g,%.15g]\n", SCIPvarGetName(consdata->var), xlb, xub, newlb, xub);
               assert( SCIPisInfinity(scip, newlb) || SCIPisGT(scip, newlb, SCIPvarGetUbLocal(consdata->var)) );

               SCIP_CALL( SCIPresetConsAge(scip, cons) );

               /* analyze infeasibility */
               SCIP_CALL( analyzeConflict(scip, cons, consdata->var, newlb, PROPRULE_1, SCIP_BOUNDTYPE_LOWER, usebdwidening) );
               break;
            }

            if( tightened )
            {
               SCIPdebugMsg(scip, " -> tighten <%s>[%.15g,%.15g] -> [%.15g,%.15g]\n", SCIPvarGetName(consdata->var), xlb, xub, newlb, xub);
               tightenedround = TRUE;
               (*nchgbds)++;
               SCIP_CALL( SCIPresetConsAge(scip, cons) );
            }
            xlb = SCIPvarGetLbLocal(consdata->var);
         }

         assert(!*cutoff);

         /* propagate bounds on y:
          *  (2) left hand side and upper bound on x -> bound on y
          */
         if( SCIPvarGetStatus(consdata->vbdvar) != SCIP_VARSTATUS_MULTAGGR && !SCIPisInfinity(scip, xub) ) /* cannot change bounds of multaggr vars */
         {
            if( consdata->vbdcoef > 0.0 )
            {
               SCIP_Real QUAD(tmp);

               SCIPquadprecSumDD(tmp, consdata->lhs, -xub);
               SCIPquadprecDivQD(tmp, tmp, consdata->vbdcoef);

               newlb = SCIPadjustedVarLb(scip, consdata->vbdvar, QUAD_TO_DBL(tmp));
               if( newlb > ylb + 0.5 )
               {
                  SCIP_CALL( SCIPinferVarLbCons(scip, consdata->vbdvar, newlb, cons, (int)PROPRULE_2, FALSE, cutoff, &tightened) );

                  if( *cutoff )
                  {
                     SCIPdebugMsg(scip, "cutoff while tightening <%s>[%.15g,%.15g] -> [%.15g,%.15g]\n", SCIPvarGetName(consdata->vbdvar), ylb, yub, newlb, yub);
                     assert( SCIPisInfinity(scip, newlb) || SCIPisGT(scip, newlb, SCIPvarGetUbLocal(consdata->vbdvar)) );

                     /* analyze infeasibility */
                     SCIP_CALL( analyzeConflict(scip, cons, consdata->vbdvar, newlb, PROPRULE_2, SCIP_BOUNDTYPE_LOWER, usebdwidening) );
                     break;
                  }

                  if( tightened )
                  {
                     SCIPdebugMsg(scip, " -> tighten <%s>[%.15g,%.15g] -> [%.15g,%.15g]\n", SCIPvarGetName(consdata->vbdvar), ylb, yub, newlb, yub);
                     tightenedround = TRUE;
                     (*nchgbds)++;
                  }
                  ylb = SCIPvarGetLbLocal(consdata->vbdvar);
               }
            }
            else
            {
               SCIP_Real QUAD(tmp);

               SCIPquadprecSumDD(tmp, consdata->lhs, -xub);
               SCIPquadprecDivQD(tmp, tmp, consdata->vbdcoef);

               newub = SCIPadjustedVarUb(scip, consdata->vbdvar, QUAD_TO_DBL(tmp));

               if( newub < yub - 0.5 )
               {
                  SCIP_CALL( SCIPinferVarUbCons(scip, consdata->vbdvar, newub, cons, (int)PROPRULE_2, FALSE, cutoff, &tightened) );

                  if( *cutoff )
                  {
                     SCIPdebugMsg(scip, "cutoff while tightening <%s>[%.15g,%.15g] -> [%.15g,%.15g]\n", SCIPvarGetName(consdata->vbdvar), ylb, yub, ylb, newub);
                     assert( SCIPisInfinity(scip, -newub) || SCIPisLT(scip, newub, SCIPvarGetLbLocal(consdata->vbdvar)) );

                     SCIP_CALL( SCIPresetConsAge(scip, cons) );

                     /* analyze infeasibility */
                     SCIP_CALL( analyzeConflict(scip, cons, consdata->vbdvar, newub, PROPRULE_2, SCIP_BOUNDTYPE_UPPER, usebdwidening) );
                     break;
                  }

                  if( tightened )
                  {
                     SCIPdebugMsg(scip, " -> tighten <%s>[%.15g,%.15g] -> [%.15g,%.15g]\n", SCIPvarGetName(consdata->vbdvar), ylb, yub, ylb, newub);
                     tightenedround = TRUE;
                     (*nchgbds)++;
                     SCIP_CALL( SCIPresetConsAge(scip, cons) );
                  }
                  yub = SCIPvarGetUbLocal(consdata->vbdvar);
               }
            }
         }
      }

      assert(!*cutoff);

      /* propagate right hand side inequality: x + c*y <= rhs */
      if( !SCIPisInfinity(scip, consdata->rhs) )
      {
         /* propagate bounds on x:
          *  (3) right hand side and bounds on y -> upper bound on x
          */
         if( SCIPvarGetStatus(consdata->var) != SCIP_VARSTATUS_MULTAGGR ) /* cannot change bounds of multaggr vars */
         {
            if( consdata->vbdcoef > 0.0 )
            {
               if( !SCIPisInfinity(scip, -ylb) )
               {
                  SCIP_Real QUAD(tmp);

                  SCIPquadprecProdDD(tmp, consdata->vbdcoef, ylb);
                  SCIPquadprecSumQD(tmp, -tmp, consdata->rhs);

                  newub = SCIPadjustedVarUb(scip, consdata->var, QUAD_TO_DBL(tmp));
               }
               else
               {
                  newub = SCIPinfinity(scip);
               }
            }
            else
            {
               if( !SCIPisInfinity(scip, yub) )
               {
                  SCIP_Real QUAD(tmp);

                  SCIPquadprecProdDD(tmp, consdata->vbdcoef, yub);
                  SCIPquadprecSumQD(tmp, -tmp, consdata->rhs);

                  newub = SCIPadjustedVarUb(scip, consdata->var, QUAD_TO_DBL(tmp));
               }
               else
               {
                  newub = SCIPinfinity(scip);
               }
            }

            SCIP_CALL( SCIPinferVarUbCons(scip, consdata->var, newub, cons, (int)PROPRULE_3, yub < ylb + 0.5, cutoff, &tightened) );

            if( *cutoff )
            {
               SCIPdebugMsg(scip, "cutoff while tightening <%s>[%.15g,%.15g] -> [%.15g,%.15g]\n", SCIPvarGetName(consdata->var), xlb, xub, xlb, newub);
               assert( SCIPisInfinity(scip, -newub) || SCIPisLT(scip, newub, SCIPvarGetLbLocal(consdata->var)) );

               SCIP_CALL( SCIPresetConsAge(scip, cons) );

               /* analyze infeasibility */
               SCIP_CALL( analyzeConflict(scip, cons, consdata->var, newub, PROPRULE_3, SCIP_BOUNDTYPE_UPPER, usebdwidening) );
               break;
            }

            if( tightened )
            {
               SCIPdebugMsg(scip, " -> tighten <%s>[%.15g,%.15g] -> [%.15g,%.15g]\n", SCIPvarGetName(consdata->var), xlb, xub, xlb, newub);
               tightenedround = TRUE;
               (*nchgbds)++;
               SCIP_CALL( SCIPresetConsAge(scip, cons) );
            }
            xub = SCIPvarGetUbLocal(consdata->var);
         }

         assert(!*cutoff);

         /* propagate bounds on y:
          *  (4) right hand side and lower bound on x -> bound on y
          */
         if( SCIPvarGetStatus(consdata->vbdvar) != SCIP_VARSTATUS_MULTAGGR && !SCIPisInfinity(scip, -xlb) ) /* cannot change bounds of multaggr vars */
         {
            if( consdata->vbdcoef > 0.0 )
            {
               SCIP_Real QUAD(tmp);

               SCIPquadprecSumDD(tmp, consdata->rhs, -xlb);
               SCIPquadprecDivQD(tmp, tmp, consdata->vbdcoef);

               newub = SCIPadjustedVarUb(scip, consdata->vbdvar, QUAD_TO_DBL(tmp));
               if( newub < yub - 0.5 )
               {
                  SCIP_CALL( SCIPinferVarUbCons(scip, consdata->vbdvar, newub, cons, (int)PROPRULE_4, FALSE, cutoff, &tightened) );

                  if( *cutoff )
                  {
                     SCIPdebugMsg(scip, "cutoff while tightening <%s>[%.15g,%.15g] -> [%.15g,%.15g]\n", SCIPvarGetName(consdata->vbdvar), ylb, yub, ylb, newub);
                     assert(SCIPisLT(scip, newub, SCIPvarGetLbLocal(consdata->vbdvar)));

                     SCIP_CALL( SCIPresetConsAge(scip, cons) );

                     /* analyze infeasibility */
                     SCIP_CALL( analyzeConflict(scip, cons, consdata->vbdvar, newub, PROPRULE_4, SCIP_BOUNDTYPE_UPPER, usebdwidening) );
                     break;
                  }

                  if( tightened )
                  {
                     SCIPdebugMsg(scip, " -> tighten <%s>[%.15g,%.15g] -> [%.15g,%.15g]\n", SCIPvarGetName(consdata->vbdvar), ylb, yub, ylb, newub);
                     tightenedround = TRUE;
                     (*nchgbds)++;
                     SCIP_CALL( SCIPresetConsAge(scip, cons) );
                  }
                  yub = SCIPvarGetUbLocal(consdata->vbdvar);
               }
            }
            else
            {
               SCIP_Real QUAD(tmp);

               SCIPquadprecSumDD(tmp, consdata->rhs, -xlb);
               SCIPquadprecDivQD(tmp, tmp, consdata->vbdcoef);

               newlb = SCIPadjustedVarLb(scip, consdata->vbdvar, QUAD_TO_DBL(tmp));
               if( newlb > ylb + 0.5 )
               {
                  SCIP_CALL( SCIPinferVarLbCons(scip, consdata->vbdvar, newlb, cons, (int)PROPRULE_4, FALSE, cutoff, &tightened) );

                  if( *cutoff )
                  {
                     SCIPdebugMsg(scip, "cutoff while tightening <%s>[%.15g,%.15g] -> [%.15g,%.15g]\n", SCIPvarGetName(consdata->vbdvar), ylb, yub, newlb, yub);
                     assert(SCIPisGT(scip, newlb, SCIPvarGetUbLocal(consdata->vbdvar)));

                     SCIP_CALL( SCIPresetConsAge(scip, cons) );

                     /* analyze infeasibility */
                     SCIP_CALL( analyzeConflict(scip, cons, consdata->vbdvar, newlb, PROPRULE_4, SCIP_BOUNDTYPE_LOWER, usebdwidening) );
                     break;
                  }

                  if( tightened )
                  {
                     SCIPdebugMsg(scip, " -> tighten <%s>[%.15g,%.15g] -> [%.15g,%.15g]\n", SCIPvarGetName(consdata->vbdvar), ylb, yub, newlb, yub);
                     tightenedround = TRUE;
                     (*nchgbds)++;
                     SCIP_CALL( SCIPresetConsAge(scip, cons) );
                  }
                  ylb = SCIPvarGetLbLocal(consdata->vbdvar);
               }
            }
         }
      }
      assert(!(*cutoff));
   }
   while( tightenedround );

   /* check for redundant sides */
   if( !(*cutoff) && SCIPgetStage(scip) == SCIP_STAGE_PRESOLVING && !SCIPinProbing(scip) )
   {
      /* check left hand side for redundancy */
      if( !SCIPisInfinity(scip, -consdata->lhs) &&
         ((consdata->vbdcoef > 0.0 && SCIPisFeasGE(scip, xlb + consdata->vbdcoef * ylb, consdata->lhs))
            || (consdata->vbdcoef < 0.0 && SCIPisFeasGE(scip, xlb + consdata->vbdcoef * yub, consdata->lhs))) )
      {
         SCIPdebugMsg(scip, "left hand side of variable bound constraint <%s> is redundant\n", SCIPconsGetName(cons));

         SCIP_CALL( chgLhs(scip, cons, -SCIPinfinity(scip)) );
         ++(*nchgsides);
      }

      /* check right hand side for redundancy */
      if( !SCIPisInfinity(scip, consdata->rhs) &&
         ((consdata->vbdcoef > 0.0 && SCIPisFeasLE(scip, xub + consdata->vbdcoef * yub, consdata->rhs))
            || (consdata->vbdcoef < 0.0 && SCIPisFeasLE(scip, xub + consdata->vbdcoef * ylb, consdata->rhs))) )
      {
         SCIPdebugMsg(scip, "right hand side of variable bound constraint <%s> is redundant\n", SCIPconsGetName(cons));

         SCIP_CALL( chgRhs(scip, cons, SCIPinfinity(scip)) );
         ++(*nchgsides);
      }
   }
   /* check varbound constraint for redundancy */
   if( !(*cutoff) && (SCIPisInfinity(scip, -consdata->lhs)
         || (consdata->vbdcoef > 0.0 && SCIPisFeasGE(scip, xlb + consdata->vbdcoef * ylb, consdata->lhs))
         || (consdata->vbdcoef < 0.0 && SCIPisFeasGE(scip, xlb + consdata->vbdcoef * yub, consdata->lhs)))
      && (SCIPisInfinity(scip, consdata->rhs)
         || (consdata->vbdcoef > 0.0 && SCIPisFeasLE(scip, xub + consdata->vbdcoef * yub, consdata->rhs))
         || (consdata->vbdcoef < 0.0 && SCIPisFeasLE(scip, xub + consdata->vbdcoef * ylb, consdata->rhs))) )
   {
      SCIPdebugMsg(scip, "variable bound constraint <%s> is redundant: <%s>[%.15g,%.15g], <%s>[%.15g,%.15g]\n",
         SCIPconsGetName(cons),
         SCIPvarGetName(consdata->var), SCIPvarGetLbLocal(consdata->var), SCIPvarGetUbLocal(consdata->var),
         SCIPvarGetName(consdata->vbdvar), SCIPvarGetLbLocal(consdata->vbdvar), SCIPvarGetUbLocal(consdata->vbdvar));
      SCIP_CALL( SCIPdelConsLocal(scip, cons) );

      /* this did not seem to help but should be tested again, there might also still be a bug in there */
#ifdef SCIP_DISABLED_CODE
      /* local duality fixing of variables in the constraint */
      if( !SCIPisNegative(scip, SCIPvarGetObj(consdata->vbdvar))
         && SCIPvarGetNLocksDownType(consdata->vbdvar, SCIP_LOCKTYPE_MODEL) == 1
         && !SCIPisInfinity(scip, -SCIPvarGetLbLocal(consdata->vbdvar))
         && SCIPisFeasLT(scip, SCIPvarGetLbLocal(consdata->vbdvar), SCIPvarGetUbLocal(consdata->vbdvar))
         && ((consdata->vbdcoef > 0.0 && !SCIPisInfinity(scip, -consdata->lhs))
            || (consdata->vbdcoef < 0.0 && !SCIPisInfinity(scip, consdata->rhs))) )
      {
         SCIPdebugMsg(scip, " --> fixing <%s>[%.15g,%.15g] to %.15g\n", SCIPvarGetName(consdata->vbdvar),
            SCIPvarGetLbLocal(consdata->vbdvar), SCIPvarGetUbLocal(consdata->vbdvar), SCIPvarGetLbLocal(consdata->vbdvar));
         SCIP_CALL( SCIPchgVarUb(scip, consdata->vbdvar, SCIPvarGetLbLocal(consdata->vbdvar)) );
      }
      else if( !SCIPisPositive(scip, SCIPvarGetObj(consdata->vbdvar))
         && SCIPvarGetNLocksUpType(consdata->vbdvar, SCIP_LOCKTYPE_MODEL) == 1
         && !SCIPisInfinity(scip, SCIPvarGetUbLocal(consdata->vbdvar))
         && SCIPisFeasLT(scip, SCIPvarGetLbLocal(consdata->vbdvar), SCIPvarGetUbLocal(consdata->vbdvar))
         && ((consdata->vbdcoef < 0.0 && !SCIPisInfinity(scip, -consdata->lhs))
            || (consdata->vbdcoef > 0.0 && !SCIPisInfinity(scip, consdata->rhs))) )
      {
         SCIPdebugMsg(scip, " --> fixing <%s>[%.15g,%.15g] to %.15g\n", SCIPvarGetName(consdata->vbdvar),
            SCIPvarGetLbLocal(consdata->vbdvar), SCIPvarGetUbLocal(consdata->vbdvar), SCIPvarGetUbLocal(consdata->vbdvar));
         SCIP_CALL( SCIPchgVarLb(scip, consdata->vbdvar, SCIPvarGetUbLocal(consdata->vbdvar)) );
      }
      if( !SCIPisNegative(scip, SCIPvarGetObj(consdata->var))
         && SCIPvarGetNLocksDownType(consdata->var, SCIP_LOCKTYPE_MODEL) == 1
         && !SCIPisInfinity(scip, -SCIPvarGetLbLocal(consdata->var))
         && SCIPisFeasLT(scip, SCIPvarGetLbLocal(consdata->var), SCIPvarGetUbLocal(consdata->var))
         && !SCIPisInfinity(scip, -consdata->lhs) )
      {
         SCIPdebugMsg(scip, " --> fixing <%s>[%.15g,%.15g] to %.15g\n", SCIPvarGetName(consdata->var),
            SCIPvarGetLbLocal(consdata->var), SCIPvarGetUbLocal(consdata->var), SCIPvarGetLbLocal(consdata->var));
         SCIP_CALL( SCIPchgVarUb(scip, consdata->var, SCIPvarGetLbLocal(consdata->var)) );
      }
      else if( !SCIPisPositive(scip, SCIPvarGetObj(consdata->var))
         && SCIPvarGetNLocksUpType(consdata->var, SCIP_LOCKTYPE_MODEL) == 1
         && !SCIPisInfinity(scip, SCIPvarGetUbLocal(consdata->var))
         && SCIPisFeasLT(scip, SCIPvarGetLbLocal(consdata->var), SCIPvarGetUbLocal(consdata->var))
         && !SCIPisInfinity(scip, consdata->rhs) )
      {
         SCIPdebugMsg(scip, " --> fixing <%s>[%.15g,%.15g] to %.15g\n", SCIPvarGetName(consdata->var),
            SCIPvarGetLbLocal(consdata->var), SCIPvarGetUbLocal(consdata->var), SCIPvarGetUbLocal(consdata->var));
         SCIP_CALL( SCIPchgVarLb(scip, consdata->var, SCIPvarGetUbLocal(consdata->var)) );
      }
#endif
      if( ndelconss != NULL )
         (*ndelconss)++;
   }

   SCIP_CALL( SCIPunmarkConsPropagate(scip, cons) );

   return SCIP_OKAY;
}

/* check whether one constraints side is redundant to another constraints side by calculating extreme values for
 * variables
 */
static
void checkRedundancySide(
   SCIP*                 scip,               /**< SCIP data structure */
   SCIP_VAR*             var,                /**< variable x that has variable bound */
   SCIP_VAR*             vbdvar,             /**< binary, integer or implicit integer bounding variable y */
   SCIP_Real             coef0,              /**< coefficient c0 of bounding variable y for constraint 0 */
   SCIP_Real             coef1,              /**< coefficient c1 of bounding variable y for constraint 1 */
   SCIP_Real             side0,              /**< one side of variable bound inequality for constraint 0 */
   SCIP_Real             side1,              /**< one side of variable bound inequality for constraint 1 */
   SCIP_Bool*            sideequal,          /**< pointer to store if both constraints have the same redundancy on the
                                              *   given side */
   SCIP_Bool*            cons0sidered,       /**< pointer to store if side of constraint 0 is redundant */
   SCIP_Bool*            cons1sidered,       /**< pointer to store if side of constraint 1 is redundant */
   SCIP_Bool             islhs               /**< do we check the left or the right hand side */
   )
{
   SCIP_Real lbvar;
   SCIP_Real ubvar;
   SCIP_Real lbvbdvar;
   SCIP_Real ubvbdvar;
   SCIP_Real boundxlb1;
   SCIP_Real boundxlb2;
   SCIP_Real boundylb1;
   SCIP_Real boundylb2;
   SCIP_Real boundxub1;
   SCIP_Real boundxub2;
   SCIP_Real boundyub1;
   SCIP_Real boundyub2;
   SCIP_Real boundvaluex1;
   SCIP_Real boundvaluex2;
   SCIP_Real boundvaluey1;
   SCIP_Real boundvaluey2;
   SCIP_Real valuex1;
   SCIP_Real valuex2;
   SCIP_Real valuey1;
   SCIP_Real valuey2;
   SCIP_Bool* redundant0;
   SCIP_Bool* redundant1;
   SCIP_Real eps = SCIPepsilon(scip);

   assert(scip != NULL);
   assert(var != NULL);
   assert(vbdvar != NULL);
   assert(sideequal != NULL);
   assert(cons0sidered != NULL);
   assert(cons1sidered != NULL);

   *cons0sidered = SCIPisInfinity(scip, REALABS(side0));
   *cons1sidered = SCIPisInfinity(scip, REALABS(side1));
   *sideequal = FALSE;

   if( islhs )
   {
      redundant0 = cons1sidered;
      redundant1 = cons0sidered;
   }
   else
   {
      redundant0 = cons0sidered;
      redundant1 = cons1sidered;
   }

   lbvar = SCIPvarGetLbGlobal(var);
   ubvar = SCIPvarGetUbGlobal(var);
   lbvbdvar = SCIPvarGetLbGlobal(vbdvar);
   ubvbdvar = SCIPvarGetUbGlobal(vbdvar);

   /* if both constraint have this side */
   if( !*redundant0 && !*redundant1 )
   {
      /* calculate extreme values, which are reached by setting the other variable to their lower/upper bound */
      boundxlb1 = side0 - lbvbdvar*coef0;
      boundxlb2 = side1 - lbvbdvar*coef1;
      boundylb1 = (side0 - lbvar)/coef0;
      boundylb2 = (side1 - lbvar)/coef1;

      boundxub1 = side0 - ubvbdvar*coef0;
      boundxub2 = side1 - ubvbdvar*coef1;
      boundyub1 = (side0 - ubvar)/coef0;
      boundyub2 = (side1 - ubvar)/coef1;

      if( islhs )
      {
	 boundvaluex1 = MAX(boundxlb1, boundxlb2);
	 boundvaluex2 = MAX(boundxub1, boundxub2);
      }
      else
      {
	 boundvaluex1 = MIN(boundxlb1, boundxlb2);
	 boundvaluex2 = MIN(boundxub1, boundxub2);
      }

      /* calculate important values for variables */
      if( SCIPisPositive(scip, coef0) )
      {
         valuex1 = MIN(boundvaluex1, ubvar);
         valuex1 = MAX(valuex1, lbvar);
         valuex2 = MAX(boundvaluex2, lbvar);
         valuex2 = MIN(valuex2, ubvar);

         /* if variable is of integral type make values integral too */
         if( SCIPvarGetType(var) < SCIP_VARTYPE_CONTINUOUS )
         {
            if( !SCIPisFeasIntegral(scip, valuex1) )
               valuex1 = SCIPfeasFloor(scip, valuex1);
            if( !SCIPisFeasIntegral(scip, valuex2) )
               valuex2 = SCIPfeasCeil(scip, valuex2);
         }
      }
      else
      {
         valuex1 = MAX(boundvaluex1, lbvar);
         valuex1 = MIN(valuex1, ubvar);
         valuex2 = MIN(boundvaluex2, ubvar);
         valuex2 = MAX(valuex2, lbvar);

         /* if variable is of integral type make values integral too */
         if( SCIPvarGetType(var) < SCIP_VARTYPE_CONTINUOUS )
         {
            if( !SCIPisFeasIntegral(scip, valuex1) )
               valuex1 = SCIPfeasCeil(scip, valuex1);
            if( !SCIPisFeasIntegral(scip, valuex2) )
               valuex2 = SCIPfeasFloor(scip, valuex2);
         }
      }

      /* calculate resulting values of variable y by setting x to valuex1 */
      valuey1 = (side0 - valuex1)/coef0;
      valuey2 = (side1 - valuex1)/coef1;

      /* determine redundancy of one constraints side */
      if( valuey1 - valuey2 <= eps )
         *sideequal = TRUE;
      else if( SCIPisPositive(scip, coef0) )
      {
         if( valuey1 < valuey2 )
            *redundant1 = TRUE;
         else
            *redundant0 = TRUE;
      }
      else
      {
         if( valuey1 < valuey2 )
            *redundant0 = TRUE;
         else
            *redundant1 = TRUE;
      }

      /* calculate resulting values of variable y by setting x to valuex2 */
      valuey1 = (side0 - valuex2)/coef0;
      valuey2 = (side1 - valuex2)/coef1;

      /* determine redundancy of one constraints side by checking for the first valuex2 */
      if( SCIPisPositive(scip, coef0) )
      {
         /* if both constraints are weaker than the other on one value, we have no redundancy */
         if( (*redundant1 && valuey1 > valuey2) || (*redundant0 && valuey1 < valuey2) )
         {
            *sideequal = FALSE;
            *redundant0 = FALSE;
            *redundant1 = FALSE;
            return;
         }
         else if( *sideequal )
         {
            if( valuey1 + eps < valuey2 )
            {
               *sideequal = FALSE;
               *redundant1 = TRUE;
            }
            else if( valuey1 + eps > valuey2 )
            {
               *sideequal = FALSE;
               *redundant0 = TRUE;
            }
         }
      }
      else
      {
         /* if both constraints are weaker than the other one on one value, we have no redundancy */
         if( (*redundant1 && valuey1 < valuey2) || (*redundant0 && valuey1 > valuey2) )
         {
            *sideequal = FALSE;
            *redundant0 = FALSE;
            *redundant1 = FALSE;
            return;
         }
         else if( *sideequal )
         {
            if( valuey1 + eps < valuey2 )
            {
               *sideequal = FALSE;
               *redundant0 = TRUE;
            }
            else if( valuey1 + eps > valuey2 )
            {
               *sideequal = FALSE;
               *redundant1 = TRUE;
            }
         }
      }
      assert(*sideequal || *redundant0 || *redundant1);

      /* calculate feasibility domain values for variable y concerning these both constraints */
      if( SCIPisPositive(scip, coef0) )
      {
	 if( islhs )
	 {
	    boundvaluey1 = MAX(boundylb1, boundylb2);
	    boundvaluey2 = MAX(boundyub1, boundyub2);
	 }
	 else
	 {
	    boundvaluey1 = MIN(boundylb1, boundylb2);
	    boundvaluey2 = MIN(boundyub1, boundyub2);
	 }

         valuey1 = MIN(boundvaluey1, ubvbdvar);
         valuey1 = MAX(valuey1, lbvbdvar);
         valuey2 = MAX(boundvaluey2, lbvbdvar);
         valuey2 = MIN(valuey2, ubvbdvar);

         if( !SCIPisFeasIntegral(scip, valuey1) )
            valuey1 = SCIPfeasFloor(scip, valuey1);
         if( !SCIPisFeasIntegral(scip, valuey2) )
            valuey2 = SCIPfeasCeil(scip, valuey2);
      }
      else
      {
	 if( islhs )
	 {
	    boundvaluey1 = MIN(boundylb1, boundylb2);
	    boundvaluey2 = MIN(boundyub1, boundyub2);
	 }
	 else
	 {
	    boundvaluey1 = MAX(boundylb1, boundylb2);
	    boundvaluey2 = MAX(boundyub1, boundyub2);
	 }

         valuey1 = MAX(boundvaluey1, lbvbdvar);
         valuey1 = MIN(valuey1, ubvbdvar);
         valuey2 = MIN(boundvaluey2, ubvbdvar);
         valuey2 = MAX(valuey2, lbvbdvar);

         /* if variable is of integral type make values integral too */
         if( !SCIPisFeasIntegral(scip, valuey1) )
            valuey1 = SCIPfeasCeil(scip, valuey1);
         if( !SCIPisFeasIntegral(scip, valuey2) )
            valuey2 = SCIPfeasFloor(scip, valuey2);
      }

      /* calculate resulting values of variable x by setting y to valuey1 */
      valuex1 = side0 - valuey1*coef0;
      valuex2 = side1 - valuey1*coef1;

      /* determine redundancy of one constraints side by checking for the first valuey1 */
      if( (*redundant1 && valuex1 > valuex2) || (*redundant0 && valuex1 < valuex2) )
      {
         *sideequal = FALSE;
         *redundant0 = FALSE;
         *redundant1 = FALSE;
         return;
      }
      if( *sideequal )
      {
         if( valuex1 + eps < valuex2 )
         {
            *sideequal = FALSE;
            *redundant1 = TRUE;
         }
         else if( valuex1 + eps > valuex2 )
         {
            *sideequal = FALSE;
            *redundant0 = TRUE;
         }
      }

      /* calculate resulting values of variable x by setting y to valuey2 */
      valuex1 = side0 - valuey2*coef0;
      valuex2 = side1 - valuey2*coef1;

      /* determine redundancy of one constraints side by checking for the first valuey1 */
      if( (*redundant1 && valuex1 > valuex2) || (*redundant0 && valuex1 < valuex2) )
      {
         *sideequal = FALSE;
         *redundant0 = FALSE;
         *redundant1 = FALSE;
         return;
      }
      if( *sideequal )
      {
         if( valuex1 + eps < valuex2 )
         {
            *sideequal = FALSE;
            *redundant1 = TRUE;
         }
         else if( valuex1 + eps > valuex2 )
         {
            *sideequal = FALSE;
            *redundant0 = TRUE;
         }
      }
      assert(*redundant0 || *redundant1 || *sideequal);
   }
}

/** compares each constraint with all other constraints for possible redundancy and removes or changes constraint
 *
 *  we will order all constraint to have constraints with same variables next to each other to speed up presolving
 *
 *  consider two constraints like lhs1 <= x + b1*y <= rhs1 and lhs2 <= x + b2*y <= rhs2
 *  we are doing the following presolving steps:
 *
 *  if( b1 == b2 )
 *      newlhs = MAX(lhs1, lhs2)
 *      newrhs = MIN(rhs1, rhs2)
 *      updateSides
 *      delete one constraint
 *  else if( ((b1 > 0) == (b2 > 0)) && (lhs1 != -inf && lhs2 != -inf) || (rhs1 != inf && rhs2 != inf) )
 *
 *       (i.e. both constraint have either a valid lhs or a valid rhs and infinity is on the same side and the
 *             coeffcients have the same size )
 *
 *      if( y is binary )
 *          if( lhs1 != -inf )
 *              newlhs = MAX(lhs1, lhs2)
 *              newb = newlhs - MAX(lhs1 - b1, lhs2 - b2)
 *          else
 *              newrhs = MIN(lhs1, lhs2)
 *              newb = newrhs - MIN(rhs1 - b1, rhs2 - b2)
 *          updateSidesAndCoef
 *          delete one constraint
 *      else
 *          we calculate possible values for both variables and check which constraint is tighter
 *  else
 *      nothing possible
 *
 *  We also try to tighten bounds in the case of two constraints lhs1 <= x + b1*y <= rhs1 and lhs2 <= y + b2*x <= rhs2.
 *  Eliminiating one variable and inserting into the second yields the following bounds:
 *  If b2 > 0:
 *     (1 - b1 * b2) * y >= lhs2 - b2 * rhs1
 *     (1 - b1 * b2) * y <= rhs2 - b2 * lhs1
 *  If b2 < 0:
 *     (1 - b1 * b2) * y >= lhs2 - b2 * lhs1
 *     (1 - b1 * b2) * y <= rhs2 - b2 * rhs1
 *  The case of x is similar.
 */
static
SCIP_RETCODE preprocessConstraintPairs(
   SCIP*                 scip,               /**< SCIP data structure */
   SCIP_CONS**           conss,              /**< constraint set */
   int                   nconss,             /**< number of constraints in constraint set */
   SCIP_Bool*            cutoff,             /**< pointer to store TRUE, if a cutoff was found */
   int*                  nchgbds,            /**< pointer to count number of bound changes */
   int*                  ndelconss,          /**< pointer to count number of deleted constraints */
   int*                  nchgcoefs,          /**< pointer to count the number of changed coefficients */
   int*                  nchgsides           /**< pointer to count number of changed left/right hand sides */
   )
{
   SCIP_CONS** sortedconss;
   int c;
   int s;

   assert(scip != NULL);
   assert(conss != NULL);
   assert(cutoff != NULL);
   assert(nchgbds != NULL);
   assert(ndelconss != NULL);
   assert(nchgcoefs != NULL);
   assert(nchgsides != NULL);

   /* create our temporary working array */
   SCIP_CALL( SCIPduplicateBufferArray(scip, &sortedconss, conss, nconss) );

   /* sort all constraints, so that all constraints with same variables stand next to each other */
   SCIPsortPtr((void**)sortedconss, consVarboundComp, nconss);

   /* check all constraints for redundancy */
   for( c = nconss - 1; c > 0 && !(*cutoff); --c )
   {
      SCIP_CONS* cons0;
      SCIP_CONSDATA* consdata0;

      cons0 = sortedconss[c];

      if( !SCIPconsIsActive(cons0) || SCIPconsIsModifiable(cons0) )
         continue;

      consdata0 = SCIPconsGetData(cons0);
      assert(consdata0 != NULL);
      assert(consdata0->var != NULL);
      assert(consdata0->vbdvar != NULL);

      /* do not check for already redundant constraints */
      assert(!SCIPisZero(scip, consdata0->vbdcoef));
      assert(!SCIPisInfinity(scip, -consdata0->lhs) || !SCIPisInfinity(scip, consdata0->rhs));

      if( !consdata0->changed )
         continue;

      consdata0->changed = FALSE;

      for( s = c - 1; s >= 0; --s )
      {
         SCIP_CONS* cons1;
         SCIP_CONSDATA* consdata1;
         SCIP_Real lhs;
         SCIP_Real rhs;
         SCIP_Real coef;
         SCIP_Bool deletecons1;

         cons1 = sortedconss[s];

         if( !SCIPconsIsActive(cons1) || SCIPconsIsModifiable(cons1) )
            continue;

         consdata1 = SCIPconsGetData(cons1);
         assert(consdata1 != NULL);
         assert(consdata1->var != NULL);
         assert(consdata1->vbdvar != NULL);

         /* do not check for already redundant constraints */
         assert(!SCIPisZero(scip, consdata1->vbdcoef));
         assert(!SCIPisInfinity(scip, -consdata1->lhs) || !SCIPisInfinity(scip, consdata1->rhs));

         lhs = consdata0->lhs;
         rhs = consdata0->rhs;
         coef = consdata0->vbdcoef;

         /* check for propagation in the case: lhs1 <= x + b1*y <= rhs1 and lhs2 <= y + b2*x <= rhs2. */
         if ( consdata0->var == consdata1->vbdvar && consdata0->vbdvar == consdata1->var &&
            !SCIPisFeasZero(scip, 1.0 - coef * consdata1->vbdcoef) )
         {
            SCIP_Bool tightened = FALSE;
            SCIP_Real bnd = SCIP_UNKNOWN;
            SCIP_Real scalar;
            SCIP_Real newbnd;

            scalar = (1.0 - coef * consdata1->vbdcoef);

            assert( ! SCIPisInfinity(scip, REALABS(scalar)) );
            assert( ! SCIPisZero(scip, consdata0->vbdcoef) );
            assert( ! SCIPisZero(scip, consdata1->vbdcoef) );

            /* lower bounds for consdata0->var */
            if ( ! SCIPisInfinity(scip, -lhs) )
            {
               if ( SCIPisPositive(scip, coef) )
               {
                  if ( ! SCIPisInfinity(scip, consdata1->rhs) )
                     bnd = (lhs - coef * consdata1->rhs)/scalar;
               }
               else
               {
                  assert( SCIPisNegative(scip, coef) );
                  if ( ! SCIPisInfinity(scip, consdata1->lhs) )
                     bnd = (lhs - coef * consdata1->lhs)/scalar;
               }

               if ( bnd != SCIP_UNKNOWN ) /*lint !e777*/
               {
                  if ( SCIPisFeasPositive(scip, scalar) )
                  {
                     newbnd = SCIPadjustedVarLb(scip, consdata0->var, bnd);
                     SCIP_CALL( SCIPtightenVarLb(scip, consdata0->var, newbnd, FALSE, cutoff, &tightened) );
                     if ( tightened )
                     {
                        SCIPdebugMsg(scip, "<%s>, <%s> -> tightened lower bound: <%s> >= %.15g\n", SCIPconsGetName(cons0), SCIPconsGetName(cons1),
                           SCIPvarGetName(consdata0->var), SCIPvarGetLbGlobal(consdata0->var));
                        (*nchgbds)++;
                     }
                  }
                  else if ( SCIPisFeasNegative(scip, scalar) )
                  {
                     newbnd = SCIPadjustedVarUb(scip, consdata0->var, bnd);
                     SCIP_CALL( SCIPtightenVarUb(scip, consdata0->var, newbnd, FALSE, cutoff, &tightened) );
                     if ( tightened )
                     {
                        SCIPdebugMsg(scip, "<%s>, <%s> -> tightened upper bound: <%s> >= %.15g\n", SCIPconsGetName(cons0), SCIPconsGetName(cons1),
                           SCIPvarGetName(consdata0->var), SCIPvarGetUbGlobal(consdata0->var));
                        (*nchgbds)++;
                     }
                  }
               }
            }

            /* upper bound for consdata0>var */
            if ( ! SCIPisInfinity(scip, rhs) )
            {
               bnd = SCIP_UNKNOWN;
               if ( SCIPisPositive(scip, coef) )
               {
                  if ( ! SCIPisInfinity(scip, consdata1->lhs) )
                     bnd = (rhs - coef * consdata1->lhs)/scalar;
               }
               else
               {
                  assert( SCIPisNegative(scip, coef) );
                  if ( ! SCIPisInfinity(scip, consdata1->rhs) )
                     bnd = (rhs - coef * consdata1->rhs)/scalar;
               }

               if ( bnd != SCIP_UNKNOWN ) /*lint !e777*/
               {
                  if ( SCIPisFeasPositive(scip, scalar) )
                  {
                     newbnd = SCIPadjustedVarUb(scip, consdata0->var, bnd);
                     SCIP_CALL( SCIPtightenVarUb(scip, consdata0->var, newbnd, FALSE, cutoff, &tightened) );
                     if ( tightened )
                     {
                        SCIPdebugMsg(scip, "<%s>, <%s> -> tightened upper bound: <%s> >= %.15g\n", SCIPconsGetName(cons0), SCIPconsGetName(cons1),
                           SCIPvarGetName(consdata0->var), SCIPvarGetUbGlobal(consdata0->var));
                        (*nchgbds)++;
                     }
                  }
                  else if ( SCIPisFeasNegative(scip, scalar) )
                  {
                     newbnd = SCIPadjustedVarLb(scip, consdata0->var, bnd);
                     SCIP_CALL( SCIPtightenVarLb(scip, consdata0->var, newbnd, FALSE, cutoff, &tightened) );
                     if ( tightened )
                     {
                        SCIPdebugMsg(scip, "<%s>, <%s> -> tightened lower bound: <%s> >= %.15g\n", SCIPconsGetName(cons0), SCIPconsGetName(cons1),
                           SCIPvarGetName(consdata0->var), SCIPvarGetLbGlobal(consdata0->var));
                        (*nchgbds)++;
                     }
                  }
               }
            }

            /* lower bounds for consdata1->var */
            if ( ! SCIPisInfinity(scip, -consdata1->lhs) )
            {
               bnd = SCIP_UNKNOWN;
               if ( SCIPisPositive(scip, consdata1->vbdcoef) )
               {
                  if ( ! SCIPisInfinity(scip, rhs) )
                     bnd = (consdata1->lhs - consdata1->vbdcoef * rhs)/scalar;
               }
               else
               {
                  assert( SCIPisNegative(scip, consdata1->vbdcoef) );
                  if ( ! SCIPisInfinity(scip, lhs) )
                     bnd = (consdata1->lhs - consdata1->vbdcoef * lhs)/scalar;
               }

               if ( bnd != SCIP_UNKNOWN ) /*lint !e777*/
               {
                  if ( SCIPisFeasPositive(scip, scalar) )
                  {
                     newbnd = SCIPadjustedVarLb(scip, consdata1->var, bnd);
                     SCIP_CALL( SCIPtightenVarLb(scip, consdata1->var, newbnd, FALSE, cutoff, &tightened) );
                     if ( tightened )
                     {
                        SCIPdebugMsg(scip, "<%s>, <%s> -> tightened lower bound: <%s> >= %.15g\n", SCIPconsGetName(cons0), SCIPconsGetName(cons1),
                           SCIPvarGetName(consdata1->var), SCIPvarGetLbGlobal(consdata1->var));
                        (*nchgbds)++;
                     }
                  }
                  else if ( SCIPisFeasNegative(scip, scalar) )
                  {
                     newbnd = SCIPadjustedVarUb(scip, consdata1->var, bnd);
                     SCIP_CALL( SCIPtightenVarUb(scip, consdata1->var, newbnd, FALSE, cutoff, &tightened) );
                     if ( tightened )
                     {
                        SCIPdebugMsg(scip, "<%s>, <%s> -> tightened upper bound: <%s> >= %.15g\n", SCIPconsGetName(cons0), SCIPconsGetName(cons1),
                           SCIPvarGetName(consdata1->var), SCIPvarGetUbGlobal(consdata1->var));
                        (*nchgbds)++;
                     }
                  }
               }
            }

            /* upper bound for consdata1->var */
            if ( ! SCIPisInfinity(scip, consdata1->rhs) )
            {
               bnd = SCIP_UNKNOWN;
               if ( SCIPisPositive(scip, consdata1->vbdcoef) )
               {
                  if ( ! SCIPisInfinity(scip, lhs) )
                     bnd = (consdata1->rhs - consdata1->vbdcoef * lhs)/scalar;
               }
               else
               {
                  assert( SCIPisNegative(scip, consdata1->vbdcoef) );
                  if ( ! SCIPisInfinity(scip, rhs) )
                     bnd = (consdata1->rhs - consdata1->vbdcoef * rhs)/scalar;
               }

               if ( bnd != SCIP_UNKNOWN ) /*lint !e777*/
               {
                  if ( SCIPisFeasPositive(scip, scalar) )
                  {
                     newbnd = SCIPadjustedVarUb(scip, consdata1->var, bnd);
                     SCIP_CALL( SCIPtightenVarUb(scip, consdata1->var, newbnd, FALSE, cutoff, &tightened) );
                     if ( tightened )
                     {
                        SCIPdebugMsg(scip, "<%s>, <%s> -> tightened upper bound: <%s> >= %.15g\n", SCIPconsGetName(cons0), SCIPconsGetName(cons1),
                           SCIPvarGetName(consdata1->var), SCIPvarGetUbGlobal(consdata1->var));
                        (*nchgbds)++;
                     }
                  }
                  else if ( SCIPisFeasNegative(scip, scalar) )
                  {
                     newbnd = SCIPadjustedVarLb(scip, consdata1->var, bnd);
                     SCIP_CALL( SCIPtightenVarLb(scip, consdata1->var, newbnd, FALSE, cutoff, &tightened) );
                     if ( tightened )
                     {
                        SCIPdebugMsg(scip, "<%s>, <%s> -> tightened lower bound: <%s> >= %.15g\n", SCIPconsGetName(cons0), SCIPconsGetName(cons1),
                           SCIPvarGetName(consdata1->var), SCIPvarGetLbGlobal(consdata1->var));
                        (*nchgbds)++;
                     }
                  }
               }
            }
         }

         /* check for equal variables */
         if( consdata0->var != consdata1->var || consdata0->vbdvar != consdata1->vbdvar )
            break;

         /* mark constraint1 for deletion if possible */
         deletecons1 = TRUE;

         /* the coefficients of both constraints are equal */
         if( SCIPisEQ(scip, coef, consdata1->vbdcoef) )
         {
            lhs = MAX(consdata1->lhs, lhs);
            rhs = MIN(consdata1->rhs, rhs);
         }
         /* now only one side and in both constraints the same side should be infinity and the vbdvar should be binary
          * then we neither do not need to have the same side nor the same coefficient
          */
         else if( SCIPvarIsBinary(consdata0->vbdvar)
            && (SCIPisInfinity(scip, -lhs) || SCIPisInfinity(scip, rhs))
            && (SCIPisInfinity(scip, -consdata1->lhs) || SCIPisInfinity(scip, consdata1->rhs))
            && (SCIPisInfinity(scip, -lhs) == SCIPisInfinity(scip, -consdata1->lhs)) )
         {
            /* lhs <= x + b*y <= +inf */
            if( !SCIPisInfinity(scip, -lhs) )
            {
               lhs = MAX(consdata1->lhs, lhs);
               coef = lhs - MAX(consdata1->lhs - consdata1->vbdcoef, consdata0->lhs - coef);
            }
            /* -inf <= x + b*y <= rhs */
            else
            {
               rhs = MIN(consdata1->rhs, rhs);
               coef = rhs - MIN(consdata1->rhs - consdata1->vbdcoef, consdata0->rhs - coef);
            }

            SCIP_CALL( SCIPmarkConsPropagate(scip, cons0) );
         }
         else if( SCIPisPositive(scip, coef) == SCIPisPositive(scip, consdata1->vbdcoef)
            && ((!SCIPisInfinity(scip, -lhs) && !SCIPisInfinity(scip, -consdata1->lhs))
               || (!SCIPisInfinity(scip, rhs) && !SCIPisInfinity(scip, consdata1->rhs))) )
         {
            SCIP_Bool cons0lhsred;
            SCIP_Bool cons0rhsred;
            SCIP_Bool cons1lhsred;
            SCIP_Bool cons1rhsred;
            SCIP_Bool lhsequal;
            SCIP_Bool rhsequal;

            assert(!SCIPisInfinity(scip, lhs));
            assert(!SCIPisInfinity(scip, consdata1->lhs));
            assert(!SCIPisInfinity(scip, -rhs));
            assert(!SCIPisInfinity(scip, -consdata1->rhs));

            /* check if a left hand side of one constraints is redundant */
            checkRedundancySide(scip, consdata0->var, consdata0->vbdvar, coef, consdata1->vbdcoef, lhs, consdata1->lhs, &lhsequal, &cons0lhsred, &cons1lhsred, TRUE);

            /* check if a right hand side of one constraints is redundant */
            checkRedundancySide(scip, consdata0->var, consdata0->vbdvar, coef, consdata1->vbdcoef, rhs, consdata1->rhs, &rhsequal, &cons0rhsred, &cons1rhsred, FALSE);

            /* if cons0 is redundant, update cons1 and delete cons0 */
            if( (lhsequal || cons0lhsred) && (rhsequal || cons0rhsred) )
            {
               /* update flags of constraint which caused the redundancy s.t. nonredundant information doesn't get lost */
               SCIP_CALL( SCIPupdateConsFlags(scip, cons1, cons0) );

               SCIPdebugMsg(scip, "constraint: ");
               SCIPdebugPrintCons(scip, cons0, NULL);
               SCIPdebugMsg(scip, "is redundant to constraint: ");
               SCIPdebugPrintCons(scip, cons1, NULL);

               SCIP_CALL( SCIPdelCons(scip, cons0) );
               ++(*ndelconss);

               /* get next cons0 */
               break;
            }
            /* if cons1 is redundant, update cons0 and delete cons1 */
            else if( cons1lhsred && cons1rhsred )
            {
               /* update flags of constraint which caused the redundancy s.t. nonredundant information doesn't get lost */
               SCIP_CALL( SCIPupdateConsFlags(scip, cons0, cons1) );

               SCIPdebugMsg(scip, "constraint: ");
               SCIPdebugPrintCons(scip, cons1, NULL);
               SCIPdebugMsg(scip, "is redundant to constraint: ");
               SCIPdebugPrintCons(scip, cons0, NULL);

               SCIP_CALL( SCIPdelCons(scip, cons1) );
               ++(*ndelconss);

               /* get next cons1 */
               continue;
            }
            /* if left hand side of cons0 is redundant set it to -infinity */
            else if( (lhsequal || cons0lhsred) && !SCIPisInfinity(scip, -lhs) )
            {
               lhs = -SCIPinfinity(scip);

	       /* if right hand side of cons1 is redundant too, set it to infinity */
	       if( cons1rhsred && !SCIPisInfinity(scip, consdata1->rhs) )
	       {
		  SCIP_CALL( chgRhs(scip, cons1, SCIPinfinity(scip)) );
		  ++(*nchgsides);

		  SCIPdebugMsg(scip, "deleted rhs of constraint: ");
		  SCIPdebugPrintCons(scip, cons1, NULL);
		  SCIPdebugMsg(scip, "due to constraint: ");
		  SCIPdebugPrintCons(scip, cons0, NULL);
	       }

               /* later on we cannot not want to delete cons1 */
               deletecons1 = FALSE;
            }
            /* if right hand side of cons0 is redundant set it to infinity */
            else if( (rhsequal || cons0rhsred) && !SCIPisInfinity(scip, rhs) )
            {
               rhs = SCIPinfinity(scip);

	       /* if left hand side of cons1 is redundant too, set it to -infinity */
	       if( cons1lhsred && !SCIPisInfinity(scip, -consdata1->lhs) )
	       {
		  SCIP_CALL( chgLhs(scip, cons1, -SCIPinfinity(scip)) );
		  ++(*nchgsides);

		  SCIPdebugMsg(scip, "deleted lhs of constraint: ");
		  SCIPdebugPrintCons(scip, cons1, NULL);
		  SCIPdebugMsg(scip, "due to constraint: ");
		  SCIPdebugPrintCons(scip, cons0, NULL);
	       }

               /* later on we cannot not want to delete cons1 */
               deletecons1 = FALSE;
            }
            /* if left hand side of cons1 is redundant set it to -infinity */
            else if( cons1lhsred && !SCIPisInfinity(scip, -consdata1->lhs) )
            {
	       SCIP_CALL( chgLhs(scip, cons1, -SCIPinfinity(scip)) );
	       ++(*nchgsides);

               SCIPdebugMsg(scip, "deleted lhs of constraint: ");
               SCIPdebugPrintCons(scip, cons1, NULL);
               SCIPdebugMsg(scip, "due to constraint: ");
               SCIPdebugPrintCons(scip, cons0, NULL);

               continue;
            }
            /* if right hand side of cons1 is redundant set it to infinity */
            else if( cons1rhsred && !SCIPisInfinity(scip, consdata1->rhs) )
            {
	       SCIP_CALL( chgRhs(scip, cons1, SCIPinfinity(scip)) );
	       ++(*nchgsides);

               SCIPdebugMsg(scip, "deleted rhs of constraint: ");
               SCIPdebugPrintCons(scip, cons1, NULL);
               SCIPdebugMsg(scip, "due to constraint: ");
               SCIPdebugPrintCons(scip, cons0, NULL);

               continue;
            }
            else /* nothing was redundant */
               continue;
         }
         else
         {
            /* there is no redundancy in both constraints with same variables */
            continue;
         }

         if( SCIPisFeasLT(scip, rhs, lhs) )
         {
            SCIPdebugMsg(scip, "constraint <%s> and <%s> lead to infeasibility due to their sides\n", SCIPconsGetName(cons0), SCIPconsGetName(cons1));
            *cutoff = TRUE;
            break;
         }

         /* ensure that lhs <= rhs holds without tolerances as we only allow such rows to enter the LP */
         if( lhs > rhs )
         {
            rhs = (lhs + rhs)/2;
            lhs = rhs;
         }

         /* we decide to let constraint cons0 stay, so update data structure consdata0 */

         /* update coefficient of cons0 */

         /* special case if new coefficient becomes zero, both constraints are redundant but we may tighten the bounds */
         if( SCIPisZero(scip, coef) )
         {
            SCIP_Bool infeasible;
            SCIP_Bool tightened;

            SCIPdebugMsg(scip, "constraint: ");
            SCIPdebugPrintCons(scip, cons1, NULL);
            SCIPdebugMsg(scip, "and constraint: ");
            SCIPdebugPrintCons(scip, cons0, NULL);
            SCIPdebugMsg(scip, "are both redundant and lead to bounding of <%s> in [%g, %g]\n", SCIPvarGetName(consdata0->var), lhs, rhs);

            /* delete cons1 */
            SCIP_CALL( SCIPdelCons(scip, cons1) );
            ++(*ndelconss);

            /* update upper bound if possible
             *
             * @note we need to force the bound change since we are deleting the constraint afterwards
             */
            SCIP_CALL( SCIPtightenVarUb(scip, consdata0->var, rhs, TRUE, &infeasible, &tightened) );
            assert(!infeasible);
            if( tightened )
               ++(*nchgbds);

            /* update lower bound if possible
             *
             * @note we need to force the bound change since we are deleting the constraint afterwards
             */
            SCIP_CALL( SCIPtightenVarLb(scip, consdata0->var, lhs, TRUE, &infeasible, &tightened) );
            assert(!infeasible);
            if( tightened )
               ++(*nchgbds);

            /* delete cons0 */
            SCIP_CALL( SCIPdelCons(scip, cons0) );
            ++(*ndelconss);

            /* get next cons0 */
            break;
         }

         SCIPdebugMsg(scip, "constraint: ");
         SCIPdebugPrintCons(scip, cons1, NULL);
         SCIPdebugMsg(scip, "and constraint: ");
         SCIPdebugPrintCons(scip, cons0, NULL);

         /* if sign of coefficient switches, update the locks of the variable */
         if( consdata0->vbdcoef * coef < 0.0 )
         {
            assert(SCIPconsIsTransformed(cons0));

            /* remove locks for variable with old coefficient and install locks for variable with new
             * coefficient
             */
            if( SCIPisPositive(scip, consdata0->vbdcoef) )
            {
               SCIP_CALL( SCIPunlockVarCons(scip, consdata0->vbdvar, cons0, !SCIPisInfinity(scip, -consdata0->lhs),
                  !SCIPisInfinity(scip, consdata0->rhs)) );
               SCIP_CALL( SCIPlockVarCons(scip, consdata0->vbdvar, cons0, !SCIPisInfinity(scip, consdata0->rhs),
                  !SCIPisInfinity(scip, -consdata0->lhs)) );
            }
            else
            {
               SCIP_CALL( SCIPunlockVarCons(scip, consdata0->vbdvar, cons0, !SCIPisInfinity(scip, consdata0->rhs),
                  !SCIPisInfinity(scip, -consdata0->lhs)) );
               SCIP_CALL( SCIPlockVarCons(scip, consdata0->vbdvar, cons0, !SCIPisInfinity(scip, -consdata0->lhs),
                  !SCIPisInfinity(scip, consdata0->rhs)) );
            }
         }

         /* now change the coefficient */
         if( !SCIPisEQ(scip, consdata0->vbdcoef, coef) )
         {
            ++(*nchgcoefs);

            /* mark to add new varbound information */
            consdata0->varboundsadded = FALSE;
	    consdata0->tightened = FALSE;
	    consdata0->presolved = FALSE;
	    consdata0->changed = FALSE;

	    consdata0->vbdcoef = coef;

            SCIP_CALL( SCIPmarkConsPropagate(scip, cons0) );
         }

         /* update lhs and rhs of cons0 */
         if( !SCIPisEQ(scip, consdata0->lhs, lhs) )
         {
	    SCIP_CALL( chgLhs(scip, cons0, lhs) );
	    ++(*nchgsides);
	 }
         if( !SCIPisEQ(scip, consdata0->rhs, rhs) )
         {
	    SCIP_CALL( chgRhs(scip, cons0, rhs) );
	    ++(*nchgsides);
	 }

         /* update flags of constraint which caused the redundancy s.t. nonredundant information doesn't get lost */
         SCIP_CALL( SCIPupdateConsFlags(scip, cons0, cons1) );

         SCIPdebugMsg(scip, "lead to new constraint: ");
         SCIPdebugPrintCons(scip, cons0, NULL);

	 /* if cons1 is still marked for deletion, delete it */
         if( deletecons1 )
         {
	    /* delete cons1 */
	    SCIP_CALL( SCIPdelCons(scip, cons1) );
	    ++(*ndelconss);
	 }

         assert(SCIPconsIsActive(cons0));
      }
   }

   /* free temporary memory */
   SCIPfreeBufferArray(scip, &sortedconss);

   return SCIP_OKAY;
}

/** for all varbound constraints with two integer variables make the coefficients integral */
static
SCIP_RETCODE prettifyConss(
   SCIP*                 scip,               /**< SCIP data structure */
   SCIP_CONS**           conss,              /**< constraint set */
   int                   nconss,             /**< number of constraints in constraint set */
   int*                  nchgcoefs,          /**< pointer to count the number of changed coefficients */
   int*                  nchgsides           /**< pointer to count number of changed left/right hand sides */
   )
{
   SCIP_CONSDATA* consdata;
   int c;

   assert(scip != NULL);
   assert(conss != NULL || nconss == 0);
   assert(nchgcoefs != NULL);
   assert(nchgsides != NULL);

   /* if we cannot find any constraint for prettifying, stop */
   if( SCIPgetNIntVars(scip) + SCIPgetNImplVars(scip) < 1 )
      return SCIP_OKAY;

   for( c = nconss - 1; c >= 0; --c )
   {
      assert(conss != NULL);

      if( SCIPconsIsDeleted(conss[c]) )
         continue;

      consdata = SCIPconsGetData(conss[c]);
      assert(consdata != NULL);

      /* check for integer variables and one coefficient with an absolute value smaller than 1 */
      /* @note: we allow that the variable type of the bounded variable can be smaller than the variable type of the
       *        bounding variable
       */
      if( (SCIPvarGetType(consdata->var) == SCIP_VARTYPE_BINARY || SCIPvarGetType(consdata->var) == SCIP_VARTYPE_INTEGER
	    || SCIPvarGetType(consdata->var) == SCIP_VARTYPE_IMPLINT)
	 && (SCIPvarGetType(consdata->vbdvar) == SCIP_VARTYPE_INTEGER || SCIPvarGetType(consdata->vbdvar) == SCIP_VARTYPE_IMPLINT)
	 && SCIPisLT(scip, REALABS(consdata->vbdcoef), 1.0) )
      {
         SCIP_Real epsilon;
         SCIP_Longint nominator;
         SCIP_Longint denominator;
         SCIP_Longint maxmult;
         SCIP_Bool success;

         epsilon = SCIPepsilon(scip) * 0.9;  /* slightly decrease epsilon to be safe in rational conversion below */
         maxmult = (SCIP_Longint)(SCIPfeastol(scip)/epsilon + SCIPfeastol(scip));
         maxmult = MIN(maxmult, MAXSCALEDCOEF);

         success = SCIPrealToRational(consdata->vbdcoef, -epsilon, epsilon , maxmult, &nominator, &denominator);

         if( success )
         {
            /* it is possible that the dominator is a multiple of the nominator */
            if( SCIPisIntegral(scip, (SCIP_Real) denominator / (SCIP_Real) nominator) )
            {
               denominator /= nominator;
               nominator = 1;
            }

            success = success && (denominator <= maxmult);

            /* scale the constraint denominator/nominator */
            if( success && ABS(denominator) > 1 && nominator == 1)
            {
               SCIP_VAR* swapvar;

               /* print constraint before scaling */
               SCIPdebugPrintCons(scip, conss[c], NULL);

               assert(SCIPisEQ(scip, consdata->vbdcoef * denominator, 1.0));

               /* need to switch sides if coefficient is smaller then 0 */
               if( consdata->vbdcoef < 0 )
               {
                  assert(denominator < 0);

                  /* compute new sides */

                  /* only right hand side exists */
                  if( SCIPisInfinity(scip, -consdata->lhs) )
                  {
                     consdata->lhs = consdata->rhs * denominator;
                     assert(!SCIPisInfinity(scip, -consdata->lhs) && !SCIPisInfinity(scip, consdata->lhs));

                     consdata->rhs = SCIPinfinity(scip);
                  }
                  /* only left hand side exists */
                  else if( SCIPisInfinity(scip, consdata->rhs) )
                  {
                     consdata->rhs = consdata->lhs * denominator;
                     assert(!SCIPisInfinity(scip, consdata->rhs) && !SCIPisInfinity(scip, -consdata->rhs));

                     consdata->lhs = -SCIPinfinity(scip);
                  }
                  /* both sides exist */
                  else
                  {
                     SCIP_Real tmp;

                     tmp = consdata->lhs;
                     consdata->lhs = consdata->rhs * denominator;
                     consdata->rhs = tmp * denominator;
		     consdata->tightened = FALSE;

                     assert(!SCIPisInfinity(scip, consdata->lhs) && !SCIPisInfinity(scip, -consdata->lhs));
                     assert(SCIPisGE(scip, consdata->rhs, consdata->lhs) && !SCIPisInfinity(scip, consdata->rhs));
                  }
                  *nchgsides += 2;
               }
               /* coefficient > 0 */
               else
               {
                  assert(denominator > 0);

                  /* compute new left hand side */
                  if( !SCIPisInfinity(scip, -consdata->lhs) )
                  {
                     consdata->lhs *= denominator;
                     assert(!SCIPisInfinity(scip, consdata->lhs) && !SCIPisInfinity(scip, -consdata->lhs));
                     ++(*nchgsides);
                  }

                  /* compute new right hand side */
                  if( !SCIPisInfinity(scip, consdata->rhs) )
                  {
                     consdata->rhs *= denominator;
                     assert(!SCIPisInfinity(scip, consdata->rhs) && !SCIPisInfinity(scip, -consdata->rhs));
                     ++(*nchgsides);
                  }

                  assert(SCIPisGE(scip, consdata->rhs, consdata->lhs));
               }

               /* swap both variables */
               swapvar = consdata->var;
               consdata->var = consdata->vbdvar;
               consdata->vbdvar = swapvar;

               /* swap coefficient */
               consdata->vbdcoef = (SCIP_Real)denominator;
               ++(*nchgcoefs);

               /* mark to add new varbound information */
               consdata->varboundsadded = FALSE;
	       consdata->tightened = FALSE;

               /* print constraint after scaling */
               SCIPdebugMsg(scip, "transformed into:");
               SCIPdebugPrintCons(scip, conss[c], NULL);
            }
         }
      }
   }

   return SCIP_OKAY;
}

/** replaces fixed and aggregated variables in variable bound constraint by active problem variables */
static
SCIP_RETCODE applyFixings(
   SCIP*                 scip,               /**< SCIP data structure */
   SCIP_CONS*            cons,               /**< variable bound constraint */
   SCIP_EVENTHDLR*       eventhdlr,          /**< event handler */
   SCIP_Bool*            cutoff,             /**< pointer to store whether an infeasibility was detected */
   int*                  nchgbds,            /**< pointer to count number of bound changes */
   int*                  ndelconss,          /**< pointer to count number of deleted constraints */
   int*                  naddconss           /**< pointer to count number of added constraints */
   )
{
   SCIP_CONSDATA* consdata;
   SCIP_VAR* var;
   SCIP_Real varscalar;
   SCIP_Real varconstant;
   SCIP_VAR* vbdvar;
   SCIP_Real vbdvarscalar;
   SCIP_Real vbdvarconstant;
   SCIP_Bool varschanged;
   SCIP_Bool redundant;

   assert(scip != NULL);
   assert(cons != NULL);
   assert(cutoff != NULL);
   assert(nchgbds != NULL);
   assert(ndelconss != NULL);
   assert(naddconss != NULL);

   *cutoff = FALSE;
   redundant = FALSE;

   /* the variable bound constraint is: lhs <= x + c*y <= rhs */
   consdata = SCIPconsGetData(cons);
   assert(consdata != NULL);

   /* get active problem variables of x and y */
   var = consdata->var;
   varscalar = 1.0;
   varconstant = 0.0;
   SCIP_CALL( SCIPgetProbvarSum(scip, &var, &varscalar, &varconstant) );
   vbdvar = consdata->vbdvar;
   vbdvarscalar = 1.0;
   vbdvarconstant = 0.0;
   SCIP_CALL( SCIPgetProbvarSum(scip, &vbdvar, &vbdvarscalar, &vbdvarconstant) );
   varschanged = (var != consdata->var || vbdvar != consdata->vbdvar);

   /* if the variables are equal, the variable bound constraint reduces to standard bounds on the single variable */
   if( var == vbdvar && SCIPvarGetStatus(var) != SCIP_VARSTATUS_MULTAGGR )
   {
      SCIP_Real scalar;
      SCIP_Real constant;

      SCIPdebugMsg(scip, "variable bound constraint <%s> has equal variable and vbd variable <%s>\n",
         SCIPconsGetName(cons), SCIPvarGetName(var));

      /*      lhs <= a1*z + b1 + c(a2*z + b2) <= rhs
       * <=>  lhs <= (a1 + c*a2)z + (b1 + c*b2) <= rhs
       */
      scalar = varscalar + consdata->vbdcoef * vbdvarscalar;
      constant = varconstant + consdata->vbdcoef * vbdvarconstant;
      if( SCIPisZero(scip, scalar) )
      {
         /* no variable is left: the constraint is redundant or infeasible */
         if( SCIPisFeasLT(scip, constant, consdata->lhs) || SCIPisFeasGT(scip, constant, consdata->rhs) )
            *cutoff = TRUE;
      }
      else if( scalar > 0.0 )
      {
         if( !SCIPisInfinity(scip, -consdata->lhs) && !(*cutoff) )
         {
            SCIP_Bool tightened;

            SCIP_CALL( SCIPtightenVarLb(scip, var, (consdata->lhs - constant)/scalar, TRUE, cutoff, &tightened) );
            if( tightened )
            {
               SCIPdebugMsg(scip, " -> tightened lower bound: <%s> >= %.15g\n", SCIPvarGetName(var), SCIPvarGetLbGlobal(var));
               (*nchgbds)++;
            }
         }
         if( !SCIPisInfinity(scip, consdata->rhs) && !(*cutoff) )
         {
            SCIP_Bool tightened;

            SCIP_CALL( SCIPtightenVarUb(scip, var, (consdata->rhs - constant)/scalar, TRUE, cutoff, &tightened) );
            if( tightened )
            {
               SCIPdebugMsg(scip, " -> tightened upper bound: <%s> <= %.15g\n", SCIPvarGetName(var), SCIPvarGetUbGlobal(var));
               (*nchgbds)++;
            }
         }
      }
      else
      {
         if( !SCIPisInfinity(scip, -consdata->lhs) && !(*cutoff) )
         {
            SCIP_Bool tightened;

            SCIP_CALL( SCIPtightenVarUb(scip, var, (consdata->lhs - constant)/scalar, TRUE, cutoff, &tightened) );
            if( tightened )
            {
               SCIPdebugMsg(scip, " -> tightened upper bound: <%s> <= %.15g\n", SCIPvarGetName(var), SCIPvarGetUbGlobal(var));
               (*nchgbds)++;
            }
         }
         if( !SCIPisInfinity(scip, consdata->rhs) && !(*cutoff) )
         {
            SCIP_Bool tightened;

            SCIP_CALL( SCIPtightenVarLb(scip, var, (consdata->rhs - constant)/scalar, TRUE, cutoff, &tightened) );
            if( tightened )
            {
               SCIPdebugMsg(scip, " -> tightened lower bound: <%s> >= %.15g\n", SCIPvarGetName(var), SCIPvarGetLbGlobal(var));
               (*nchgbds)++;
            }
         }
      }
      redundant = TRUE;
   }
   else
   {
      /* if the variables should be replaced, drop the events and catch the events on the new variables afterwards */
      if( varschanged )
      {
         SCIP_CALL( dropEvents(scip, cons, eventhdlr) );
      }

      /* apply aggregation on x */
      if( SCIPisZero(scip, varscalar) )
      {
         SCIPdebugMsg(scip, "variable bound constraint <%s>: variable <%s> is fixed to %.15g\n",
            SCIPconsGetName(cons), SCIPvarGetName(consdata->var), varconstant);

         /* cannot change bounds on multi-aggregated variables */
         if( SCIPvarGetStatus(vbdvar) != SCIP_VARSTATUS_MULTAGGR )
         {
            /* x is fixed to varconstant: update bounds of y and delete the variable bound constraint */
            if( !SCIPisInfinity(scip, -consdata->lhs) && !(*cutoff) )
            {
               if( consdata->vbdcoef > 0.0 )
               {
                  SCIP_Bool tightened;

                  SCIP_CALL( SCIPtightenVarLb(scip, consdata->vbdvar, (consdata->lhs - varconstant)/consdata->vbdcoef,
                        TRUE, cutoff, &tightened) );
                  if( tightened )
                  {
                     SCIPdebugMsg(scip, " -> tightened lower bound: <%s> >= %.15g\n", SCIPvarGetName(consdata->vbdvar), SCIPvarGetLbGlobal(consdata->vbdvar));
                     (*nchgbds)++;
                  }
               }
               else
               {
                  SCIP_Bool tightened;

                  SCIP_CALL( SCIPtightenVarUb(scip, consdata->vbdvar, (consdata->lhs - varconstant)/consdata->vbdcoef,
                        TRUE, cutoff, &tightened) );
                  if( tightened )
                  {
                     SCIPdebugMsg(scip, " -> tightened upper bound: <%s> <= %.15g\n", SCIPvarGetName(consdata->vbdvar), SCIPvarGetUbGlobal(consdata->vbdvar));
                     (*nchgbds)++;
                  }
               }
            }
            if( !SCIPisInfinity(scip, consdata->rhs) && !(*cutoff) )
            {
               if( consdata->vbdcoef > 0.0 )
               {
                  SCIP_Bool tightened;

                  SCIP_CALL( SCIPtightenVarUb(scip, consdata->vbdvar, (consdata->rhs - varconstant)/consdata->vbdcoef,
                        TRUE, cutoff, &tightened) );
                  if( tightened )
                  {
                     SCIPdebugMsg(scip, " -> tightened upper bound: <%s> <= %.15g\n", SCIPvarGetName(consdata->vbdvar), SCIPvarGetUbGlobal(consdata->vbdvar));
                     (*nchgbds)++;
                  }
               }
               else
               {
                  SCIP_Bool tightened;

                  SCIP_CALL( SCIPtightenVarLb(scip, consdata->vbdvar, (consdata->rhs - varconstant)/consdata->vbdcoef,
                        TRUE, cutoff, &tightened) );
                  if( tightened )
                  {
                     SCIPdebugMsg(scip, " -> tightened lower bound: <%s> >= %.15g\n", SCIPvarGetName(consdata->vbdvar), SCIPvarGetLbGlobal(consdata->vbdvar));
                     (*nchgbds)++;
                  }
               }
            }
            redundant = TRUE;
         }
      }
      else if( var != consdata->var )
      {
         /* replace aggregated variable x in the constraint by its aggregation */
         if( varscalar > 0.0 )
         {
            /* lhs := (lhs - varconstant) / varscalar
             * rhs := (rhs - varconstant) / varscalar
             * c   := c / varscalar
             */
            if( !SCIPisInfinity(scip, -consdata->lhs) )
               consdata->lhs = (consdata->lhs - varconstant)/varscalar;
            if( !SCIPisInfinity(scip, consdata->rhs) )
               consdata->rhs = (consdata->rhs - varconstant)/varscalar;
            consdata->vbdcoef /= varscalar;

            /* try to avoid numerical troubles */
            if( SCIPisIntegral(scip, consdata->vbdcoef) )
               consdata->vbdcoef = SCIPround(scip, consdata->vbdcoef);

            consdata->tightened = FALSE;
         }
         else
         {
            SCIP_Real lhs;

            assert(varscalar != 0.0);

            /* lhs := (rhs - varconstant) / varscalar
             * rhs := (lhs - varconstant) / varscalar
             * c   := c / varscalar
             */
            lhs = consdata->lhs;
            consdata->lhs = -consdata->rhs;
            consdata->rhs = -lhs;
            if( !SCIPisInfinity(scip, -consdata->lhs) )
               consdata->lhs = (consdata->lhs + varconstant)/(-varscalar);
            if( !SCIPisInfinity(scip, consdata->rhs) )
               consdata->rhs = (consdata->rhs + varconstant)/(-varscalar);
            consdata->vbdcoef /= varscalar;

            /* try to avoid numerical troubles */
            if( SCIPisIntegral(scip, consdata->vbdcoef) )
               consdata->vbdcoef = SCIPround(scip, consdata->vbdcoef);

            consdata->tightened = FALSE;
         }
         /* release old variable */
         SCIP_CALL( SCIPreleaseVar(scip, &(consdata->var)) );
         consdata->var = var;
         /* capture new variable */
         SCIP_CALL( SCIPcaptureVar(scip, consdata->var) );
      }

      /* apply aggregation on y */
      if( SCIPisZero(scip, vbdvarscalar) )
      {
         SCIPdebugMsg(scip, "variable bound constraint <%s>: vbd variable <%s> is fixed to %.15g\n",
            SCIPconsGetName(cons), SCIPvarGetName(consdata->vbdvar), vbdvarconstant);

         /* cannot change bounds on multi-aggregated variables */
         if( SCIPvarGetStatus(var) != SCIP_VARSTATUS_MULTAGGR )
         {
            /* y is fixed to vbdvarconstant: update bounds of x and delete the variable bound constraint */
            if( !SCIPisInfinity(scip, -consdata->lhs) && !(*cutoff) )
            {
               SCIP_Bool tightened;

               SCIP_CALL( SCIPtightenVarLb(scip, consdata->var, consdata->lhs - consdata->vbdcoef * vbdvarconstant,
                     TRUE, cutoff, &tightened) );
               if( tightened )
               {
                  SCIPdebugMsg(scip, " -> tightened lower bound: <%s> >= %.15g\n", SCIPvarGetName(consdata->var), SCIPvarGetLbGlobal(consdata->var));
                  (*nchgbds)++;
               }
            }
            if( !SCIPisInfinity(scip, consdata->rhs) && !(*cutoff) )
            {
               SCIP_Bool tightened;

               SCIP_CALL( SCIPtightenVarUb(scip, consdata->var, consdata->rhs - consdata->vbdcoef * vbdvarconstant,
                     TRUE, cutoff, &tightened) );
               if( tightened )
               {
                  SCIPdebugMsg(scip, " -> tightened upper bound: <%s> <= %.15g\n", SCIPvarGetName(consdata->var), SCIPvarGetUbGlobal(consdata->var));
                  (*nchgbds)++;
               }
            }
            redundant = TRUE;
         }
      }
      else if( vbdvar != consdata->vbdvar )
      {
         /* replace aggregated variable y in the constraint by its aggregation:
          * lhs := lhs - c * vbdvarconstant
          * rhs := rhs - c * vbdvarconstant
          * c   := c * vbdvarscalar
          */
         if( !SCIPisInfinity(scip, -consdata->lhs) )
            consdata->lhs -= consdata->vbdcoef * vbdvarconstant;
         if( !SCIPisInfinity(scip, consdata->rhs) )
            consdata->rhs -= consdata->vbdcoef * vbdvarconstant;
         consdata->vbdcoef *= vbdvarscalar;

         consdata->tightened = FALSE;

         /* release old variable */
         SCIP_CALL( SCIPreleaseVar(scip, &(consdata->vbdvar)) );
         consdata->vbdvar = vbdvar;
         /* capture new variable */
         SCIP_CALL( SCIPcaptureVar(scip, consdata->vbdvar) );
      }

      /* catch the events again on the new variables */
      if( varschanged )
      {
         SCIP_CALL( catchEvents(scip, cons, eventhdlr) );
      }
   }

   /* mark constraint changed, if a variable was exchanged */
   if( varschanged )
   {
      consdata->changed = TRUE;
   }

   /* active multi aggregations are now resolved by creating a new linear constraint */
   if( !(*cutoff) && !redundant && (SCIPvarGetStatus(var) == SCIP_VARSTATUS_MULTAGGR || SCIPvarGetStatus(vbdvar) == SCIP_VARSTATUS_MULTAGGR) )
   {
      SCIP_CONS* newcons;
      SCIP_Real lhs;
      SCIP_Real rhs;

      lhs = consdata->lhs;
      rhs = consdata->rhs;

      /* create upgraded linear constraint */
      SCIP_CALL( SCIPcreateConsLinear(scip, &newcons, SCIPconsGetName(cons), 0, NULL, NULL, lhs, rhs,
            SCIPconsIsInitial(cons), SCIPconsIsSeparated(cons), SCIPconsIsEnforced(cons),
            SCIPconsIsChecked(cons), SCIPconsIsPropagated(cons),
            SCIPconsIsLocal(cons), SCIPconsIsModifiable(cons),
            SCIPconsIsDynamic(cons), SCIPconsIsRemovable(cons), SCIPconsIsStickingAtNode(cons)) );

      /* if var was fixed, then the case that vbdvar was multi-aggregated, was not yet resolved */
      if( var != consdata->var )
      {
	 assert(SCIPvarGetStatus(vbdvar) == SCIP_VARSTATUS_MULTAGGR);
	 assert(SCIPisZero(scip, varscalar)); /* this means that var was fixed */

	 /* add offset that results of the fixed variable */
	 if( SCIPisZero(scip, varconstant) != 0 )
	 {
	    if( !SCIPisInfinity(scip, rhs) )
	    {
	       SCIP_CALL( SCIPchgRhsLinear(scip, newcons, rhs - varconstant) );
	    }
	    if( !SCIPisInfinity(scip, -lhs) )
	    {
	       SCIP_CALL( SCIPchgLhsLinear(scip, newcons, lhs - varconstant) );
	    }
	 }
      }
      else
      {
	 assert(var == consdata->var);

	 SCIP_CALL( SCIPaddCoefLinear(scip, newcons, consdata->var, 1.0) );
      }

      /* if vbdvar was fixed, then the case that var was multi-aggregated, was not yet resolved */
      if( vbdvar != consdata->vbdvar )
      {
	 assert(SCIPvarGetStatus(var) == SCIP_VARSTATUS_MULTAGGR);
	 assert(SCIPisZero(scip, vbdvarscalar)); /* this means that var was fixed */

	 /* add offset that results of the fixed variable */
	 if( SCIPisZero(scip, vbdvarconstant) != 0 )
	 {
	    if( !SCIPisInfinity(scip, rhs) )
	    {
	       SCIP_CALL( SCIPchgRhsLinear(scip, newcons, rhs - vbdvarconstant) );
	    }
	    if( !SCIPisInfinity(scip, -lhs) )
	    {
	       SCIP_CALL( SCIPchgLhsLinear(scip, newcons, lhs - vbdvarconstant) );
	    }
	 }
      }
      else
      {
	 assert(vbdvar == consdata->vbdvar);

	 SCIP_CALL( SCIPaddCoefLinear(scip, newcons, consdata->vbdvar, consdata->vbdcoef) );
      }

      SCIP_CALL( SCIPaddCons(scip, newcons) );

      SCIPdebugMsg(scip, "resolved multi aggregation in varbound constraint <%s> by creating a new linear constraint\n", SCIPconsGetName(cons));
      SCIPdebugPrintCons(scip, newcons, NULL);

      SCIP_CALL( SCIPreleaseCons(scip, &newcons) );

      redundant = TRUE;
      ++(*naddconss);
   }

   /* delete a redundant constraint */
   if( !(*cutoff) && redundant )
   {
      SCIPdebugMsg(scip, " -> variable bound constraint <%s> is redundant\n", SCIPconsGetName(cons));
      SCIP_CALL( SCIPdelCons(scip, cons) );
      (*ndelconss)++;
   }

   return SCIP_OKAY;
}

/** tightens variable bound coefficient by inspecting the global bounds of the involved variables; note: this is also
 *  performed by the linear constraint handler - only necessary if the user directly creates variable bound constraints
 */
static
SCIP_RETCODE tightenCoefs(
   SCIP*                 scip,               /**< SCIP data structure */
   SCIP_CONS*            cons,               /**< variable bound constraint */
   int*                  nchgcoefs,          /**< pointer to count the number of changed coefficients */
   int*                  nchgsides,          /**< pointer to count the number of left and right hand sides */
   int*                  ndelconss,          /**< pointer to count number of deleted constraints */
   SCIP_Bool*            cutoff,             /**< pointer to store whether the node can be cut off */
   int*                  nchgbds             /**< pointer to count number of bound changes */
   )
{
   SCIP_CONSDATA* consdata;
   SCIP_Real xlb;
   SCIP_Real xub;
   SCIP_Real oldcoef;
   int oldnchgcoefs;
   int oldnchgsides;

   assert(nchgcoefs != NULL);
   assert(nchgsides != NULL);
   assert(ndelconss != NULL);

   consdata = SCIPconsGetData(cons);
   assert(consdata != NULL);

   /* tightening already done */
   if( consdata->tightened )
      return SCIP_OKAY;

   SCIPdebugMsg(scip, "tightening coefficients on variable bound constraint <%s>\n", SCIPconsGetName(cons));

   consdata->tightened = TRUE;

   /* if values and variable are integral the sides should it be too */
   if( SCIPvarGetType(consdata->var) <= SCIP_VARTYPE_IMPLINT
      && SCIPvarGetType(consdata->vbdvar) <= SCIP_VARTYPE_IMPLINT
      && SCIPisIntegral(scip, consdata->vbdcoef) )
   {
      if( !SCIPisIntegral(scip, consdata->lhs) )
      {
         consdata->lhs = SCIPfeasCeil(scip, consdata->lhs);
         ++(*nchgsides);
         consdata->changed = TRUE;
      }
      if( !SCIPisIntegral(scip, consdata->rhs) )
      {
         consdata->rhs = SCIPfeasFloor(scip, consdata->rhs);
         ++(*nchgsides);
         consdata->changed = TRUE;
      }
   }

   /* coefficient tightening only works for binary bound variable */
   if( !SCIPvarIsBinary(consdata->vbdvar) )
      return SCIP_OKAY;

   oldnchgcoefs = *nchgcoefs;
   oldnchgsides = *nchgsides;
   oldcoef = consdata->vbdcoef;

   /* coefficients tightening when all variables are integer */
   /* we consider the following varbound constraint: lhs <= x + b*y <= rhs (sides are possibly infinity)
    * y should always be binary and x of integral type and b not integral, we also need at least one side with infinity
    * or not integral value.
    *
    * 1. if( (lhs is integral and not -infinity) and ((rhs is infinity) or (b - floor(b) <= rhs - floor(rhs))) ):
    *
    *        lhs <= x + b*y <= rhs =>   lhs <= x + floor(b)*y <= floor(rhs)
    *
    * 2. if( (rhs is integral and not infinity) and ((lhs is -infinity) or (b - floor(b) >= lhs - floor(lhs))) ):
    *
    *        lhs <= x + b*y <= rhs   =>  ceil(lhs) <= x + ceil(b)*y <= rhs
    *
    * 3. if( ((lhs is -infinity) or (b - floor(b) >= lhs - floor(lhs)))
    *       and ((rhs is infinity) or (b - floor(b) > rhs - floor(rhs))) ):
    *
    *        lhs <= x + b*y <= rhs  =>   ceil(lhs) <= x + ceil(b)*y <= floor(rhs)
    *
    * 4. if( ((lhs is -infinity) or (b - floor(b) < lhs - floor(lhs)))
    *       and ((rhs is infinity) or (b - floor(b) <= rhs - floor(rhs))) ):
    *
    *        lhs <= x + b*y <= rhs  =>   ceil(lhs) <= x + floor(b)*y <= floor(rhs)
    *
    * 5. if( (lhs is not integral) or (rhs is not integral) )
    *
    *       if (lhs is not -infinity)
    *          if (b - floor(b) < lhs - floor(lhs)):
    *
    *             lhs <= x + b*y  =>   ceil(lhs) <= x + b*y
    *
    *          else if (b - floor(b) > lhs - floor(lhs)):
    *
    *             lhs <= x + b*y  =>   floor(lhs) + b - floor(b) <= x + b*y
    *
    *       if (rhs is not infinity)
    *          if (b - floor(b) < rhs - floor(rhs)):
    *
    *             x + b*y <= rhs  =>   x + b*y <= floor(rhs) + b - floor(b)
    *
    *          else if (b - floor(b) > rhs - floor(rhs)):
    *
    *             x + b*y <= rhs  =>   x + b*y <= floor(rhs)
    */
   if( (SCIPvarGetType(consdata->var) == SCIP_VARTYPE_INTEGER || SCIPvarGetType(consdata->var) == SCIP_VARTYPE_IMPLINT || SCIPvarGetType(consdata->var) == SCIP_VARTYPE_BINARY)
      && !SCIPisIntegral(scip, consdata->vbdcoef)
      && (!SCIPisIntegral(scip, consdata->lhs) || SCIPisInfinity(scip, -consdata->lhs)
	 || !SCIPisIntegral(scip, consdata->rhs) || SCIPisInfinity(scip, consdata->rhs)) )
   {
      /* infinity should be an integral value */
      assert(!SCIPisInfinity(scip, -consdata->lhs) || SCIPisIntegral(scip, consdata->lhs));
      assert(!SCIPisInfinity(scip, consdata->rhs) || SCIPisIntegral(scip, consdata->rhs));

      /* should not be a redundant constraint */
      assert(!SCIPisInfinity(scip, consdata->rhs) || !SCIPisInfinity(scip, -consdata->lhs));

      /* case 1 */
      if( SCIPisIntegral(scip, consdata->lhs) && !SCIPisInfinity(scip, -consdata->lhs) &&
         (SCIPisInfinity(scip, consdata->rhs) || SCIPisFeasLE(scip, consdata->vbdcoef - SCIPfeasFloor(scip, consdata->vbdcoef), consdata->rhs - SCIPfeasFloor(scip, consdata->rhs))) )
      {
         consdata->vbdcoef = SCIPfeasFloor(scip, consdata->vbdcoef);
         ++(*nchgcoefs);

         if( !SCIPisInfinity(scip, consdata->rhs) )
         {
            consdata->rhs = SCIPfeasFloor(scip, consdata->rhs);
            ++(*nchgsides);
         }
      }
      /* case 2 */
      else if( SCIPisIntegral(scip, consdata->rhs) && !SCIPisInfinity(scip, consdata->rhs) &&
         (SCIPisInfinity(scip, -consdata->lhs) || SCIPisFeasGE(scip, consdata->vbdcoef - SCIPfeasFloor(scip, consdata->vbdcoef), consdata->lhs - SCIPfeasFloor(scip, consdata->lhs))) )

      {
         consdata->vbdcoef = SCIPfeasCeil(scip, consdata->vbdcoef);
         ++(*nchgcoefs);

         if( !SCIPisInfinity(scip, -consdata->lhs) )
         {
            if( !SCIPisIntegral(scip, consdata->lhs) )
               ++(*nchgsides);

            consdata->lhs = SCIPfeasCeil(scip, consdata->lhs);
         }
      }
      /* case 3 */
      else if( (SCIPisInfinity(scip, -consdata->lhs) || SCIPisFeasGE(scip, consdata->vbdcoef - SCIPfeasFloor(scip, consdata->vbdcoef), consdata->lhs - SCIPfeasFloor(scip, consdata->lhs))) && (SCIPisInfinity(scip, consdata->rhs) || SCIPisFeasGT(scip, consdata->vbdcoef - SCIPfeasFloor(scip, consdata->vbdcoef), consdata->rhs - SCIPfeasFloor(scip, consdata->rhs))) )
      {
         consdata->vbdcoef = SCIPfeasCeil(scip, consdata->vbdcoef);
         ++(*nchgcoefs);

         if( !SCIPisInfinity(scip, -consdata->lhs) )
         {
            if( !SCIPisIntegral(scip, consdata->lhs) )
               ++(*nchgsides);

            consdata->lhs = SCIPfeasCeil(scip, consdata->lhs);
         }
         if( !SCIPisInfinity(scip, consdata->rhs) )
         {
            if( !SCIPisIntegral(scip, consdata->rhs) )
               ++(*nchgsides);

            consdata->rhs = SCIPfeasFloor(scip, consdata->rhs);
         }
      }
      /* case 4 */
      else if( (SCIPisInfinity(scip, -consdata->lhs) || SCIPisFeasLT(scip, consdata->vbdcoef - SCIPfeasFloor(scip, consdata->vbdcoef), consdata->lhs - SCIPfeasFloor(scip, consdata->lhs))) && (SCIPisInfinity(scip, consdata->rhs) || SCIPisFeasLE(scip, consdata->vbdcoef - SCIPfeasFloor(scip, consdata->vbdcoef), consdata->rhs - SCIPfeasFloor(scip, consdata->rhs))) )
      {
         consdata->vbdcoef = SCIPfeasFloor(scip, consdata->vbdcoef);
         ++(*nchgcoefs);

         if( !SCIPisInfinity(scip, -consdata->lhs) )
         {
            if( !SCIPisIntegral(scip, consdata->lhs) )
               ++(*nchgsides);

            consdata->lhs = SCIPfeasCeil(scip, consdata->lhs);
         }
         if( !SCIPisInfinity(scip, consdata->rhs) )
         {
            if( !SCIPisIntegral(scip, consdata->rhs) )
               ++(*nchgsides);

            consdata->rhs = SCIPfeasFloor(scip, consdata->rhs);
         }
      }
      /* case 5 */
      if( !SCIPisFeasIntegral(scip, consdata->lhs) || !SCIPisFeasIntegral(scip, consdata->rhs) )
      {
         if( !SCIPisInfinity(scip, -consdata->lhs) )
         {
            if( SCIPisFeasLT(scip, consdata->vbdcoef - SCIPfeasFloor(scip, consdata->vbdcoef), consdata->lhs - SCIPfeasFloor(scip, consdata->lhs)) )
            {
               consdata->lhs = SCIPfeasCeil(scip, consdata->lhs);
               ++(*nchgsides);
            }
            else if( SCIPisFeasGT(scip, consdata->vbdcoef - SCIPfeasFloor(scip, consdata->vbdcoef), consdata->lhs - SCIPfeasFloor(scip, consdata->lhs)) )
            {
               consdata->lhs = SCIPfeasFloor(scip, consdata->lhs) + (consdata->vbdcoef - SCIPfeasFloor(scip, consdata->vbdcoef));
               ++(*nchgsides);
            }
         }
         if( !SCIPisInfinity(scip, consdata->rhs) )
         {
            if( SCIPisFeasLT(scip, consdata->vbdcoef - SCIPfeasFloor(scip, consdata->vbdcoef), consdata->rhs - SCIPfeasFloor(scip, consdata->rhs)) )
            {
               consdata->rhs = SCIPfeasFloor(scip, consdata->rhs) + (consdata->vbdcoef - SCIPfeasFloor(scip, consdata->vbdcoef));
               ++(*nchgsides);
            }
            else if( SCIPisFeasGT(scip, consdata->vbdcoef - SCIPfeasFloor(scip, consdata->vbdcoef), consdata->rhs - SCIPfeasFloor(scip, consdata->rhs)) )
            {
               consdata->rhs = SCIPfeasFloor(scip, consdata->rhs);
               ++(*nchgsides);
            }
         }
      }
   }

   /* check if due to tightening the constraint got redundant */
   if( SCIPisZero(scip, consdata->vbdcoef) )
   {
      /* we have to make sure that the induced bound(s) is (are) actually applied;
       * if the relative change is too small, this may have been skipped in propagation
       */
      if( SCIPisLT(scip, SCIPvarGetLbGlobal(consdata->var), consdata->lhs) )
      {
         SCIP_Bool tightened;

         SCIP_CALL( SCIPtightenVarLbGlobal(scip, consdata->var, consdata->lhs, TRUE, cutoff, &tightened) );

         if( tightened )
         {
            SCIPdebugMsg(scip, " -> tighten domain of <%s> to [%.15g,%.15g]\n", SCIPvarGetName(consdata->var),
               SCIPvarGetLbGlobal(consdata->var), SCIPvarGetUbGlobal(consdata->var));
            (*nchgbds)++;
         }
      }
      if( SCIPisGT(scip, SCIPvarGetUbGlobal(consdata->var), consdata->rhs) )
      {
         SCIP_Bool tightened;

         SCIP_CALL( SCIPtightenVarUbGlobal(scip, consdata->var, consdata->rhs, TRUE, cutoff, &tightened) );

         if( tightened )
         {
            SCIPdebugMsg(scip, " -> tighten domain of <%s> to [%.15g,%.15g]\n", SCIPvarGetName(consdata->var),
               SCIPvarGetLbGlobal(consdata->var), SCIPvarGetUbGlobal(consdata->var));
            (*nchgbds)++;
         }
      }

      SCIPdebugMsg(scip, " -> variable bound constraint <%s> is redundant\n", SCIPconsGetName(cons));

      /* in order to correctly update the rounding locks, we need the coefficient to have the same sign as before the
       * coefficient tightening
       */
      consdata->vbdcoef = oldcoef;

      SCIP_CALL( SCIPdelCons(scip, cons) );
      ++(*ndelconss);

      return SCIP_OKAY;
   }

   /* get bounds of variable x */
   xlb = SCIPvarGetLbGlobal(consdata->var);
   xub = SCIPvarGetUbGlobal(consdata->var);

   /* it can happen that var is not of varstatus SCIP_VARSTATUS_FIXED but the bounds are equal, in this case we need to
    * stop
    */
   if( SCIPisEQ(scip, xlb, xub) )
      return SCIP_OKAY;

   /* modification of coefficient checking for slack in constraints */
   if( !SCIPisInfinity(scip, -consdata->lhs) && !SCIPisInfinity(scip, consdata->rhs) )
   {
      /* lhs <= x + c*y <= rhs  =>  lhs - c*y <= x <= rhs - c*y */
      if( consdata->vbdcoef > 0.0 && SCIPisFeasGT(scip, xlb, consdata->lhs - consdata->vbdcoef) && SCIPisFeasLT(scip, xub, consdata->rhs) )
      {
         SCIP_Real newcoef;
         SCIP_Real newrhs;
         SCIP_Real oldrhs;

         oldrhs = consdata->rhs;

         /* constraint has positive slack for both non-restricting cases y = 0, or y = 1, respectively
          * -> modify coefficients such that constraint is tight in at least one of the non-restricting cases
          * -> c' = MAX(c - rhs + xub, lhs - xlb), rhs' = rhs - c + c'
          */
         newcoef = MAX(consdata->vbdcoef - consdata->rhs + xub, consdata->lhs - xlb);
         newrhs = consdata->rhs - consdata->vbdcoef + newcoef;

         SCIPdebugMsg(scip, "tighten varbound %.15g <= <%s>[%.15g,%.15g] %+.15g<%s> <= %.15g to %.15g <= <%s> %+.15g<%s> <= %.15g\n",
            consdata->lhs, SCIPvarGetName(consdata->var), xlb, xub, consdata->vbdcoef, SCIPvarGetName(consdata->vbdvar), consdata->rhs,
            consdata->lhs, SCIPvarGetName(consdata->var), newcoef, SCIPvarGetName(consdata->vbdvar), newrhs);

         /* we cannot allow that the coefficient changes the sign because of the rounding locks */
         assert(consdata->vbdcoef * newcoef > 0);

         consdata->vbdcoef = newcoef;
         consdata->rhs = newrhs;
         (*nchgcoefs)++;
         (*nchgsides)++;

         /* some of the cases 1. to 5. might be applicable after changing the rhs to an integral value; one example is
          * the varbound constraint 0.225 <= x - 1.225 y <= 0.775 for which none of the above cases apply but after
          * tightening the lhs to 0.0 it is possible to reduce the rhs by applying the 1. reduction
          */
         if( !SCIPisFeasIntegral(scip, oldrhs) && SCIPisFeasIntegral(scip, newrhs) )
         {
            consdata->tightened = FALSE;
            SCIP_CALL( tightenCoefs(scip, cons, nchgcoefs, nchgsides, ndelconss, cutoff, nchgbds) );
            assert(consdata->tightened);
         }
         else
            consdata->tightened = (SCIPisIntegral(scip, consdata->vbdcoef) && SCIPisIntegral(scip, consdata->rhs));
      }
      else if( consdata->vbdcoef < 0.0 && SCIPisFeasGT(scip, xlb, consdata->lhs) && SCIPisFeasLT(scip, xub, consdata->rhs - consdata->vbdcoef) )
      {
         SCIP_Real newcoef;
         SCIP_Real newlhs;
         SCIP_Real oldlhs;

         oldlhs = consdata->lhs;

         /* constraint has positive slack for both non-restricting cases y = 0, or y = 1, respectively
          * -> modify coefficients such that constraint is tight in at least one of the non-restricting cases
          * -> c' = MIN(c - lhs + xlb, rhs - xub), lhs' = lhs - c + c'
          */
         newcoef = MIN(consdata->vbdcoef - consdata->lhs + xlb, consdata->rhs - xub);
         newlhs = consdata->lhs - consdata->vbdcoef + newcoef;

         SCIPdebugMsg(scip, "tighten varbound %.15g <= <%s>[%.15g,%.15g] %+.15g<%s> <= %.15g to %.15g <= <%s> %+.15g<%s> <= %.15g\n",
            consdata->lhs, SCIPvarGetName(consdata->var), xlb, xub, consdata->vbdcoef, SCIPvarGetName(consdata->vbdvar), consdata->rhs,
            newlhs, SCIPvarGetName(consdata->var), newcoef, SCIPvarGetName(consdata->vbdvar), consdata->rhs);

         /* we cannot allow that the coefficient changes the sign because of the rounding locks */
         assert(consdata->vbdcoef * newcoef > 0);

         consdata->vbdcoef = newcoef;
         consdata->lhs = newlhs;
         (*nchgcoefs)++;
         (*nchgsides)++;

         /* some of the cases 1. to 5. might be applicable after changing the rhs to an integral value; one example is
          * the varbound constraint 0.225 <= x - 1.225 y <= 0.775 for which none of the above cases apply but after
          * tightening the lhs to 0.0 it is possible to reduce the rhs by applying the 1. reduction
          */
         if( !SCIPisFeasIntegral(scip, oldlhs) && SCIPisFeasIntegral(scip, newlhs) )
         {
            consdata->tightened = FALSE;
            SCIP_CALL( tightenCoefs(scip, cons, nchgcoefs, nchgsides, ndelconss, cutoff, nchgbds) );
            assert(consdata->tightened);
         }
         else
            consdata->tightened = (SCIPisIntegral(scip, consdata->vbdcoef) && SCIPisIntegral(scip, consdata->lhs));
      }
   }
   else if( !SCIPisInfinity(scip, -consdata->lhs) && SCIPisInfinity(scip, consdata->rhs) )
   {
      /* lhs <= x + c*y  =>  x >= lhs - c*y */
      if( consdata->vbdcoef > 0.0 && SCIPisFeasGT(scip, xlb, consdata->lhs - consdata->vbdcoef) )
      {
         /* constraint has positive slack for the non-restricting case y = 1
          * -> modify coefficients such that constraint is tight in the non-restricting case y = 1 and equivalent in the restricting case y = 0
          * -> c' = lhs - xlb
          */
         SCIPdebugMsg(scip, "tighten binary VLB <%s>[%.15g,%.15g] %+.15g<%s> >= %.15g to <%s> %+.15g<%s> >= %.15g\n",
            SCIPvarGetName(consdata->var), xlb, xub, consdata->vbdcoef, SCIPvarGetName(consdata->vbdvar), consdata->lhs,
            SCIPvarGetName(consdata->var), consdata->lhs - xlb, SCIPvarGetName(consdata->vbdvar), consdata->lhs);

         /* we cannot allow that the coefficient changes the sign because of the rounding locks */
         assert(consdata->vbdcoef * (consdata->lhs - xlb) > 0);

         consdata->vbdcoef = consdata->lhs - xlb;
         (*nchgcoefs)++;
      }
      else if( consdata->vbdcoef < 0.0 && SCIPisFeasGT(scip, xlb, consdata->lhs) )
      {
         /* constraint has positive slack for the non-restricting case y = 0
          * -> modify coefficients such that constraint is tight in the non-restricting case y = 0 and equivalent in the restricting case y = 1
          * -> c' = c - lhs + xlb, lhs' = xlb
          */
         SCIPdebugMsg(scip, "tighten binary VLB <%s>[%.15g,%.15g] %+.15g<%s> >= %.15g to <%s> %+.15g<%s> >= %.15g\n",
            SCIPvarGetName(consdata->var), xlb, xub, consdata->vbdcoef, SCIPvarGetName(consdata->vbdvar), consdata->lhs,
            SCIPvarGetName(consdata->var), consdata->vbdcoef - consdata->lhs + xlb, SCIPvarGetName(consdata->vbdvar), xlb);

         /* we cannot allow that the coefficient changes the sign because of the rounding locks */
         assert(consdata->vbdcoef * (consdata->vbdcoef - consdata->lhs + xlb) > 0);

         consdata->vbdcoef = consdata->vbdcoef - consdata->lhs + xlb;
         consdata->lhs = xlb;
         (*nchgcoefs)++;
         (*nchgsides)++;
      }
   }
   else if( SCIPisInfinity(scip, -consdata->lhs) && !SCIPisInfinity(scip, consdata->rhs) )
   {
      /* x + c*y <= rhs  =>  x <= rhs - c*y */
      if( consdata->vbdcoef < 0.0 && SCIPisFeasLT(scip, xub, consdata->rhs - consdata->vbdcoef) )
      {
         /* constraint has positive slack for the non-restricting case y = 1
          * -> modify coefficients such that constraint is tight in the non-restricting case y = 1 and equivalent in the restricting case y = 0
          * -> c' = rhs - xub
          */
         SCIPdebugMsg(scip, "tighten binary VUB <%s>[%.15g,%.15g] %+.15g<%s> <= %.15g to <%s> %+.15g<%s> <= %.15g\n",
            SCIPvarGetName(consdata->var), xlb, xub, consdata->vbdcoef, SCIPvarGetName(consdata->vbdvar), consdata->rhs,
            SCIPvarGetName(consdata->var), consdata->rhs - xub, SCIPvarGetName(consdata->vbdvar), consdata->rhs);

         /* we cannot allow that the coefficient changes the sign because of the rounding locks */
         assert(consdata->vbdcoef * (consdata->rhs - xub) > 0);

         consdata->vbdcoef = consdata->rhs - xub;
         (*nchgcoefs)++;
      }
      else if( consdata->vbdcoef > 0.0 && SCIPisFeasLT(scip, xub, consdata->rhs) )
      {
         /* constraint has positive slack for the non-restricting case y = 0
          * -> modify coefficients such that constraint is tight in the non-restricting case y = 0 and equivalent in the restricting case y = 1
          * -> c' = c - rhs + xub, rhs' = xub
          */
         SCIPdebugMsg(scip, "tighten binary VUB <%s>[%.15g,%.15g] %+.15g<%s> <= %.15g to <%s> %+.15g<%s> <= %.15g\n",
            SCIPvarGetName(consdata->var), xlb, xub, consdata->vbdcoef, SCIPvarGetName(consdata->vbdvar), consdata->rhs,
            SCIPvarGetName(consdata->var), consdata->vbdcoef - consdata->rhs + xub, SCIPvarGetName(consdata->vbdvar), xub);

         /* we cannot allow that the coefficient changes the sign because of the rounding locks */
         assert(consdata->vbdcoef * (consdata->vbdcoef - consdata->rhs + xub) > 0);

         consdata->vbdcoef = consdata->vbdcoef - consdata->rhs + xub;
         consdata->rhs = xub;
         (*nchgcoefs)++;
         (*nchgsides)++;
      }
   }

   /* if something a coefficient or side of the varbound constraint was changed, ensure that the variable lower or
    * upper bounds of the variables are informed
    */
   if( *nchgcoefs > oldnchgcoefs || *nchgsides > oldnchgsides )
   {
      consdata->varboundsadded = FALSE;
      consdata->changed = TRUE;
   }

   return SCIP_OKAY;
}

/** check if we can upgrade to a set-packing constraint */
static
SCIP_RETCODE upgradeConss(
   SCIP*                 scip,               /**< SCIP data structure */
   SCIP_CONSHDLRDATA*    conshdlrdata,       /**< constraint handler data */
   SCIP_CONS**           conss,              /**< constraint set */
   int                   nconss,             /**< number of constraints in constraint set */
   SCIP_Bool*            cutoff,             /**< pointer to store whether the node can be cut off */
   int*                  naggrvars,          /**< pointer to count the number of aggregated variables */
   int*                  nchgbds,            /**< pointer to count number of bound changes */
   int*                  nchgcoefs,          /**< pointer to count the number of changed coefficients */
   int*                  nchgsides,          /**< pointer to count the number of left and right hand sides */
   int*                  ndelconss,          /**< pointer to count the number of deleted constraints */
   int*                  naddconss           /**< pointer to count the number of added constraints */
   )
{
   SCIP_VAR* vars[2];
   SCIP_CONS* newcons;
   SCIP_CONS* cons;
   SCIP_CONSDATA* consdata;
   int c;

   assert(scip != NULL);
   assert(conshdlrdata != NULL);
   assert(conss != NULL || nconss == 0);
   assert(cutoff != NULL);
   assert(naggrvars != NULL);
   assert(nchgbds != NULL);
   assert(nchgcoefs != NULL);
   assert(nchgsides != NULL);
   assert(ndelconss != NULL);
   assert(naddconss != NULL);

   /* if we cannot find any constraint for upgrading, stop */
   if( SCIPgetNBinVars(scip) + SCIPgetNImplVars(scip) <= 1 )
      return SCIP_OKAY;

   if( nconss == 0 )
      return SCIP_OKAY;

   assert(conss != NULL);

   for( c = nconss - 1; c >= 0; --c )
   {
      cons = conss[c];
      assert(cons != NULL);

      if( !SCIPconsIsActive(cons) )
	 continue;

      consdata = SCIPconsGetData(cons);
      assert(consdata != NULL);
      assert(SCIPisLE(scip, consdata->lhs, consdata->rhs));

      if( !consdata->presolved )
      {
         /* incorporate fixings and aggregations in constraint */
         SCIP_CALL( applyFixings(scip, cons, conshdlrdata->eventhdlr, cutoff, nchgbds, ndelconss, naddconss) );

         if( *cutoff )
            return SCIP_OKAY;
         if( !SCIPconsIsActive(cons) )
            continue;
      }

      if( SCIPconsIsMarkedPropagate(cons) )
      {
         /* propagate constraint */
         SCIP_CALL( propagateCons(scip, cons, conshdlrdata->usebdwidening, cutoff, nchgbds, nchgsides, ndelconss) );

         if( *cutoff )
            return SCIP_OKAY;
         if( !SCIPconsIsActive(cons) )
            continue;
      }

      if( !consdata->tightened )
      {
         /* tighten variable bound coefficient */
         SCIP_CALL( tightenCoefs(scip, cons, nchgcoefs, nchgsides, ndelconss, cutoff, nchgbds) );

         if( *cutoff )
            return SCIP_OKAY;
         if( !SCIPconsIsActive(cons) )
            continue;

         assert(SCIPisLE(scip, consdata->lhs, consdata->rhs));
      }

      /* check if both variables are of binary type */
      if( SCIPvarIsBinary(consdata->vbdvar) && SCIPvarIsBinary(consdata->var) )
      {
	 /* coefficient and sides should be tightened and we assume that the constraint is not redundant */
	 assert(SCIPisEQ(scip, REALABS(consdata->vbdcoef), 1.0));
	 assert(SCIPisZero(scip, consdata->rhs) || SCIPisEQ(scip, consdata->rhs, 1.0) || SCIPisInfinity(scip, consdata->rhs));
	 assert(SCIPisZero(scip, consdata->lhs) || SCIPisEQ(scip, consdata->lhs, 1.0) || SCIPisInfinity(scip, -consdata->lhs));
	 assert(!SCIPisInfinity(scip, consdata->rhs) || !SCIPisInfinity(scip, -consdata->lhs));

	 /* the case x + y <= 1 or x + y >= 1 */
	 if( consdata->vbdcoef > 0.0 )
	 {
	    if( SCIPisEQ(scip, consdata->rhs, 1.0) )
	    {
	       /* check for aggregations like x + y == 1 */
	       if( SCIPisEQ(scip, consdata->lhs, 1.0) )
	       {
		  SCIP_Bool infeasible;
		  SCIP_Bool redundant;
		  SCIP_Bool aggregated;

		  SCIPdebugMsg(scip, "varbound constraint <%s>: aggregate <%s> + <%s> == 1\n",
		     SCIPconsGetName(cons), SCIPvarGetName(consdata->var), SCIPvarGetName(consdata->vbdvar));

		  /* aggregate both variables */
		  SCIP_CALL( SCIPaggregateVars(scip, consdata->var, consdata->vbdvar, 1.0, 1.0, 1.0, &infeasible, &redundant, &aggregated) );
		  assert(!infeasible);
		  ++(*naggrvars);

		  SCIP_CALL( SCIPdelCons(scip, cons) );
		  ++(*ndelconss);

		  continue;
	       }
	       assert(consdata->lhs < 0.5);

	       vars[0] = consdata->var;
	       vars[1] = consdata->vbdvar;
	    }
	    else
	    {
	       assert(SCIPisEQ(scip, consdata->lhs, 1.0));

	       SCIP_CALL( SCIPgetNegatedVar(scip, consdata->var, &vars[0]) );
	       SCIP_CALL( SCIPgetNegatedVar(scip, consdata->vbdvar, &vars[1]) );
	    }
	 }
	 /* the case x - y <= 0 or x - y >= 0 */
	 else
	 {
	    /* the case x - y <= 0 */
	    if( SCIPisZero(scip, consdata->rhs) )
	    {
	       /* check for aggregations like x - y == 0 */
	       if( SCIPisZero(scip, consdata->lhs) )
	       {
		  SCIP_Bool infeasible;
		  SCIP_Bool redundant;
		  SCIP_Bool aggregated;

		  SCIPdebugMsg(scip, "varbound constraint <%s>: aggregate <%s> - <%s> == 0\n",
		     SCIPconsGetName(cons), SCIPvarGetName(consdata->var), SCIPvarGetName(consdata->vbdvar));

		  /* aggregate both variables */
		  SCIP_CALL( SCIPaggregateVars(scip, consdata->var, consdata->vbdvar, 1.0, -1.0, 0.0, &infeasible, &redundant, &aggregated) );
		  assert(!infeasible);
		  ++(*naggrvars);

		  SCIP_CALL( SCIPdelCons(scip, cons) );
		  ++(*ndelconss);

		  continue;
	       }
	       assert(consdata->lhs < -0.5);

	       vars[0] = consdata->var;
	       SCIP_CALL( SCIPgetNegatedVar(scip, consdata->vbdvar, &vars[1]) );
	    }
	    /* the case x - y >= 0 */
	    else
	    {
	       assert(SCIPisZero(scip, consdata->lhs));

	       SCIP_CALL( SCIPgetNegatedVar(scip, consdata->var, &vars[0]) );
	       vars[1] = consdata->vbdvar;
	    }
	 }

	 SCIP_CALL( SCIPcreateConsSetpack(scip, &newcons, SCIPconsGetName(cons), 2, vars,
	       SCIPconsIsInitial(cons), SCIPconsIsSeparated(cons), SCIPconsIsEnforced(cons),
	       SCIPconsIsChecked(cons), SCIPconsIsPropagated(cons),
	       SCIPconsIsLocal(cons), SCIPconsIsModifiable(cons),
	       SCIPconsIsDynamic(cons), SCIPconsIsRemovable(cons), SCIPconsIsStickingAtNode(cons)) );

	 SCIP_CALL( SCIPaddCons(scip, newcons) );
	 SCIPdebugMsg(scip, "upgraded varbound constraint <%s> to a set-packing constraint\n", SCIPconsGetName(cons));
	 SCIPdebugPrintCons(scip, newcons, NULL);

	 SCIP_CALL( SCIPreleaseCons(scip, &newcons) );
	 ++(*naddconss);

	 SCIP_CALL( SCIPdelCons(scip, cons) );
	 ++(*ndelconss);
      }
   }

   return SCIP_OKAY;
}

/**@} */


/**@name Linear constraint upgrading
 *
 */

/** tries to upgrade a linear constraint into a variable bound constraint */
static
SCIP_DECL_LINCONSUPGD(linconsUpgdVarbound)
{  /*lint --e{715}*/
   SCIP_Bool upgrade;

   assert(upgdcons != NULL);

   /* check, if linear constraint can be upgraded to a variable bound constraint  lhs <= x + a*y <= rhs
    * - there are exactly two variables
    * - one of the variables is non-binary (called the bounded variable x)
    * - one of the variables is non-continuous (called the bounding variable y)
    */
   upgrade = (nvars == 2) && (nposbin + nnegbin <= 1) && (nposcont + nnegcont <= 1);

   if( upgrade )
   {
      SCIP_VAR* var;
      SCIP_VAR* vbdvar;
      SCIP_Real vbdcoef;
      SCIP_Real vbdlhs;
      SCIP_Real vbdrhs;
      int vbdind;

      /* decide which variable we want to use as bounding variable y */
      if( SCIPvarGetType(vars[0]) < SCIPvarGetType(vars[1]) )
         vbdind = 0;
      else if( SCIPvarGetType(vars[0]) > SCIPvarGetType(vars[1]) )
         vbdind = 1;
      else if( SCIPisIntegral(scip, vals[0]) && !SCIPisIntegral(scip, vals[1]) )
         vbdind = 0;
      else if( !SCIPisIntegral(scip, vals[0]) && SCIPisIntegral(scip, vals[1]) )
         vbdind = 1;
      else if( REALABS(REALABS(vals[0]) - 1.0) < REALABS(REALABS(vals[1]) - 1.0) )
         vbdind = 1;
      else
         vbdind = 0;

      /* do not upgrade when it is numerical unstable */
      if( SCIPisZero(scip, vals[vbdind]/vals[1-vbdind]) )
         return SCIP_OKAY;

      SCIPdebugMsg(scip, "upgrading constraint <%s> to variable bound constraint\n", SCIPconsGetName(cons));

      var = vars[1-vbdind];
      vbdvar = vars[vbdind];

      assert(!SCIPisZero(scip, vals[1-vbdind]));
      vbdcoef = vals[vbdind]/vals[1-vbdind];

      if( vals[1-vbdind] > 0.0 )
      {
         vbdlhs = SCIPisInfinity(scip, -lhs) ? -SCIPinfinity(scip) : lhs/vals[1-vbdind];
         vbdrhs = SCIPisInfinity(scip, rhs) ? SCIPinfinity(scip) : rhs/vals[1-vbdind];
      }
      else
      {
         vbdlhs = SCIPisInfinity(scip, rhs) ? -SCIPinfinity(scip) : rhs/vals[1-vbdind];
         vbdrhs = SCIPisInfinity(scip, -lhs) ? SCIPinfinity(scip) : lhs/vals[1-vbdind];
      }

      /* create the bin variable bound constraint (an automatically upgraded constraint is always unmodifiable) */
      assert(!SCIPconsIsModifiable(cons));
      SCIP_CALL( SCIPcreateConsVarbound(scip, upgdcons, SCIPconsGetName(cons), var, vbdvar, vbdcoef, vbdlhs, vbdrhs,
            SCIPconsIsInitial(cons), SCIPconsIsSeparated(cons), SCIPconsIsEnforced(cons), 
            SCIPconsIsChecked(cons), SCIPconsIsPropagated(cons), 
            SCIPconsIsLocal(cons), SCIPconsIsModifiable(cons), 
            SCIPconsIsDynamic(cons), SCIPconsIsRemovable(cons), SCIPconsIsStickingAtNode(cons)) );
   }

   return SCIP_OKAY;
}

/**@} */


/**@name Callback methods
 *
 * @{
 */

/** copy method for constraint handler plugins (called when SCIP copies plugins) */
static
SCIP_DECL_CONSHDLRCOPY(conshdlrCopyVarbound)
{  /*lint --e{715}*/
   assert(scip != NULL);
   assert(conshdlr != NULL);
   assert(strcmp(SCIPconshdlrGetName(conshdlr), CONSHDLR_NAME) == 0);

   /* call inclusion method of constraint handler */
   SCIP_CALL( SCIPincludeConshdlrVarbound(scip) );

   *valid = TRUE;

   return SCIP_OKAY;
}

/** destructor of constraint handler to free constraint handler data (called when SCIP is exiting) */
static
SCIP_DECL_CONSFREE(consFreeVarbound)
{  /*lint --e{715}*/
   SCIP_CONSHDLRDATA* conshdlrdata;

   assert(scip != NULL);
   assert(conshdlr != NULL);
   assert(strcmp(SCIPconshdlrGetName(conshdlr), CONSHDLR_NAME) == 0);

   /* free constraint handler data */
   conshdlrdata = SCIPconshdlrGetData(conshdlr);
   assert(conshdlrdata != NULL);

   conshdlrdataFree(scip, &conshdlrdata);

   SCIPconshdlrSetData(conshdlr, NULL);

   return SCIP_OKAY;
}

/** solving process deinitialization method of constraint handler (called before branch and bound process data is freed) */
static
SCIP_DECL_CONSEXITSOL(consExitsolVarbound)
{  /*lint --e{715}*/
   SCIP_CONSDATA* consdata;
   int c;

   /* release the rows of all constraints */
   for( c = 0; c < nconss; ++c )
   {
      consdata = SCIPconsGetData(conss[c]);
      assert(consdata != NULL);

      if( consdata->row != NULL )
      {
         SCIP_CALL( SCIPreleaseRow(scip, &consdata->row) );
      }
   }

   return SCIP_OKAY;
}


/** frees specific constraint data */
static
SCIP_DECL_CONSDELETE(consDeleteVarbound)
{  /*lint --e{715}*/
   SCIP_CONSHDLRDATA* conshdlrdata;

   conshdlrdata = SCIPconshdlrGetData(conshdlr);
   assert(conshdlrdata != NULL);

   /* drop events */
   if( SCIPisTransformed(scip) )
   {
      SCIP_CALL( dropEvents(scip, cons, conshdlrdata->eventhdlr) );
   }

   SCIP_CALL( consdataFree(scip, consdata) );

   return SCIP_OKAY;
}


/** transforms constraint data into data belonging to the transformed problem */ 
static
SCIP_DECL_CONSTRANS(consTransVarbound)
{  /*lint --e{715}*/
   SCIP_CONSHDLRDATA* conshdlrdata;
   SCIP_CONSDATA* sourcedata;
   SCIP_CONSDATA* targetdata;

   assert(conshdlr != NULL);

   conshdlrdata = SCIPconshdlrGetData(conshdlr);
   assert(conshdlrdata != NULL);

   sourcedata = SCIPconsGetData(sourcecons);
   assert(sourcedata != NULL);

   /* create target constraint data */
   SCIP_CALL( consdataCreate(scip, &targetdata,
         sourcedata->var, sourcedata->vbdvar, sourcedata->vbdcoef, sourcedata->lhs, sourcedata->rhs) );

   /* create target constraint */
   SCIP_CALL( SCIPcreateCons(scip, targetcons, SCIPconsGetName(sourcecons), conshdlr, targetdata,
         SCIPconsIsInitial(sourcecons), SCIPconsIsSeparated(sourcecons), SCIPconsIsEnforced(sourcecons),
         SCIPconsIsChecked(sourcecons), SCIPconsIsPropagated(sourcecons),
         SCIPconsIsLocal(sourcecons), SCIPconsIsModifiable(sourcecons), 
         SCIPconsIsDynamic(sourcecons), SCIPconsIsRemovable(sourcecons), SCIPconsIsStickingAtNode(sourcecons)) );

   /* catch events for variables */
   SCIP_CALL( catchEvents(scip, *targetcons, conshdlrdata->eventhdlr) );

   return SCIP_OKAY;
}


/** LP initialization method of constraint handler (called before the initial LP relaxation at a node is solved) */
static
SCIP_DECL_CONSINITLP(consInitlpVarbound)
{  /*lint --e{715}*/
   int i;

   *infeasible = FALSE;

   for( i = 0; i < nconss && !(*infeasible); i++ )
   {
      assert(SCIPconsIsInitial(conss[i]));
      SCIP_CALL( addRelaxation(scip, conss[i], infeasible) );
   }

   return SCIP_OKAY;
}


/** separation method of constraint handler for LP solutions */
static
SCIP_DECL_CONSSEPALP(consSepalpVarbound)
{  /*lint --e{715}*/
   SCIP_CONSHDLRDATA* conshdlrdata;
   int i;

   assert(conshdlr != NULL);

   conshdlrdata = SCIPconshdlrGetData(conshdlr);
   assert(conshdlrdata != NULL);

   *result = SCIP_DIDNOTFIND;

   /* separate useful constraints */
   for( i = 0; i < nusefulconss; ++i )
   {
      SCIP_CALL( separateCons(scip, conss[i], conshdlrdata->usebdwidening, NULL, result) );
   }

   /* separate remaining constraints */
   for( i = nusefulconss; i < nconss && *result == SCIP_DIDNOTFIND; ++i )
   {
      SCIP_CALL( separateCons(scip, conss[i], conshdlrdata->usebdwidening, NULL, result) );
   }

   return SCIP_OKAY;
}


/** separation method of constraint handler for arbitrary primal solutions */
static
SCIP_DECL_CONSSEPASOL(consSepasolVarbound)
{  /*lint --e{715}*/
   SCIP_CONSHDLRDATA* conshdlrdata;
   int i;

   assert(conshdlr != NULL);

   conshdlrdata = SCIPconshdlrGetData(conshdlr);
   assert(conshdlrdata != NULL);

   *result = SCIP_DIDNOTFIND;

   /* separate useful constraints */
   for( i = 0; i < nusefulconss; ++i )
   {
      SCIP_CALL( separateCons(scip, conss[i], conshdlrdata->usebdwidening, sol, result) );
   }

   /* separate remaining constraints */
   for( i = nusefulconss; i < nconss && *result == SCIP_DIDNOTFIND; ++i )
   {
      SCIP_CALL( separateCons(scip, conss[i], conshdlrdata->usebdwidening, sol, result) );
   }

   return SCIP_OKAY;
}


/** constraint enforcing method of constraint handler for LP solutions */
static
SCIP_DECL_CONSENFOLP(consEnfolpVarbound)
{  /*lint --e{715}*/
   SCIP_CONSHDLRDATA* conshdlrdata;
   int i;

   assert(conshdlr != NULL);

   conshdlrdata = SCIPconshdlrGetData(conshdlr);
   assert(conshdlrdata != NULL);

   *result = SCIP_FEASIBLE;

   for( i = 0; i < nconss; i++ )
   {
      if( !checkCons(scip, conss[i], NULL, FALSE) )
      {
         assert((*result) == SCIP_INFEASIBLE || (*result) == SCIP_FEASIBLE);
         (*result) = SCIP_INFEASIBLE;

         SCIP_CALL( SCIPresetConsAge(scip, conss[i]) );

         SCIP_CALL( separateCons(scip, conss[i], conshdlrdata->usebdwidening, NULL, result) );
         assert((*result) != SCIP_FEASIBLE);

         if( (*result) != SCIP_INFEASIBLE )
            break;
      }
      else
      {
         /* increase age of constraint */
         SCIP_CALL( SCIPincConsAge(scip, conss[i]) );
      }
   }

   return SCIP_OKAY;
}


/** constraint enforcing method of constraint handler for relaxation solutions */
static
SCIP_DECL_CONSENFORELAX(consEnforelaxVarbound)
{  /*lint --e{715}*/
   SCIP_CONSHDLRDATA* conshdlrdata;
   int i;

   assert(conshdlr != NULL);

   conshdlrdata = SCIPconshdlrGetData(conshdlr);
   assert(conshdlrdata != NULL);

   *result = SCIP_FEASIBLE;

   for( i = 0; i < nconss; i++ )
   {
      if( !checkCons(scip, conss[i], sol, FALSE) )
      {
         assert((*result) == SCIP_INFEASIBLE || (*result) == SCIP_FEASIBLE);
         (*result) = SCIP_INFEASIBLE;

         SCIP_CALL( SCIPresetConsAge(scip, conss[i]) );

         SCIP_CALL( separateCons(scip, conss[i], conshdlrdata->usebdwidening, sol, result) );
         assert((*result) != SCIP_FEASIBLE);

         if( (*result) != SCIP_INFEASIBLE )
            break;
      }
      else
      {
         /* increase age of constraint */
         SCIP_CALL( SCIPincConsAge(scip, conss[i]) );
      }
   }

   return SCIP_OKAY;
}


/** constraint enforcing method of constraint handler for pseudo solutions */
static
SCIP_DECL_CONSENFOPS(consEnfopsVarbound)
{  /*lint --e{715}*/
   int i;

   for( i = 0; i < nconss; i++ )
   {
      if( !checkCons(scip, conss[i], NULL, TRUE) )
      {
         SCIP_CALL( SCIPresetConsAge(scip, conss[i]) );

         *result = SCIP_INFEASIBLE;
         return SCIP_OKAY;
      }
      else
      {
         /* increase age of constraint */
         SCIP_CALL( SCIPincConsAge(scip, conss[i]) );
      }
   }
   *result = SCIP_FEASIBLE;

   return SCIP_OKAY;
}


/** feasibility check method of constraint handler for integral solutions */
static
SCIP_DECL_CONSCHECK(consCheckVarbound)
{  /*lint --e{715}*/
   int i;

   *result = SCIP_FEASIBLE;

   for( i = 0; i < nconss && (*result == SCIP_FEASIBLE || completely); i++ )
   {
      if( !checkCons(scip, conss[i], sol, checklprows) )
      {
         *result = SCIP_INFEASIBLE;

         if( printreason )
         {
            SCIP_CONSDATA* consdata;
            SCIP_Real sum;

            consdata = SCIPconsGetData(conss[i]);
            assert( consdata != NULL );

            sum = SCIPgetSolVal(scip, sol, consdata->var) + consdata->vbdcoef * SCIPgetSolVal(scip, sol, consdata->vbdvar);

            SCIP_CALL( SCIPprintCons(scip, conss[i], NULL) );
            SCIPinfoMessage(scip, NULL, ";\n");

            if( !SCIPisFeasGE(scip, sum, consdata->lhs) )
            {
               SCIPinfoMessage(scip, NULL, "violation: left hand side is violated by %.15g\n", consdata->lhs - sum);
            }
            if( !SCIPisFeasLE(scip, sum, consdata->rhs) )
            {
               SCIPinfoMessage(scip, NULL, "violation: right hand side is violated by %.15g\n", sum - consdata->rhs);
            }
         }
      }
   }

   return SCIP_OKAY;
}


/** domain propagation method of constraint handler */
static
SCIP_DECL_CONSPROP(consPropVarbound)
{  /*lint --e{715}*/
   SCIP_CONSHDLRDATA* conshdlrdata;
   SCIP_Bool cutoff;
   int nchgbds;
   int nchgsides;
   int i;

   assert(conshdlr != NULL);

   conshdlrdata = SCIPconshdlrGetData(conshdlr);
   assert(conshdlrdata != NULL);

   cutoff = FALSE;
   nchgbds = 0;

   SCIPdebugMsg(scip, "propagating %d variable bound constraints\n", nmarkedconss);

   /* process constraints marked for propagation */
   for( i = 0; i < nmarkedconss && !cutoff; i++ )
   {
      SCIP_CALL( propagateCons(scip, conss[i], conshdlrdata->usebdwidening, &cutoff, &nchgbds, &nchgsides, NULL) );
   }

   if( cutoff )
      *result = SCIP_CUTOFF;
   else if( nchgbds > 0 )
      *result = SCIP_REDUCEDDOM;
   else
      *result = SCIP_DIDNOTFIND;

   return SCIP_OKAY;
}


/** presolving method of constraint handler */
static
SCIP_DECL_CONSPRESOL(consPresolVarbound)
{  /*lint --e{715}*/
   SCIP_CONSHDLRDATA* conshdlrdata;
   SCIP_CONS* cons;
   SCIP_CONSDATA* consdata;
   SCIP_Bool cutoff;
   int oldnchgbds;
   int oldndelconss;
   int oldnaddconss;
   int oldnchgcoefs;
   int oldnchgsides;
   int oldnaggrvars;
   int i;

   assert(scip != NULL);
   assert(conshdlr != NULL);
   assert(strcmp(SCIPconshdlrGetName(conshdlr), CONSHDLR_NAME) == 0);
   assert(result != NULL);

   /* get constraint handler data */
   conshdlrdata = SCIPconshdlrGetData(conshdlr);
   assert(conshdlrdata != NULL);

   cutoff = FALSE;
   oldnchgbds = *nchgbds;
   oldndelconss = *ndelconss;
   oldnaddconss = *naddconss;
   oldnchgcoefs = *nchgcoefs;
   oldnchgsides = *nchgsides;
   oldnaggrvars = *naggrvars;

   for( i = 0; i < nconss; i++ )
   {
      cons = conss[i];
      assert(cons != NULL);

      assert(!SCIPconsIsModifiable(cons));

      consdata = SCIPconsGetData(cons);
      assert(consdata != NULL);

      if( i % 1000 == 0 && SCIPisStopped(scip) )
         break;

      /* force presolving the constraint in the initial round */
      if( nrounds == 0 )
         consdata->presolved = FALSE;

      if( consdata->presolved )
         continue;
      consdata->presolved = TRUE;

      /* incorporate fixings and aggregations in constraint */
      SCIP_CALL( applyFixings(scip, cons, conshdlrdata->eventhdlr, &cutoff, nchgbds, ndelconss, naddconss) );

      if( cutoff )
         break;
      if( !SCIPconsIsActive(cons) )
         continue;

      /* propagate constraint */
      SCIP_CALL( propagateCons(scip, cons, conshdlrdata->usebdwidening, &cutoff, nchgbds, nchgsides, ndelconss) );

      if( cutoff )
         break;
      if( !SCIPconsIsActive(cons) )
         continue;

      /* tighten variable bound coefficient */
      SCIP_CALL( tightenCoefs(scip, cons, nchgcoefs, nchgsides, ndelconss, &cutoff, nchgbds) );
      if( cutoff )
         break;
      if( !SCIPconsIsActive(cons) )
         continue;

      /* informs once variable x about a globally valid variable lower or upper bound */
      if( !consdata->varboundsadded )
      {
         SCIP_Bool infeasible;
         int nlocalchgbds;
         int localoldnchgbds;

         localoldnchgbds = *nchgbds;

         /* if lhs is finite, we have a variable lower bound: lhs <= x + c*y  =>  x >= -c*y + lhs */
         if( !SCIPisInfinity(scip, -consdata->lhs) )
         {
            SCIPdebugMsg(scip, "adding variable lower bound <%s> >= %g<%s> + %g (and potentially also <%s> %s %g<%s> + %g)\n",
               SCIPvarGetName(consdata->var), -consdata->vbdcoef, SCIPvarGetName(consdata->vbdvar), consdata->lhs,
               SCIPvarGetName(consdata->vbdvar), (consdata->vbdcoef > 0 ? ">=" : "<="), 1.0/-consdata->vbdcoef,
               SCIPvarGetName(consdata->var), consdata->lhs/consdata->vbdcoef);

            SCIP_CALL( SCIPaddVarVlb(scip, consdata->var, consdata->vbdvar, -consdata->vbdcoef, consdata->lhs,
                  &infeasible, &nlocalchgbds) );
            assert(!infeasible);

            *nchgbds += nlocalchgbds;
         }

         /* if rhs is finite, we have a variable upper bound: x + c*y <= rhs  =>  x <= -c*y + rhs */
         if( !SCIPisInfinity(scip, consdata->rhs) )
         {
            SCIPdebugMsg(scip, "adding variable upper bound <%s> <= %g<%s> + %g (and potentially also <%s> %s %g<%s> + %g)\n",
               SCIPvarGetName(consdata->var), -consdata->vbdcoef, SCIPvarGetName(consdata->vbdvar), consdata->rhs,
               SCIPvarGetName(consdata->vbdvar), (consdata->vbdcoef > 0 ? "<=" : ">="), 1.0/-consdata->vbdcoef,
               SCIPvarGetName(consdata->var), consdata->rhs/consdata->vbdcoef);

            SCIP_CALL( SCIPaddVarVub(scip, consdata->var, consdata->vbdvar, -consdata->vbdcoef, consdata->rhs,
                  &infeasible, &nlocalchgbds) );
            assert(!infeasible);

            *nchgbds += nlocalchgbds;
         }
         consdata->varboundsadded = TRUE;

         if( *nchgbds > localoldnchgbds )
         {
            /* tighten variable bound coefficient */
            SCIP_CALL( tightenCoefs(scip, cons, nchgcoefs, nchgsides, ndelconss, &cutoff, nchgbds) );
            if( cutoff )
               break;
         }
      }
   }

   if( !cutoff )
   {
      /* for varbound constraint with two integer variables make coefficients integral */
      SCIP_CALL( prettifyConss(scip, conss, nconss, nchgcoefs, nchgsides) );

      /* check if we can upgrade to a set-packing constraint */
      SCIP_CALL( upgradeConss(scip, conshdlrdata, conss, nconss, &cutoff, naggrvars, nchgbds, nchgcoefs, nchgsides, ndelconss, naddconss) );

      if( !cutoff && conshdlrdata->presolpairwise && (presoltiming & SCIP_PRESOLTIMING_MEDIUM) != 0 )
      {
	 /* preprocess pairs of variable bound constraints */
	 SCIP_CALL( preprocessConstraintPairs(scip, conss, nconss, &cutoff, nchgbds, ndelconss, nchgcoefs, nchgsides) );
      }
   }

   /* return the correct result code */
   if( cutoff )
      *result = SCIP_CUTOFF;
   else if( *nchgbds > oldnchgbds || *ndelconss > oldndelconss || *naddconss > oldnaddconss
      || *nchgcoefs > oldnchgcoefs || *nchgsides > oldnchgsides || *naggrvars > oldnaggrvars )
      *result = SCIP_SUCCESS;
   else
      *result = SCIP_DIDNOTFIND;

   return SCIP_OKAY;
}


/** propagation conflict resolving method of constraint handler */
static
SCIP_DECL_CONSRESPROP(consRespropVarbound)
{  /*lint --e{715}*/
   SCIP_CONSHDLRDATA* conshdlrdata;

   assert(conshdlr != NULL);

   conshdlrdata = SCIPconshdlrGetData(conshdlr);
   assert(conshdlrdata != NULL);

   SCIP_CALL( resolvePropagation(scip, cons, infervar, (PROPRULE)inferinfo, boundtype, bdchgidx, relaxedbd, conshdlrdata->usebdwidening) );

   *result = SCIP_SUCCESS;

   return SCIP_OKAY;
}


/** variable rounding lock method of constraint handler */
static
SCIP_DECL_CONSLOCK(consLockVarbound)
{  /*lint --e{715}*/
   SCIP_CONSDATA* consdata;

   consdata = SCIPconsGetData(cons);
   assert(consdata != NULL);

   if( !SCIPisInfinity(scip, -consdata->lhs) )
   {
      SCIP_CALL( SCIPaddVarLocksType(scip, consdata->var, locktype, nlockspos, nlocksneg) );
      if( consdata->vbdcoef > 0.0 )
      {
         SCIP_CALL( SCIPaddVarLocksType(scip, consdata->vbdvar, locktype, nlockspos, nlocksneg) );
      }
      else
      {
         SCIP_CALL( SCIPaddVarLocksType(scip, consdata->vbdvar, locktype, nlocksneg, nlockspos) );
      }
   }

   if( !SCIPisInfinity(scip, consdata->rhs) )
   {
      SCIP_CALL( SCIPaddVarLocksType(scip, consdata->var, locktype, nlocksneg, nlockspos) );
      if( consdata->vbdcoef > 0.0 )
      {
         SCIP_CALL( SCIPaddVarLocksType(scip, consdata->vbdvar, locktype, nlocksneg, nlockspos) );
      }
      else
      {
         SCIP_CALL( SCIPaddVarLocksType(scip, consdata->vbdvar, locktype, nlockspos, nlocksneg) );
      }
   }

   return SCIP_OKAY;
}

/** constraint display method of constraint handler */
static
SCIP_DECL_CONSPRINT(consPrintVarbound)
{  /*lint --e{715}*/
   SCIP_CONSDATA* consdata;

   assert(scip != NULL);
   assert(conshdlr != NULL);
   assert(cons != NULL);

   consdata = SCIPconsGetData(cons);
   assert(consdata != NULL);

   /* print left hand side for ranged rows */
   if( !SCIPisInfinity(scip, -consdata->lhs)
      && !SCIPisInfinity(scip, consdata->rhs)
      && !SCIPisEQ(scip, consdata->lhs, consdata->rhs) )
      SCIPinfoMessage(scip, file, "%.15g <= ", consdata->lhs);

   /* print coefficients and variables */
   SCIPinfoMessage(scip, file, "<%s>[%c] %+.15g<%s>[%c]", SCIPvarGetName(consdata->var), 
      SCIPvarGetType(consdata->var) == SCIP_VARTYPE_BINARY ? SCIP_VARTYPE_BINARY_CHAR :
      SCIPvarGetType(consdata->var) == SCIP_VARTYPE_INTEGER ? SCIP_VARTYPE_INTEGER_CHAR :
      SCIPvarGetType(consdata->var) == SCIP_VARTYPE_IMPLINT ? SCIP_VARTYPE_IMPLINT_CHAR : SCIP_VARTYPE_CONTINUOUS_CHAR,
      consdata->vbdcoef, SCIPvarGetName(consdata->vbdvar),
      SCIPvarGetType(consdata->vbdvar) == SCIP_VARTYPE_BINARY ? SCIP_VARTYPE_BINARY_CHAR :
      SCIPvarGetType(consdata->vbdvar) == SCIP_VARTYPE_INTEGER ? SCIP_VARTYPE_INTEGER_CHAR :
      SCIPvarGetType(consdata->vbdvar) == SCIP_VARTYPE_IMPLINT ? SCIP_VARTYPE_IMPLINT_CHAR : SCIP_VARTYPE_CONTINUOUS_CHAR);

   /* print right hand side */
   if( SCIPisEQ(scip, consdata->lhs, consdata->rhs) )
      SCIPinfoMessage(scip, file, " == %.15g", consdata->rhs);
   else if( !SCIPisInfinity(scip, consdata->rhs) )
      SCIPinfoMessage(scip, file, " <= %.15g", consdata->rhs);
   else if( !SCIPisInfinity(scip, -consdata->lhs) )
      SCIPinfoMessage(scip, file, " >= %.15g", consdata->lhs);
   else
      SCIPinfoMessage(scip, file, " [free]");

   return SCIP_OKAY;
}

/** constraint copying method of constraint handler */
static
SCIP_DECL_CONSCOPY(consCopyVarbound)
{  /*lint --e{715}*/
   SCIP_VAR** vars;
   SCIP_Real* coefs;
   const char* consname;

   SCIP_CALL( SCIPallocBufferArray(scip, &vars, 2) );
   SCIP_CALL( SCIPallocBufferArray(scip, &coefs, 2) );

   vars[0] = SCIPgetVarVarbound(sourcescip, sourcecons);
   vars[1] = SCIPgetVbdvarVarbound(sourcescip, sourcecons);

   coefs[0] = 1.0;
   coefs[1] = SCIPgetVbdcoefVarbound(sourcescip, sourcecons);

   if( name != NULL )
      consname = name;
   else
      consname = SCIPconsGetName(sourcecons);

   /* copy the varbound using the linear constraint copy method */
   SCIP_CALL( SCIPcopyConsLinear(scip, cons, sourcescip, consname, 2, vars, coefs,
         SCIPgetLhsVarbound(sourcescip, sourcecons), SCIPgetRhsVarbound(sourcescip, sourcecons), varmap, consmap, 
         initial, separate, enforce, check, propagate, local, modifiable, dynamic, removable, stickingatnode, global, valid) );

   SCIPfreeBufferArray(scip, &coefs);
   SCIPfreeBufferArray(scip, &vars);

   return SCIP_OKAY;
}

/** constraint parsing method of constraint handler */
static
SCIP_DECL_CONSPARSE(consParseVarbound)
{  /*lint --e{715}*/
   SCIP_VAR** vars;
   SCIP_Real* coefs;
   SCIP_Real lhs;
   SCIP_Real rhs;
   char* endstr;
   int requiredsize;
   int nvars;

   assert(scip != NULL);
   assert(success != NULL);
   assert(str != NULL);
   assert(name != NULL);
   assert(cons != NULL);

   /* set left and right hand side to their default values */
   lhs = -SCIPinfinity(scip);
   rhs =  SCIPinfinity(scip);

   (*success) = FALSE;

   /* return of string empty */
   if( !*str )
      return SCIP_OKAY;

   /* ignore whitespace */
   while( isspace(*str) )
      ++str;

   if( isdigit(str[0]) || ((str[0] == '-' || str[0] == '+') && isdigit(str[1])) )
   {
      if( !SCIPstrToRealValue(str, &lhs, &endstr) )
      {
         SCIPerrorMessage("error parsing left hand side\n");
         return SCIP_OKAY;
      }

      /* ignore whitespace */
      while( isspace(*endstr) )
         ++endstr;

      if( endstr[0] != '<' || endstr[1] != '=' )
      {
         SCIPerrorMessage("missing \"<=\" after left hand side(, found %c%c)\n", endstr[0], endstr[1]);
         return SCIP_OKAY;
      }

      SCIPdebugMsg(scip, "found left hand side <%g>\n", lhs);

      /* it was indeed a left-hand-side, so continue parsing after it */
      str = endstr + 2;
   }

   /* pares x + c*y as linear sum */
   SCIP_CALL( SCIPallocBufferArray(scip, &vars,  2) );
   SCIP_CALL( SCIPallocBufferArray(scip, &coefs, 2) );

   /* parse linear sum to get variables and coefficients */
   SCIP_CALL( SCIPparseVarsLinearsum(scip, str, vars, coefs, &nvars, 2, &requiredsize, &endstr, success) );

   if( requiredsize == 2 && *success )
   {
      SCIP_Bool foundvalue;
      SCIP_Real value;

      assert(nvars == 2);
      assert(SCIPisEQ(scip, coefs[0], 1.0));

      SCIPdebugMsg(scip, "found linear sum <%s> + %g <%s>\n", SCIPvarGetName(vars[0]), coefs[1], SCIPvarGetName(vars[1]));

      /* ignore whitespace */
      while( isspace(*endstr) )
         ++endstr;

      str = endstr;

      foundvalue = SCIPstrToRealValue(str+2, &value, &endstr);

      if( foundvalue )
      {
         /* search for end of linear sum: either '<=', '>=', '==', or '[free]' */
         switch( *str )
         {
         case '<':
            assert(str[1] == '=');
            rhs = value;
            break;
         case '=':
            assert(str[1] == '=');
            assert(SCIPisInfinity(scip, -lhs));
            lhs = value;
            rhs = value;
            break;
         case '>':
            assert(str[1] == '=');
            assert(SCIPisInfinity(scip, -lhs));
            lhs = value;
            break;
         default:
            SCIPerrorMessage("missing relation symbol after linear sum\n");
            *success = FALSE;
         }
      }
      else if( strncmp(str, "[free]", 6) != 0 )
         *success = FALSE;
   }

   if( *success )
   {
      SCIP_CALL( SCIPcreateConsVarbound(scip, cons, name, vars[0], vars[1], coefs[1], lhs, rhs,
            initial, separate, enforce, check, propagate, local, modifiable, dynamic, removable, stickingatnode) );
   }

   /* free buffer arrays */
   SCIPfreeBufferArray(scip, &coefs);
   SCIPfreeBufferArray(scip, &vars);

   return SCIP_OKAY;
}

/** constraint method of constraint handler which returns the variables (if possible) */
static
SCIP_DECL_CONSGETVARS(consGetVarsVarbound)
{  /*lint --e{715}*/
   assert( success != NULL );

   if( varssize < 2 )
      (*success) = FALSE;
   else
   {
      SCIP_CONSDATA* consdata;
      assert(cons != NULL);
      assert(vars != NULL);

      consdata = SCIPconsGetData(cons);
      assert(consdata != NULL);

      vars[0] = consdata->var;
      vars[1] = consdata->vbdvar;
      (*success) = TRUE;
   }

   return SCIP_OKAY;
}

/** constraint method of constraint handler which returns the number of variables (if possible) */
static
SCIP_DECL_CONSGETNVARS(consGetNVarsVarbound)
{  /*lint --e{715}*/
   (*nvars) = 2;
   (*success) = TRUE;

   return SCIP_OKAY;
}

/*
 * Event Handler
 */

/** execution method of bound change event handler */
static
SCIP_DECL_EVENTEXEC(eventExecVarbound)
{  /*lint --e{715}*/
   SCIP_CONS* cons;
   SCIP_CONSDATA* consdata;

   assert(event != NULL);
   cons = (SCIP_CONS*)eventdata;
   assert(cons != NULL);
   consdata = SCIPconsGetData(cons);
   assert(consdata != NULL);

   if( SCIPeventGetType(event) == SCIP_EVENTTYPE_VARFIXED )
   {
      consdata->presolved = FALSE;
   }
   else
   {
      assert((SCIPeventGetType(event) & SCIP_EVENTTYPE_BOUNDTIGHTENED) != 0);

      consdata->presolved = FALSE;
      consdata->tightened = FALSE;

      SCIP_CALL( SCIPmarkConsPropagate(scip, cons) );
   }

   return SCIP_OKAY;
}

/**@} */


/**@name Interface methods
 *
 * @{
 */

/** creates the handler for variable bound constraints and includes it in SCIP */
SCIP_RETCODE SCIPincludeConshdlrVarbound(
   SCIP*                 scip                /**< SCIP data structure */
   )
{
   SCIP_CONSHDLRDATA* conshdlrdata;
   SCIP_EVENTHDLR* eventhdlr;
   SCIP_CONSHDLR* conshdlr;

   /* include event handler for bound change events */
   SCIP_CALL( SCIPincludeEventhdlrBasic(scip, &eventhdlr, EVENTHDLR_NAME, EVENTHDLR_DESC,
         eventExecVarbound, NULL) );

   /* create variable bound constraint handler data */
   SCIP_CALL( conshdlrdataCreate(scip, &conshdlrdata, eventhdlr) );

   /* include constraint handler */
   SCIP_CALL( SCIPincludeConshdlrBasic(scip, &conshdlr, CONSHDLR_NAME, CONSHDLR_DESC,
         CONSHDLR_ENFOPRIORITY, CONSHDLR_CHECKPRIORITY, CONSHDLR_EAGERFREQ, CONSHDLR_NEEDSCONS,
         consEnfolpVarbound, consEnfopsVarbound, consCheckVarbound, consLockVarbound,
         conshdlrdata) );
   assert(conshdlr != NULL);

   /* set non-fundamental callbacks via specific setter functions */
   SCIP_CALL( SCIPsetConshdlrCopy(scip, conshdlr, conshdlrCopyVarbound, consCopyVarbound) );
   SCIP_CALL( SCIPsetConshdlrDelete(scip, conshdlr, consDeleteVarbound) );
   SCIP_CALL( SCIPsetConshdlrExitsol(scip, conshdlr, consExitsolVarbound) );
   SCIP_CALL( SCIPsetConshdlrFree(scip, conshdlr, consFreeVarbound) );
   SCIP_CALL( SCIPsetConshdlrGetVars(scip, conshdlr, consGetVarsVarbound) );
   SCIP_CALL( SCIPsetConshdlrGetNVars(scip, conshdlr, consGetNVarsVarbound) );
   SCIP_CALL( SCIPsetConshdlrInitlp(scip, conshdlr, consInitlpVarbound) );
   SCIP_CALL( SCIPsetConshdlrParse(scip, conshdlr, consParseVarbound) );
   SCIP_CALL( SCIPsetConshdlrPresol(scip, conshdlr, consPresolVarbound, CONSHDLR_MAXPREROUNDS, CONSHDLR_PRESOLTIMING) );
   SCIP_CALL( SCIPsetConshdlrPrint(scip, conshdlr, consPrintVarbound) );
   SCIP_CALL( SCIPsetConshdlrProp(scip, conshdlr, consPropVarbound, CONSHDLR_PROPFREQ, CONSHDLR_DELAYPROP,
         CONSHDLR_PROP_TIMING) );
   SCIP_CALL( SCIPsetConshdlrResprop(scip, conshdlr, consRespropVarbound) );
   SCIP_CALL( SCIPsetConshdlrSepa(scip, conshdlr, consSepalpVarbound, consSepasolVarbound, CONSHDLR_SEPAFREQ,
         CONSHDLR_SEPAPRIORITY, CONSHDLR_DELAYSEPA) );
   SCIP_CALL( SCIPsetConshdlrTrans(scip, conshdlr, consTransVarbound) );
   SCIP_CALL( SCIPsetConshdlrEnforelax(scip, conshdlr, consEnforelaxVarbound) );

   if( SCIPfindConshdlr(scip,"linear") != NULL )
   {
      /* include the linear constraint to varbound constraint upgrade in the linear constraint handler */
      SCIP_CALL( SCIPincludeLinconsUpgrade(scip, linconsUpgdVarbound, LINCONSUPGD_PRIORITY, CONSHDLR_NAME) );
   }

   /* add varbound constraint handler parameters */
   SCIP_CALL( SCIPaddBoolParam(scip,
         "constraints/" CONSHDLR_NAME "/presolpairwise",
         "should pairwise constraint comparison be performed in presolving?",
         &conshdlrdata->presolpairwise, TRUE, DEFAULT_PRESOLPAIRWISE, NULL, NULL) );
   SCIP_CALL( SCIPaddRealParam(scip,
         "constraints/" CONSHDLR_NAME "/maxlpcoef",
         "maximum coefficient in varbound constraint to be added as a row into LP",
         &conshdlrdata->maxlpcoef, TRUE, DEFAULT_MAXLPCOEF, 0.0, 1e+20, NULL, NULL) );
   SCIP_CALL( SCIPaddBoolParam(scip,
         "constraints/" CONSHDLR_NAME "/usebdwidening", "should bound widening be used in conflict analysis?",
         &conshdlrdata->usebdwidening, FALSE, DEFAULT_USEBDWIDENING, NULL, NULL) );

   return SCIP_OKAY;
}

/** creates and captures a variable bound constraint: lhs <= x + c*y <= rhs
 *
 *  @note the constraint gets captured, hence at one point you have to release it using the method SCIPreleaseCons()
 */
SCIP_RETCODE SCIPcreateConsVarbound(
   SCIP*                 scip,               /**< SCIP data structure */
   SCIP_CONS**           cons,               /**< pointer to hold the created constraint */
   const char*           name,               /**< name of constraint */
   SCIP_VAR*             var,                /**< variable x that has variable bound */
   SCIP_VAR*             vbdvar,             /**< binary, integer or implicit integer bounding variable y */
   SCIP_Real             vbdcoef,            /**< coefficient c of bounding variable y */
   SCIP_Real             lhs,                /**< left hand side of variable bound inequality */
   SCIP_Real             rhs,                /**< right hand side of variable bound inequality */
   SCIP_Bool             initial,            /**< should the LP relaxation of constraint be in the initial LP?
                                              *   Usually set to TRUE. Set to FALSE for 'lazy constraints'. */
   SCIP_Bool             separate,           /**< should the constraint be separated during LP processing?
                                              *   Usually set to TRUE. */
   SCIP_Bool             enforce,            /**< should the constraint be enforced during node processing?
                                              *   TRUE for model constraints, FALSE for additional, redundant constraints. */
   SCIP_Bool             check,              /**< should the constraint be checked for feasibility?
                                              *   TRUE for model constraints, FALSE for additional, redundant constraints. */
   SCIP_Bool             propagate,          /**< should the constraint be propagated during node processing?
                                              *   Usually set to TRUE. */
   SCIP_Bool             local,              /**< is constraint only valid locally?
                                              *   Usually set to FALSE. Has to be set to TRUE, e.g., for branching constraints. */
   SCIP_Bool             modifiable,         /**< is constraint modifiable (subject to column generation)?
                                              *   Usually set to FALSE. In column generation applications, set to TRUE if pricing
                                              *   adds coefficients to this constraint. */
   SCIP_Bool             dynamic,            /**< is constraint subject to aging?
                                              *   Usually set to FALSE. Set to TRUE for own cuts which
                                              *   are separated as constraints. */
   SCIP_Bool             removable,          /**< should the relaxation be removed from the LP due to aging or cleanup?
                                              *   Usually set to FALSE. Set to TRUE for 'lazy constraints' and 'user cuts'. */
   SCIP_Bool             stickingatnode      /**< should the constraint always be kept at the node where it was added, even
                                              *   if it may be moved to a more global node?
                                              *   Usually set to FALSE. Set to TRUE to for constraints that represent node data. */
   )
{
   SCIP_CONSHDLR* conshdlr;
   SCIP_CONSHDLRDATA* conshdlrdata;
   SCIP_CONSDATA* consdata;

   /* find the variable bound constraint handler */
   conshdlr = SCIPfindConshdlr(scip, CONSHDLR_NAME);
   if( conshdlr == NULL )
   {
      SCIPerrorMessage("variable bound constraint handler not found\n");
      return SCIP_PLUGINNOTFOUND;
   }

   conshdlrdata = SCIPconshdlrGetData(conshdlr);
   assert(conshdlrdata != NULL);

   /* create constraint data */
   SCIP_CALL( consdataCreate(scip, &consdata, var, vbdvar, vbdcoef, lhs, rhs) );

   /* create constraint */
   SCIP_CALL( SCIPcreateCons(scip, cons, name, conshdlr, consdata, initial, separate, enforce, check, propagate,
         local, modifiable, dynamic, removable, stickingatnode) );

   if( SCIPisTransformed(scip) )
   {
      /* catch events for variables */
      SCIP_CALL( catchEvents(scip, *cons, conshdlrdata->eventhdlr) );
   }

   return SCIP_OKAY;
}

/** creates and captures a variable bound constraint: lhs <= x + c*y <= rhs
 *  with all constraint flags set to their default values
 *
 *  @note the constraint gets captured, hence at one point you have to release it using the method SCIPreleaseCons()
 */
SCIP_RETCODE SCIPcreateConsBasicVarbound(
   SCIP*                 scip,               /**< SCIP data structure */
   SCIP_CONS**           cons,               /**< pointer to hold the created constraint */
   const char*           name,               /**< name of constraint */
   SCIP_VAR*             var,                /**< variable x that has variable bound */
   SCIP_VAR*             vbdvar,             /**< binary, integer or implicit integer bounding variable y */
   SCIP_Real             vbdcoef,            /**< coefficient c of bounding variable y */
   SCIP_Real             lhs,                /**< left hand side of variable bound inequality */
   SCIP_Real             rhs                 /**< right hand side of variable bound inequality */
   )
{
   SCIP_CALL( SCIPcreateConsVarbound(scip, cons, name, var, vbdvar,vbdcoef, lhs, rhs,
         TRUE, TRUE, TRUE, TRUE, TRUE, FALSE, FALSE, FALSE, FALSE, FALSE) );

   return SCIP_OKAY;
}

/** gets left hand side of variable bound constraint lhs <= x + c*y <= rhs */
SCIP_Real SCIPgetLhsVarbound(
   SCIP*                 scip,               /**< SCIP data structure */
   SCIP_CONS*            cons                /**< constraint data */
   )
{
   SCIP_CONSDATA* consdata;

   if( strcmp(SCIPconshdlrGetName(SCIPconsGetHdlr(cons)), CONSHDLR_NAME) != 0 )
   {
      SCIPerrorMessage("constraint is not a variable bound constraint\n");
      SCIPABORT();
      return SCIP_INVALID;  /*lint !e527*/
   }

   consdata = SCIPconsGetData(cons);
   assert(consdata != NULL);

   return consdata->lhs;
}

/** gets right hand side of variable bound constraint lhs <= x + c*y <= rhs */
SCIP_Real SCIPgetRhsVarbound(
   SCIP*                 scip,               /**< SCIP data structure */
   SCIP_CONS*            cons                /**< constraint data */
   )
{
   SCIP_CONSDATA* consdata;

   if( strcmp(SCIPconshdlrGetName(SCIPconsGetHdlr(cons)), CONSHDLR_NAME) != 0 )
   {
      SCIPerrorMessage("constraint is not a variable bound constraint\n");
      SCIPABORT();
      return SCIP_INVALID;  /*lint !e527*/
   }

   consdata = SCIPconsGetData(cons);
   assert(consdata != NULL);

   return consdata->rhs;
}

/** gets bounded variable x of variable bound constraint lhs <= x + c*y <= rhs */
SCIP_VAR* SCIPgetVarVarbound(
   SCIP*                 scip,               /**< SCIP data structure */
   SCIP_CONS*            cons                /**< constraint data */
   )
{
   SCIP_CONSDATA* consdata;

   if( strcmp(SCIPconshdlrGetName(SCIPconsGetHdlr(cons)), CONSHDLR_NAME) != 0 )
   {
      SCIPerrorMessage("constraint is not a variable bound constraint\n");
      SCIPABORT();
      return NULL;  /*lint !e527*/
   }

   consdata = SCIPconsGetData(cons);
   assert(consdata != NULL);

   return consdata->var;
}

/** gets bounding variable y of variable bound constraint lhs <= x + c*y <= rhs */
SCIP_VAR* SCIPgetVbdvarVarbound(
   SCIP*                 scip,               /**< SCIP data structure */
   SCIP_CONS*            cons                /**< constraint data */
   )
{
   SCIP_CONSDATA* consdata;

   if( strcmp(SCIPconshdlrGetName(SCIPconsGetHdlr(cons)), CONSHDLR_NAME) != 0 )
   {
      SCIPerrorMessage("constraint is not a variable bound constraint\n");
      SCIPABORT();
      return NULL;  /*lint !e527*/
   }

   consdata = SCIPconsGetData(cons);
   assert(consdata != NULL);

   return consdata->vbdvar;
}

/** gets bound coefficient c of variable bound constraint lhs <= x + c*y <= rhs */
SCIP_Real SCIPgetVbdcoefVarbound(
   SCIP*                 scip,               /**< SCIP data structure */
   SCIP_CONS*            cons                /**< constraint data */
   )
{
   SCIP_CONSDATA* consdata;

   if( strcmp(SCIPconshdlrGetName(SCIPconsGetHdlr(cons)), CONSHDLR_NAME) != 0 )
   {
      SCIPerrorMessage("constraint is not a variable bound constraint\n");
      SCIPABORT();
      return SCIP_INVALID;  /*lint !e527*/
   }

   consdata = SCIPconsGetData(cons);
   assert(consdata != NULL);

   return consdata->vbdcoef;
}

/** gets the dual solution of the variable bound constraint in the current LP */
SCIP_Real SCIPgetDualsolVarbound(
   SCIP*                 scip,               /**< SCIP data structure */
   SCIP_CONS*            cons                /**< constraint data */
   )
{
   SCIP_CONSDATA* consdata;

   if( strcmp(SCIPconshdlrGetName(SCIPconsGetHdlr(cons)), CONSHDLR_NAME) != 0 )
   {
      SCIPerrorMessage("constraint is not a variable bound constraint\n");
      SCIPABORT();
      return SCIP_INVALID;  /*lint !e527*/
   }

   consdata = SCIPconsGetData(cons);
   assert(consdata != NULL);

   if( consdata->row != NULL )
      return SCIProwGetDualsol(consdata->row);
   else
      return 0.0;
}

/** gets the dual Farkas value of the variable bound constraint in the current infeasible LP */
SCIP_Real SCIPgetDualfarkasVarbound(
   SCIP*                 scip,               /**< SCIP data structure */
   SCIP_CONS*            cons                /**< constraint data */
   )
{
   SCIP_CONSDATA* consdata;

   if( strcmp(SCIPconshdlrGetName(SCIPconsGetHdlr(cons)), CONSHDLR_NAME) != 0 )
   {
      SCIPerrorMessage("constraint is not a variable bound constraint\n");
      SCIPABORT();
      return SCIP_INVALID;  /*lint !e527*/
   }

   consdata = SCIPconsGetData(cons);
   assert(consdata != NULL);

   if( consdata->row != NULL )
      return SCIProwGetDualfarkas(consdata->row);
   else
      return 0.0;
}

/** returns the linear relaxation of the given variable bound constraint; may return NULL if no LP row was yet created;
 *  the user must not modify the row!
 */
SCIP_ROW* SCIPgetRowVarbound(
   SCIP*                 scip,               /**< SCIP data structure */
   SCIP_CONS*            cons                /**< constraint data */
   )
{
   SCIP_CONSDATA* consdata;

   if( strcmp(SCIPconshdlrGetName(SCIPconsGetHdlr(cons)), CONSHDLR_NAME) != 0 )
   {
      SCIPerrorMessage("constraint is not a variable bound constraint\n");
      SCIPABORT();
      return NULL;  /*lint !e527*/
   }

   consdata = SCIPconsGetData(cons);
   assert(consdata != NULL);

   return consdata->row;
}

/**@} */<|MERGE_RESOLUTION|>--- conflicted
+++ resolved
@@ -757,13 +757,8 @@
             /* check the computed relaxed lower/upper bound is a proper reason for the inference bound which has to be explained */
             SCIP_Real QUAD(tmp);
 
-<<<<<<< HEAD
-         /* check the computed relaxed lower/upper bound is a proper reason for the inference bound which has to be explained */
-         assert(SCIPisFeasEQ(scip, inferbd, SCIPadjustedVarUb(scip, var, consdata->rhs - relaxedbd * vbdcoef)));
-=======
             SCIPquadprecProdQD(tmp, relaxedbd, -vbdcoef);
             SCIPquadprecSumQD(tmp, tmp, consdata->rhs);
->>>>>>> 94d96759
 
             assert(SCIPisEQ(scip, inferbd, SCIPadjustedVarUb(scip, var, QUAD_TO_DBL(tmp))));
          }
