/* * * * * * * * * * * * * * * * * * * * * * * * * * * * * * * * * * * * * * */
/*                                                                           */
/*                  This file is part of the program and library             */
/*         SCIP --- Solving Constraint Integer Programs                      */
/*                                                                           */
/*    Copyright (C) 2002-2019 Konrad-Zuse-Zentrum                            */
/*                            fuer Informationstechnik Berlin                */
/*                                                                           */
/*  SCIP is distributed under the terms of the ZIB Academic License.         */
/*                                                                           */
/*  You should have received a copy of the ZIB Academic License              */
/*  along with SCIP; see the file COPYING. If not visit scip.zib.de.         */
/*                                                                           */
/* * * * * * * * * * * * * * * * * * * * * * * * * * * * * * * * * * * * * * */

/**@file   def.h
 * @ingroup INTERNALAPI
 * @brief  common defines and data types used in all packages of SCIP
 * @author Tobias Achterberg
 */

/*---+----1----+----2----+----3----+----4----+----5----+----6----+----7----+----8----+----9----+----0----+----1----+----2*/

#ifndef __SCIP_DEF_H__
#define __SCIP_DEF_H__

#ifdef __cplusplus
#define __STDC_LIMIT_MACROS
#define __STDC_CONSTANT_MACROS
#endif

#include <stdio.h>
#include <stdint.h>
#include <math.h>
#include <limits.h>
#include <float.h>
#include <assert.h>

/*
 * include build configuration flags
 */
#ifndef NO_CONFIG_HEADER
#include "scip/config.h"
#include "scip/scip_export.h"
#endif

/*
 * GNU COMPILER VERSION define
 */
#ifdef __GNUC__
#ifndef GCC_VERSION
#define GCC_VERSION (__GNUC__ * 100                     \
      + __GNUC_MINOR__ * 10                             \
      + __GNUC_PATCHLEVEL__)
#endif
#endif

/*
 * define whether compiler allows variadic macros
 */
#if defined(_MSC_VER) || ( __STDC_VERSION__ >= 199901L )
#define SCIP_HAVE_VARIADIC_MACROS 1
#endif

/*
 * Boolean values
 */

#ifndef SCIP_Bool
#define SCIP_Bool unsigned int               /**< type used for Boolean values */
#ifndef TRUE
#define TRUE  1                              /**< Boolean value TRUE */
#define FALSE 0                              /**< Boolean value FALSE */
#endif
#endif

#ifndef SCIP_Shortbool
#define SCIP_Shortbool uint8_t               /**< type used for Boolean values with less space */
#endif

/*
 * Add some macros for differing functions on Windows
 */
#if defined(_WIN32) || defined(_WIN64)

#define strcasecmp _stricmp
#define strncasecmp _strnicmp
#define getcwd _getcwd
#endif

/*
 * Define the marco SCIP_EXPORT if it is not included from the generated header
 */
#ifndef SCIP_EXPORT
#if defined(_WIN32) || defined(_WIN64)
#define SCIP_EXPORT __declspec(dllexport)
#else
#define SCIP_EXPORT
#endif
#endif

/* define INLINE */
#ifndef INLINE
#if defined(_WIN32) || defined(__STDC__)
#define INLINE                 __inline
#else
#define INLINE                 inline
#endif
#endif



#include "scip/type_retcode.h"
#include "scip/type_message.h"
#include "scip/pub_message.h"

#ifdef __cplusplus
extern "C" {
#endif


#define SCIP_VERSION                602 /**< SCIP version number (multiplied by 100 to get integer number) */
#define SCIP_SUBVERSION               4 /**< SCIP sub version number */
<<<<<<< HEAD
#define SCIP_APIVERSION              64 /**< SCIP API version number */
=======
#define SCIP_APIVERSION              66 /**< SCIP API version number */
>>>>>>> 412a0ac5
#define SCIP_COPYRIGHT   "Copyright (C) 2002-2019 Konrad-Zuse-Zentrum fuer Informationstechnik Berlin (ZIB)"


/*
 * CIP format variable characters
 */

#define SCIP_VARTYPE_BINARY_CHAR 'B'
#define SCIP_VARTYPE_INTEGER_CHAR 'I'
#define SCIP_VARTYPE_IMPLINT_CHAR 'M'
#define SCIP_VARTYPE_CONTINUOUS_CHAR 'C'

/*
 * Long Integer values
 */

#ifndef LLONG_MAX
#define LLONG_MAX        9223372036854775807LL
#define LLONG_MIN        (-LLONG_MAX - 1LL)
#endif

#define SCIP_Longint long long                         /**< type used for long integer values */
#define SCIP_LONGINT_MAX          LLONG_MAX
#define SCIP_LONGINT_MIN          LLONG_MIN
#ifndef SCIP_LONGINT_FORMAT
#if defined(_WIN32) || defined(_WIN64)
#define SCIP_LONGINT_FORMAT           "I64d"
#else
#define SCIP_LONGINT_FORMAT           "lld"
#endif
#endif

/*
 * Floating point values
 */

#define SCIP_Real double                               /**< type used for floating point values */
#define SCIP_REAL_MAX         (SCIP_Real)DBL_MAX
#define SCIP_REAL_MIN        -(SCIP_Real)DBL_MAX
#define SCIP_REAL_FORMAT               "lf"

#define SCIP_DEFAULT_INFINITY         1e+20  /**< default value considered to be infinity */
#define SCIP_DEFAULT_EPSILON          1e-09  /**< default upper bound for floating points to be considered zero */
#define SCIP_DEFAULT_SUMEPSILON       1e-06  /**< default upper bound for sums of floating points to be considered zero */
#define SCIP_DEFAULT_FEASTOL          1e-06  /**< default feasibility tolerance for constraints */
#define SCIP_DEFAULT_CHECKFEASTOLFAC    1.0  /**< default factor to change the feasibility tolerance when testing the best solution for feasibility (after solving process) */
#define SCIP_DEFAULT_LPFEASTOLFACTOR    1.0  /**< default factor w.r.t. primal feasibility tolerance that determines default (and maximal) primal feasibility tolerance of LP solver */
#define SCIP_DEFAULT_DUALFEASTOL      1e-07  /**< default feasibility tolerance for reduced costs */
#define SCIP_DEFAULT_BARRIERCONVTOL   1e-10  /**< default convergence tolerance used in barrier algorithm */
#define SCIP_DEFAULT_BOUNDSTREPS       0.05  /**< default minimal relative improve for strengthening bounds */
#define SCIP_DEFAULT_PSEUDOCOSTEPS    1e-01  /**< default minimal variable distance value to use for pseudo cost updates */
#define SCIP_DEFAULT_PSEUDOCOSTDELTA  1e-04  /**< default minimal objective distance value to use for pseudo cost updates */
#define SCIP_DEFAULT_RECOMPFAC        1e+07  /**< default minimal decrease factor that causes the recomputation of a value (e.g., pseudo objective) instead of an update */
#define SCIP_DEFAULT_HUGEVAL          1e+15  /**< values larger than this are considered huge and should be handled separately (e.g., in activity computation) */
#define SCIP_MAXEPSILON               1e-03  /**< maximum value for any numerical epsilon */
#define SCIP_MINEPSILON               1e-20  /**< minimum value for any numerical epsilon */
#define SCIP_INVALID          (double)1e+99  /**< floating point value is not valid */
#define SCIP_UNKNOWN          (double)1e+98  /**< floating point value is not known (in primal solution) */


#define REALABS(x)        (fabs(x))
#define EPSEQ(x,y,eps)    (REALABS((x)-(y)) <= (eps))
#define EPSLT(x,y,eps)    ((x)-(y) < -(eps))
#define EPSLE(x,y,eps)    ((x)-(y) <= (eps))
#define EPSGT(x,y,eps)    ((x)-(y) > (eps))
#define EPSGE(x,y,eps)    ((x)-(y) >= -(eps))
#define EPSZ(x,eps)       (REALABS(x) <= (eps))
#define EPSP(x,eps)       ((x) > (eps))
#define EPSN(x,eps)       ((x) < -(eps))
#define EPSFLOOR(x,eps)   (floor((x)+(eps)))
#define EPSCEIL(x,eps)    (ceil((x)-(eps)))
#define EPSROUND(x,eps)   (ceil((x)-0.5+(eps)))
#define EPSFRAC(x,eps)    ((x)-EPSFLOOR(x,eps))
#define EPSISINT(x,eps)   (EPSFRAC(x,eps) <= (eps))


#ifndef SQR
#define SQR(x)        ((x)*(x))
#define SQRT(x)       (sqrt(x))
#endif

#ifndef LOG2
#if defined(_MSC_VER) && (_MSC_VER < 1800)
#define LOG2(x) (log(x) / log(2.0))
#else
#define LOG2(x) log2(x)
#endif
#endif

#ifndef ABS
#define ABS(x)        ((x) >= 0 ? (x) : -(x))
#endif

#ifndef MAX
#define MAX(x,y)      ((x) >= (y) ? (x) : (y))     /**< returns maximum of x and y */
#define MIN(x,y)      ((x) <= (y) ? (x) : (y))     /**< returns minimum of x and y */
#endif

#ifndef MAX3
#define MAX3(x,y,z) ((x) >= (y) ? MAX(x,z) : MAX(y,z))  /**< returns maximum of x, y, and z */
#define MIN3(x,y,z) ((x) <= (y) ? MIN(x,z) : MIN(y,z))  /**< returns minimum of x, y, and z */
#endif

/* platform-dependent specification of the log1p, which is numerically more stable around x = 0.0 */
#ifndef LOG1P
#if defined(_WIN32) || defined(_WIN64)
#define LOG1P(x) (log(1.0+x))
#else
#define LOG1P(x) (log1p(x))
#endif
#endif

#ifndef COPYSIGN
#if defined(_MSC_VER) && (_MSC_VER < 1800)
#define COPYSIGN _copysign
#else
#define COPYSIGN copysign
#endif
#endif

/*
 * Pointers
 */

#ifndef NULL
#define NULL ((void*)0)                 /**< zero pointer */
#endif

#ifndef RESTRICT
#if defined(_MSC_VER)
#define RESTRICT __restrict
#else
#ifdef __cplusplus
#define RESTRICT __restrict__
#elif __STDC_VERSION__ >= 199901L
#define RESTRICT restrict
#else
#define RESTRICT
#endif
#endif
#endif

/*
 * Strings
 */

#define SCIP_MAXSTRLEN             1024 /**< maximum string length in SCIP */

/*
 * Memory settings
 */

/* we use SIZE_MAX / 2 to detect negative sizes which got a very large value when casting to size_t */
#define SCIP_MAXMEMSIZE              (SIZE_MAX/2) /**< maximum size of allocated memory (array) */

#define SCIP_HASHSIZE_PARAMS        2048 /**< size of hash table in parameter name tables */
#define SCIP_HASHSIZE_NAMES          500 /**< size of hash table in name tables */
#define SCIP_HASHSIZE_CUTPOOLS       500 /**< size of hash table in cut pools */
#define SCIP_HASHSIZE_CLIQUES        500 /**< size of hash table in clique tables */
#define SCIP_HASHSIZE_NAMES_SMALL    100 /**< size of hash table in name tables for small problems */
#define SCIP_HASHSIZE_CUTPOOLS_SMALL 100 /**< size of hash table in cut pools for small problems */
#define SCIP_HASHSIZE_CLIQUES_SMALL  100 /**< size of hash table in clique tables for small problems */
#define SCIP_HASHSIZE_VBC            500 /**< size of hash map for node -> nodenum mapping used for VBC output */

#define SCIP_DEFAULT_MEM_ARRAYGROWFAC   1.2 /**< memory growing factor for dynamically allocated arrays */
#define SCIP_DEFAULT_MEM_ARRAYGROWINIT    4 /**< initial size of dynamically allocated arrays */

#define SCIP_MEM_NOLIMIT (SCIP_Longint)SCIP_LONGINT_MAX/1048576.0/**< initial size of dynamically allocated arrays */

/*
 * Tree settings
 */

#define SCIP_MAXTREEDEPTH             65534  /**< maximal allowed depth of the branch-and-bound tree */

/*
 * Probing scoring settings
 */

#define SCIP_PROBINGSCORE_PENALTYRATIO    2  /**< ratio for penalizing too small fractionalities in diving heuristics.
                                              *   if the fractional part of a variable is smaller than a given threshold
                                              *   the corresponding score gets penalized. due to numerical troubles
                                              *   we will flip a coin whenever SCIPisEQ(scip, fractionality, threshold)
                                              *   evaluates to true. this parameter defines the chance that this results
                                              *   in penalizing the score, i.e., there is 1:2 chance for penalizing.
                                              */

/*
 * Global debugging settings
 */

/*#define DEBUG*/


/*
 * Defines for handling SCIP return codes
 */

/** this macro is used to stop SCIP in debug mode such that errors can be debugged;
 *
 *  @note In optimized mode this macro has no effect. That means, in case of an error it has to be ensured that code
 *        terminates with an error code or continues safely.
 */
#define SCIPABORT() assert(FALSE) /*lint --e{527} */

#define SCIP_CALL_ABORT_QUIET(x)  do { if( (x) != SCIP_OKAY ) SCIPABORT(); } while( FALSE )
#define SCIP_CALL_QUIET(x)        do { SCIP_RETCODE _restat_; if( (_restat_ = (x)) != SCIP_OKAY ) return _restat_; } while( FALSE )
#define SCIP_ALLOC_ABORT_QUIET(x) do { if( NULL == (x) ) SCIPABORT(); } while( FALSE )
#define SCIP_ALLOC_QUIET(x)       do { if( NULL == (x) ) return SCIP_NOMEMORY; } while( FALSE )

#define SCIP_CALL_ABORT(x) do                                                                                 \
                       {                                                                                      \
                          SCIP_RETCODE _restat_; /*lint -e{506,774}*/                                         \
                          if( (_restat_ = (x)) != SCIP_OKAY )                                                 \
                          {                                                                                   \
                             SCIPerrorMessage("Error <%d> in function call\n", _restat_);                     \
                             SCIPABORT();                                                                     \
                          }                                                                                   \
                       }                                                                                      \
                       while( FALSE )

#define SCIP_ALLOC_ABORT(x) do                                                                                \
                       {                                                                                      \
                          if( NULL == (x) )                                                                   \
                          {                                                                                   \
                             SCIPerrorMessage("No memory in function call\n", __FILE__, __LINE__);            \
                             SCIPABORT();                                                                     \
                          }                                                                                   \
                       }                                                                                      \
                       while( FALSE )

#define SCIP_CALL(x)   do                                                                                     \
                       {                                                                                      \
                          SCIP_RETCODE _restat_; /*lint -e{506,774}*/                                         \
                          if( (_restat_ = (x)) != SCIP_OKAY )                                                 \
                          {                                                                                   \
                             SCIPerrorMessage("Error <%d> in function call\n", _restat_);                     \
                             return _restat_;                                                                 \
                           }                                                                                  \
                       }                                                                                      \
                       while( FALSE )

#define SCIP_ALLOC(x)  do                                                                                     \
                       {                                                                                      \
                          if( NULL == (x) )                                                                   \
                          {                                                                                   \
                             SCIPerrorMessage("No memory in function call\n");                                \
                             return SCIP_NOMEMORY;                                                            \
                          }                                                                                   \
                       }                                                                                      \
                       while( FALSE )

#define SCIP_CALL_TERMINATE(retcode, x, TERM)   do                                                            \
                       {                                                                                      \
                          if( ((retcode) = (x)) != SCIP_OKAY )                                                \
                          {                                                                                   \
                             SCIPerrorMessage("Error <%d> in function call\n", retcode);                      \
                             goto TERM;                                                                       \
                          }                                                                                   \
                       }                                                                                      \
                       while( FALSE )

#define SCIP_ALLOC_TERMINATE(retcode, x, TERM)   do                                                           \
                       {                                                                                      \
                          if( NULL == (x) )                                                                   \
                          {                                                                                   \
                             SCIPerrorMessage("No memory in function call\n");                                \
                             retcode = SCIP_NOMEMORY;                                                         \
                             goto TERM;                                                                       \
                          }                                                                                   \
                       }                                                                                      \
                       while( FALSE )

#define SCIP_CALL_FINALLY(x, y)   do                                                                                     \
                       {                                                                                      \
                          SCIP_RETCODE _restat_;                                                              \
                          if( (_restat_ = (x)) != SCIP_OKAY )                                                 \
                          {                                                                                   \
                             SCIPerrorMessage("Error <%d> in function call\n", _restat_);                     \
                             (y);                                                                             \
                             return _restat_;                                                                 \
                           }                                                                                  \
                       }                                                                                      \
                       while( FALSE )

#define SCIP_UNUSED(x) ((void) (x))

/*
 * Define to mark deprecated API functions
 */

#ifndef SCIP_DEPRECATED
#if defined(_MSC_VER)
#  define SCIP_DEPRECATED __declspec(deprecated)
#elif defined(__GNUC__)
#  define SCIP_DEPRECATED __attribute__ ((deprecated))
#else
#  define SCIP_DEPRECATED
#endif
#endif

#ifdef __cplusplus
}
#endif

#endif<|MERGE_RESOLUTION|>--- conflicted
+++ resolved
@@ -121,11 +121,7 @@
 
 #define SCIP_VERSION                602 /**< SCIP version number (multiplied by 100 to get integer number) */
 #define SCIP_SUBVERSION               4 /**< SCIP sub version number */
-<<<<<<< HEAD
-#define SCIP_APIVERSION              64 /**< SCIP API version number */
-=======
 #define SCIP_APIVERSION              66 /**< SCIP API version number */
->>>>>>> 412a0ac5
 #define SCIP_COPYRIGHT   "Copyright (C) 2002-2019 Konrad-Zuse-Zentrum fuer Informationstechnik Berlin (ZIB)"
 
 
