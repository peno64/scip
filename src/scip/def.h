--- conflicted
+++ resolved
@@ -103,15 +103,9 @@
 #endif
 
 
-<<<<<<< HEAD
-#define SCIP_VERSION                400 /**< SCIP version number (multiplied by 100 to get integer number) */
-#define SCIP_SUBVERSION               2 /**< SCIP sub version number */
-#define SCIP_APIVERSION              13 /**< SCIP API version number */
-=======
 #define SCIP_VERSION                401 /**< SCIP version number (multiplied by 100 to get integer number) */
 #define SCIP_SUBVERSION               3 /**< SCIP sub version number */
 #define SCIP_APIVERSION              18 /**< SCIP API version number */
->>>>>>> beed1758
 #define SCIP_COPYRIGHT   "Copyright (C) 2002-2017 Konrad-Zuse-Zentrum fuer Informationstechnik Berlin (ZIB)"
 
 
@@ -246,15 +240,10 @@
 #else
 #ifdef __cplusplus
 #define RESTRICT __restrict__
-<<<<<<< HEAD
-#else
-#define RESTRICT restrict
-=======
 #elif __STDC_VERSION__ >= 199901L
 #define RESTRICT restrict
 #else
 #define RESTRICT
->>>>>>> beed1758
 #endif
 #endif
 #endif
