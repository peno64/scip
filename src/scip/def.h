/* * * * * * * * * * * * * * * * * * * * * * * * * * * * * * * * * * * * * * */
/*                                                                           */
/*                  This file is part of the program and library             */
/*         SCIP --- Solving Constraint Integer Programs                      */
/*                                                                           */
/*    Copyright (C) 2002-2022 Konrad-Zuse-Zentrum                            */
/*                            fuer Informationstechnik Berlin                */
/*                                                                           */
/*  SCIP is distributed under the terms of the ZIB Academic License.         */
/*                                                                           */
/*  You should have received a copy of the ZIB Academic License              */
/*  along with SCIP; see the file COPYING. If not visit scipopt.org.         */
/*                                                                           */
/* * * * * * * * * * * * * * * * * * * * * * * * * * * * * * * * * * * * * * */

/**@file   def.h
 * @ingroup INTERNALAPI
 * @brief  common defines and data types used in all packages of SCIP
 * @author Tobias Achterberg
 */

/*---+----1----+----2----+----3----+----4----+----5----+----6----+----7----+----8----+----9----+----0----+----1----+----2*/

#ifndef __SCIP_DEF_H__
#define __SCIP_DEF_H__

#ifdef __cplusplus
#define __STDC_LIMIT_MACROS
#define __STDC_CONSTANT_MACROS
#endif

#include <stdio.h>
#include <stdint.h>
#include <math.h>
#include <limits.h>
#include <float.h>
#include <assert.h>

/*
 * include build configuration flags
 */
#ifndef NO_CONFIG_HEADER
#include "scip/config.h"
#include "scip/scip_export.h"
#endif

/*
 * GNU COMPILER VERSION define
 */
#ifdef __GNUC__
#ifndef GCC_VERSION
#define GCC_VERSION (__GNUC__ * 100                     \
      + __GNUC_MINOR__ * 10                             \
      + __GNUC_PATCHLEVEL__)
#endif
#endif

/*
 * define whether compiler allows variadic macros
 * __STDC_VERSION__ only exists for C code
 * added the extra check using the GCC_VERSION to enable variadic macros also with C++ code with GCC atleast
 *
 */
#if defined(_MSC_VER) || ( __STDC_VERSION__ >= 199901L ) || ( GCC_VERSION >= 480 )
#define SCIP_HAVE_VARIADIC_MACROS 1
#endif

/** get the first parameter and all-but-the-first arguments from variadic arguments
 *
 * normally, SCIP_VARARGS_FIRST_ should be sufficient
 * the SCIP_VARARGS_FIRST_/SCIP_VARARGS_FIRST kludge is to work around a bug in MSVC (https://stackoverflow.com/questions/4750688/how-to-single-out-the-first-parameter-sent-to-a-macro-taking-only-a-variadic-par)
 */
#define SCIP_VARARGS_FIRST_(firstarg, ...) firstarg
#define SCIP_VARARGS_FIRST(args) SCIP_VARARGS_FIRST_ args

/** get all but the first parameter from variadic arguments */
#define SCIP_VARARGS_REST(firstarg, ...) __VA_ARGS__

/*
 * Boolean values
 */

#ifndef SCIP_Bool
#define SCIP_Bool unsigned int               /**< type used for Boolean values */
#ifndef TRUE
#define TRUE  1                              /**< Boolean value TRUE */
#define FALSE 0                              /**< Boolean value FALSE */
#endif
#endif

#ifndef SCIP_Shortbool
#define SCIP_Shortbool uint8_t               /**< type used for Boolean values with less space */
#endif

/*
 * Add some macros for differing functions on Windows
 */
#if defined(_WIN32) || defined(_WIN64)

#define strcasecmp _stricmp
#define strncasecmp _strnicmp
#define getcwd _getcwd
#endif

/*
 * Define the marco SCIP_EXPORT if it is not included from the generated header
 */
#ifndef SCIP_EXPORT
#if defined(_WIN32) || defined(_WIN64)
#define SCIP_EXPORT __declspec(dllexport)
#elif defined(__GNUC__) && __GNUC__ >= 4
#define SCIP_EXPORT __attribute__((__visibility__("default")))
#else
#define SCIP_EXPORT
#endif
#endif

/* define INLINE */
#ifndef INLINE
#if defined(_WIN32) || defined(__STDC__)
#define INLINE                 __inline
#else
#define INLINE                 inline
#endif
#endif



#include "scip/type_retcode.h"
#include "scip/type_message.h"
#include "scip/pub_message.h"

#ifdef __cplusplus
extern "C" {
#endif


#define SCIP_VERSION                800 /**< SCIP version number (multiplied by 100 to get integer number) */
#define SCIP_SUBVERSION               0 /**< SCIP sub version number */
<<<<<<< HEAD
#define SCIP_APIVERSION             103 /**< SCIP API version number */
#define SCIP_COPYRIGHT   "Copyright (C) 2002-2022 Konrad-Zuse-Zentrum fuer Informationstechnik Berlin (ZIB)"
=======
#define SCIP_APIVERSION             104 /**< SCIP API version number */
#define SCIP_COPYRIGHT   "Copyright (C) 2002-2021 Konrad-Zuse-Zentrum fuer Informationstechnik Berlin (ZIB)"
>>>>>>> b346677c


/*
 * CIP format variable characters
 */

#define SCIP_VARTYPE_BINARY_CHAR 'B'
#define SCIP_VARTYPE_INTEGER_CHAR 'I'
#define SCIP_VARTYPE_IMPLINT_CHAR 'M'
#define SCIP_VARTYPE_CONTINUOUS_CHAR 'C'

/*
 * Long Integer values
 */

#ifndef LLONG_MAX
#define LLONG_MAX        9223372036854775807LL
#define LLONG_MIN        (-LLONG_MAX - 1LL)
#endif

#define SCIP_Longint long long                         /**< type used for long integer values */
#define SCIP_LONGINT_MAX          LLONG_MAX
#define SCIP_LONGINT_MIN          LLONG_MIN
#ifndef SCIP_LONGINT_FORMAT
#if defined(_WIN32) || defined(_WIN64)
#define SCIP_LONGINT_FORMAT           "I64d"
#else
#define SCIP_LONGINT_FORMAT           "lld"
#endif
#endif

/*
 * Floating point values
 */

#define SCIP_Real double                               /**< type used for floating point values */
#define SCIP_REAL_MAX         (SCIP_Real)DBL_MAX
#define SCIP_REAL_MIN        -(SCIP_Real)DBL_MAX
#define SCIP_REAL_FORMAT               "lf"

#define SCIP_DEFAULT_INFINITY         1e+20  /**< default value considered to be infinity */
#define SCIP_DEFAULT_EPSILON          1e-09  /**< default upper bound for floating points to be considered zero */
#define SCIP_DEFAULT_SUMEPSILON       1e-06  /**< default upper bound for sums of floating points to be considered zero */
#define SCIP_DEFAULT_FEASTOL          1e-06  /**< default feasibility tolerance for constraints */
#define SCIP_DEFAULT_CHECKFEASTOLFAC    1.0  /**< default factor to change the feasibility tolerance when testing the best solution for feasibility (after solving process) */
#define SCIP_DEFAULT_LPFEASTOLFACTOR    1.0  /**< default factor w.r.t. primal feasibility tolerance that determines default (and maximal) primal feasibility tolerance of LP solver */
#define SCIP_DEFAULT_DUALFEASTOL      1e-07  /**< default feasibility tolerance for reduced costs */
#define SCIP_DEFAULT_BARRIERCONVTOL   1e-10  /**< default convergence tolerance used in barrier algorithm */
#define SCIP_DEFAULT_BOUNDSTREPS       0.05  /**< default minimal relative improve for strengthening bounds */
#define SCIP_DEFAULT_PSEUDOCOSTEPS    1e-01  /**< default minimal variable distance value to use for pseudo cost updates */
#define SCIP_DEFAULT_PSEUDOCOSTDELTA  1e-04  /**< default minimal objective distance value to use for pseudo cost updates */
#define SCIP_DEFAULT_RECOMPFAC        1e+07  /**< default minimal decrease factor that causes the recomputation of a value (e.g., pseudo objective) instead of an update */
#define SCIP_DEFAULT_HUGEVAL          1e+15  /**< values larger than this are considered huge and should be handled separately (e.g., in activity computation) */
#define SCIP_MAXEPSILON               1e-03  /**< maximum value for any numerical epsilon */
#define SCIP_MINEPSILON               1e-20  /**< minimum value for any numerical epsilon */
#define SCIP_INVALID          (double)1e+99  /**< floating point value is not valid */
#define SCIP_UNKNOWN          (double)1e+98  /**< floating point value is not known (in primal solution) */
#define SCIP_INTERVAL_INFINITY (double)1e+300 /**< infinity value for interval computations */

#define REALABS(x)        (fabs(x))
#define EPSEQ(x,y,eps)    (REALABS((x)-(y)) <= (eps))
#define EPSLT(x,y,eps)    ((x)-(y) < -(eps))
#define EPSLE(x,y,eps)    ((x)-(y) <= (eps))
#define EPSGT(x,y,eps)    ((x)-(y) > (eps))
#define EPSGE(x,y,eps)    ((x)-(y) >= -(eps))
#define EPSZ(x,eps)       (REALABS(x) <= (eps))
#define EPSP(x,eps)       ((x) > (eps))
#define EPSN(x,eps)       ((x) < -(eps))
#define EPSFLOOR(x,eps)   (floor((x)+(eps)))
#define EPSCEIL(x,eps)    (ceil((x)-(eps)))
#define EPSROUND(x,eps)   (ceil((x)-0.5+(eps)))
#define EPSFRAC(x,eps)    ((x)-EPSFLOOR(x,eps))
#define EPSISINT(x,eps)   (EPSFRAC(x,eps) <= (eps))


#ifndef SQR
#define SQR(x)        ((x)*(x))
#define SQRT(x)       (sqrt(x))
#endif

/* platform-dependent specification of the log1p, which is numerically more stable around x = 0.0 */
#ifndef LOG1P
#if defined(_WIN32) || defined(_WIN64)
#define LOG1P(x) (log(1.0+x))
#else
#define LOG1P(x) (log1p(x))
#endif
#endif

#ifndef LOG2
#if defined(_MSC_VER) && (_MSC_VER < 1800)
#define LOG2(x) (log(x) / log(2.0))
#else
#define LOG2(x) log2(x)
#endif
#endif

#ifndef ABS
#define ABS(x)        ((x) >= 0 ? (x) : -(x))
#endif

#ifndef MAX
#define MAX(x, y) ((x) >= (y) ? (x) : (y)) /**< returns maximum of x and y */
#endif

#ifndef MIN
#define MIN(x, y) ((x) <= (y) ? (x) : (y)) /**< returns minimum of x and y */
#endif

#ifndef MAX3
#define MAX3(x, y, z) ((x) >= (y) ? MAX(x, z) : MAX(y, z)) /**< returns maximum of x, y, and z */
#endif

#ifndef MIN3
#define MIN3(x, y, z) ((x) <= (y) ? MIN(x, z) : MIN(y, z)) /**< returns minimum of x, y, and z */
#endif

#ifndef COPYSIGN
#if defined(_MSC_VER) && (_MSC_VER < 1800)
#define COPYSIGN _copysign
#else
#define COPYSIGN copysign
#endif
#endif

/*
 * Pointers
 */

#ifndef NULL
#define NULL ((void*)0)                 /**< zero pointer */
#endif

#ifndef RESTRICT
#if defined(_MSC_VER)
#define RESTRICT __restrict
#else
#ifdef __cplusplus
#define RESTRICT __restrict__
#elif __STDC_VERSION__ >= 199901L
#define RESTRICT restrict
#else
#define RESTRICT
#endif
#endif
#endif

/*
 * Strings
 */

#define SCIP_MAXSTRLEN             1024 /**< maximum string length in SCIP */

/*
 * Memory settings
 */

/* we use SIZE_MAX / 2 to detect negative sizes which got a very large value when casting to size_t */
#define SCIP_MAXMEMSIZE              (SIZE_MAX/2) /**< maximum size of allocated memory (array) */

#define SCIP_HASHSIZE_PARAMS        2048 /**< size of hash table in parameter name tables */
#define SCIP_HASHSIZE_NAMES          500 /**< size of hash table in name tables */
#define SCIP_HASHSIZE_CUTPOOLS       500 /**< size of hash table in cut pools */
#define SCIP_HASHSIZE_CLIQUES        500 /**< size of hash table in clique tables */
#define SCIP_HASHSIZE_NAMES_SMALL    100 /**< size of hash table in name tables for small problems */
#define SCIP_HASHSIZE_CUTPOOLS_SMALL 100 /**< size of hash table in cut pools for small problems */
#define SCIP_HASHSIZE_CLIQUES_SMALL  100 /**< size of hash table in clique tables for small problems */
#define SCIP_HASHSIZE_VBC            500 /**< size of hash map for node -> nodenum mapping used for VBC output */

#define SCIP_DEFAULT_MEM_ARRAYGROWFAC   1.2 /**< memory growing factor for dynamically allocated arrays */
#define SCIP_DEFAULT_MEM_ARRAYGROWINIT    4 /**< initial size of dynamically allocated arrays */

#define SCIP_MEM_NOLIMIT (SCIP_Longint)(SCIP_LONGINT_MAX >> 20)/**< initial size of dynamically allocated arrays */

/*
 * Tree settings
 */

#define SCIP_MAXTREEDEPTH             65534  /**< maximal allowed depth of the branch-and-bound tree */

/*
 * Probing scoring settings
 */

#define SCIP_PROBINGSCORE_PENALTYRATIO    2  /**< ratio for penalizing too small fractionalities in diving heuristics.
                                              *   if the fractional part of a variable is smaller than a given threshold
                                              *   the corresponding score gets penalized. due to numerical troubles
                                              *   we will flip a coin whenever SCIPisEQ(scip, fractionality, threshold)
                                              *   evaluates to true. this parameter defines the chance that this results
                                              *   in penalizing the score, i.e., there is 1:2 chance for penalizing.
                                              */

/*
 * Global debugging settings
 */

/*#define DEBUG*/


/*
 * Defines for handling SCIP return codes
 */

/** this macro is used to stop SCIP in debug mode such that errors can be debugged;
 *
 *  @note In optimized mode this macro has no effect. That means, in case of an error it has to be ensured that code
 *        terminates with an error code or continues safely.
 */
#define SCIPABORT() assert(FALSE) /*lint --e{527} */

#define SCIP_CALL_ABORT_QUIET(x)  do { if( (x) != SCIP_OKAY ) SCIPABORT(); } while( FALSE )
#define SCIP_CALL_QUIET(x)        do { SCIP_RETCODE _restat_; if( (_restat_ = (x)) != SCIP_OKAY ) return _restat_; } while( FALSE )
#define SCIP_ALLOC_ABORT_QUIET(x) do { if( NULL == (x) ) SCIPABORT(); } while( FALSE )
#define SCIP_ALLOC_QUIET(x)       do { if( NULL == (x) ) return SCIP_NOMEMORY; } while( FALSE )

#define SCIP_CALL_ABORT(x) do                                                                                 \
                       {                                                                                      \
                          SCIP_RETCODE _restat_; /*lint -e{506,774}*/                                         \
                          if( (_restat_ = (x)) != SCIP_OKAY )                                                 \
                          {                                                                                   \
                             SCIPerrorMessage("Error <%d> in function call\n", _restat_);                     \
                             SCIPABORT();                                                                     \
                          }                                                                                   \
                       }                                                                                      \
                       while( FALSE )

#define SCIP_ALLOC_ABORT(x) do                                                                                \
                       {                                                                                      \
                          if( NULL == (x) )                                                                   \
                          {                                                                                   \
                             SCIPerrorMessage("No memory in function call\n");                                \
                             SCIPABORT();                                                                     \
                          }                                                                                   \
                       }                                                                                      \
                       while( FALSE )

#define SCIP_CALL(x)   do                                                                                     \
                       {                                                                                      \
                          SCIP_RETCODE _restat_; /*lint -e{506,774}*/                                         \
                          if( (_restat_ = (x)) != SCIP_OKAY )                                                 \
                          {                                                                                   \
                             SCIPerrorMessage("Error <%d> in function call\n", _restat_);                     \
                             return _restat_;                                                                 \
                           }                                                                                  \
                       }                                                                                      \
                       while( FALSE )

#define SCIP_ALLOC(x)  do                                                                                     \
                       {                                                                                      \
                          if( NULL == (x) )                                                                   \
                          {                                                                                   \
                             SCIPerrorMessage("No memory in function call\n");                                \
                             return SCIP_NOMEMORY;                                                            \
                          }                                                                                   \
                       }                                                                                      \
                       while( FALSE )

#define SCIP_CALL_TERMINATE(retcode, x, TERM)   do                                                            \
                       {                                                                                      \
                          if( ((retcode) = (x)) != SCIP_OKAY )                                                \
                          {                                                                                   \
                             SCIPerrorMessage("Error <%d> in function call\n", retcode);                      \
                             goto TERM;                                                                       \
                          }                                                                                   \
                       }                                                                                      \
                       while( FALSE )

#define SCIP_ALLOC_TERMINATE(retcode, x, TERM)   do                                                           \
                       {                                                                                      \
                          if( NULL == (x) )                                                                   \
                          {                                                                                   \
                             SCIPerrorMessage("No memory in function call\n");                                \
                             retcode = SCIP_NOMEMORY;                                                         \
                             goto TERM;                                                                       \
                          }                                                                                   \
                       }                                                                                      \
                       while( FALSE )

#define SCIP_CALL_FINALLY(x, y)   do                                                                                     \
                       {                                                                                      \
                          SCIP_RETCODE _restat_;                                                              \
                          if( (_restat_ = (x)) != SCIP_OKAY )                                                 \
                          {                                                                                   \
                             SCIPerrorMessage("Error <%d> in function call\n", _restat_);                     \
                             (y);                                                                             \
                             return _restat_;                                                                 \
                           }                                                                                  \
                       }                                                                                      \
                       while( FALSE )

#define SCIP_UNUSED(x) ((void) (x))

/*
 * Define to mark deprecated API functions
 */

#ifndef SCIP_DEPRECATED
#if defined(_MSC_VER)
#  define SCIP_DEPRECATED __declspec(deprecated)
#elif defined(__GNUC__)
#  define SCIP_DEPRECATED __attribute__ ((deprecated))
#else
#  define SCIP_DEPRECATED
#endif
#endif

#ifdef __cplusplus
}
#endif

#endif<|MERGE_RESOLUTION|>--- conflicted
+++ resolved
@@ -137,13 +137,8 @@
 
 #define SCIP_VERSION                800 /**< SCIP version number (multiplied by 100 to get integer number) */
 #define SCIP_SUBVERSION               0 /**< SCIP sub version number */
-<<<<<<< HEAD
-#define SCIP_APIVERSION             103 /**< SCIP API version number */
-#define SCIP_COPYRIGHT   "Copyright (C) 2002-2022 Konrad-Zuse-Zentrum fuer Informationstechnik Berlin (ZIB)"
-=======
 #define SCIP_APIVERSION             104 /**< SCIP API version number */
 #define SCIP_COPYRIGHT   "Copyright (C) 2002-2021 Konrad-Zuse-Zentrum fuer Informationstechnik Berlin (ZIB)"
->>>>>>> b346677c
 
 
 /*
