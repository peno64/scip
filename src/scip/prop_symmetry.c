/* * * * * * * * * * * * * * * * * * * * * * * * * * * * * * * * * * * * * * */
/*                                                                           */
/*                  This file is part of the program and library             */
/*         SCIP --- Solving Constraint Integer Programs                      */
/*                                                                           */
/*    Copyright (C) 2002-2019 Konrad-Zuse-Zentrum                            */
/*                            fuer Informationstechnik Berlin                */
/*                                                                           */
/*  SCIP is distributed under the terms of the ZIB Academic License.         */
/*                                                                           */
/*  You should have received a copy of the ZIB Academic License              */
/*  along with SCIP; see the file COPYING. If not visit scip.zib.de.         */
/*                                                                           */
/* * * * * * * * * * * * * * * * * * * * * * * * * * * * * * * * * * * * * * */

/**@file   prop_symmetry.c
 * @ingroup DEFPLUGINS_PROP
 * @brief  propagator for handling symmetries
 * @author Marc Pfetsch
 * @author Thomas Rehn
 * @author Christopher Hojny
 *
 * This propagator combines the following symmetry handling functionalities:
 * - It allows to compute symmetries of the problem and to store this information in adequate form. The symmetry
 *   information can be accessed through external functions.
 * - It allows to add the following symmetry breaking constraints:
 *    - symresack constraints, which separate minimal cover inequalities
 *    - orbitope constraints, if special symmetry group structures are detected
 * - It allows to apply orbital fixing.
 *
 *
 * @section SYMCOMP Symmetry Computation
 *
 * The following comments apply to symmetry computation.
 *
 * - The generic functionality of the compute_symmetry.h interface is used.
 * - We treat implicit integer variables as if they were continuous/real variables. The reason is that there is currently
 *   no distinction between implicit integer and implicit binary. Moreover, currently implicit integer variables hurt
 *   our code more than continuous/real variables (we basically do not handle integral variables at all).
 * - We do not copy symmetry information, since it is not clear how this information transfers. Moreover, copying
 *   symmetry might inhibit heuristics. But note that solving a sub-SCIP might then happen without symmetry information!
 *
 *
 * @section SYMBREAK Symmetry Handling Constraints
 *
 * The following comments apply to adding symmetry handling constraints.
 *
 * - The code automatically detects whether symmetry substructures like symresacks or orbitopes are present and possibly
 *   adds the corresponding constraints.
 * - If orbital fixing is active, only orbitopes are added (if present) and no symresacks.
 * - We try to compute symmetry as late as possible and then add constraints based on this information.
 * - Currently, we only allocate memory for pointers to symresack constraints for group generators. If further
 *   constraints are considered, we have to reallocate memory.
 *
 *
 * @sectionOF Orbital Fixing
 *
 * Orbital fixing is implemented as introduced by@n
 * F. Margot: Exploiting orbits in symmetric ILP. Math. Program., 98(1-3):3–21, 2003.
 *
 * The method computes orbits of variables with respect to the subgroup of the symmetry group that stabilizes the
 * variables globally fixed or branched to 1. Then one can fix all variables in an orbit to 0 or 1 if one of the other
 * variables in the orbit is fixed to 0 or 1, respectively. Different from Margot, the subgroup is obtained by filtering
 * out generators that do not individually stabilize the variables branched to 1.
 *
 * @pre All variable fixings applied by other components are required to be strict, i.e., if one variable is fixed to
 *      a certain value v, all other variables in the same variable orbit can be fixed to v as well, c.f.@n
 *      F. Margot: Symmetry in integer linear programming. 50 Years of Integer Programming, 647-686, Springer 2010.
 *
 * To illustrate this, consider the example \f$\max\{x_1 + x_2 : x_1 + x_2 \leq 1, Ay \leq b,
 * (x,y) \in \{0,1\}^{2 + n}\} \f$. Since \f$x_1\f$ and \f$x_2\f$ are independent from the remaining problem, the
 * setppc constraint handler may fix \f$(x_1,x_2) = (1,0)\f$. However, since both variables are symmetric, this setting
 * is not strict (if it was strict, both variables would have been set to the same value) and orbital fixing would
 * declare this subsolution as infeasible (there exists an orbit of non-branching variables that are fixed to different
 * values). To avoid this situation, we have to assume that all non-strict settings fix variables globally, i.e., we
 * can take care of it by taking variables into account that have been globally fixed to 1. In fact, it suffices to
 * consider one kind of global fixings since stabilizing one kind prevents an orbit to contain variables that have
 * been fixed globally to different values.
 *
 * @pre All non-strict settings are global settings, since otherwise, we cannot (efficiently) take care of them.
 *
 * @pre No non-strict setting algorithm is interrupted early (e.g., by a time or iteration limit), since this may lead to
 * wrong decisions by orbital fixing as well. For example, if cons_setppc in the above toy example starts by fixing
 * \f$x_2 = 0\f$ and is interrupted afterwards, orbital fixing detects that the orbit \f$\{x_1, x_2\}\f$ contains
 * one variable that is fixed to 0, and thus, it fixes \f$x_1\f$ to 0 as well. Thus, after these reductions, every
 * feasible solution has objective 0 which is not optimal. This situation would not occur if the non-strict setting is
 * complete, because then \f$x_1\f$ is globally fixed to 1, and thus, is stabilized in orbital fixing.
 *
 * Note that orbital fixing might lead to wrong results if it is called in repropagation of a node, because the path
 * from the node to the root might have been changed. Thus, the stabilizers of global 1-fixing and 1-branchings of the
 * initial propagation and repropagation might differ, which may cause conflicts. For this reason, orbital fixing cannot
 * be called in repropagation.
 *
 * @note If, besides orbital fixing, also symmetry handling constraints shall be added, orbital fixing is only applied
 *       to symmetry components that are not handled by orbitope constraints.
 *
 * @todo Possibly turn off propagator in subtrees.
 * @todo Check application of conflict resolution.
 * @todo Check whether one should switch the role of 0 and 1
 * @todo Implement stablizer computation?
 * @todo Implement isomorphism pruning?
 * @todo Implement particular preprocessing rules
 * @todo Separate permuted cuts (first experiments not successful)
 * @todo Allow the computation of local symmetries
 * @todo Order rows of orbitopes (in particular packing/partitioning) w.r.t. cliques in conflict graph.
 */
/* #define SCIP_OUTPUT */
/* #define SCIP_OUTPUT_COMPONENT */

/*---+----1----+----2----+----3----+----4----+----5----+----6----+----7----+----8----+----9----+----0----+----1----+----2*/

#include <scip/cons_linear.h>
#include <scip/cons_knapsack.h>
#include <scip/cons_varbound.h>
#include <scip/cons_setppc.h>
#include <scip/cons_and.h>
#include <scip/cons_logicor.h>
#include <scip/cons_or.h>
#include "scip/cons_orbitope.h"
#include "scip/cons_symresack.h"
#include <scip/cons_xor.h>
#include <scip/cons_linking.h>
#include <scip/cons_bounddisjunction.h>
#include <scip/misc.h>

#include <scip/prop_symmetry.h>
#include <symmetry/compute_symmetry.h>
#include <scip/symmetry.h>

#include <string.h>

/* propagator properties */
#define PROP_NAME            "symmetry"
#define PROP_DESC            "propagator for handling symmetry"
#define PROP_TIMING    SCIP_PROPTIMING_BEFORELP   /**< propagation timing mask */
#define PROP_PRIORITY          -1000000           /**< propagator priority */
#define PROP_FREQ                     1           /**< propagator frequency */
#define PROP_DELAY                FALSE           /**< should propagation method be delayed, if other propagators found reductions? */

#define PROP_PRESOL_PRIORITY  -10000000           /**< priority of the presolving method (>= 0: before, < 0: after constraint handlers) */
#define PROP_PRESOLTIMING   SCIP_PRESOLTIMING_EXHAUSTIVE /* timing of the presolving method (fast, medium, or exhaustive) */
#define PROP_PRESOL_MAXROUNDS        -1           /**< maximal number of presolving rounds the presolver participates in (-1: no limit) */


/* default parameter values for symmetry computation */
#define DEFAULT_MAXGENERATORS        1500    /**< limit on the number of generators that should be produced within symmetry detection (0 = no limit) */
#define DEFAULT_CHECKSYMMETRIES     FALSE    /**< Should all symmetries be checked after computation? */
#define DEFAULT_DISPLAYNORBITVARS   FALSE    /**< Should the number of variables affected by some symmetry be displayed? */
#define DEFAULT_USECOLUMNSPARSITY   FALSE    /**< Should the number of conss a variable is contained in be exploited in symmetry detection? */
#define DEFAULT_DOUBLEEQUATIONS      FALSE   /**< Double equations to positive/negative version? */
#define DEFAULT_COMPRESSSYMMETRIES   TRUE    /**< Should non-affected variables be removed from permutation to save memory? */
#define DEFAULT_COMPRESSIONTHRESHOLD  0.5    /**< Compression is used if percentage of moved vars is at most the threshold. */

/* default parameters for symmetry constraints */
#define DEFAULT_CONSSADDLP           TRUE    /**< Should the symmetry breaking constraints be added to the LP? */
#define DEFAULT_ADDSYMRESACKS        TRUE    /**< Add inequalities for symresacks for each generator? */
#define DEFAULT_DETECTORBITOPES      TRUE    /**< Should we check whether the components of the symmetry group can be handled by orbitopes? */
#define DEFAULT_ADDCONSSTIMING          2    /**< timing of adding constraints (0 = before presolving, 1 = during presolving, 2 = after presolving) */

/* default parameters for orbital fixing */
#define DEFAULT_OFSYMCOMPTIMING         2    /**< timing of symmetry computation for orbital fixing (0 = before presolving, 1 = during presolving, 2 = at first call) */
#define DEFAULT_PERFORMPRESOLVING   FALSE    /**< Run orbital fixing during presolving? */
#define DEFAULT_RECOMPUTERESTART    FALSE    /**< Recompute symmetries after a restart has occurred? */


/* event handler properties */
#define EVENTHDLR_SYMMETRY_NAME    "symmetry"
#define EVENTHDLR_SYMMETRY_DESC    "filter global variable fixing event handler for orbital fixing"

/* output table properties */
#define TABLE_NAME_ORBITALFIXING        "orbitalfixing"
#define TABLE_DESC_ORBITALFIXING        "orbital fixing statistics"
#define TABLE_POSITION_ORBITALFIXING    7001                    /**< the position of the statistics table */
#define TABLE_EARLIEST_ORBITALFIXING    SCIP_STAGE_SOLVING      /**< output of the statistics table is only printed from this stage onwards */


/* other defines */
#define MAXGENNUMERATOR          64000000    /**< determine maximal number of generators by dividing this number by the number of variables */
#define SCIP_SPECIALVAL 1.12345678912345e+19 /**< special floating point value for handling zeros in bound disjunctions */


/* macros for getting activeness of symmetry handling methods */
#define ISSYMRETOPESACTIVE(x)      ((x & SYM_HANDLETYPE_SYMBREAK) != 0)
#define ISORBITALFIXINGACTIVE(x)   ((x & SYM_HANDLETYPE_ORBITALFIXING) != 0)



/** propagator data */
struct SCIP_PropData
{
   /* symmetry group information */
   int                   npermvars;          /**< number of variables for permutations */
   int                   npermvarscaptured;  /**< number of captured variables */
   SCIP_VAR**            permvars;           /**< variables on which permutations act */
#ifndef NDEBUG
   SCIP_Real*            permvarsobj;        /**< objective values of permuted variables (for debugging) */
#endif
   int                   nperms;             /**< number of permutations */
   int                   nmaxperms;          /**< maximal number of permutations (needed for freeing storage) */
   int**                 perms;              /**< pointer to store permutation generators as (nperms x npermvars) matrix */
   int**                 permstrans;         /**< pointer to store transposed permutation generators as (npermvars x nperms) matrix */
   SCIP_HASHMAP*         permvarmap;         /**< map of variables to indices in permvars array */

   /* components of symmetry group */
   int                   ncomponents;        /**< number of components of symmetry group */
   int*                  components;         /**< array containing the indices of permutations sorted by components */
   int*                  componentbegins;    /**< array containing in i-th position the first position of
                                              *   component i in components array */
   int*                  vartocomponent;     /**< array containing for each permvar the index of the component it is
                                              *   contained in (-1 if not affected) */
   SCIP_Shortbool*       componentblocked;   /**< array to store whether a component is blocked to be considered by
                                              *   further symmetry handling techniques */

   /* further symmetry information */
   int                   nmovedvars;         /**< number of variables moved by some permutation */
   SCIP_Real             log10groupsize;     /**< log10 of size of symmetry group */
   SCIP_Bool             binvaraffected;     /**< whether binary variables are affected by some symmetry */

   /* for symmetry computation */
   int                   maxgenerators;      /**< limit on the number of generators that should be produced within symmetry detection (0 = no limit) */
   SCIP_Bool             checksymmetries;    /**< Should all symmetries be checked after computation? */
   SCIP_Bool             displaynorbitvars;  /**< Whether the number of variables in non-trivial orbits shall be computed */
<<<<<<< HEAD
   SCIP_Bool             doubleequations;    /**< Double equations to positive/negative version? */
   SCIP_Bool             compresssymmetries; /**< Should non-affected variables be removed from permutation to save memory? */
   SCIP_Real             compressionthreshold; /**< Compression is used if percentage of moved vars is at most the threshold. */

=======
>>>>>>> f65f00c7
   SCIP_Bool             computedsymmetry;   /**< Have we already tried to compute symmetries? */
   int                   usesymmetry;        /**< encoding of active symmetry handling methods (for debugging) */
   SCIP_Bool             usecolumnsparsity;  /**< Should the number of conss a variable is contained in be exploited in symmetry detection? */
   SCIP_Bool             doubleequations;    /**< Double equations to positive/negative version? */

   /* for symmetry constraints */
   SCIP_Bool             symconsenabled;     /**< Should symmetry constraints be added? */
   SCIP_Bool             triedaddconss;      /**< whether we already tried to add symmetry breaking constraints */
   SCIP_Bool             conssaddlp;         /**< Should the symmetry breaking constraints be added to the LP? */
   SCIP_Bool             addsymresacks;      /**< Add symresack constraints for each generator? */
   int                   addconsstiming;     /**< timing of adding constraints (0 = before presolving, 1 = during presolving, 2 = after presolving) */
   SCIP_CONS**           genconss;           /**< list of generated constraints */
   int                   ngenconss;          /**< number of generated constraints */
   int                   nsymresacks;        /**< number of symresack constraints */
   SCIP_Bool             detectorbitopes;    /**< Should we check whether the components of the symmetry group can be handled by orbitopes? */
   int                   norbitopes;         /**< number of orbitope constraints */

   /* data necessary for orbital fixing */
   SCIP_Bool             ofenabled;          /**< Run orbital fixing? */
   SCIP_EVENTHDLR*       eventhdlr;          /**< event handler for handling global variable fixings */
   SCIP_Shortbool*       bg0;                /**< bitset to store variables globally fixed to 0 */
   int*                  bg0list;            /**< list of variables globally fixed to 0 */
   int                   nbg0;               /**< number of variables in bg0 and bg0list */
   SCIP_Shortbool*       bg1;                /**< bitset to store variables globally fixed or branched to 1 */
   int*                  bg1list;            /**< list of variables globally fixed or branched to 1 */
   int                   nbg1;               /**< number of variables in bg1 and bg1list */
   int*                  permvarsevents;     /**< stores events caught for permvars */
   SCIP_Shortbool*       inactiveperms;      /**< array to store whether permutations are inactive */
   int                   nmovedpermvars;     /**< number of variables moved by any permutation in a symmetry component that is handled by OF */
   SCIP_Bool             performpresolving;  /**< Run orbital fixing during presolving? */
   SCIP_Bool             recomputerestart;   /**< Recompute symmetries after a restart has occured? */
   int                   ofsymcomptiming;    /**< timing of orbital fixing (0 = before presolving, 1 = during presolving, 2 = at first call) */
   int                   lastrestart;        /**< last restart for which symmetries have been computed */
   int                   nfixedzero;         /**< number of variables fixed to 0 */
   int                   nfixedone;          /**< number of variables fixed to 1 */
   SCIP_Longint          nodenumber;         /**< number of node where propagation has been last applied */
};



/*
 * Event handler callback methods
 */

/** exec the event handler for handling global variable bound changes (necessary for orbital fixing)
 *
 *  Global variable fixings during the solving process might arise because parts of the tree are pruned or if certain
 *  preprocessing steps are performed that do not correspond to strict setting algorithms. Since these fixings might be
 *  caused by or be in conflict with orbital fixing, they can be in conflict with the symmetry handling decisions of
 *  orbital fixing in the part of the tree that is not pruned. Thus, we have to take global fixings into account when
 *  filtering out symmetries.
 */
static
SCIP_DECL_EVENTEXEC(eventExecSymmetry)
{
   SCIP_PROPDATA* propdata;
   SCIP_VAR* var;
   int varidx;

   assert( eventhdlr != NULL );
   assert( eventdata != NULL );
   assert( strcmp(SCIPeventhdlrGetName(eventhdlr), EVENTHDLR_SYMMETRY_NAME) == 0 );
   assert( event != NULL );

   propdata = (SCIP_PROPDATA*) eventdata;
   assert( propdata != NULL );
   assert( propdata->permvarmap != NULL );
   assert( propdata->permstrans != NULL );
   assert( propdata->nperms > 0 );
   assert( propdata->permvars != NULL );
   assert( propdata->npermvars > 0 );

   /* get fixed variable */
   var = SCIPeventGetVar(event);
   assert( var != NULL );
   assert( SCIPvarGetType(var) == SCIP_VARTYPE_BINARY );

   if ( ! SCIPhashmapExists(propdata->permvarmap, (void*) var) )
   {
      SCIPerrorMessage("Invalid variable.\n");
      SCIPABORT();
      return SCIP_INVALIDDATA; /*lint !e527*/
   }
   varidx = SCIPhashmapGetImageInt(propdata->permvarmap, (void*) var);
   assert( 0 <= varidx && varidx < propdata->npermvars );

   if ( SCIPeventGetType(event) == SCIP_EVENTTYPE_GUBCHANGED )
   {
      assert( SCIPisEQ(scip, SCIPeventGetNewbound(event), 0.0) );
      assert( SCIPisEQ(scip, SCIPeventGetOldbound(event), 1.0) );

      SCIPdebugMsg(scip, "Mark variable <%s> as globally fixed to 0.\n", SCIPvarGetName(var));
      assert( ! propdata->bg0[varidx] );
      propdata->bg0[varidx] = TRUE;
      propdata->bg0list[propdata->nbg0++] = varidx;
      assert( propdata->nbg0 <= propdata->npermvars );
   }

   if ( SCIPeventGetType(event) == SCIP_EVENTTYPE_GLBCHANGED )
   {
      assert( SCIPisEQ(scip, SCIPeventGetNewbound(event), 1.0) );
      assert( SCIPisEQ(scip, SCIPeventGetOldbound(event), 0.0) );

      SCIPdebugMsg(scip, "Mark variable <%s> as globally fixed to 1.\n", SCIPvarGetName(var));
      assert( ! propdata->bg1[varidx] );
      propdata->bg1[varidx] = TRUE;
      propdata->bg1list[propdata->nbg1++] = varidx;
      assert( propdata->nbg1 <= propdata->npermvars );
   }

   return SCIP_OKAY;
}




/*
 * Table callback methods
 */

/** table data */
struct SCIP_TableData
{
   SCIP_PROPDATA*        propdata;           /** pass data of propagator for table output function */
};


/** output method of orbital fixing propagator statistics table to output file stream 'file' */
static
SCIP_DECL_TABLEOUTPUT(tableOutputOrbitalfixing)
{
   SCIP_TABLEDATA* tabledata;

   assert( scip != NULL );
   assert( table != NULL );

   tabledata = SCIPtableGetData(table);
   assert( tabledata != NULL );
   assert( tabledata->propdata != NULL );

   if ( tabledata->propdata->nperms > 0 )
   {
      SCIPverbMessage(scip, SCIP_VERBLEVEL_MINIMAL, file, "Orbital fixing     :\n");
      SCIPverbMessage(scip, SCIP_VERBLEVEL_MINIMAL, file, "  vars fixed to 0  :%11d\n", tabledata->propdata->nfixedzero);
      SCIPverbMessage(scip, SCIP_VERBLEVEL_MINIMAL, file, "  vars fixed to 1  :%11d\n", tabledata->propdata->nfixedone);
   }

   return SCIP_OKAY;
}


/** destructor of statistics table to free user data (called when SCIP is exiting) */
static
SCIP_DECL_TABLEFREE(tableFreeOrbitalfixing)
{
   SCIP_TABLEDATA* tabledata;
   tabledata = SCIPtableGetData(table);
   assert( tabledata != NULL );

   SCIPfreeBlockMemory(scip, &tabledata);

   return SCIP_OKAY;
}



/*
 * local data structures
 */

/** gets the key of the given element */
static
SCIP_DECL_HASHGETKEY(SYMhashGetKeyVartype)
{  /*lint --e{715}*/
   return elem;
}

/** returns TRUE iff both keys are equal
 *
 *  Compare the types of two variables according to objective, lower and upper bound, variable type, and column sparsity.
 */
static
SCIP_DECL_HASHKEYEQ(SYMhashKeyEQVartype)
{
   SCIP* scip;
   SYM_VARTYPE* k1;
   SYM_VARTYPE* k2;

   scip = (SCIP*) userptr;
   k1 = (SYM_VARTYPE*) key1;
   k2 = (SYM_VARTYPE*) key2;

   /* first check objective coefficients */
   if ( ! SCIPisEQ(scip, k1->obj, k2->obj) )
      return FALSE;

   /* if still undecided, take lower bound */
   if ( ! SCIPisEQ(scip, k1->lb, k2->lb) )
      return FALSE;

   /* if still undecided, take upper bound */
   if ( ! SCIPisEQ(scip, k1->ub, k2->ub) )
      return FALSE;

   /* if still undecided, take variable type */
   if ( k1->type != k2->type )
      return FALSE;

   /* if still undecided, take number of conss var is contained in */
   if ( k1->nconss != k2->nconss )
      return FALSE;

   return TRUE;
}

/** returns the hash value of the key */
static
SCIP_DECL_HASHKEYVAL(SYMhashKeyValVartype)
{  /*lint --e{715}*/
   SYM_VARTYPE* k;

   k = (SYM_VARTYPE*) key;

   return SCIPhashFour(SCIPrealHashCode(k->obj), SCIPrealHashCode(k->lb), SCIPrealHashCode((double) k->nconss), SCIPrealHashCode(k->ub));
}

/** data struct to store arrays used for sorting rhs types */
struct SYM_Sortrhstype
{
   SCIP_Real*            vals;               /**< array of values */
   SYM_RHSSENSE*         senses;             /**< array of senses of rhs */
   int                   nrhscoef;           /**< size of arrays (for debugging) */
};
typedef struct SYM_Sortrhstype SYM_SORTRHSTYPE;

/** sorts rhs types - first by sense, then by value
 *
 *  Due to numerical issues, we first sort by sense, then by value.
 *
 *  result:
 *    < 0: ind1 comes before (is better than) ind2
 *    = 0: both indices have the same value
 *    > 0: ind2 comes after (is worse than) ind2
 */
static
SCIP_DECL_SORTINDCOMP(SYMsortRhsTypes)
{
   SYM_SORTRHSTYPE* data;
   SCIP_Real diffvals;

   data = (SYM_SORTRHSTYPE*) dataptr;
   assert( 0 <= ind1 && ind1 < data->nrhscoef );
   assert( 0 <= ind2 && ind2 < data->nrhscoef );

   /* first sort by senses */
   if ( data->senses[ind1] < data->senses[ind2] )
      return -1;
   else if ( data->senses[ind1] > data->senses[ind2] )
      return 1;

   /* senses are equal, use values */
   diffvals = data->vals[ind1] - data->vals[ind2];

   if ( diffvals < 0.0 )
      return -1;
   else if ( diffvals > 0.0 )
      return 1;

   return 0;
}

/** sorts matrix coefficients
 *
 *  result:
 *    < 0: ind1 comes before (is better than) ind2
 *    = 0: both indices have the same value
 *    > 0: ind2 comes after (is worse than) ind2
 */
static
SCIP_DECL_SORTINDCOMP(SYMsortMatCoef)
{
   SCIP_Real diffvals;
   SCIP_Real* vals;

   vals = (SCIP_Real*) dataptr;
   diffvals = vals[ind1] - vals[ind2];

   if ( diffvals < 0.0 )
      return -1;
   else if ( diffvals > 0.0 )
      return 1;

   return 0;
}




/*
 * Local methods
 */

#ifndef NDEBUG
/** checks that symmetry data is all freed */
static
SCIP_Bool checkSymmetryDataFree(
   SCIP*                 scip,               /**< SCIP pointer */
   SCIP_PROPDATA*        propdata            /**< propagator data */
   )
{
   assert( propdata->permvarmap == NULL );
   assert( propdata->permvarsevents == NULL );
   assert( propdata->bg0list == NULL );
   assert( propdata->bg0 == NULL );
   assert( propdata->bg1list == NULL );
   assert( propdata->bg1 == NULL );
   assert( propdata->nbg0 == 0 );
   assert( propdata->nbg1 == 0 );
   assert( propdata->genconss == NULL );

   assert( propdata->permvars == NULL );
   assert( propdata->permvarsobj == NULL );
   assert( propdata->inactiveperms == NULL );
   assert( propdata->perms == NULL );
   assert( propdata->permstrans == NULL );
   assert( propdata->npermvars == 0 );
   assert( propdata->nperms == -1 || propdata->nperms == 0 );
   assert( propdata->nmaxperms == 0 );
   assert( propdata->nmovedpermvars == 0 );
   assert( propdata->nmovedvars == 0 );
   assert( propdata->binvaraffected == FALSE );

   assert( propdata->componentblocked == NULL );
   assert( propdata->componentbegins == NULL );
   assert( propdata->components == NULL );
   assert( propdata->ncomponents == -1 );

   assert( propdata->npermvarscaptured == 0 );

   return TRUE;
}
#endif


/** frees symmetry data */
static
SCIP_RETCODE freeSymmetryData(
   SCIP*                 scip,               /**< SCIP pointer */
   SCIP_PROPDATA*        propdata            /**< propagator data */
   )
{
   int i;

   assert( scip != NULL );
   assert( propdata != NULL );

   if ( propdata->permvarmap != NULL )
   {
      SCIPhashmapFree(&propdata->permvarmap);
   }

   /* drop events and release variables */
   if ( propdata->permvarsevents != NULL )
   {
      assert( propdata->permvars != NULL );
      assert( propdata->npermvars > 0 );
      assert( propdata->npermvarscaptured == propdata->npermvars );

      for (i = 0; i < propdata->npermvars; ++i)
      {
         if ( SCIPvarGetType(propdata->permvars[i]) == SCIP_VARTYPE_BINARY && propdata->permvarsevents[i] >= 0 )
         {
            /* If symmetry is computed before presolving, it might happen that some variables are turned into binary
             * variables, for which no event has been catched. Since there currently is no way of checking whether a var
             * event has been caught for a particular variable, we use the stored eventfilter positions. */
            SCIP_CALL( SCIPdropVarEvent(scip, propdata->permvars[i], SCIP_EVENTTYPE_GLBCHANGED | SCIP_EVENTTYPE_GUBCHANGED,
                  propdata->eventhdlr, (SCIP_EVENTDATA*) propdata, propdata->permvarsevents[i]) );
         }
         SCIP_CALL( SCIPreleaseVar(scip, &propdata->permvars[i]) );
      }
      SCIPfreeBlockMemoryArray(scip, &propdata->permvarsevents, propdata->npermvars);
      propdata->npermvarscaptured = 0;
   }
   else
   {
      for (i = 0; i < propdata->npermvarscaptured; ++i)
      {
         SCIP_CALL( SCIPreleaseVar(scip, &propdata->permvars[i]) );
      }
      propdata->npermvarscaptured = 0;
   }

   /* free lists for orbitopal fixing */
   if ( propdata->bg0list != NULL )
   {
      assert( propdata->bg0 != NULL );
      assert( propdata->bg1list != NULL );
      assert( propdata->bg1 != NULL );

      SCIPfreeBlockMemoryArray(scip, &propdata->bg0list, propdata->npermvars);
      SCIPfreeBlockMemoryArray(scip, &propdata->bg0, propdata->npermvars);
      SCIPfreeBlockMemoryArray(scip, &propdata->bg1list, propdata->npermvars);
      SCIPfreeBlockMemoryArray(scip, &propdata->bg1, propdata->npermvars);

      propdata->nbg0 = 0;
      propdata->nbg1 = 0;
   }

   /* other data */
   SCIPfreeBlockMemoryArrayNull(scip, &propdata->inactiveperms, propdata->nperms);

   /* free permstrans matrix*/
   if ( propdata->permstrans != NULL )
   {
      assert( propdata->nperms > 0 );
      assert( propdata->permvars != NULL );
      assert( propdata->npermvars > 0 );
      assert( propdata->nmaxperms > 0 );

      for (i = 0; i < propdata->npermvars; ++i)
      {
         SCIPfreeBlockMemoryArray(scip, &propdata->permstrans[i], propdata->nmaxperms);
      }
      SCIPfreeBlockMemoryArray(scip, &propdata->permstrans, propdata->npermvars);
   }

   /* free data of added constraints */
   if ( propdata->genconss != NULL )
   {
      assert( propdata->ngenconss > 0 || (ISORBITALFIXINGACTIVE(propdata->usesymmetry) && propdata->norbitopes == 0) );

      /* release constraints */
      for (i = 0; i < propdata->ngenconss; ++i)
      {
         assert( propdata->genconss[i] != NULL );
         SCIP_CALL( SCIPreleaseCons(scip, &propdata->genconss[i]) );
      }

      /* free pointers to symmetry group and binary variables */
      SCIPfreeBlockMemoryArray(scip, &propdata->genconss, propdata->nperms);
      propdata->ngenconss = 0;
   }

   /* free components */
   if ( propdata->ncomponents > 0 )
   {
      assert( propdata->componentblocked != NULL );
      assert( propdata->vartocomponent != NULL );
      assert( propdata->componentbegins != NULL );
      assert( propdata->components != NULL );

      SCIPfreeBlockMemoryArray(scip, &propdata->componentblocked, propdata->ncomponents);
      SCIPfreeBlockMemoryArray(scip, &propdata->vartocomponent, propdata->npermvars);
      SCIPfreeBlockMemoryArray(scip, &propdata->componentbegins, propdata->ncomponents + 1);
      SCIPfreeBlockMemoryArray(scip, &propdata->components, propdata->nperms);

      propdata->ncomponents = -1;
   }

   /* free main symmetry data */
   if ( propdata->nperms > 0 )
   {
      assert( propdata->permvars != NULL );

      SCIPfreeBlockMemoryArray(scip, &propdata->permvars, propdata->npermvars);

      /* if orbital fixing runs exclusively, propdata->perms was already freed in determineSymmetry() */
      if ( propdata->perms != NULL )
      {
         for (i = 0; i < propdata->nperms; ++i)
         {
            SCIPfreeBlockMemoryArray(scip, &propdata->perms[i], propdata->npermvars);
         }
         SCIPfreeBlockMemoryArray(scip, &propdata->perms, propdata->nmaxperms);
      }

#ifndef NDEBUG
      SCIPfreeBlockMemoryArrayNull(scip, &propdata->permvarsobj, propdata->npermvars);
#endif

      propdata->npermvars = 0;
      propdata->nperms = -1;
      propdata->nmaxperms = 0;
      propdata->nmovedpermvars = 0;
      propdata->nmovedvars = 0;
      propdata->log10groupsize = -1.0;
      propdata->binvaraffected = FALSE;
   }
   propdata->nperms = -1;

   assert( checkSymmetryDataFree(scip, propdata) );

   propdata->computedsymmetry = FALSE;

   return SCIP_OKAY;
}


/** deletes symmetry handling constraints */
static
SCIP_RETCODE delSymConss(
   SCIP*                 scip,               /**< SCIP pointer */
   SCIP_PROPDATA*        propdata            /**< propagator data */
   )
{
   int i;

   assert( scip != NULL );
   assert( propdata != NULL );

   if ( propdata->ngenconss == 0 )
   {
      if ( propdata->genconss != NULL )
         SCIPfreeBlockMemoryArray(scip, &propdata->genconss, propdata->nperms);
      propdata->triedaddconss = FALSE;

      return SCIP_OKAY;
   }
   assert( propdata->genconss != NULL );
   assert( propdata->nperms > 0 );
   assert( propdata->nperms >= propdata->ngenconss );

   for (i = 0; i < propdata->ngenconss; ++i)
   {
      assert( propdata->genconss[i] != NULL );

      SCIP_CALL( SCIPdelCons(scip, propdata->genconss[i]) );
      SCIP_CALL( SCIPreleaseCons(scip, &propdata->genconss[i]) );
   }

   /* free pointers to symmetry group and binary variables */
   SCIPfreeBlockMemoryArray(scip, &propdata->genconss, propdata->nperms);
   propdata->ngenconss = 0;
   propdata->triedaddconss = FALSE;

   return SCIP_OKAY;
}


/** determines whether variable should be fixed by permutations */
static
SCIP_Bool SymmetryFixVar(
   SYM_SPEC              fixedtype,          /**< bitset of variable types that should be fixed */
   SCIP_VAR*             var                 /**< variable to be considered */
   )
{
   if ( (fixedtype & SYM_SPEC_INTEGER) && SCIPvarGetType(var) == SCIP_VARTYPE_INTEGER )
      return TRUE;
   if ( (fixedtype & SYM_SPEC_BINARY) && SCIPvarGetType(var) == SCIP_VARTYPE_BINARY )
      return TRUE;
   if ( (fixedtype & SYM_SPEC_REAL) &&
      (SCIPvarGetType(var) == SCIP_VARTYPE_CONTINUOUS || SCIPvarGetType(var) == SCIP_VARTYPE_IMPLINT) )
      return TRUE;
   return FALSE;
}


/** Transforms given variables, scalars, and constant to the corresponding active variables, scalars, and constant.
 *
 *  @note @p constant needs to be initialized!
 */
static
SCIP_RETCODE getActiveVariables(
   SCIP*                 scip,               /**< SCIP data structure */
   SCIP_VAR***           vars,               /**< pointer to vars array to get active variables for */
   SCIP_Real**           scalars,            /**< pointer to scalars a_1, ..., a_n in linear sum a_1*x_1 + ... + a_n*x_n + c */
   int*                  nvars,              /**< pointer to number of variables and values in vars and vals array */
   SCIP_Real*            constant,           /**< pointer to constant c in linear sum a_1*x_1 + ... + a_n*x_n + c */
   SCIP_Bool             transformed         /**< transformed constraint? */
   )
{
   int requiredsize;
   int v;

   assert( scip != NULL );
   assert( vars != NULL );
   assert( scalars != NULL );
   assert( *vars != NULL );
   assert( *scalars != NULL );
   assert( nvars != NULL );
   assert( constant != NULL );

   if ( transformed )
   {
      SCIP_CALL( SCIPgetProbvarLinearSum(scip, *vars, *scalars, nvars, *nvars, constant, &requiredsize, TRUE) );

      if ( requiredsize > *nvars )
      {
         SCIP_CALL( SCIPreallocBufferArray(scip, vars, requiredsize) );
         SCIP_CALL( SCIPreallocBufferArray(scip, scalars, requiredsize) );

         SCIP_CALL( SCIPgetProbvarLinearSum(scip, *vars, *scalars, nvars, requiredsize, constant, &requiredsize, TRUE) );
         assert( requiredsize <= *nvars );
      }
   }
   else
   {
      for (v = 0; v < *nvars; ++v)
      {
         SCIP_CALL( SCIPvarGetOrigvarSum(&(*vars)[v], &(*scalars)[v], constant) );
      }
   }
   return SCIP_OKAY;
}


/** fills in matrix elements into coefficient arrays */
static
SCIP_RETCODE collectCoefficients(
   SCIP*                 scip,               /**< SCIP data structure */
   SCIP_Bool             doubleequations,    /**< Double equations to positive/negative version? */
   SCIP_VAR**            linvars,            /**< array of linear variables */
   SCIP_Real*            linvals,            /**< array of linear coefficients values (or NULL if all linear coefficient values are 1) */
   int                   nlinvars,           /**< number of linear variables */
   SCIP_Real             lhs,                /**< left hand side */
   SCIP_Real             rhs,                /**< right hand side */
   SCIP_Bool             istransformed,      /**< whether the constraint is transformed */
   SYM_RHSSENSE          rhssense,           /**< identifier of constraint type */
   SYM_MATRIXDATA*       matrixdata,         /**< matrix data to be filled in */
   int*                  nconssforvar        /**< pointer to array to store for each var the number of conss */
   )
{
   SCIP_VAR** vars;
   SCIP_Real* vals;
   SCIP_Real constant = 0.0;
   int nrhscoef;
   int nmatcoef;
   int nvars;
   int j;

   assert( scip != NULL );
   assert( nlinvars == 0 || linvars != NULL );
   assert( lhs <= rhs );

   /* do nothing if constraint is empty */
   if ( nlinvars == 0 )
      return SCIP_OKAY;

   /* ignore redundant constraints */
   if ( SCIPisInfinity(scip, -lhs) && SCIPisInfinity(scip, rhs) )
      return SCIP_OKAY;

   /* duplicate variable and value array */
   nvars = nlinvars;
   SCIP_CALL( SCIPduplicateBufferArray(scip, &vars, linvars, nvars) );
   if ( linvals != NULL )
   {
      SCIP_CALL( SCIPduplicateBufferArray(scip, &vals, linvals, nvars) );
   }
   else
   {
      SCIP_CALL( SCIPallocBufferArray(scip, &vals, nvars) );
      for (j = 0; j < nvars; ++j)
         vals[j] = 1.0;
   }
   assert( vars != NULL );
   assert( vals != NULL );

   /* get active variables */
   SCIP_CALL( getActiveVariables(scip, &vars, &vals, &nvars, &constant, istransformed) );

   /* check whether constraint is empty after transformation to active variables */
   if ( nvars <= 0 )
   {
      SCIPfreeBufferArray(scip, &vals);
      SCIPfreeBufferArray(scip, &vars);
      return SCIP_OKAY;
   }

   /* handle constant */
   if ( ! SCIPisInfinity(scip, -lhs) )
      lhs -= constant;
   if ( ! SCIPisInfinity(scip, rhs) )
      rhs -= constant;

   /* check whether we have to resize; note that we have to add 2 * nvars since two inequalities may be added */
   if ( matrixdata->nmatcoef + 2 * nvars > matrixdata->nmaxmatcoef )
   {
      int newsize;

      newsize = SCIPcalcMemGrowSize(scip, matrixdata->nmatcoef + 2 * nvars);
      assert( newsize >= 0 );
      SCIP_CALL( SCIPreallocBlockMemoryArray(scip, &(matrixdata->matidx), matrixdata->nmaxmatcoef, newsize) );
      SCIP_CALL( SCIPreallocBlockMemoryArray(scip, &(matrixdata->matrhsidx), matrixdata->nmaxmatcoef, newsize) );
      SCIP_CALL( SCIPreallocBlockMemoryArray(scip, &(matrixdata->matvaridx), matrixdata->nmaxmatcoef, newsize) );
      SCIP_CALL( SCIPreallocBlockMemoryArray(scip, &(matrixdata->matcoef), matrixdata->nmaxmatcoef, newsize) );
      SCIPdebugMsg(scip, "Resized matrix coefficients from %u to %d.\n", matrixdata->nmaxmatcoef, newsize);
      matrixdata->nmaxmatcoef = newsize;
   }

   nrhscoef = matrixdata->nrhscoef;
   nmatcoef = matrixdata->nmatcoef;

   /* check lhs/rhs */
   if ( SCIPisEQ(scip, lhs, rhs) )
   {
      SCIP_Bool poscoef = FALSE;
      SCIP_Bool negcoef = FALSE;

      assert( ! SCIPisInfinity(scip, rhs) );

      /* equality constraint */
      matrixdata->rhscoef[nrhscoef] = rhs;

      /* if we deal with special constraints */
      if ( rhssense >= SYM_SENSE_XOR )
         matrixdata->rhssense[nrhscoef] = rhssense;
      else
         matrixdata->rhssense[nrhscoef] = SYM_SENSE_EQUATION;
      matrixdata->rhsidx[nrhscoef] = nrhscoef;

      for (j = 0; j < nvars; ++j)
      {
         assert( nmatcoef < matrixdata->nmaxmatcoef );

         matrixdata->matidx[nmatcoef] = nmatcoef;
         matrixdata->matrhsidx[nmatcoef] = nrhscoef;

         assert( 0 <= SCIPvarGetProbindex(vars[j]) && SCIPvarGetProbindex(vars[j]) < SCIPgetNVars(scip) );

         if ( nconssforvar != NULL )
            nconssforvar[SCIPvarGetProbindex(vars[j])] += 1;
         matrixdata->matvaridx[nmatcoef] = SCIPvarGetProbindex(vars[j]);
         matrixdata->matcoef[nmatcoef++] = vals[j];
         if ( SCIPisPositive(scip, vals[j]) )
            poscoef = TRUE;
         else
            negcoef = TRUE;
      }
      nrhscoef++;

      /* add negative of equation; increases chance to detect symmetry, but might increase time to compute symmetry. */
      if ( doubleequations && poscoef && negcoef )
      {
         for (j = 0; j < nvars; ++j)
         {
            assert( nmatcoef < matrixdata->nmaxmatcoef );
            assert( 0 <= SCIPvarGetProbindex(vars[j]) && SCIPvarGetProbindex(vars[j]) < SCIPgetNVars(scip) );

            matrixdata->matidx[nmatcoef] = nmatcoef;
            matrixdata->matrhsidx[nmatcoef] = nrhscoef;
            matrixdata->matvaridx[nmatcoef] = SCIPvarGetProbindex(vars[j]);
            matrixdata->matcoef[nmatcoef++] = -vals[j];
         }
         matrixdata->rhssense[nrhscoef] = SYM_SENSE_EQUATION;
         matrixdata->rhsidx[nrhscoef] = nrhscoef;
         matrixdata->rhscoef[nrhscoef++] = -rhs;
      }
   }
   else
   {
#ifndef NDEBUG
      if ( rhssense == SYM_SENSE_BOUNDIS_TYPE_2 )
      {
         assert( ! SCIPisInfinity(scip, -lhs) );
         assert( ! SCIPisInfinity(scip, rhs) );
      }
#endif

      if ( ! SCIPisInfinity(scip, -lhs) )
      {
         matrixdata->rhscoef[nrhscoef] = -lhs;
         if ( rhssense >= SYM_SENSE_XOR )
         {
            assert( rhssense == SYM_SENSE_BOUNDIS_TYPE_2 );
            matrixdata->rhssense[nrhscoef] = rhssense;
         }
         else
            matrixdata->rhssense[nrhscoef] = SYM_SENSE_INEQUALITY;

         matrixdata->rhsidx[nrhscoef] = nrhscoef;

         for (j = 0; j < nvars; ++j)
         {
            assert( nmatcoef < matrixdata->nmaxmatcoef );
            matrixdata->matidx[nmatcoef] = nmatcoef;
            matrixdata->matrhsidx[nmatcoef] = nrhscoef;
            matrixdata->matvaridx[nmatcoef] = SCIPvarGetProbindex(vars[j]);

            assert( 0 <= SCIPvarGetProbindex(vars[j]) && SCIPvarGetProbindex(vars[j]) < SCIPgetNVars(scip) );

            if ( nconssforvar != NULL )
               nconssforvar[SCIPvarGetProbindex(vars[j])] += 1;

            matrixdata->matcoef[nmatcoef++] = -vals[j];
         }
         nrhscoef++;
      }

      if ( ! SCIPisInfinity(scip, rhs) )
      {
         matrixdata->rhscoef[nrhscoef] = rhs;
         if ( rhssense >= SYM_SENSE_XOR )
         {
            assert( rhssense == SYM_SENSE_BOUNDIS_TYPE_2 );
            matrixdata->rhssense[nrhscoef] = rhssense;
         }
         else
            matrixdata->rhssense[nrhscoef] = SYM_SENSE_INEQUALITY;

         matrixdata->rhsidx[nrhscoef] = nrhscoef;

         for (j = 0; j < nvars; ++j)
         {
            assert( nmatcoef < matrixdata->nmaxmatcoef );
            matrixdata->matidx[nmatcoef] = nmatcoef;
            matrixdata->matrhsidx[nmatcoef] = nrhscoef;

            assert( 0 <= SCIPvarGetProbindex(vars[j]) && SCIPvarGetProbindex(vars[j]) < SCIPgetNVars(scip) );

            if ( nconssforvar != NULL )
               nconssforvar[SCIPvarGetProbindex(vars[j])] += 1;

            matrixdata->matvaridx[nmatcoef] = SCIPvarGetProbindex(vars[j]);
            matrixdata->matcoef[nmatcoef++] = vals[j];
         }
         nrhscoef++;
      }
   }
   matrixdata->nrhscoef = nrhscoef;
   matrixdata->nmatcoef = nmatcoef;

   SCIPfreeBufferArray(scip, &vals);
   SCIPfreeBufferArray(scip, &vars);

   return SCIP_OKAY;
}


/** checks whether given permutations form a symmetry of a MIP
 *
 *  We need the matrix and rhs in the original order in order to speed up the comparison process. The matrix is needed
 *  in the right order to easily check rows. The rhs is used because of cache effects.
 */
static
SCIP_RETCODE checkSymmetriesAreSymmetries(
   SCIP*                 scip,               /**< SCIP data structure */
   SYM_SPEC              fixedtype,          /**< variable types that must be fixed by symmetries */
   SYM_MATRIXDATA*       matrixdata,         /**< matrix data */
   int                   nperms,             /**< number of permutations */
   int**                 perms               /**< permutations */
   )
{
   SCIP_Real* permrow = 0;
   int* rhsmatbeg = 0;
   int oldrhs;
   int j;
   int p;

   SCIPdebugMsg(scip, "Checking whether symmetries are symmetries (generators: %u).\n", nperms);

   /* set up dense row for permuted row */
   SCIP_CALL( SCIPallocBlockMemoryArray(scip, &permrow, matrixdata->npermvars) );

   /* set up map between rows and first entry in matcoef array */
   SCIP_CALL( SCIPallocBlockMemoryArray(scip, &rhsmatbeg, matrixdata->nrhscoef) );
   for (j = 0; j < matrixdata->nrhscoef; ++j)
      rhsmatbeg[j] = -1;

   /* build map from rhs into matrix */
   oldrhs = -1;
   for (j = 0; j < matrixdata->nmatcoef; ++j)
   {
      int rhs;

      rhs = matrixdata->matrhsidx[j];
      if ( rhs != oldrhs )
      {
         assert( 0 <= rhs && rhs < matrixdata->nrhscoef );
         rhsmatbeg[rhs] = j;
         oldrhs = rhs;
      }
   }

   /* create row */
   for (j = 0; j < matrixdata->npermvars; ++j)
      permrow[j] = 0.0;

   /* check all generators */
   for (p = 0; p < nperms; ++p)
   {
      int* P;
      int r1;
      int r2;

      SCIPdebugMsg(scip, "Verifying automorphism group generator #%d ...\n", p);
      P = perms[p];
      assert( P != NULL );

      for (j = 0; j < matrixdata->npermvars; ++j)
      {
         if ( SymmetryFixVar(fixedtype, matrixdata->permvars[j]) && P[j] != j )
         {
            SCIPdebugMsg(scip, "Permutation does not fix types %u, moving variable %d.\n", fixedtype, j);
            return SCIP_ERROR;
         }
      }

      /* check all constraints == rhs */
      for (r1 = 0; r1 < matrixdata->nrhscoef; ++r1)
      {
         int npermuted = 0;

         /* fill row into permrow (dense) */
         j = rhsmatbeg[r1];
         assert( 0 <= j && j < matrixdata->nmatcoef );
         assert( matrixdata->matrhsidx[j] == r1 ); /* note: row cannot be empty by construction */

         /* loop through row */
         while ( j < matrixdata->nmatcoef && matrixdata->matrhsidx[j] == r1 )
         {
            int varidx;

            assert( matrixdata->matvaridx[j] < matrixdata->npermvars );
            varidx = P[matrixdata->matvaridx[j]];
            assert( 0 <= varidx && varidx < matrixdata->npermvars );
            if ( varidx != matrixdata->matvaridx[j] )
               ++npermuted;
            assert( SCIPisZero(scip, permrow[varidx]) );
            permrow[varidx] = matrixdata->matcoef[j];
            ++j;
         }

         /* if row is not affected by permutation, we do not have to check it */
         if ( npermuted > 0 )
         {
            /* check other rows (sparse) */
            SCIP_Bool found = FALSE;
            for (r2 = 0; r2 < matrixdata->nrhscoef; ++r2)
            {
               /* a permutation must map constraints of the same type and respect rhs coefficients */
               if ( matrixdata->rhssense[r1] == matrixdata->rhssense[r2] && SCIPisEQ(scip, matrixdata->rhscoef[r1], matrixdata->rhscoef[r2]) )
               {
                  j = rhsmatbeg[r2];
                  assert( 0 <= j && j < matrixdata->nmatcoef );
                  assert( matrixdata->matrhsidx[j] == r2 );
                  assert( matrixdata->matvaridx[j] < matrixdata->npermvars );

                  /* loop through row r2 and check whether it is equal to permuted row r */
                  while (j < matrixdata->nmatcoef && matrixdata->matrhsidx[j] == r2 && SCIPisEQ(scip, permrow[matrixdata->matvaridx[j]], matrixdata->matcoef[j]) )
                     ++j;

                  /* check whether rows are completely equal */
                  if ( j >= matrixdata->nmatcoef || matrixdata->matrhsidx[j] != r2 )
                  {
                     /* perm[p] is indeed a symmetry */
                     found = TRUE;
                     break;
                  }
               }
            }

            assert( found );
            if ( ! found ) /*lint !e774*/
            {
               SCIPerrorMessage("Found permutation that is not a symmetry.\n");
               return SCIP_ERROR;
            }
         }

         /* reset permrow */
         j = rhsmatbeg[r1];
         while ( j < matrixdata->nmatcoef && matrixdata->matrhsidx[j] == r1 )
         {
            int varidx;
            varidx = P[matrixdata->matvaridx[j]];
            permrow[varidx] = 0.0;
            ++j;
         }
      }
   }

   SCIPfreeBlockMemoryArray(scip, &rhsmatbeg, matrixdata->nrhscoef);
   SCIPfreeBlockMemoryArray(scip, &permrow, matrixdata->npermvars);

   return SCIP_OKAY;
}


/** returns the number of active constraints that can be handled by symmetry */
static
int getNSymhandableConss(
   SCIP*                 scip                /**< SCIP instance */
   )
{
   SCIP_CONSHDLR* conshdlr;
   int nhandleconss = 0;

   assert( scip != NULL );

   conshdlr = SCIPfindConshdlr(scip, "linear");
   nhandleconss += SCIPconshdlrGetNActiveConss(conshdlr);
   conshdlr = SCIPfindConshdlr(scip, "linking");
   nhandleconss += SCIPconshdlrGetNActiveConss(conshdlr);
   conshdlr = SCIPfindConshdlr(scip, "setppc");
   nhandleconss += SCIPconshdlrGetNActiveConss(conshdlr);
   conshdlr = SCIPfindConshdlr(scip, "xor");
   nhandleconss += SCIPconshdlrGetNActiveConss(conshdlr);
   conshdlr = SCIPfindConshdlr(scip, "and");
   nhandleconss += SCIPconshdlrGetNActiveConss(conshdlr);
   conshdlr = SCIPfindConshdlr(scip, "or");
   nhandleconss += SCIPconshdlrGetNActiveConss(conshdlr);
   conshdlr = SCIPfindConshdlr(scip, "logicor");
   nhandleconss += SCIPconshdlrGetNActiveConss(conshdlr);
   conshdlr = SCIPfindConshdlr(scip, "knapsack");
   nhandleconss += SCIPconshdlrGetNActiveConss(conshdlr);
   conshdlr = SCIPfindConshdlr(scip, "varbound");
   nhandleconss += SCIPconshdlrGetNActiveConss(conshdlr);
   conshdlr = SCIPfindConshdlr(scip, "bounddisjunction");
   nhandleconss += SCIPconshdlrGetNActiveConss(conshdlr);

   return nhandleconss;
}

/** computes symmetry group of a MIP */
static
SCIP_RETCODE computeSymmetryGroup(
   SCIP*                 scip,               /**< SCIP pointer */
   SCIP_Bool             doubleequations,    /**< Double equations to positive/negative version? */
   SCIP_Bool             compresssymetries,  /**< Should non-affected variables be removed from permutation to save memory? */
   SCIP_Real             compressionthreshold, /**< compression is used if percentage of moved vars is at most the threshold */
   int                   maxgenerators,      /**< maximal number of generators constructed (= 0 if unlimited) */
   SYM_SPEC              fixedtype,          /**< variable types that must be fixed by symmetries */
   SCIP_Bool             local,              /**< Use local variable bounds? */
   SCIP_Bool             checksymmetries,    /**< Should all symmetries be checked after computation? */
   SCIP_Bool             usecolumnsparsity,  /**< Should the number of conss a variable is contained in be exploited in symmetry detection? */
   int*                  npermvars,          /**< pointer to store number of variables for permutations */
   SCIP_VAR***           permvars,           /**< pointer to store variables on which permutations act */
   int*                  nperms,             /**< pointer to store number of permutations */
   int*                  nmaxperms,          /**< pointer to store maximal number of permutations (needed for freeing storage) */
   int***                perms,              /**< pointer to store permutation generators as (nperms x npermvars) matrix */
   SCIP_Real*            log10groupsize,     /**< pointer to store log10 of size of group */
   int*                  nmovedvars,         /**< pointer to store number of moved vars */
   SCIP_Bool*            success             /**< pointer to store whether symmetry computation was successful */
   )
{
   SCIP_CONSHDLR* conshdlr;
   SYM_MATRIXDATA matrixdata;
   SCIP_HASHTABLE* vartypemap;
   SCIP_VAR** consvars;
   SCIP_Real* consvals;
   SCIP_CONS** conss;
   SCIP_VAR** vars;
   SYM_VARTYPE* uniquevararray;
   SYM_RHSSENSE oldsense = SYM_SENSE_UNKOWN;
   SYM_SORTRHSTYPE sortrhstype;
   SCIP_Real oldcoef = SCIP_INVALID;
   SCIP_Real val;
   int* nconssforvar = NULL;
   int nuniquevararray = 0;
   int nhandleconss;
   int nactiveconss;
   int nconss;
   int nvars;
   int nallvars;
   int c;
   int j;

   assert( scip != NULL );
   assert( npermvars != NULL );
   assert( permvars != NULL );
   assert( nperms != NULL );
   assert( nmaxperms != NULL );
   assert( perms != NULL );
   assert( log10groupsize != NULL );
   assert( success != NULL );
   assert( SYMcanComputeSymmetry() );

   /* init */
   *npermvars = 0;
   *permvars = NULL;
   *nperms = 0;
   *nmaxperms = 0;
   *perms = NULL;
   *log10groupsize = 0;
   *nmovedvars = 0;
   *success = FALSE;

   nconss = SCIPgetNConss(scip);
   nvars = SCIPgetNVars(scip);

   /* exit if no constraints or no variables are available */
   if ( nconss == 0 || nvars == 0 )
   {
      *success = TRUE;
      return SCIP_OKAY;
   }

   conss = SCIPgetConss(scip);
   assert( conss != NULL );

   /* compute the number of active constraints */
   nactiveconss = SCIPgetNActiveConss(scip);

   /* exit if no active constraints are available */
   if ( nactiveconss == 0 )
   {
      *success = TRUE;
      return SCIP_OKAY;
   }

   /* before we set up the matrix, check whether we can handle all constraints */
   nhandleconss = getNSymhandableConss(scip);
   assert( nhandleconss <= nactiveconss );
   if ( nhandleconss < nactiveconss )
   {
      /* In this case we found unkown constraints and we exit, since we cannot handle them. */
      *success = FALSE;
      *nperms = -1;
      return SCIP_OKAY;
   }

   SCIPdebugMsg(scip, "Detecting %ssymmetry on %d variables and %d constraints.\n", local ? "local " : "", nvars, nactiveconss);

   /* copy variables */
   SCIP_CALL( SCIPduplicateBlockMemoryArray(scip, &vars, SCIPgetVars(scip), nvars) ); /*lint !e666*/
   assert( vars != NULL );

   /* fill matrixdata */
   matrixdata.nmaxmatcoef = 100 * nvars;
   matrixdata.nmatcoef = 0;
   matrixdata.nrhscoef = 0;
   matrixdata.nuniquemat = 0;
   matrixdata.nuniquevars = 0;
   matrixdata.nuniquerhs = 0;
   matrixdata.npermvars = nvars;
   matrixdata.permvars = vars;
   matrixdata.permvarcolors = NULL;
   matrixdata.matcoefcolors = NULL;
   matrixdata.rhscoefcolors = NULL;

   /* prepare matrix data (use block memory, since this can become large) */
   SCIP_CALL( SCIPallocBlockMemoryArray(scip, &matrixdata.matcoef, matrixdata.nmaxmatcoef) );
   SCIP_CALL( SCIPallocBlockMemoryArray(scip, &matrixdata.matidx, matrixdata.nmaxmatcoef) );
   SCIP_CALL( SCIPallocBlockMemoryArray(scip, &matrixdata.matrhsidx, matrixdata.nmaxmatcoef) );
   SCIP_CALL( SCIPallocBlockMemoryArray(scip, &matrixdata.matvaridx, matrixdata.nmaxmatcoef) );
   SCIP_CALL( SCIPallocBlockMemoryArray(scip, &matrixdata.rhscoef, 2 * nactiveconss) );
   SCIP_CALL( SCIPallocBlockMemoryArray(scip, &matrixdata.rhssense, 2 * nactiveconss) );
   SCIP_CALL( SCIPallocBlockMemoryArray(scip, &matrixdata.rhsidx, 2 * nactiveconss) );

   /* prepare temporary constraint data (use block memory, since this can become large);
    * also allocate memory for fixed vars since some vars might have been deactivated meanwhile */
   nallvars = nvars + SCIPgetNFixedVars(scip);
   SCIP_CALL( SCIPallocBlockMemoryArray(scip, &consvars, nallvars) );
   SCIP_CALL( SCIPallocBlockMemoryArray(scip, &consvals, nallvars) );

   /* allocate memory for getting the number of constraints that contain a variable */
   if ( usecolumnsparsity )
   {
      SCIP_CALL( SCIPallocClearBlockMemoryArray(scip, &nconssforvar, nvars) );
   }

   /* loop through all constraints */
   for (c = 0; c < nconss; ++c)
   {
      const char* conshdlrname;
      SCIP_CONS* cons;
      SCIP_VAR** linvars;
      int nconsvars;

      /* get constraint */
      cons = conss[c];
      assert( cons != NULL );

      /* skip non-active constraints */
      if ( ! SCIPconsIsActive(cons) )
         continue;

      /* Skip conflict constraints if we are late in the solving process */
      if ( SCIPgetStage(scip) == SCIP_STAGE_SOLVING && SCIPconsIsConflict(cons) )
         continue;

      /* get constraint handler */
      conshdlr = SCIPconsGetHdlr(cons);
      assert( conshdlr != NULL );

      conshdlrname = SCIPconshdlrGetName(conshdlr);
      assert( conshdlrname != NULL );

      /* check type of constraint */
      if ( strcmp(conshdlrname, "linear") == 0 )
      {
         SCIP_CALL( collectCoefficients(scip, doubleequations, SCIPgetVarsLinear(scip, cons), SCIPgetValsLinear(scip, cons),
               SCIPgetNVarsLinear(scip, cons), SCIPgetLhsLinear(scip, cons), SCIPgetRhsLinear(scip, cons),
               SCIPconsIsTransformed(cons), SYM_SENSE_UNKOWN, &matrixdata, nconssforvar) );
      }
      else if ( strcmp(conshdlrname, "linking") == 0 )
      {
         SCIP_VAR** curconsvars;
         int* curconsvals;
         int i;

         /* get constraint variables and their coefficients */
         curconsvals = SCIPgetValsLinking(scip, cons);
         SCIP_CALL( SCIPgetBinvarsLinking(scip, cons, &curconsvars, &nconsvars) );
         /* SCIPgetBinVarsLinking returns the number of binary variables, but we also need the integer variable */
         nconsvars++;

         /* copy vars and vals for binary variables */
         for( i = 0; i < nconsvars - 1; i++ )
         {
            consvars[i] = curconsvars[i];
            consvals[i] = (SCIP_Real) curconsvals[i];
         }

         /* set final entry of vars and vals to the linking variable and its coefficient, respectively */
         consvars[nconsvars - 1] = SCIPgetIntvarLinking(scip, cons);
         consvals[nconsvars - 1] = -1;

         SCIP_CALL( collectCoefficients(scip, doubleequations, consvars, consvals, nconsvars, 0.0, 0.0,
               SCIPconsIsTransformed(cons), SYM_SENSE_UNKOWN, &matrixdata, nconssforvar) );
         SCIP_CALL( collectCoefficients(scip, doubleequations, consvars, NULL, nconsvars - 1, 1.0, 1.0,
               SCIPconsIsTransformed(cons), SYM_SENSE_UNKOWN, &matrixdata, nconssforvar) );
      }
      else if ( strcmp(conshdlrname, "setppc") == 0 )
      {
         linvars = SCIPgetVarsSetppc(scip, cons);
         nconsvars = SCIPgetNVarsSetppc(scip, cons);

         switch ( SCIPgetTypeSetppc(scip, cons) )
         {
         case SCIP_SETPPCTYPE_PARTITIONING :
            SCIP_CALL( collectCoefficients(scip, doubleequations, linvars, 0, nconsvars, 1.0, 1.0, SCIPconsIsTransformed(cons), SYM_SENSE_EQUATION, &matrixdata, nconssforvar) );
            break;
         case SCIP_SETPPCTYPE_PACKING :
            SCIP_CALL( collectCoefficients(scip, doubleequations, linvars, 0, nconsvars, -SCIPinfinity(scip), 1.0, SCIPconsIsTransformed(cons), SYM_SENSE_INEQUALITY, &matrixdata, nconssforvar) );
            break;
         case SCIP_SETPPCTYPE_COVERING :
            SCIP_CALL( collectCoefficients(scip, doubleequations, linvars, 0, nconsvars, 1.0, SCIPinfinity(scip), SCIPconsIsTransformed(cons), SYM_SENSE_INEQUALITY, &matrixdata, nconssforvar) );
            break;
         default:
            SCIPerrorMessage("Unknown setppc type %d.\n", SCIPgetTypeSetppc(scip, cons));
            return SCIP_ERROR;
         }
      }
      else if ( strcmp(conshdlrname, "xor") == 0 )
      {
         SCIP_VAR** curconsvars;
         SCIP_VAR* var;

         /* get number of variables of XOR constraint (without integer variable) */
         nconsvars = SCIPgetNVarsXor(scip, cons);

         /* get variables of XOR constraint */
         curconsvars = SCIPgetVarsXor(scip, cons);
         for (j = 0; j < nconsvars; ++j)
         {
            assert( curconsvars[j] != NULL );
            consvars[j] = curconsvars[j];
            consvals[j] = 1.0;
         }

         /* intVar of xor constraint might have been removed */
         var = SCIPgetIntVarXor(scip, cons);
         if ( var != NULL )
         {
            consvars[nconsvars] = var;
            consvals[nconsvars++] = 2.0;
         }
         assert( nconsvars <= nallvars );

         SCIP_CALL( collectCoefficients(scip, doubleequations, consvars, consvals, nconsvars, (SCIP_Real) SCIPgetRhsXor(scip, cons),
               (SCIP_Real) SCIPgetRhsXor(scip, cons), SCIPconsIsTransformed(cons), SYM_SENSE_XOR, &matrixdata, nconssforvar) );
      }
      else if ( strcmp(conshdlrname, "and") == 0 )
      {
         SCIP_VAR** curconsvars;

         /* get number of variables of AND constraint (without resultant) */
         nconsvars = SCIPgetNVarsAnd(scip, cons);

         /* get variables of AND constraint */
         curconsvars = SCIPgetVarsAnd(scip, cons);

         for (j = 0; j < nconsvars; ++j)
         {
            assert( curconsvars[j] != NULL );
            consvars[j] = curconsvars[j];
            consvals[j] = 1.0;
         }

         assert( SCIPgetResultantAnd(scip, cons) != NULL );
         consvars[nconsvars] = SCIPgetResultantAnd(scip, cons);
         consvals[nconsvars++] = 2.0;
         assert( nconsvars <= nallvars );

         SCIP_CALL( collectCoefficients(scip, doubleequations, consvars, consvals, nconsvars, 0.0, 0.0,
               SCIPconsIsTransformed(cons), SYM_SENSE_AND, &matrixdata, nconssforvar) );
      }
      else if ( strcmp(conshdlrname, "or") == 0 )
      {
         SCIP_VAR** curconsvars;

         /* get number of variables of OR constraint (without resultant) */
         nconsvars = SCIPgetNVarsOr(scip, cons);

         /* get variables of OR constraint */
         curconsvars = SCIPgetVarsOr(scip, cons);

         for (j = 0; j < nconsvars; ++j)
         {
            assert( curconsvars[j] != NULL );
            consvars[j] = curconsvars[j];
            consvals[j] = 1.0;
         }

         assert( SCIPgetResultantOr(scip, cons) != NULL );
         consvars[nconsvars] = SCIPgetResultantOr(scip, cons);
         consvals[nconsvars++] = 2.0;
         assert( nconsvars <= nallvars );

         SCIP_CALL( collectCoefficients(scip, doubleequations, consvars, consvals, nconsvars, 0.0, 0.0,
               SCIPconsIsTransformed(cons), SYM_SENSE_OR, &matrixdata, nconssforvar) );
      }
      else if ( strcmp(conshdlrname, "logicor") == 0 )
      {
         SCIP_CALL( collectCoefficients(scip, doubleequations, SCIPgetVarsLogicor(scip, cons), 0, SCIPgetNVarsLogicor(scip, cons),
               1.0, SCIPinfinity(scip), SCIPconsIsTransformed(cons), SYM_SENSE_INEQUALITY, &matrixdata, nconssforvar) );
      }
      else if ( strcmp(conshdlrname, "knapsack") == 0 )
      {
         SCIP_Longint* weights;

         nconsvars = SCIPgetNVarsKnapsack(scip, cons);

         /* copy Longint array to SCIP_Real array and get active variables of constraint */
         weights = SCIPgetWeightsKnapsack(scip, cons);
         for (j = 0; j < nconsvars; ++j)
            consvals[j] = (SCIP_Real) weights[j];
         assert( nconsvars <= nallvars );

         SCIP_CALL( collectCoefficients(scip, doubleequations, SCIPgetVarsKnapsack(scip, cons), consvals, nconsvars, -SCIPinfinity(scip),
               (SCIP_Real) SCIPgetCapacityKnapsack(scip, cons), SCIPconsIsTransformed(cons), SYM_SENSE_INEQUALITY, &matrixdata, nconssforvar) );
      }
      else if ( strcmp(conshdlrname, "varbound") == 0 )
      {
         consvars[0] = SCIPgetVarVarbound(scip, cons);
         consvals[0] = 1.0;

         consvars[1] = SCIPgetVbdvarVarbound(scip, cons);
         consvals[1] = SCIPgetVbdcoefVarbound(scip, cons);

         SCIP_CALL( collectCoefficients(scip, doubleequations, consvars, consvals, 2, SCIPgetLhsVarbound(scip, cons),
               SCIPgetRhsVarbound(scip, cons), SCIPconsIsTransformed(cons), SYM_SENSE_INEQUALITY, &matrixdata, nconssforvar) );
      }
      else if ( strcmp(conshdlrname, "bounddisjunction") == 0 )
      {
         /* To model bound disjunctions, we normalize each constraint
          * \f[
          *   (x_1 \{\leq,\geq\} b_1) \vee \ldots \vee (x_n \{\leq,\geq\} b_n)
          * \f]
          * to a constraint of type
          * \f[
          *   (x_1 \leq b'_1 \vee \ldots \vee (x_n \leq b'_n).
          * \f]
          *
          * If no variable appears twice in such a normalized constraint, we say this bound disjunction
          * is of type 1. If the bound disjunction has length two and both disjunctions contain the same variable,
          * we say the bound disjunction is of type 2. Further bound disjunctions are possible, but can currently
          * not be handled.
          *
          * Bound disjunctions of type 1 are modeled as the linear constraint
          * \f[
          *    b'_1 \cdot x_1 + \ldots +  b'_n \cdot x_n = 0
          * \f]
          * and bound disjunctions of type 2 are modeled as the linear constraint
          * \f[
          *    \min\{b'_1, b'_2\} \leq x_1 \leq \max\{b'_1, b'_2\}.
          * \f]
          * Note that problems arise if \fb'_i = 0\f for some variable \fx_i\f, because its coefficient in the
          * linear constraint is 0. To avoid this, we replace 0 by a special number.
          */
         SCIP_VAR** bounddisjvars;
         SCIP_BOUNDTYPE* boundtypes;
         SCIP_Real* bounds;
         SCIP_Bool repetition = FALSE;
         int nbounddisjvars;
         int k;

         /* collect coefficients for normalized constraint */
         nbounddisjvars = SCIPgetNVarsBounddisjunction(scip, cons);
         bounddisjvars = SCIPgetVarsBounddisjunction(scip, cons);
         boundtypes = SCIPgetBoundtypesBounddisjunction(scip, cons);
         bounds = SCIPgetBoundsBounddisjunction(scip, cons);

         /* copy data */
         for (j = 0; j < nbounddisjvars; ++j)
         {
            consvars[j] = bounddisjvars[j];

            /* normalize bounddisjunctions to SCIP_BOUNDTYPE_LOWER */
            if ( boundtypes[j] == SCIP_BOUNDTYPE_LOWER )
               consvals[j] = - bounds[j];
            else
               consvals[j] = bounds[j];

            /* special treatment of 0 values */
            if ( SCIPisZero(scip, consvals[j]) )
               consvals[j] = SCIP_SPECIALVAL;

            /* detect whether a variable appears in two literals */
            for (k = 0; k < j && ! repetition; ++k)
            {
               if ( consvars[j] == consvars[k] )
                  repetition = TRUE;
            }

            /* stop, we cannot handle bounddisjunctions with more than two variables that contain a variable twice */
            if ( repetition && nbounddisjvars > 2 )
            {
               *success = FALSE;

               SCIPverbMessage(scip, SCIP_VERBLEVEL_HIGH, NULL,
                  "   Deactivated symmetry handling methods, there exist constraints that cannot be handled by symmetry methods.\n");

               if ( usecolumnsparsity )
                  SCIPfreeBlockMemoryArrayNull(scip, &nconssforvar, nvars);

               SCIPfreeBlockMemoryArrayNull(scip, &consvals, nallvars);
               SCIPfreeBlockMemoryArrayNull(scip, &consvars, nallvars);
               SCIPfreeBlockMemoryArrayNull(scip, &matrixdata.rhsidx, 2 * nactiveconss);
               SCIPfreeBlockMemoryArrayNull(scip, &matrixdata.rhssense, 2 * nactiveconss);
               SCIPfreeBlockMemoryArrayNull(scip, &matrixdata.rhscoef, 2 * nactiveconss);
               SCIPfreeBlockMemoryArrayNull(scip, &matrixdata.matvaridx, matrixdata.nmaxmatcoef);
               SCIPfreeBlockMemoryArrayNull(scip, &matrixdata.matrhsidx, matrixdata.nmaxmatcoef);
               SCIPfreeBlockMemoryArrayNull(scip, &matrixdata.matidx, matrixdata.nmaxmatcoef);
               SCIPfreeBlockMemoryArrayNull(scip, &matrixdata.matcoef, matrixdata.nmaxmatcoef);
               SCIPfreeBlockMemoryArrayNull(scip, &vars, nvars);

               return SCIP_OKAY;
            }
         }
         assert( ! repetition || nbounddisjvars == 2 );

         /* if no variable appears twice */
         if ( ! repetition )
         {
            /* add information for bounddisjunction of type 1 */
            SCIP_CALL( collectCoefficients(scip, doubleequations, consvars, consvals, nbounddisjvars, 0.0, 0.0,
                  SCIPconsIsTransformed(cons), SYM_SENSE_BOUNDIS_TYPE_1, &matrixdata, nconssforvar) );
         }
         else
         {
            /* add information for bounddisjunction of type 2 */
            SCIP_Real lhs;
            SCIP_Real rhs;

            lhs = MIN(consvals[0], consvals[1]);
            rhs = MAX(consvals[0], consvals[1]);

            consvals[0] = 1.0;

            SCIP_CALL( collectCoefficients(scip, doubleequations, consvars, consvals, 1, lhs, rhs,
                  SCIPconsIsTransformed(cons), SYM_SENSE_BOUNDIS_TYPE_2, &matrixdata, nconssforvar) );
         }
      }
      else
      {
         SCIPerrorMessage("Cannot determine symmetries for constraint <%s> of constraint handler <%s>.\n",
            SCIPconsGetName(cons), SCIPconshdlrGetName(conshdlr) );
         return SCIP_ERROR;
      }
   }
   assert( matrixdata.nrhscoef <= 2 * nactiveconss );
   assert( matrixdata.nrhscoef >= 0 );

   SCIPfreeBlockMemoryArray(scip, &consvals, nallvars);
   SCIPfreeBlockMemoryArray(scip, &consvars, nallvars);

   /* if no active constraint contains active variables */
   if ( matrixdata.nrhscoef == 0 )
   {
      *success = TRUE;

      if ( usecolumnsparsity )
         SCIPfreeBlockMemoryArrayNull(scip, &nconssforvar, nvars);

      /* free matrix data */
      SCIPfreeBlockMemoryArrayNull(scip, &matrixdata.rhsidx, 2 * nactiveconss);
      SCIPfreeBlockMemoryArrayNull(scip, &matrixdata.rhssense, 2 * nactiveconss);
      SCIPfreeBlockMemoryArrayNull(scip, &matrixdata.rhscoef, 2 * nactiveconss);
      SCIPfreeBlockMemoryArrayNull(scip, &matrixdata.matvaridx, matrixdata.nmaxmatcoef);
      SCIPfreeBlockMemoryArrayNull(scip, &matrixdata.matrhsidx, matrixdata.nmaxmatcoef);
      SCIPfreeBlockMemoryArrayNull(scip, &matrixdata.matidx, matrixdata.nmaxmatcoef);
      SCIPfreeBlockMemoryArrayNull(scip, &matrixdata.matcoef, matrixdata.nmaxmatcoef);

      SCIPfreeBlockMemoryArray(scip, &vars, nvars);

      return SCIP_OKAY;
   }

   /* sort matrix coefficients (leave matrix array intact) */
   SCIPsort(matrixdata.matidx, SYMsortMatCoef, (void*) matrixdata.matcoef, matrixdata.nmatcoef);

   /* sort rhs types (first by sense, then by value, leave rhscoef intact) */
   sortrhstype.vals = matrixdata.rhscoef;
   sortrhstype.senses = matrixdata.rhssense;
   sortrhstype.nrhscoef = matrixdata.nrhscoef;
   SCIPsort(matrixdata.rhsidx, SYMsortRhsTypes, (void*) &sortrhstype, matrixdata.nrhscoef);

   /* create map for variables to indices */
   SCIP_CALL( SCIPhashtableCreate(&vartypemap, SCIPblkmem(scip), 5 * nvars, SYMhashGetKeyVartype, SYMhashKeyEQVartype, SYMhashKeyValVartype, (void*) scip) );
   assert( vartypemap != NULL );

   /* allocate space for mappings to colors */
   SCIP_CALL( SCIPallocBlockMemoryArray(scip, &matrixdata.permvarcolors, nvars) );
   SCIP_CALL( SCIPallocBlockMemoryArray(scip, &matrixdata.matcoefcolors, matrixdata.nmatcoef) );
   SCIP_CALL( SCIPallocBlockMemoryArray(scip, &matrixdata.rhscoefcolors, matrixdata.nrhscoef) );
   SCIP_CALL( SCIPallocBlockMemoryArray(scip, &uniquevararray, nvars) );

   /* determine number of different coefficents */

   /* find non-equivalent variables: same objective, lower and upper bounds, and variable type */
   for (j = 0; j < nvars; ++j)
   {
      SCIP_VAR* var;

      var = vars[j];
      assert( var != NULL );

      /* if the variable type should be fixed, just increase the color */
      if ( SymmetryFixVar(fixedtype, var) )
      {
         matrixdata.permvarcolors[j] = matrixdata.nuniquevars++;
#ifdef SCIP_OUTPUT
         SCIPdebugMsg(scip, "Detected variable <%s> of fixed type %d - color %d.\n", SCIPvarGetName(var), SCIPvarGetType(var), matrixdata.nuniquevars - 1);
#endif
      }
      else
      {
         SYM_VARTYPE* vt;

         vt = &uniquevararray[nuniquevararray];
         assert( nuniquevararray <= matrixdata.nuniquevars );

         vt->obj = SCIPvarGetObj(var);
         if ( local )
         {
            vt->lb = SCIPvarGetLbLocal(var);
            vt->ub = SCIPvarGetUbLocal(var);
         }
         else
         {
            vt->lb = SCIPvarGetLbGlobal(var);
            vt->ub = SCIPvarGetUbGlobal(var);
         }
         vt->type = SCIPvarGetType(var);
         vt->nconss = usecolumnsparsity ? nconssforvar[j] : 0; /*lint !e613*/

         if ( ! SCIPhashtableExists(vartypemap, (void*) vt) )
         {
            SCIP_CALL( SCIPhashtableInsert(vartypemap, (void*) vt) );
            vt->color = matrixdata.nuniquevars;
            matrixdata.permvarcolors[j] = matrixdata.nuniquevars++;
            ++nuniquevararray;
#ifdef SCIP_OUTPUT
            SCIPdebugMsg(scip, "Detected variable <%s> of new type (probindex: %d, obj: %g, lb: %g, ub: %g, type: %d) - color %d.\n",
               SCIPvarGetName(var), SCIPvarGetProbindex(var), vt->obj, vt->lb, vt->ub, vt->type, matrixdata.nuniquevars - 1);
#endif
         }
         else
         {
            SYM_VARTYPE* vtr;

            vtr = (SYM_VARTYPE*) SCIPhashtableRetrieve(vartypemap, (void*) vt);
            matrixdata.permvarcolors[j] = vtr->color;
         }
      }
   }

   /* If every variable is unique, terminate. -> no symmetries can be present */
   if ( matrixdata.nuniquevars == nvars )
   {
      *success = TRUE;

      /* free matrix data */
      SCIPfreeBlockMemoryArray(scip, &uniquevararray, nvars);

      SCIPfreeBlockMemoryArrayNull(scip, &matrixdata.rhscoefcolors, matrixdata.nrhscoef);
      SCIPfreeBlockMemoryArrayNull(scip, &matrixdata.matcoefcolors, matrixdata.nmatcoef);
      SCIPfreeBlockMemoryArrayNull(scip, &matrixdata.permvarcolors, nvars);
      SCIPhashtableFree(&vartypemap);

      if ( usecolumnsparsity )
         SCIPfreeBlockMemoryArrayNull(scip, &nconssforvar, nvars);

      SCIPfreeBlockMemoryArrayNull(scip, &matrixdata.rhsidx, 2 * nactiveconss);
      SCIPfreeBlockMemoryArrayNull(scip, &matrixdata.rhssense, 2 * nactiveconss);
      SCIPfreeBlockMemoryArrayNull(scip, &matrixdata.rhscoef, 2 * nactiveconss);
      SCIPfreeBlockMemoryArrayNull(scip, &matrixdata.matvaridx, matrixdata.nmaxmatcoef);
      SCIPfreeBlockMemoryArrayNull(scip, &matrixdata.matrhsidx, matrixdata.nmaxmatcoef);
      SCIPfreeBlockMemoryArrayNull(scip, &matrixdata.matidx, matrixdata.nmaxmatcoef);
      SCIPfreeBlockMemoryArrayNull(scip, &matrixdata.matcoef, matrixdata.nmaxmatcoef);

      SCIPfreeBlockMemoryArray(scip, &vars, nvars);

      return SCIP_OKAY;
   }

   /* find non-equivalent matrix entries (use sorting to avoid too many map calls) */
   for (j = 0; j < matrixdata.nmatcoef; ++j)
   {
      int idx;

      idx = matrixdata.matidx[j];
      assert( 0 <= idx && idx < matrixdata.nmatcoef );

      val = matrixdata.matcoef[idx];
      assert( oldcoef == SCIP_INVALID || oldcoef <= val ); /*lint !e777*/

      if ( ! SCIPisEQ(scip, val, oldcoef) )
      {
#ifdef SCIP_OUTPUT
         SCIPdebugMsg(scip, "Detected new matrix entry type %f - color: %d\n.", val, matrixdata.nuniquemat);
#endif
         matrixdata.matcoefcolors[idx] = matrixdata.nuniquemat++;
         oldcoef = val;
      }
      else
      {
         assert( matrixdata.nuniquemat > 0 );
         matrixdata.matcoefcolors[idx] = matrixdata.nuniquemat - 1;
      }
   }

   /* find non-equivalent rhs */
   oldcoef = SCIP_INVALID;
   for (j = 0; j < matrixdata.nrhscoef; ++j)
   {
      SYM_RHSSENSE sense;
      int idx;

      idx = matrixdata.rhsidx[j];
      assert( 0 <= idx && idx < matrixdata.nrhscoef );
      sense = matrixdata.rhssense[idx];
      val = matrixdata.rhscoef[idx];

      /* make sure that new senses are treated with new color */
      if ( sense != oldsense )
         oldcoef = SCIP_INVALID;
      oldsense = sense;
      assert( oldcoef == SCIP_INVALID || oldcoef <= val ); /*lint !e777*/

      /* assign new color to new type */
      if ( ! SCIPisEQ(scip, val, oldcoef) )
      {
#ifdef SCIP_OUTPUT
         SCIPdebugMsg(scip, "Detected new rhs type %f, type: %u - color: %d\n", val, sense, matrixdata.nuniquerhs);
#endif
         matrixdata.rhscoefcolors[idx] = matrixdata.nuniquerhs++;
         oldcoef = val;
      }
      else
      {
         assert( matrixdata.nuniquerhs > 0 );
         matrixdata.rhscoefcolors[idx] = matrixdata.nuniquerhs - 1;
      }
   }
   assert( 0 < matrixdata.nuniquevars && matrixdata.nuniquevars <= nvars );
   assert( 0 < matrixdata.nuniquerhs && matrixdata.nuniquerhs <= matrixdata.nrhscoef );
   assert( 0 < matrixdata.nuniquemat && matrixdata.nuniquemat <= matrixdata.nmatcoef );

   SCIPdebugMsg(scip, "Number of detected different variables: %d (total: %d).\n", matrixdata.nuniquevars, nvars);
   SCIPdebugMsg(scip, "Number of detected different rhs types: %d (total: %d).\n", matrixdata.nuniquerhs, matrixdata.nrhscoef);
   SCIPdebugMsg(scip, "Number of detected different matrix coefficients: %d (total: %d).\n", matrixdata.nuniquemat, matrixdata.nmatcoef);

   /* do not compute symmetry if all variables are non-equivalent (unique) or if all matrix coefficients are different */
   if ( matrixdata.nuniquevars < nvars && matrixdata.nuniquemat < matrixdata.nmatcoef )
   {
      SCIP_Real percentagemovedvars;
      int* labelmovedvars = NULL;
      int i;

      if ( compresssymetries )
      {
         SCIP_CALL( SCIPallocBlockMemoryArray(scip, &labelmovedvars, matrixdata.npermvars) );
         for (i = 0; i < matrixdata.npermvars; ++i)
            labelmovedvars[i] = -1;
      }

      /* determine generators */
      SCIP_CALL( SYMcomputeSymmetryGenerators(scip, maxgenerators, &matrixdata, nperms, nmaxperms, perms,
            log10groupsize, labelmovedvars, nmovedvars) );
      assert( *nperms <= *nmaxperms );

      /* SCIPisStopped() might call SCIPgetGap() which is only available after initpresolve */
      if ( checksymmetries && SCIPgetStage(scip) > SCIP_STAGE_INITPRESOLVE && ! SCIPisStopped(scip) )
      {
         SCIP_CALL( checkSymmetriesAreSymmetries(scip, fixedtype, &matrixdata, *nperms, *perms) );
      }

      /* remove variables from permutations that are not affected by any permutation */
      percentagemovedvars = (SCIP_Real) *nmovedvars / (SCIP_Real) nvars;
      if ( *nmovedvars > 0 && compresssymetries && SCIPisLE(scip, percentagemovedvars, compressionthreshold) )
      {
         int** compressedperms;
         SCIP_CALL( SCIPallocBlockMemoryArray(scip, &compressedperms, *nperms) );
         for (i = 0; i < *nperms; ++i)
         {
            SCIP_CALL( SCIPallocBlockMemoryArray(scip, &compressedperms[i], *nmovedvars) );
            for (j = 0; j < matrixdata.npermvars; ++j)
            {
               if ( labelmovedvars[j] != -1 )
                  compressedperms[i][labelmovedvars[j]] = labelmovedvars[(*perms)[i][j]];
            }
         }

         /* discard uncompressed permutations */
         for (i = 0; i < *nperms; ++i)
            SCIPfreeBlockMemoryArray(scip, &(*perms)[i], matrixdata.npermvars);
         SCIPfreeBlockMemoryArray(scip, perms, *nperms);

         *perms = compressedperms;
      }

      if ( *nperms > 0 )
      {
         /* copy variables */
         if ( compresssymetries && SCIPisLE(scip, percentagemovedvars, compressionthreshold) )
         {
            /* only variables affected by some symmetry have to be copied */
            SCIP_VAR** compressedpermvars;
            SCIP_CALL( SCIPallocBlockMemoryArray(scip, &compressedpermvars, *nmovedvars) );
            for (i = 0; i < matrixdata.npermvars; ++i)
            {
               if ( labelmovedvars[i] != -1 )
                  compressedpermvars[labelmovedvars[i]] = vars[i];
            }

            *permvars = compressedpermvars;
            *npermvars = *nmovedvars;

            /* discard all variables present at time of symmetry computation */
            SCIPfreeBlockMemoryArray(scip, &vars, nvars);
         }
         else
         {
            *permvars = vars;
            *npermvars = nvars;
         }
      }
      else
      {
         SCIPfreeBlockMemoryArray(scip, &vars, nvars);
      }

      SCIPfreeBlockMemoryArray(scip, &labelmovedvars, matrixdata.npermvars);
   }
   else
   {
      SCIPfreeBlockMemoryArray(scip, &vars, nvars);
   }
   *success = TRUE;

   /* free matrix data */
   SCIPfreeBlockMemoryArray(scip, &uniquevararray, nvars);

   SCIPfreeBlockMemoryArrayNull(scip, &matrixdata.rhscoefcolors, matrixdata.nrhscoef);
   SCIPfreeBlockMemoryArrayNull(scip, &matrixdata.matcoefcolors, matrixdata.nmatcoef);
   SCIPfreeBlockMemoryArrayNull(scip, &matrixdata.permvarcolors, nvars);
   SCIPhashtableFree(&vartypemap);

   if ( usecolumnsparsity )
      SCIPfreeBlockMemoryArrayNull(scip, &nconssforvar, nvars);

   SCIPfreeBlockMemoryArrayNull(scip, &matrixdata.rhsidx, 2 * nactiveconss);
   SCIPfreeBlockMemoryArrayNull(scip, &matrixdata.rhssense, 2 * nactiveconss);
   SCIPfreeBlockMemoryArrayNull(scip, &matrixdata.rhscoef, 2 * nactiveconss);
   SCIPfreeBlockMemoryArrayNull(scip, &matrixdata.matvaridx, matrixdata.nmaxmatcoef);
   SCIPfreeBlockMemoryArrayNull(scip, &matrixdata.matrhsidx, matrixdata.nmaxmatcoef);
   SCIPfreeBlockMemoryArrayNull(scip, &matrixdata.matidx, matrixdata.nmaxmatcoef);
   SCIPfreeBlockMemoryArrayNull(scip, &matrixdata.matcoef, matrixdata.nmaxmatcoef);

   return SCIP_OKAY;
}


/** determines symmetry */
static
SCIP_RETCODE determineSymmetry(
   SCIP*                 scip,               /**< SCIP instance */
   SCIP_PROPDATA*        propdata,           /**< propagator data */
   SYM_SPEC              symspecrequire,     /**< symmetry specification for which we need to compute symmetries */
   SYM_SPEC              symspecrequirefixed /**< symmetry specification of variables which must be fixed by symmetries */
   )
{
   SCIP_Bool successful;
   int maxgenerators;
   int nhandleconss;
   int nconss;
   int type = 0;
   int nvars;
   int j;

   assert( scip != NULL );
   assert( propdata != NULL );
   assert( propdata->usesymmetry >= 0 );
   assert( propdata->ofenabled || propdata->symconsenabled );

   /* skip symmetry computation if no graph automorphism code was linked */
   if ( ! SYMcanComputeSymmetry() )
   {
      propdata->ofenabled = FALSE;
      propdata->symconsenabled = FALSE;

      nconss = SCIPgetNActiveConss(scip);
      nhandleconss = getNSymhandableConss(scip);

      /* print verbMessage only if problem consists of symmetry handable constraints */
      assert( nhandleconss <=  nconss );
      if ( nhandleconss < nconss )
         return SCIP_OKAY;

      SCIPverbMessage(scip, SCIP_VERBLEVEL_HIGH, NULL,
         "   Deactivated symmetry handling methods, since SCIP was built without symmetry detector (SYM=none).\n");

      return SCIP_OKAY;
   }

   /* do not compute symmetry if there are active pricers */
   if ( SCIPgetNActivePricers(scip) > 0 )
   {
      propdata->ofenabled = FALSE;
      propdata->symconsenabled = FALSE;
      return SCIP_OKAY;
   }

   /* do not compute symmetry if reoptimization is enabled */
   if ( SCIPisReoptEnabled(scip) )
   {
      propdata->ofenabled = FALSE;
      propdata->symconsenabled = FALSE;
      return SCIP_OKAY;
   }

   /* avoid trivial cases */
   nvars = SCIPgetNVars(scip);
   if ( nvars <= 0 )
   {
      propdata->ofenabled = FALSE;
      propdata->symconsenabled = FALSE;
      propdata->nperms = 0;
      return SCIP_OKAY;
   }

   /* determine symmetry specification */
   if ( SCIPgetNBinVars(scip) > 0 )
      type |= (int) SYM_SPEC_BINARY;
   if ( SCIPgetNIntVars(scip) > 0 )
      type |= (int) SYM_SPEC_INTEGER;
   /* count implicit integer variables as real variables, since we cannot currently handle integral variables well */
   if ( SCIPgetNContVars(scip) > 0 || SCIPgetNImplVars(scip) > 0 )
      type |= (int) SYM_SPEC_REAL;

   /* skip symmetry computation if required variables are not present */
   if ( ! (type & symspecrequire) )
   {
      SCIPverbMessage(scip, SCIP_VERBLEVEL_HIGH, NULL,
         "   (%.1fs) symmetry computation skipped: type (bin %c, int %c, cont %c) does not match requirements (bin %c, int %c, cont %c).\n",
         SCIPgetSolvingTime(scip),
         SCIPgetNBinVars(scip) > 0 ? '+' : '-',
         SCIPgetNIntVars(scip) > 0  ? '+' : '-',
         SCIPgetNContVars(scip) + SCIPgetNImplVars(scip) > 0 ? '+' : '-',
         (symspecrequire & (int) SYM_SPEC_BINARY) != 0 ? '+' : '-',
         (symspecrequire & (int) SYM_SPEC_INTEGER) != 0 ? '+' : '-',
         (symspecrequire & (int) SYM_SPEC_REAL) != 0 ? '+' : '-');

      propdata->ofenabled = FALSE;
      propdata->symconsenabled = FALSE;

      return SCIP_OKAY;
   }

   /* free symmetries after a restart to recompute them later */
   if ( propdata->recomputerestart && propdata->nperms > 0 && SCIPgetNRuns(scip) > propdata->lastrestart )
   {
      assert( propdata->npermvars > 0 );
      assert( propdata->permvars != NULL );
      assert( ! propdata->ofenabled || propdata->permvarmap != NULL );
      assert( ! propdata->ofenabled || propdata->bg0list != NULL );

      /* reset symmetry information */
      SCIP_CALL( delSymConss(scip, propdata) );
      SCIP_CALL( freeSymmetryData(scip, propdata) );
   }

   /* skip computation if symmetry has already been computed */
   if ( propdata->computedsymmetry )
      return SCIP_OKAY;

   /* skip symmetry computation if there are constraints that cannot be handled by symmetry */
   nconss = SCIPgetNActiveConss(scip);
   nhandleconss = getNSymhandableConss(scip);
   if ( nhandleconss < nconss )
   {
      SCIPverbMessage(scip, SCIP_VERBLEVEL_HIGH, NULL,
         "   (%.1fs) symmetry computation skipped: there exist constraints that cannot be handled by symmetry methods.\n",
         SCIPgetSolvingTime(scip));

      propdata->ofenabled = FALSE;
      propdata->symconsenabled = FALSE;

      return SCIP_OKAY;
   }

   assert( propdata->npermvars == 0 );
   assert( propdata->permvars == NULL );
#ifndef NDEBUG
   assert( propdata->permvarsobj == NULL );
#endif
   assert( propdata->nperms < 0 );
   assert( propdata->nmaxperms == 0 );
   assert( propdata->perms == NULL );

   /* output message */
   SCIPverbMessage(scip, SCIP_VERBLEVEL_HIGH, NULL,
      "   (%.1fs) symmetry computation started: requiring (bin %c, int %c, cont %c), (fixed: bin %c, int %c, cont %c)\n",
      SCIPgetSolvingTime(scip),
      (symspecrequire & (int) SYM_SPEC_BINARY) != 0 ? '+' : '-',
      (symspecrequire & (int) SYM_SPEC_INTEGER) != 0 ? '+' : '-',
      (symspecrequire & (int) SYM_SPEC_REAL) != 0 ? '+' : '-',
      (symspecrequirefixed & (int) SYM_SPEC_BINARY) != 0 ? '+' : '-',
      (symspecrequirefixed & (int) SYM_SPEC_INTEGER) != 0 ? '+' : '-',
      (symspecrequirefixed & (int) SYM_SPEC_REAL) != 0 ? '+' : '-');

   /* output warning if we want to fix certain symmetry parts that we also want to compute */
   if ( symspecrequire & symspecrequirefixed )
      SCIPwarningMessage(scip, "Warning: some required symmetries must be fixed.\n");

   /* determine maximal number of generators depending on the number of variables */
   maxgenerators = propdata->maxgenerators;
   maxgenerators = MIN(maxgenerators, MAXGENNUMERATOR / nvars);

   /* actually compute (global) symmetry */
<<<<<<< HEAD
   SCIP_CALL( computeSymmetryGroup(scip, propdata->doubleequations, propdata->compresssymmetries, propdata->compressionthreshold,
         maxgenerators, symspecrequirefixed, FALSE, propdata->checksymmetries,
=======
   SCIP_CALL( computeSymmetryGroup(scip, propdata->doubleequations, maxgenerators, symspecrequirefixed, FALSE, propdata->checksymmetries, propdata->usecolumnsparsity,
>>>>>>> f65f00c7
         &propdata->npermvars, &propdata->permvars, &propdata->nperms, &propdata->nmaxperms, &propdata->perms,
         &propdata->log10groupsize, &propdata->nmovedvars, &successful) );

   /* mark that we have computed the symmetry group */
   propdata->computedsymmetry = TRUE;

   /* store restart level */
   propdata->lastrestart = SCIPgetNRuns(scip);

   /* return if not successful */
   if ( ! successful )
   {
      assert( checkSymmetryDataFree(scip, propdata) );
      SCIPverbMessage(scip, SCIP_VERBLEVEL_HIGH, NULL, "   (%.1fs) could not compute symmetry\n", SCIPgetSolvingTime(scip));

      propdata->ofenabled = FALSE;
      propdata->symconsenabled = FALSE;

      return SCIP_OKAY;
   }

   /* return if no symmetries found */
   if ( propdata->nperms == 0 )
   {
      assert( checkSymmetryDataFree(scip, propdata) );
      SCIPverbMessage(scip, SCIP_VERBLEVEL_HIGH, NULL, "   (%.1fs) no symmetry present\n", SCIPgetSolvingTime(scip));

      propdata->ofenabled = FALSE;
      propdata->symconsenabled = FALSE;

      return SCIP_OKAY;
   }

   /* display statistics */
   SCIPverbMessage(scip, SCIP_VERBLEVEL_HIGH, NULL, "   (%.1fs) symmetry computation finished: %d generators found (max: ",
      SCIPgetSolvingTime(scip), propdata->nperms);

   /* display statistics: maximum number of generators */
   if ( maxgenerators == 0 )
      SCIPverbMessage(scip, SCIP_VERBLEVEL_HIGH, NULL, "-");
   else
      SCIPverbMessage(scip, SCIP_VERBLEVEL_HIGH, NULL, "%u", maxgenerators);

   /* display statistics: log10 group size, number of affected vars*/
   SCIPverbMessage(scip, SCIP_VERBLEVEL_HIGH, NULL, ", log10 of symmetry group size: %.1f", propdata->log10groupsize);

   if ( propdata->displaynorbitvars )
   {
      SCIPverbMessage(scip, SCIP_VERBLEVEL_HIGH, NULL, ", number of affected variables: %d)\n", propdata->nmovedvars);
   }

   /* determine affected binary variables */
   if ( propdata->symconsenabled )
   {
      SCIP_CALL( SCIPdetermineBinvarAffectedSym(scip, propdata->perms, propdata->nperms, propdata->permvars,
            propdata->npermvars, &propdata->binvaraffected) );
   }
   SCIPverbMessage(scip, SCIP_VERBLEVEL_HIGH, NULL, ")\n");

   /* exit if no binary variables are affected by symmetry */
   if ( ! propdata->binvaraffected )
   {
      SCIPverbMessage(scip, SCIP_VERBLEVEL_HIGH, NULL, "   (%.1fs) no symmetry on binary variables present.\n", SCIPgetSolvingTime(scip));

      /* free data and exit */
      SCIP_CALL( freeSymmetryData(scip, propdata) );

      /* disable OF and symmetry handling constraints */
      propdata->ofenabled = FALSE;
      propdata->symconsenabled = FALSE;

      return SCIP_OKAY;
   }

   assert( propdata->nperms > 0 );
   assert( propdata->npermvars > 0 );

   /* compute components */
   assert( propdata->components == NULL );
   assert( propdata->componentbegins == NULL );
   assert( propdata->vartocomponent == NULL );

#ifdef SCIP_OUTPUT_COMPONENT
   SCIPverbMessage(scip, SCIP_VERBLEVEL_HIGH, NULL, "   (%.1fs) component computation started\n", SCIPgetSolvingTime(scip));
#endif

   /* we only need the components for orbital fixing and orbitope detection */
   if ( propdata->ofenabled || ( propdata->symconsenabled && propdata->detectorbitopes ) )
   {
      SCIP_CALL( SCIPcomputeComponentsSym(scip, propdata->perms, propdata->nperms, propdata->permvars,
            propdata->npermvars, FALSE, &propdata->components, &propdata->componentbegins,
            &propdata->vartocomponent, &propdata->componentblocked, &propdata->ncomponents) );
   }

#ifdef SCIP_OUTPUT_COMPONENT
   SCIPverbMessage(scip, SCIP_VERBLEVEL_HIGH, NULL, "   (%.1fs) component computation finished\n", SCIPgetSolvingTime(scip));
#endif

   /* set up data for OF */
   if ( propdata->ofenabled )
   {
      int componentidx;
      int p;
      int v;

      /* transpose symmetries matrix here if necessary */
      SCIP_CALL( SCIPallocBlockMemoryArray(scip, &propdata->permstrans, propdata->npermvars) );
      for (v = 0; v < propdata->npermvars; ++v)
      {
         SCIP_CALL( SCIPallocBlockMemoryArray(scip, &(propdata->permstrans[v]), propdata->nmaxperms) );
         for (p = 0; p < propdata->nperms; ++p)
         {
            if ( SCIPvarIsBinary(propdata->permvars[v]) )
               propdata->permstrans[v][p] = propdata->perms[p][v];
            else
               propdata->permstrans[v][p] = v; /* ignore symmetry information on non-binary variables */
         }
      }

      /* free original perms matrix if no symmetry constraints are added */
      if ( ! propdata->symconsenabled )
      {
         for (p = 0; p < propdata->nperms; ++p)
         {
            SCIPfreeBlockMemoryArray(scip, &(propdata->perms)[p], nvars);
         }
         SCIPfreeBlockMemoryArrayNull(scip, &propdata->perms, propdata->nmaxperms);
      }

      /* prepare array for active permutations */
      SCIP_CALL( SCIPallocBlockMemoryArray(scip, &propdata->inactiveperms, propdata->nperms) );
      for (v = 0; v < propdata->nperms; ++v)
         propdata->inactiveperms[v] = FALSE;

      /* create hashmap for storing the indices of variables */
      assert( propdata->permvarmap == NULL );
      SCIP_CALL( SCIPhashmapCreate(&propdata->permvarmap, SCIPblkmem(scip), propdata->npermvars) );

      /* prepare data structures */
      SCIP_CALL( SCIPallocBlockMemoryArray(scip, &propdata->permvarsevents, propdata->npermvars) );
      SCIP_CALL( SCIPallocBlockMemoryArray(scip, &propdata->bg0, propdata->npermvars) );
      SCIP_CALL( SCIPallocBlockMemoryArray(scip, &propdata->bg0list, propdata->npermvars) );
      SCIP_CALL( SCIPallocBlockMemoryArray(scip, &propdata->bg1, propdata->npermvars) );
      SCIP_CALL( SCIPallocBlockMemoryArray(scip, &propdata->bg1list, propdata->npermvars) );

      /* insert variables into hashmap  */
      for (v = 0; v < propdata->npermvars; ++v)
      {
         SCIP_CALL( SCIPhashmapInsertInt(propdata->permvarmap, propdata->permvars[v], v) );

         propdata->bg0[v] = FALSE;
         propdata->bg1[v] = FALSE;
         propdata->permvarsevents[v] = -1;

         /* collect number of moved permvars that are handled by OF */
         componentidx = propdata->vartocomponent[v];
         if ( componentidx > -1 && ! propdata->componentblocked[componentidx] )
            propdata->nmovedpermvars += 1;

         /* Only catch binary variables, since integer variables should be fixed pointwise; implicit integer variables
          * are not branched on. */
         if ( SCIPvarGetType(propdata->permvars[v]) == SCIP_VARTYPE_BINARY )
         {
            /* catch whether binary variables are globally fixed; also store filter position */
            SCIP_CALL( SCIPcatchVarEvent(scip, propdata->permvars[v], SCIP_EVENTTYPE_GLBCHANGED | SCIP_EVENTTYPE_GUBCHANGED,
                  propdata->eventhdlr, (SCIP_EVENTDATA*) propdata, &propdata->permvarsevents[v]) );
         }
      }
      assert( propdata->nbg1 == 0 );
   }

   /* handle several general aspects */
#ifndef NDEBUG
   SCIP_CALL( SCIPallocBlockMemoryArray(scip, &propdata->permvarsobj, propdata->npermvars) );
#endif
   for (j = 0; j < propdata->npermvars; ++j)
   {
      /* symmetric variables are not allowed to be multi-aggregated */
      /* TODO: Do we have to forbid multi-aggregation in any case? */
      SCIP_CALL( SCIPmarkDoNotMultaggrVar(scip, propdata->permvars[j]) );

      /* store objective */
#ifndef NDEBUG
      propdata->permvarsobj[j] = SCIPvarGetObj(propdata->permvars[j]);
#endif

      /* capture all variables */
      SCIP_CALL( SCIPcaptureVar(scip, propdata->permvars[j]) );
   }
   propdata->npermvarscaptured = propdata->npermvars;

   return SCIP_OKAY;
}



/*
 * Functions for symmetry constraints
 */


/** checks whether components of the symmetry group can be completely handled by orbitopes */
static
SCIP_RETCODE detectOrbitopes(
   SCIP*                 scip,               /**< SCIP instance */
   SCIP_PROPDATA*        propdata,           /**< pointer to data of symmetry propagator */
   int*                  components,         /**< array containing components of symmetry group */
   int*                  componentbegins,    /**< array containing begin positions of components in components array */
   int                   ncomponents         /**< number of components */
   )
{
   SCIP_VAR** permvars;
   int** perms;
   int npermvars;
   int i;

   assert( scip != NULL );
   assert( propdata != NULL );
   assert( components != NULL );
   assert( componentbegins != NULL );
   assert( ncomponents > 0 );
   assert( propdata->nperms >= 0 );

   /* exit if no symmetry is present */
   if ( propdata->nperms == 0 )
      return SCIP_OKAY;

   assert( propdata->nperms > 0 );
   assert( propdata->perms != NULL );
   assert( propdata->npermvars > 0 );
   assert( propdata->permvars != NULL );

   perms = propdata->perms;
   npermvars = propdata->npermvars;
   permvars = propdata->permvars;

   /* iterate over components */
   for (i = 0; i < ncomponents; ++i)
   {
      SCIP_VAR*** vars;
      SCIP_VAR*** varsallocorder;
      SCIP_CONS* cons;
      SCIP_Bool* usedperm;
      SCIP_Bool isorbitope = TRUE;
      SCIP_Bool infeasibleorbitope;
      int** orbitopevaridx;
      int* columnorder;
      int npermsincomponent;
      int ntwocyclescomp = INT_MAX;
      int nfilledcols;
      int nusedperms;
      int* nusedelems;
      int coltoextend;
      int j;
      int row;

      /* get properties of permutations */
      npermsincomponent = componentbegins[i + 1] - componentbegins[i];
      assert( npermsincomponent > 0 );
      for (j = componentbegins[i]; j < componentbegins[i + 1]; ++j)
      {
         SCIP_Bool iscompoftwocycles = FALSE;
         SCIP_Bool allvarsbinary = TRUE;
         int ntwocyclesperm = 0;

         SCIP_CALL( SCIPgetPropertiesPerm(perms[components[j]], permvars, npermvars, &iscompoftwocycles, &ntwocyclesperm, &allvarsbinary) );

         /* if we are checking the first permutation */
         if ( ntwocyclescomp == INT_MAX )
            ntwocyclescomp = ntwocyclesperm;

         /* no or different number of 2-cycles or not all vars binary: permutations cannot generate orbitope */
         if ( ntwocyclescomp == 0 || ntwocyclescomp != ntwocyclesperm || ! allvarsbinary )
         {
            isorbitope = FALSE;
            break;
         }
      }

      /* if no orbitope was detected */
      if ( ! isorbitope )
         continue;
      assert( ntwocyclescomp > 0 );
      assert( ntwocyclescomp < INT_MAX );

      /* iterate over permutations and check whether for each permutation there exists
       * another permutation whose 2-cycles intersect pairwise in exactly one element */

      /* whether a permutation was considered to contribute to orbitope */
      SCIP_CALL( SCIPallocClearBufferArray(scip, &usedperm, npermsincomponent) );
      nusedperms = 0;

      /* orbitope matrix for indices of variables in permvars array */
      SCIP_CALL( SCIPallocBufferArray(scip, &orbitopevaridx, ntwocyclescomp) );
      for (j = 0; j < ntwocyclescomp; ++j)
      {
         SCIP_CALL( SCIPallocBufferArray(scip, &orbitopevaridx[j], npermsincomponent + 1) ); /*lint !e866*/
      }

      /* order of columns of orbitopevaridx */
      SCIP_CALL( SCIPallocBufferArray(scip, &columnorder, npermsincomponent + 1) );
      for (j = 0; j < npermsincomponent + 1; ++j)
         columnorder[j] = npermsincomponent + 2;

      /* count how often an element was used in the potential orbitope */
      SCIP_CALL( SCIPallocClearBufferArray(scip, &nusedelems, npermvars) );

      /* fill first two columns of orbitopevaridx matrix */
      row = 0;
      for (j = 0; j < npermvars; ++j)
      {
         int permidx;

         permidx = components[componentbegins[i]];

         /* avoid adding the same 2-cycle twice */
         if ( perms[permidx][j] > j )
         {
            orbitopevaridx[row][0] = j;
            orbitopevaridx[row++][1] = perms[permidx][j];
            nusedelems[j] += 1;
            nusedelems[perms[permidx][j]] += 1;
         }

         if ( row == ntwocyclescomp )
            break;
      }
      assert( row == ntwocyclescomp );

      usedperm[0] = TRUE;
      ++nusedperms;
      columnorder[0] = 0;
      columnorder[1] = 1;
      nfilledcols = 2;

      /* extend orbitopevaridx matrix to the left, i.e., iteratively find new permutations that
       * intersect the last added left column in each row in exactly one entry, starting with
       * column 0 */
      coltoextend = 0;
      for (j = 0; j < npermsincomponent; ++j)
      {  /* lint --e{850} */
         SCIP_Bool success = FALSE;
         SCIP_Bool infeasible = FALSE;

         if ( nusedperms == npermsincomponent )
            break;

         if ( usedperm[j] )
            continue;

         SCIP_CALL( SCIPextendSubOrbitope(orbitopevaridx, ntwocyclescomp, nfilledcols, coltoextend,
               perms[components[componentbegins[i] + j]], TRUE, &nusedelems, &success, &infeasible) );

         if ( infeasible )
         {
            isorbitope = FALSE;
            break;
         }
         else if ( success )
         {
            usedperm[j] = TRUE;
            ++nusedperms;
            coltoextend = nfilledcols;
            columnorder[nfilledcols++] = -1; /* mark column to be filled from the left */
            j = 0; /* reset j since previous permutations can now intersect with the latest added column */
         }
      }

      if ( ! isorbitope ) /*lint !e850*/
         goto FREEDATASTRUCTURES;

      coltoextend = 1;
      for (j = 0; j < npermsincomponent; ++j)
      {  /*lint --e(850)*/
         SCIP_Bool success = FALSE;
         SCIP_Bool infeasible = FALSE;

         if ( nusedperms == npermsincomponent )
            break;

         if ( usedperm[j] )
            continue;

         SCIP_CALL( SCIPextendSubOrbitope(orbitopevaridx, ntwocyclescomp, nfilledcols, coltoextend,
               perms[components[componentbegins[i] + j]], FALSE, &nusedelems, &success, &infeasible) );

         if ( infeasible )
         {
            isorbitope = FALSE;
            break;
         }
         else if ( success )
         {
            usedperm[j] = TRUE;
            ++nusedperms;
            coltoextend = nfilledcols;
            columnorder[nfilledcols] = 1; /* mark column to be filled from the right */
            ++nfilledcols;
            j = 0; /* reset j since previous permutations can now intersect with the latest added column */
         }
      }

      if ( nusedperms < npermsincomponent ) /*lint !e850*/
         isorbitope = FALSE;

      if ( ! isorbitope )
         goto FREEDATASTRUCTURES;

      /* we have found a potential orbitope, prepare data for orbitope conshdlr */
      SCIP_CALL( SCIPallocBufferArray(scip, &vars, ntwocyclescomp) );
      SCIP_CALL( SCIPallocBufferArray(scip, &varsallocorder, ntwocyclescomp) );
      for (j = 0; j < ntwocyclescomp; ++j)
      {
         SCIP_CALL( SCIPallocBufferArray(scip, &vars[j], npermsincomponent + 1) ); /*lint !e866*/
         varsallocorder[j] = vars[j]; /* to ensure that we can free the buffer in reverse order */
      }

      /* prepare variable matrix (reorder columns of orbitopevaridx) */
      infeasibleorbitope = FALSE;
      SCIP_CALL( SCIPgenerateOrbitopeVarsMatrix(&vars, ntwocyclescomp, npermsincomponent + 1, permvars, npermvars,
            orbitopevaridx, columnorder, nusedelems, &infeasibleorbitope) );

      if ( ! infeasibleorbitope )
      {
         SCIP_CALL( SCIPcreateConsOrbitope(scip, &cons, "orbitope", vars, SCIP_ORBITOPETYPE_FULL,
               ntwocyclescomp, npermsincomponent + 1, TRUE, FALSE,
               propdata->conssaddlp, TRUE, FALSE, TRUE, TRUE, FALSE, FALSE, FALSE, FALSE, FALSE) );

         SCIP_CALL( SCIPaddCons(scip, cons) );

         /* do not release constraint here - will be done later */
         propdata->genconss[propdata->ngenconss++] = cons;
         ++propdata->norbitopes;

         propdata->componentblocked[i] = TRUE;
      }

      /* free data structures */
      for (j = ntwocyclescomp - 1; j >= 0; --j)
      {
         SCIPfreeBufferArray(scip, &varsallocorder[j]);
      }
      SCIPfreeBufferArray(scip, &varsallocorder);
      SCIPfreeBufferArray(scip, &vars);

   FREEDATASTRUCTURES:
      SCIPfreeBufferArray(scip, &nusedelems);
      SCIPfreeBufferArray(scip, &columnorder);
      for (j = ntwocyclescomp - 1; j >= 0; --j)
      {
         SCIPfreeBufferArray(scip, &orbitopevaridx[j]);
      }
      SCIPfreeBufferArray(scip, &orbitopevaridx);
      SCIPfreeBufferArray(scip, &usedperm);
   }

   return SCIP_OKAY;
}


/** adds symresack constraints */
static
SCIP_RETCODE addSymresackConss(
   SCIP*                 scip,               /**< SCIP instance */
   SCIP_PROP*            prop,               /**< symmetry breaking propagator */
   int*                  components,         /**< array containing components of symmetry group */
   int*                  componentbegins,    /**< array containing begin positions of components in components array */
   int                   ncomponents         /**< number of components */
   )
{
   SCIP_PROPDATA* propdata;
   SCIP_VAR** permvars;
   SCIP_Bool conssaddlp;
   int** perms;
   int nsymresackcons = 0;
   int npermvars;
   int i;
   int p;

   assert( scip != NULL );
   assert( prop != NULL );

   propdata = SCIPpropGetData(prop);
   assert( propdata != NULL );

   perms = propdata->perms;
   permvars = propdata->permvars;
   npermvars = propdata->npermvars;
   conssaddlp = propdata->conssaddlp;

   assert( propdata->nperms <= 0 || perms != NULL );
   assert( permvars != NULL );
   assert( npermvars > 0 );
   assert( ncomponents > 0 );

   /* loop through components */
   for (i = 0; i < ncomponents; ++i)
   {
      /* skip components that were treated by different symmetry handling techniques */
      if ( propdata->componentblocked[i] )
         continue;

      /* loop through perms in component i and add symresack constraints */
      for (p = componentbegins[i]; p < componentbegins[i + 1]; ++p)
      {
         SCIP_CONS* cons;
         int permidx;
         char name[SCIP_MAXSTRLEN];

         permidx = components[p];

         (void) SCIPsnprintf(name, SCIP_MAXSTRLEN, "symbreakcons_component%d_perm%d", i, permidx);
         SCIP_CALL( SCIPcreateSymbreakCons(scip, &cons, name, perms[permidx], permvars, npermvars, FALSE,
               conssaddlp, TRUE, FALSE, TRUE, TRUE, FALSE, FALSE, FALSE, FALSE, FALSE) );

         SCIP_CALL( SCIPaddCons(scip, cons) );

         /* do not release constraint here - will be done later */
         propdata->genconss[propdata->ngenconss++] = cons;
         ++propdata->nsymresacks;
         ++nsymresackcons;
      }
   }
   SCIPdebugMsg(scip, "Added %d symresack constraints.\n", nsymresackcons);

   return SCIP_OKAY;
}


/** finds problem symmetries */
static
SCIP_RETCODE tryAddSymmetryHandlingConss(
   SCIP*                 scip,               /**< SCIP instance */
   SCIP_PROP*            prop,               /**< symmetry breaking propagator */
   SCIP_Bool*            earlyterm           /**< pointer to store whether we terminated early  (or NULL) */
   )
{
   SCIP_PROPDATA* propdata;

   assert( prop != NULL );
   assert( scip != NULL );

   propdata = SCIPpropGetData(prop);
   assert( propdata != NULL );
   assert( propdata->symconsenabled );

   /* possibly compute symmetry */
   SCIP_CALL( determineSymmetry(scip, propdata, SYM_SPEC_BINARY | SYM_SPEC_INTEGER | SYM_SPEC_REAL, 0) );
   assert( propdata->binvaraffected || ! propdata->symconsenabled );

   /* if constraints have already been added */
   if ( propdata->triedaddconss )
   {
      assert( propdata->nperms > 0 );

      if ( earlyterm != NULL )
         *earlyterm = TRUE;

      return SCIP_OKAY;
   }

   if ( propdata->nperms <= 0 || ! propdata->symconsenabled )
      return SCIP_OKAY;

   assert( propdata->nperms > 0 );
   assert( propdata->binvaraffected );
   propdata->triedaddconss = TRUE;

   SCIP_CALL( SCIPallocBlockMemoryArray(scip, &propdata->genconss, propdata->nperms) );

   if ( propdata->detectorbitopes )
   {
      SCIP_CALL( detectOrbitopes(scip, propdata, propdata->components, propdata->componentbegins, propdata->ncomponents) );
   }

   /* possibly stop */
   if ( SCIPisStopped(scip) )
      return SCIP_OKAY;

   /* add symmetry breaking constraints if orbital fixing is not used outside orbitopes */
   if ( ! propdata->ofenabled )
   {
      /* exit if no or only trivial symmetry group is available */
      if ( propdata->nperms <= 0 || ! propdata->binvaraffected )
         return SCIP_OKAY;

      if ( propdata->addsymresacks )
      {
         SCIP_CALL( addSymresackConss(scip, prop, propdata->components, propdata->componentbegins, propdata->ncomponents) );
      }
   }

   return SCIP_OKAY;
}



/*
 * Local methods for orbital fixing
 */


/** performs orbital fixing
 *
 *  Note that we do not have to distinguish between variables that have been fixed or branched to 1, since the
 *  stabilizer is with respect to the variables that have been branched to 1. Thus, if an orbit contains a variable that
 *  has been branched to 1, the whole orbit only contains variables that have been branched to 1 - and nothing can be
 *  fixed.
 */
static
SCIP_RETCODE performOrbitalFixing(
   SCIP*                 scip,               /**< SCIP pointer */
   SCIP_VAR**            permvars,           /**< variables */
   int                   npermvars,          /**< number of variables */
   int*                  orbits,             /**< array of non-trivial orbits */
   int*                  orbitbegins,        /**< array containing begin positions of new orbits in orbits array */
   int                   norbits,            /**< number of orbits */
   SCIP_Bool*            infeasible,         /**< pointer to store whether problem is infeasible */
   int*                  nfixedzero,         /**< pointer to store number of variables fixed to 0 */
   int*                  nfixedone           /**< pointer to store number of variables fixed to 1 */
   )
{
   SCIP_Bool tightened;
   int i;

   assert( scip != NULL );
   assert( permvars != NULL );
   assert( orbits != NULL );
   assert( orbitbegins != NULL );
   assert( infeasible != NULL );
   assert( nfixedzero != NULL );
   assert( nfixedone != NULL );
   assert( norbits > 0 );
   assert( orbitbegins[0] == 0 );

   *infeasible = FALSE;
   *nfixedzero = 0;
   *nfixedone = 0;

   /* check all orbits */
   for (i = 0; i < norbits; ++i)
   {
      SCIP_Bool havefixedone = FALSE;
      SCIP_Bool havefixedzero = FALSE;
      SCIP_VAR* var;
      int j;

      /* we only have nontrivial orbits */
      assert( orbitbegins[i+1] - orbitbegins[i] >= 2 );

      /* check all variables in the orbit */
      for (j = orbitbegins[i]; j < orbitbegins[i+1]; ++j)
      {
         assert( 0 <= orbits[j] && orbits[j] < npermvars );
         var = permvars[orbits[j]];
         assert( var != NULL );

         /* check whether variable is not binary (and not implicit integer!) */
         if ( SCIPvarGetType(var) != SCIP_VARTYPE_BINARY )
         {
            /* skip orbit if there are non-binary variables */
            havefixedone = FALSE;
            havefixedzero = FALSE;
            break;
         }

         /* if variable is fixed to 1 -> can fix all variables in orbit to 1 */
         if ( SCIPvarGetLbLocal(var) > 0.5 )
            havefixedone = TRUE;

         /* check for zero-fixed variables */
         if ( SCIPvarGetUbLocal(var) < 0.5 )
            havefixedzero = TRUE;
      }

      /* check consistency */
      if ( havefixedone && havefixedzero )
      {
         *infeasible = TRUE;
         return SCIP_OKAY;
      }

      /* fix all variables to 0 if there is one variable fixed to 0 */
      if ( havefixedzero )
      {
         assert( ! havefixedone );

         for (j = orbitbegins[i]; j < orbitbegins[i+1]; ++j)
         {
            assert( 0 <= orbits[j] && orbits[j] < npermvars );
            var = permvars[orbits[j]];
            assert( var != NULL );

            /* only variables that are not yet fixed to 0 */
            if ( SCIPvarGetUbLocal(var) > 0.5 )
            {
               SCIPdebugMsg(scip, "can fix <%s> (index %d) to 0.\n", SCIPvarGetName(var), orbits[j]);
               assert( SCIPvarGetType(var) == SCIP_VARTYPE_BINARY );
               /* due to aggregation, var might already be fixed to 1, so do not put assert here */

               /* do not use SCIPinferBinvarProp(), since conflict analysis is not valid */
               SCIP_CALL( SCIPtightenVarUb(scip, var, 0.0, FALSE, infeasible, &tightened) );
               if ( *infeasible )
                  return SCIP_OKAY;
               if ( tightened )
                  ++(*nfixedzero);
            }
         }
      }

      /* fix all variables to 1 if there is one variable fixed to 1 */
      if ( havefixedone )
      {
         assert( ! havefixedzero );

         for (j = orbitbegins[i]; j < orbitbegins[i+1]; ++j)
         {
            assert( 0 <= orbits[j] && orbits[j] < npermvars );
            var = permvars[orbits[j]];
            assert( var != NULL );

            /* only variables that are not yet fixed to 1 */
            if ( SCIPvarGetLbLocal(var) < 0.5)
            {
               SCIPdebugMsg(scip, "can fix <%s> (index %d) to 1.\n", SCIPvarGetName(var), orbits[j]);
               assert( SCIPvarGetType(var) == SCIP_VARTYPE_BINARY );
               /* due to aggregation, var might already be fixed to 0, so do not put assert here */

               /* do not use SCIPinferBinvarProp(), since conflict analysis is not valid */
               SCIP_CALL( SCIPtightenVarLb(scip, var, 1.0, FALSE, infeasible, &tightened) );
               if ( *infeasible )
                  return SCIP_OKAY;
               if ( tightened )
                  ++(*nfixedone);
            }
         }
      }
   }

   return SCIP_OKAY;
}


/** Gets branching variables on the path to root
 *
 *  The variables are added to bg1 and bg1list, which are prefilled with the variables globally fixed to 1.
 */
static
SCIP_RETCODE computeBranchingVariables(
   SCIP*                 scip,               /**< SCIP pointer */
   int                   nvars,              /**< number of variables */
   SCIP_HASHMAP*         varmap,             /**< map of variables to indices in vars array */
   SCIP_Shortbool*       bg1,                /**< bitset marking the variables globally fixed or branched to 1 */
   int*                  bg1list,            /**< array to store the variable indices globally fixed or branched to 1 */
   int*                  nbg1,               /**< pointer to store the number of variables in bg1 and bg1list */
   SCIP_Bool*            success             /**< pointer to store whether branching variables were computed successfully */
   )
{
   SCIP_NODE* node;

   assert( scip != NULL );
   assert( varmap != NULL );
   assert( bg1 != NULL );
   assert( bg1list != NULL );
   assert( nbg1 != NULL );
   assert( success != NULL );
   assert( *nbg1 >= 0 );

   *success = TRUE;

   /* get current node */
   node = SCIPgetCurrentNode(scip);

#ifdef SCIP_OUTPUT
   SCIP_CALL( SCIPprintNodeRootPath(scip, node, NULL) );
#endif

   /* follow path to the root (in the root no domains were changed due to branching) */
   while ( SCIPnodeGetDepth(node) != 0 )
   {
      SCIP_BOUNDCHG* boundchg;
      SCIP_DOMCHG* domchg;
      SCIP_VAR* branchvar;
      int nboundchgs;
      int i;

      /* get domain changes of current node */
      domchg = SCIPnodeGetDomchg(node);

      /* If we stopped due to a solving limit, it might happen that a non-root node has no domain changes, in all other
       * cases domchg should not be NULL. */
      if ( domchg != NULL )
      {
         /* loop through all bound changes */
         nboundchgs = SCIPdomchgGetNBoundchgs(domchg);
         for (i = 0; i < nboundchgs; ++i)
         {
            /* get bound change info */
            boundchg = SCIPdomchgGetBoundchg(domchg, i);
            assert( boundchg != NULL );

            /* branching decisions have to be in the beginning of the bound change array */
            if ( SCIPboundchgGetBoundchgtype(boundchg) != SCIP_BOUNDCHGTYPE_BRANCHING )
               break;

            /* get corresponding branching variable */
            branchvar = SCIPboundchgGetVar(boundchg);

            /* we only consider binary variables */
            if ( SCIPvarGetType(branchvar) == SCIP_VARTYPE_BINARY )
            {
               /* make sure that branching variable is known, since new binary variables may have
                * been created meanwhile, e.g., by prop_inttobinary */
               if ( ! SCIPhashmapExists(varmap, (void*) branchvar) )
               {
                  *success = FALSE;
                  return SCIP_OKAY;
               }

               if ( SCIPvarGetLbLocal(branchvar) > 0.5 )
               {
                  int branchvaridx;

                  branchvaridx = SCIPhashmapGetImageInt(varmap, (void*) branchvar);
                  assert( branchvaridx < nvars );

                  /* the variable might already be fixed to 1 */
                  if ( ! bg1[branchvaridx] )
                  {
                     bg1[branchvaridx] = TRUE;
                     bg1list[(*nbg1)++] = branchvaridx;
                  }
               }
            }
         }
      }

      node = SCIPnodeGetParent(node);
   }

   return SCIP_OKAY;
}


/** propagates orbital fixing */
static
SCIP_RETCODE propagateOrbitalFixing(
   SCIP*                 scip,               /**< SCIP pointer */
   SCIP_PROPDATA*        propdata,           /**< data of symmetry breaking propagator */
   SCIP_Bool*            infeasible,         /**< pointer to store whether the node is detected to be infeasible */
   int*                  nprop               /**< pointer to store the number of propagations */
   )
{
   SCIP_Shortbool* inactiveperms;
   SCIP_Shortbool* bg0;
   SCIP_Shortbool* bg1;
   SCIP_Bool success = TRUE;
   SCIP_VAR** permvars;
   int* orbitbegins;
   int* orbits;
   int* components;
   int* componentbegins;
   int* vartocomponent;
   int ncomponents;
   int* bg0list;
   int nbg0;
   int* bg1list;
   int nbg1;
   int nactiveperms;
   int norbits;
   int npermvars;
   int** permstrans;
   int nperms;
   int p;
   int v;
   int j;
   int componentidx;

   assert( scip != NULL );
   assert( propdata != NULL );
   assert( propdata->ofenabled );
   assert( infeasible != NULL );
   assert( nprop != NULL );

   *infeasible = FALSE;
   *nprop = 0;

   /* possibly compute symmetry */
   SCIP_CALL( determineSymmetry(scip, propdata, SYM_SPEC_BINARY | SYM_SPEC_INTEGER | SYM_SPEC_REAL, 0) );
   assert( propdata->binvaraffected || ! propdata->ofenabled );

   /* return if there is no symmetry available */
   nperms = propdata->nperms;
   if ( nperms <= 0 || ! propdata->ofenabled )
      return SCIP_OKAY;

   assert( propdata->permvars != NULL );
   assert( propdata->npermvars > 0 );
   assert( propdata->permvarmap != NULL );
   assert( propdata->permstrans != NULL );
   assert( propdata->inactiveperms != NULL );
   assert( propdata->components != NULL );
   assert( propdata->componentbegins != NULL );
   assert( propdata->vartocomponent != NULL );
   assert( propdata->ncomponents > 0 );

   permvars = propdata->permvars;
   npermvars = propdata->npermvars;
   permstrans = propdata->permstrans;
   inactiveperms = propdata->inactiveperms;
   components = propdata->components;
   componentbegins = propdata->componentbegins;
   vartocomponent = propdata->vartocomponent;
   ncomponents = propdata->ncomponents;

   /* init bitset for marking variables (globally fixed or) branched to 1 */
   assert( propdata->bg1 != NULL );
   assert( propdata->bg1list != NULL );
   assert( propdata->nbg1 >= 0 );
   assert( propdata->nbg1 <= npermvars );

   bg1 = propdata->bg1;
   bg1list = propdata->bg1list;
   nbg1 = propdata->nbg1;

   /* get branching variables */
   SCIP_CALL( computeBranchingVariables(scip, npermvars, propdata->permvarmap, bg1, bg1list, &nbg1, &success) );
   assert( nbg1 >= propdata->nbg1 );

   if ( ! success )
   {
      /* clean bg1 */
      for (j = propdata->nbg1; j < nbg1; ++j)
         bg1[bg1list[j]] = FALSE;

      return SCIP_OKAY;
   }

   /* reset inactive permutations */
   nactiveperms = nperms;
   for (p = 0; p < nperms; ++p)
      propdata->inactiveperms[p] = FALSE;

   /* get pointers for bg0 */
   assert( propdata->bg0 != NULL );
   assert( propdata->bg0list != NULL );
   assert( propdata->nbg0 >= 0 );
   assert( propdata->nbg0 <= npermvars );

   bg0 = propdata->bg0;
   bg0list = propdata->bg0list;
   nbg0 = propdata->nbg0;

   /* filter out permutations that move variables that are fixed to 0 */
   for (j = 0; j < nbg0 && nactiveperms > 0; ++j)
   {
      int* pt;

      v = bg0list[j];
      assert( 0 <= v && v < npermvars );
      assert( bg0[v] );

      componentidx = vartocomponent[v];

      /* skip unaffected variables and blocked components */
      if ( componentidx < 0 || propdata->componentblocked[componentidx] )
         continue;

      pt = permstrans[v];
      assert( pt != NULL );

      for (p = componentbegins[componentidx]; p < componentbegins[componentidx + 1]; ++p)
      {
         int img;
         int perm;

         perm = components[p];

         /* skip inactive permutations */
         if ( inactiveperms[perm] )
            continue;

         img = pt[perm];

         if ( img != v )
         {
#ifndef NDEBUG
            SCIP_VAR* varv = permvars[v];
            SCIP_VAR* varimg = permvars[img];

            /* check whether moved variables have the same type (might have been aggregated in the meanwhile) */
            assert( SCIPvarGetType(varv) == SCIPvarGetType(varimg) ||
               (SCIPvarIsBinary(varv) && SCIPvarIsBinary(varimg)) ||
               (SCIPvarGetType(varv) == SCIP_VARTYPE_IMPLINT && SCIPvarGetType(varimg) == SCIP_VARTYPE_CONTINUOUS &&
                  SCIPisEQ(scip, SCIPvarGetLbGlobal(varv), SCIPvarGetLbGlobal(varimg)) &&
                  SCIPisEQ(scip, SCIPvarGetUbGlobal(varv), SCIPvarGetUbGlobal(varimg))) ||
               (SCIPvarGetType(varv) == SCIP_VARTYPE_CONTINUOUS && SCIPvarGetType(varimg) == SCIP_VARTYPE_IMPLINT &&
                  SCIPisEQ(scip, SCIPvarGetLbGlobal(varv), SCIPvarGetLbGlobal(varimg)) &&
                  SCIPisEQ(scip, SCIPvarGetUbGlobal(varv), SCIPvarGetUbGlobal(varimg))) );
            assert( SCIPisEQ(scip, propdata->permvarsobj[v], propdata->permvarsobj[img]) );
#endif

            /* we are moving a variable globally fixed to 0 to a variable not of this type */
            if ( ! bg0[img] )
            {
               inactiveperms[perm] = TRUE; /* mark as inactive */
               --nactiveperms;
            }
         }
      }
   }

   /* filter out permutations that move variables that are fixed to different values */
   for (j = 0; j < nbg1 && nactiveperms > 0; ++j)
   {
      int* pt;

      v = bg1list[j];
      assert( 0 <= v && v < npermvars );
      assert( bg1[v] );

      componentidx = vartocomponent[v];

      /* skip unaffected variables and blocked components */
      if ( componentidx < 0 || propdata->componentblocked[componentidx] )
         continue;

      pt = permstrans[v];
      assert( pt != NULL );

      for (p = componentbegins[componentidx]; p < componentbegins[componentidx + 1]; ++p)
      {
         int img;
         int perm;

         perm = components[p];

         /* skip inactive permutations */
         if ( inactiveperms[perm] )
            continue;

         img = pt[perm];

         if ( img != v )
         {
#ifndef NDEBUG
            SCIP_VAR* varv = permvars[v];
            SCIP_VAR* varimg = permvars[img];

            /* check whether moved variables have the same type (might have been aggregated in the meanwhile) */
            assert( SCIPvarGetType(varv) == SCIPvarGetType(varimg) ||
               (SCIPvarIsBinary(varv) && SCIPvarIsBinary(varimg)) ||
               (SCIPvarGetType(varv) == SCIP_VARTYPE_IMPLINT && SCIPvarGetType(varimg) == SCIP_VARTYPE_CONTINUOUS &&
                  SCIPisEQ(scip, SCIPvarGetLbGlobal(varv), SCIPvarGetLbGlobal(varimg)) &&
                  SCIPisEQ(scip, SCIPvarGetUbGlobal(varv), SCIPvarGetUbGlobal(varimg))) ||
               (SCIPvarGetType(varv) == SCIP_VARTYPE_CONTINUOUS && SCIPvarGetType(varimg) == SCIP_VARTYPE_IMPLINT &&
                  SCIPisEQ(scip, SCIPvarGetLbGlobal(varv), SCIPvarGetLbGlobal(varimg)) &&
                  SCIPisEQ(scip, SCIPvarGetUbGlobal(varv), SCIPvarGetUbGlobal(varimg))) );
            assert( SCIPisEQ(scip, propdata->permvarsobj[v], propdata->permvarsobj[img]) );
#endif

            /* we are moving a variable globally fixed or branched to 1 to a variable not of this type */
            if ( ! bg1[img] )
            {
               inactiveperms[perm] = TRUE; /* mark as inactive */
               --nactiveperms;
            }
         }
      }
   }

   /* Clean bg1 list - need to do this after the main loop! (Not needed for bg0.)
    * Note that variables globally fixed to 1 are not resetted, since the loop starts at propdata->nbg1. */
   for (j = propdata->nbg1; j < nbg1; ++j)
      bg1[bg1list[j]] = FALSE;

   /* exit if no active permuations left */
   if ( nactiveperms == 0 )
      return SCIP_OKAY;

   /* compute orbits */
   SCIP_CALL( SCIPallocBufferArray(scip, &orbits, npermvars) );
   SCIP_CALL( SCIPallocBufferArray(scip, &orbitbegins, npermvars) );
   SCIP_CALL( SCIPcomputeOrbitsFilterSym(scip, npermvars, permstrans, nperms, inactiveperms,
         orbits, orbitbegins, &norbits, components, componentbegins, vartocomponent, propdata->componentblocked, ncomponents, propdata->nmovedpermvars) );

   if ( norbits > 0 )
   {
      int nfixedzero = 0;
      int nfixedone = 0;

      SCIPdebugMsg(scip, "Perform orbital fixing on %d orbits (%d active perms).\n", norbits, nactiveperms);
      SCIP_CALL( performOrbitalFixing(scip, permvars, npermvars, orbits, orbitbegins, norbits, infeasible, &nfixedzero, &nfixedone) );

      propdata->nfixedzero += nfixedzero;
      propdata->nfixedone += nfixedone;
      *nprop = nfixedzero + nfixedone;

      SCIPdebugMsg(scip, "Orbital fixings: %d 0s, %d 1s.\n", nfixedzero, nfixedone);
   }

   SCIPfreeBufferArray(scip, &orbitbegins);
   SCIPfreeBufferArray(scip, &orbits);

   return SCIP_OKAY;
}



/*
 * Callback methods of propagator
 */

/** presolving initialization method of propagator (called when presolving is about to begin) */
static
SCIP_DECL_PROPINITPRE(propInitpreSymmetry)
{  /*lint --e{715}*/
   SCIP_PROPDATA* propdata;

   assert( scip != NULL );
   assert( prop != NULL );

   propdata = SCIPpropGetData(prop);
   assert( propdata != NULL );

   /* check whether we should run */
   if ( propdata->usesymmetry < 0 )
   {
      SCIP_CALL( SCIPgetIntParam(scip, "misc/usesymmetry", &propdata->usesymmetry) );

      if ( ISSYMRETOPESACTIVE(propdata->usesymmetry) )
         propdata->symconsenabled = TRUE;
      else
         propdata->symconsenabled = FALSE;

      if ( ISORBITALFIXINGACTIVE(propdata->usesymmetry) )
         propdata->ofenabled = TRUE;
      else
         propdata->ofenabled = FALSE;
   }

   /* add symmetry handling constraints if required  */
   if ( propdata->symconsenabled && propdata->addconsstiming == 0 )
   {
      SCIPdebugMsg(scip, "Try to add symmetry handling constraints before presolving.");

      SCIP_CALL( tryAddSymmetryHandlingConss(scip, prop, NULL) );
   }

   return SCIP_OKAY;
}


/** presolving deinitialization method of propagator (called after presolving has been finished) */
static
SCIP_DECL_PROPEXITPRE(propExitpreSymmetry)
{  /*lint --e{715}*/
   SCIP_PROPDATA* propdata;

   assert( scip != NULL );
   assert( prop != NULL );
   assert( strcmp(SCIPpropGetName(prop), PROP_NAME) == 0 );

   SCIPdebugMsg(scip, "Exitpre method of propagator <%s> ...\n", PROP_NAME);

   propdata = SCIPpropGetData(prop);
   assert( propdata != NULL );
   assert( propdata->usesymmetry >= 0 );

   /* guarantee that symmetries are computed (and handled) if the solving process has not been interrupted
    * and even if presolving has been disabled */
   if ( propdata->symconsenabled && SCIPgetStatus(scip) == SCIP_STATUS_UNKNOWN )
   {
      SCIP_CALL( tryAddSymmetryHandlingConss(scip, prop, NULL) );
   }

   return SCIP_OKAY;
}


/** presolving method of propagator */
static
SCIP_DECL_PROPPRESOL(propPresolSymmetry)
{  /*lint --e{715}*/
   SCIP_PROPDATA* propdata;
   int i;

   assert( scip != NULL );
   assert( prop != NULL );
   assert( result != NULL );
   assert( SCIPgetStage(scip) == SCIP_STAGE_PRESOLVING );

   *result = SCIP_DIDNOTRUN;

   propdata = SCIPpropGetData(prop);
   assert( propdata != NULL );
   assert( propdata->usesymmetry >= 0 );

   /* possibly create symmetry handling constraints */
   if ( propdata->symconsenabled )
   {
      int noldngenconns;
      SCIP_Bool earlyterm = FALSE;

      /* skip presolving if we are not at the end if addconsstiming == 2 */
      assert( 0 <= propdata->addconsstiming && propdata->addconsstiming <= 2 );
      if ( propdata->addconsstiming > 1 && ! SCIPisPresolveFinished(scip) )
         return SCIP_OKAY;

      /* possibly stop */
      if ( SCIPisStopped(scip) )
         return SCIP_OKAY;

      noldngenconns = propdata->ngenconss;

      SCIP_CALL( tryAddSymmetryHandlingConss(scip, prop, &earlyterm) );

      /* if we actually tried to add symmetry handling constraints */
      if ( ! earlyterm )
      {
         *result = SCIP_DIDNOTFIND;

         /* if symmetry handling constraints have been added, presolve each */
         if ( propdata->ngenconss > 0 )
         {
            /* at this point, the symmetry group should be computed and nontrivial */
            assert( propdata->nperms > 0 );
            assert( propdata->triedaddconss );

            /* we have added at least one symmetry handling constraints, i.e., we were successful */
            *result = SCIP_SUCCESS;

            *naddconss += propdata->ngenconss - noldngenconns;
            SCIPdebugMsg(scip, "Added symmetry breaking constraints: %d.\n", propdata->ngenconss - noldngenconns);

            /* if constraints have been added, loop through generated constraints and presolve each */
            for (i = 0; i < propdata->ngenconss; ++i)
            {
               SCIP_CALL( SCIPpresolCons(scip, propdata->genconss[i], nrounds, SCIP_PROPTIMING_ALWAYS, nnewfixedvars, nnewaggrvars, nnewchgvartypes,
                     nnewchgbds, nnewholes, nnewdelconss, nnewaddconss, nnewupgdconss, nnewchgcoefs, nnewchgsides, nfixedvars, naggrvars,
                     nchgvartypes, nchgbds, naddholes, ndelconss, naddconss, nupgdconss, nchgcoefs, nchgsides, result) );

               /* exit if cutoff or unboundedness has been detected */
               if ( *result == SCIP_CUTOFF || *result == SCIP_UNBOUNDED )
               {
                  SCIPdebugMsg(scip, "Presolving constraint <%s> detected cutoff or unboundedness.\n", SCIPconsGetName(propdata->genconss[i]));
                  return SCIP_OKAY;
               }
            }
            SCIPdebugMsg(scip, "Presolved %d generated constraints.\n", propdata->ngenconss);
         }
      }
   }

   /* run OF presolving */
   assert( 0 <= propdata->ofsymcomptiming && propdata->ofsymcomptiming <= 2 );
   if ( propdata->ofenabled && propdata->performpresolving && propdata->ofsymcomptiming <= 1 )
   {
      SCIP_Bool infeasible;
      int nprop;

      /* if we did not tried to add symmetry handling constraints */
      if ( *result == SCIP_DIDNOTRUN )
         *result = SCIP_DIDNOTFIND;

      SCIPdebugMsg(scip, "Presolving <%s>.\n", PROP_NAME);

      SCIP_CALL( propagateOrbitalFixing(scip, propdata, &infeasible, &nprop) );

      if ( infeasible )
         *result = SCIP_CUTOFF;
      else if ( nprop > 0 )
      {
         *result = SCIP_SUCCESS;
         *nfixedvars += nprop;
      }
   }
   else if ( propdata->ofenabled && propdata->ofsymcomptiming == 1 )
   {
      /* otherwise compute symmetry if timing requests it */
      SCIP_CALL( determineSymmetry(scip, propdata, SYM_SPEC_BINARY | SYM_SPEC_INTEGER | SYM_SPEC_REAL, 0) );
      assert( propdata->binvaraffected || ! propdata->ofenabled );
   }

   return SCIP_OKAY;
}


/** execution method of propagator */
static
SCIP_DECL_PROPEXEC(propExecSymmetry)
{  /*lint --e{715}*/
   SCIP_PROPDATA* propdata;
   SCIP_Bool infeasible = FALSE;
   SCIP_Longint nodenumber;
   int nprop = 0;

   assert( scip != NULL );
   assert( result != NULL );

   *result = SCIP_DIDNOTRUN;

   /* do not run if we are in the root or not yet solving */
   if ( SCIPgetDepth(scip) <= 0 || SCIPgetStage(scip) < SCIP_STAGE_SOLVING )
      return SCIP_OKAY;

   /* do nothing if we are in a probing node */
   if ( SCIPinProbing(scip) )
      return SCIP_OKAY;

   /* do not run again in repropagation, since the path to the root might have changed */
   if ( SCIPinRepropagation(scip) )
      return SCIP_OKAY;

   /* get data */
   propdata = SCIPpropGetData(prop);
   assert( propdata != NULL );

   /* if usesymmetry has not been read so far */
   if ( propdata->usesymmetry < 0 )
   {
      SCIP_CALL( SCIPgetIntParam(scip, "misc/usesymmetry", &propdata->usesymmetry) );
      if ( ISSYMRETOPESACTIVE(propdata->usesymmetry) )
         propdata->symconsenabled = TRUE;
      else
         propdata->symconsenabled = FALSE;

      if ( ISORBITALFIXINGACTIVE(propdata->usesymmetry) )
         propdata->ofenabled = TRUE;
      else
         propdata->ofenabled = FALSE;
   }

   /* do not propagate if orbital fixing is not enabled */
   if ( ! propdata->ofenabled )
      return SCIP_OKAY;

   /* return if there is no symmetry available */
   if ( propdata->nperms == 0 )
      return SCIP_OKAY;

   /* return if we already ran in this node */
   nodenumber = SCIPnodeGetNumber(SCIPgetCurrentNode(scip));
   if ( nodenumber == propdata->nodenumber )
      return SCIP_OKAY;
   propdata->nodenumber = nodenumber;

   /* propagate */
   *result = SCIP_DIDNOTFIND;

   SCIPdebugMsg(scip, "Propagating <%s>.\n", SCIPpropGetName(prop));

   SCIP_CALL( propagateOrbitalFixing(scip, propdata, &infeasible, &nprop) );

   if ( infeasible )
      *result = SCIP_CUTOFF;
   else if ( nprop > 0 )
      *result = SCIP_REDUCEDDOM;

   return SCIP_OKAY;
}


/** deinitialization method of propagator (called before transformed problem is freed) */
static
SCIP_DECL_PROPEXIT(propExitSymmetry)
{
   SCIP_PROPDATA* propdata;

   assert( scip != NULL );
   assert( prop != NULL );
   assert( strcmp(SCIPpropGetName(prop), PROP_NAME) == 0 );

   SCIPdebugMsg(scip, "Exiting propagator <%s>.\n", PROP_NAME);

   propdata = SCIPpropGetData(prop);
   assert( propdata != NULL );

   SCIP_CALL( freeSymmetryData(scip, propdata) );

   /* reset basic data */
   propdata->usesymmetry = -1;
   propdata->symconsenabled = FALSE;
   propdata->triedaddconss = FALSE;
   propdata->nsymresacks = 0;
   propdata->norbitopes = 0;
   propdata->ofenabled = FALSE;
   propdata->lastrestart = 0;
   propdata->nfixedzero = 0;
   propdata->nfixedone = 0;
   propdata->nodenumber = -1;

   return SCIP_OKAY;
}


/** propagation conflict resolving method of propagator
 *
 *  @todo Implement reverse propagation.
 *
 *  Note that this is relatively difficult to obtain: One needs to include all bounds of variables that are responsible
 *  for creating the orbit in which the variables that was propagated lies. This includes all variables that are moved
 *  by the permutations which are involved in creating the orbit.
 */
static
SCIP_DECL_PROPRESPROP(propRespropSymmetry)
{  /*lint --e{715,818}*/
   assert( result != NULL );

   *result = SCIP_DIDNOTFIND;

   return SCIP_OKAY;
}


/** destructor of propagator to free user data (called when SCIP is exiting) */
static
SCIP_DECL_PROPFREE(propFreeSymmetry)
{  /*lint --e{715}*/
   SCIP_PROPDATA* propdata;

   assert( scip != NULL );
   assert( prop != NULL );
   assert( strcmp(SCIPpropGetName(prop), PROP_NAME) == 0 );

   SCIPdebugMsg(scip, "Freeing symmetry propagator.\n");

   propdata = SCIPpropGetData(prop);
   assert( propdata != NULL );

   SCIPfreeBlockMemory(scip, &propdata);

   return SCIP_OKAY;
}


/*
 * External methods
 */

/** include symmetry propagator */
SCIP_RETCODE SCIPincludePropSymmetry(
   SCIP*                 scip                /**< SCIP data structure */
   )
{
   SCIP_TABLEDATA* tabledata;
   SCIP_PROPDATA* propdata = NULL;
   SCIP_PROP* prop = NULL;

   SCIP_CALL( SCIPallocBlockMemory(scip, &propdata) );
   assert( propdata != NULL );

   propdata->npermvars = 0;
   propdata->npermvarscaptured = 0;
   propdata->permvars = NULL;
#ifndef NDEBUG
   propdata->permvarsobj = NULL;
#endif
   propdata->nperms = -1;
   propdata->nmaxperms = 0;
   propdata->perms = NULL;
   propdata->permstrans = NULL;
   propdata->permvarmap = NULL;

   propdata->ncomponents = -1;
   propdata->components = NULL;
   propdata->componentbegins = NULL;
   propdata->vartocomponent = NULL;
   propdata->componentblocked = NULL;

   propdata->log10groupsize = -1.0;
   propdata->nmovedvars = 0;
   propdata->binvaraffected = FALSE;
   propdata->computedsymmetry = FALSE;

   propdata->usesymmetry = -1;
   propdata->symconsenabled = FALSE;
   propdata->triedaddconss = FALSE;
   propdata->genconss = NULL;
   propdata->ngenconss = 0;
   propdata->nsymresacks = 0;
   propdata->norbitopes = 0;

   propdata->ofenabled = FALSE;
   propdata->bg0 = NULL;
   propdata->bg0list = NULL;
   propdata->nbg0 = 0;
   propdata->bg1 = NULL;
   propdata->bg1list = NULL;
   propdata->nbg1 = 0;
   propdata->permvarsevents = NULL;
   propdata->inactiveperms = NULL;
   propdata->nmovedpermvars = 0;
   propdata->lastrestart = 0;
   propdata->nfixedzero = 0;
   propdata->nfixedone = 0;
   propdata->nodenumber = -1;

   /* create event handler */
   propdata->eventhdlr = NULL;
   SCIP_CALL( SCIPincludeEventhdlrBasic(scip, &(propdata->eventhdlr), EVENTHDLR_SYMMETRY_NAME, EVENTHDLR_SYMMETRY_DESC,
         eventExecSymmetry, NULL) );
   assert( propdata->eventhdlr != NULL );

   /* include constraint handler */
   SCIP_CALL( SCIPincludePropBasic(scip, &prop, PROP_NAME, PROP_DESC,
         PROP_PRIORITY, PROP_FREQ, PROP_DELAY, PROP_TIMING, propExecSymmetry, propdata) );
   assert( prop != NULL );

   SCIP_CALL( SCIPsetPropFree(scip, prop, propFreeSymmetry) );
   SCIP_CALL( SCIPsetPropExit(scip, prop, propExitSymmetry) );
   SCIP_CALL( SCIPsetPropInitpre(scip, prop, propInitpreSymmetry) );
   SCIP_CALL( SCIPsetPropExitpre(scip, prop, propExitpreSymmetry) );
   SCIP_CALL( SCIPsetPropResprop(scip, prop, propRespropSymmetry) );
   SCIP_CALL( SCIPsetPropPresol(scip, prop, propPresolSymmetry, PROP_PRESOL_PRIORITY, PROP_PRESOL_MAXROUNDS, PROP_PRESOLTIMING) );

   /* include table */
   SCIP_CALL( SCIPallocBlockMemory(scip, &tabledata) );
   tabledata->propdata = propdata;
   SCIP_CALL( SCIPincludeTable(scip, TABLE_NAME_ORBITALFIXING, TABLE_DESC_ORBITALFIXING, TRUE,
         NULL, tableFreeOrbitalfixing, NULL, NULL, NULL, NULL, tableOutputOrbitalfixing,
         tabledata, TABLE_POSITION_ORBITALFIXING, TABLE_EARLIEST_ORBITALFIXING) );

   /* add parameters for computing symmetry */
   SCIP_CALL( SCIPaddIntParam(scip,
         "propagating/" PROP_NAME "/maxgenerators",
         "limit on the number of generators that should be produced within symmetry detection (0 = no limit)",
         &propdata->maxgenerators, TRUE, DEFAULT_MAXGENERATORS, 0, INT_MAX, NULL, NULL) );

   SCIP_CALL( SCIPaddBoolParam(scip,
         "propagating/" PROP_NAME "/checksymmetries",
         "Should all symmetries be checked after computation?",
         &propdata->checksymmetries, TRUE, DEFAULT_CHECKSYMMETRIES, NULL, NULL) );

   SCIP_CALL( SCIPaddBoolParam(scip,
         "propagating/" PROP_NAME "/displaynorbitvars",
         "Should the number of variables affected by some symmetry be displayed?",
         &propdata->displaynorbitvars, TRUE, DEFAULT_DISPLAYNORBITVARS, NULL, NULL) );

   SCIP_CALL( SCIPaddBoolParam(scip,
         "propagating/" PROP_NAME "/doubleequations",
         "Double equations to positive/negative version?",
         &propdata->doubleequations, TRUE, DEFAULT_DOUBLEEQUATIONS, NULL, NULL) );

   /* add parameters for adding symmetry handling constraints */
   SCIP_CALL( SCIPaddBoolParam(scip,
         "propagating/" PROP_NAME "/conssaddlp",
         "Should the symmetry breaking constraints be added to the LP?",
         &propdata->conssaddlp, TRUE, DEFAULT_CONSSADDLP, NULL, NULL) );

   SCIP_CALL( SCIPaddBoolParam(scip,
         "propagating/" PROP_NAME "/addsymresacks",
         "Add inequalities for symresacks for each generator?",
         &propdata->addsymresacks, TRUE, DEFAULT_ADDSYMRESACKS, NULL, NULL) );

   SCIP_CALL( SCIPaddBoolParam(scip,
         "propagating/" PROP_NAME "/detectorbitopes",
         "Should we check whether the components of the symmetry group can be handled by orbitopes?",
         &propdata->detectorbitopes, TRUE, DEFAULT_DETECTORBITOPES, NULL, NULL) );

   SCIP_CALL( SCIPaddIntParam(scip,
         "propagating/" PROP_NAME "/addconsstiming",
         "timing of adding constraints (0 = before presolving, 1 = during presolving, 2 = after presolving)",
         &propdata->addconsstiming, TRUE, DEFAULT_ADDCONSSTIMING, 0, 2, NULL, NULL) );

   /* add parameters for orbital fixing */
   SCIP_CALL( SCIPaddIntParam(scip,
         "propagating/" PROP_NAME "/ofsymcomptiming",
         "timing of symmetry computation for orbital fixing (0 = before presolving, 1 = during presolving, 2 = at first call)",
         &propdata->ofsymcomptiming, TRUE, DEFAULT_OFSYMCOMPTIMING, 0, 2, NULL, NULL) );

   SCIP_CALL( SCIPaddBoolParam(scip,
         "propagating/" PROP_NAME "/performpresolving",
         "run orbital fixing during presolving?",
         &propdata->performpresolving, TRUE, DEFAULT_PERFORMPRESOLVING, NULL, NULL) );

   SCIP_CALL( SCIPaddBoolParam(scip,
         "propagating/" PROP_NAME "/recomputerestart",
         "recompute symmetries after a restart has occured?",
         &propdata->recomputerestart, TRUE, DEFAULT_RECOMPUTERESTART, NULL, NULL) );

   SCIP_CALL( SCIPaddBoolParam(scip,
<<<<<<< HEAD
         "propagating/" PROP_NAME "/compresssymetries",
         "Should non-affected variables be removed from permutation to save memory?",
         &propdata->compresssymmetries, TRUE, DEFAULT_COMPRESSSYMMETRIES, NULL, NULL) );

   SCIP_CALL( SCIPaddRealParam(scip,
         "propagating/" PROP_NAME "/compressionthreshold",
         "Compression is used if percentage of moved vars is at most the threshold.",
         &propdata->compressionthreshold, TRUE, DEFAULT_COMPRESSIONTHRESHOLD, 0.0, 1.0, NULL, NULL) );
=======
         "propagating/" PROP_NAME "/usecolumnsparsity",
         "Should the number of conss a variable is contained in be exploited in symmetry detection?",
         &propdata->usecolumnsparsity, TRUE, DEFAULT_USECOLUMNSPARSITY, NULL, NULL) );
>>>>>>> f65f00c7

   /* possibly add description */
   if ( SYMcanComputeSymmetry() )
   {
      SCIP_CALL( SCIPincludeExternalCodeInformation(scip, SYMsymmetryGetName(), SYMsymmetryGetDesc()) );
   }

   return SCIP_OKAY;
}


/** return currently available symmetry group information */
SCIP_RETCODE SCIPgetSymmetry(
   SCIP*                 scip,               /**< SCIP data structure */
   int*                  npermvars,          /**< pointer to store number of variables for permutations */
   SCIP_VAR***           permvars,           /**< pointer to store variables on which permutations act */
   SCIP_HASHMAP**        permvarmap,         /**< pointer to store hash map of permvars (or NULL) */
   int*                  nperms,             /**< pointer to store number of permutations */
   int***                perms,              /**< pointer to store permutation generators as (nperms x npermvars) matrix (or NULL)*/
   int***                permstrans,         /**< pointer to store permutation generators as (npermvars x nperms) matrix (or NULL)*/
   SCIP_Real*            log10groupsize,     /**< pointer to store log10 of group size (or NULL) */
   SCIP_Bool*            binvaraffected,     /**< pointer to store whether binary variables are affected */
   int**                 components,         /**< pointer to store components of symmetry group (or NULL) */
   int**                 componentbegins,    /**< pointer to store begin positions of components in components array (or NULL) */
   int**                 vartocomponent,     /**< pointer to store assignment from variable to its component (or NULL) */
   int*                  ncomponents         /**< pointer to store number of components (or NULL) */
   )
{
   SCIP_PROPDATA* propdata;
   SCIP_PROP* prop;

   assert( scip != NULL );
   assert( npermvars != NULL );
   assert( permvars != NULL );
   assert( nperms != NULL );
   assert( perms != NULL || permstrans != NULL );
   assert( ncomponents != NULL || (components == NULL && componentbegins == NULL && vartocomponent == NULL) );

   /* find symmetry propagator */
   prop = SCIPfindProp(scip, "symmetry");
   if ( prop == NULL )
   {
      SCIPerrorMessage("Could not find symmetry propagator.\n");
      return SCIP_PLUGINNOTFOUND;
   }
   assert( prop != NULL );
   assert( strcmp(SCIPpropGetName(prop), PROP_NAME) == 0 );

   propdata = SCIPpropGetData(prop);
   assert( propdata != NULL );

   *npermvars = propdata->npermvars;
   *permvars = propdata->permvars;

   if ( permvarmap != NULL )
      *permvarmap = propdata->permvarmap;

   *nperms = propdata->nperms;
   if ( perms != NULL )
   {
      *perms = propdata->perms;
      assert( *perms != NULL || *nperms <= 0 );
   }

   if ( permstrans != NULL )
   {
      *permstrans = propdata->permstrans;
      assert( *permstrans != NULL || *nperms <= 0 );
   }

   if ( log10groupsize != NULL )
      *log10groupsize = propdata->log10groupsize;

   if ( binvaraffected != NULL )
      *binvaraffected = propdata->binvaraffected;

   if ( components != NULL )
      *components = propdata->components;

   if ( componentbegins != NULL )
      *componentbegins = propdata->componentbegins;

   if ( vartocomponent )
      *vartocomponent = propdata->vartocomponent;

   if ( ncomponents )
      *ncomponents = propdata->ncomponents;

   return SCIP_OKAY;
}<|MERGE_RESOLUTION|>--- conflicted
+++ resolved
@@ -220,13 +220,8 @@
    int                   maxgenerators;      /**< limit on the number of generators that should be produced within symmetry detection (0 = no limit) */
    SCIP_Bool             checksymmetries;    /**< Should all symmetries be checked after computation? */
    SCIP_Bool             displaynorbitvars;  /**< Whether the number of variables in non-trivial orbits shall be computed */
-<<<<<<< HEAD
-   SCIP_Bool             doubleequations;    /**< Double equations to positive/negative version? */
    SCIP_Bool             compresssymmetries; /**< Should non-affected variables be removed from permutation to save memory? */
    SCIP_Real             compressionthreshold; /**< Compression is used if percentage of moved vars is at most the threshold. */
-
-=======
->>>>>>> f65f00c7
    SCIP_Bool             computedsymmetry;   /**< Have we already tried to compute symmetries? */
    int                   usesymmetry;        /**< encoding of active symmetry handling methods (for debugging) */
    SCIP_Bool             usecolumnsparsity;  /**< Should the number of conss a variable is contained in be exploited in symmetry detection? */
@@ -2161,12 +2156,8 @@
    maxgenerators = MIN(maxgenerators, MAXGENNUMERATOR / nvars);
 
    /* actually compute (global) symmetry */
-<<<<<<< HEAD
    SCIP_CALL( computeSymmetryGroup(scip, propdata->doubleequations, propdata->compresssymmetries, propdata->compressionthreshold,
-         maxgenerators, symspecrequirefixed, FALSE, propdata->checksymmetries,
-=======
-   SCIP_CALL( computeSymmetryGroup(scip, propdata->doubleequations, maxgenerators, symspecrequirefixed, FALSE, propdata->checksymmetries, propdata->usecolumnsparsity,
->>>>>>> f65f00c7
+	 maxgenerators, symspecrequirefixed, FALSE, propdata->checksymmetries, propdata->usecolumnsparsity,
          &propdata->npermvars, &propdata->permvars, &propdata->nperms, &propdata->nmaxperms, &propdata->perms,
          &propdata->log10groupsize, &propdata->nmovedvars, &successful) );
 
@@ -3749,7 +3740,6 @@
          &propdata->recomputerestart, TRUE, DEFAULT_RECOMPUTERESTART, NULL, NULL) );
 
    SCIP_CALL( SCIPaddBoolParam(scip,
-<<<<<<< HEAD
          "propagating/" PROP_NAME "/compresssymetries",
          "Should non-affected variables be removed from permutation to save memory?",
          &propdata->compresssymmetries, TRUE, DEFAULT_COMPRESSSYMMETRIES, NULL, NULL) );
@@ -3758,11 +3748,11 @@
          "propagating/" PROP_NAME "/compressionthreshold",
          "Compression is used if percentage of moved vars is at most the threshold.",
          &propdata->compressionthreshold, TRUE, DEFAULT_COMPRESSIONTHRESHOLD, 0.0, 1.0, NULL, NULL) );
-=======
-         "propagating/" PROP_NAME "/usecolumnsparsity",
+
+   SCIP_CALL( SCIPaddBoolParam(scip,
+     "propagating/" PROP_NAME "/usecolumnsparsity",
          "Should the number of conss a variable is contained in be exploited in symmetry detection?",
          &propdata->usecolumnsparsity, TRUE, DEFAULT_USECOLUMNSPARSITY, NULL, NULL) );
->>>>>>> f65f00c7
 
    /* possibly add description */
    if ( SYMcanComputeSymmetry() )
