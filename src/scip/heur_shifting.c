--- conflicted
+++ resolved
@@ -811,11 +811,7 @@
             rowidx =  nviolfracrows - 1;
          else
             /* there is no violated row containing a fractional variable, select a violated row uniformly at random */
-<<<<<<< HEAD
-            rowidx = SCIPgetRandomInt(0, nviolrows-1, &heurdata->randseed);
-=======
             rowidx = SCIPrandomGetInt(heurdata->randnumgen, 0, nviolrows-1);
->>>>>>> d8fd8d85
 
          assert(0 <= rowidx && rowidx < nviolrows);
          row = violrows[rowidx];
