--- conflicted
+++ resolved
@@ -933,7 +933,6 @@
          solval = MIN(MAX(0.0, SCIPvarGetLbLocal(var)), SCIPvarGetUbLocal(var));  /*lint !e666*/
       else
          solval = SCIPvarGetNLPSol(subvar);
-<<<<<<< HEAD
 
       assert(solval != SCIP_INVALID);  /*lint !e777*/
       SCIP_CALL( SCIPsetSolVal(scip, *sol, var, solval) );
@@ -945,19 +944,6 @@
       assert(var != NULL);
       assert(SCIPvarIsActive(var));  /* SCIPgetVarsData should have given us only active vars */
 
-=======
-
-      assert(solval != SCIP_INVALID);  /*lint !e777*/
-      SCIP_CALL( SCIPsetSolVal(scip, *sol, var, solval) );
-   }
-
-   for( ; i < nvars; ++i )
-   {
-      var = vars[i];
-      assert(var != NULL);
-      assert(SCIPvarIsActive(var));  /* SCIPgetVarsData should have given us only active vars */
-
->>>>>>> 7a5f1efd
       solval = MIN(MAX(0.0, SCIPvarGetLbLocal(var)), SCIPvarGetUbLocal(var));  /*lint !e666*/
       SCIP_CALL( SCIPsetSolVal(scip, *sol, var, solval) );
    }
@@ -1004,14 +990,10 @@
 
    assert(nvars >= heurdata->nvars);
    for( i = 0; i < heurdata->nvars; ++i )
-<<<<<<< HEAD
-=======
    {
       var = vars[i];
       assert(var != NULL);
-
-      if( !SCIPvarIsActive(var) )
-         continue;
+      assert(!SCIPvarIsActive(var));
 
       subvar = heurdata->var_scip2subscip[i];
       if( subvar == NULL )
@@ -1024,35 +1006,11 @@
    }
 
    for( ; i < nvars; ++i )
->>>>>>> 7a5f1efd
    {
       var = vars[i];
       assert(var != NULL);
-
-      if( !SCIPvarIsActive(var) )
-         continue;
-
-<<<<<<< HEAD
-      subvar = heurdata->var_scip2subscip[i];
-      if( subvar == NULL )
-         solval = MIN(MAX(0.0, SCIPvarGetLbLocal(var)), SCIPvarGetUbLocal(var));  /*lint !e666*/
-      else
-         solval = SCIPgetSolVal(heurdata->subscip, subsol, subvar);
-
-      assert(solval != SCIP_INVALID);  /*lint !e777*/
-      SCIP_CALL( SCIPsetSolVal(scip, *sol, var, solval) );
-   }
-
-   for( ; i < nvars; ++i )
-   {
-      var = vars[i];
-      assert(var != NULL);
-
-      if( !SCIPvarIsActive(var) )
-         continue;
-
-=======
->>>>>>> 7a5f1efd
+      assert(!SCIPvarIsActive(var));
+
       solval = MIN(MAX(0.0, SCIPvarGetLbLocal(var)), SCIPvarGetUbLocal(var));  /*lint !e666*/
       SCIP_CALL( SCIPsetSolVal(scip, *sol, var, solval) );
    }
