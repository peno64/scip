/* * * * * * * * * * * * * * * * * * * * * * * * * * * * * * * * * * * * * * */
/*                                                                           */
/*                  This file is part of the program and library             */
/*         SCIP --- Solving Constraint Integer Programs                      */
/*                                                                           */
/*    Copyright (C) 2002-2019 Konrad-Zuse-Zentrum                            */
/*                            fuer Informationstechnik Berlin                */
/*                                                                           */
/*  SCIP is distributed under the terms of the ZIB Academic License.         */
/*                                                                           */
/*  You should have received a copy of the ZIB Academic License              */
/*  along with SCIP; see the file COPYING. If not visit scip.zib.de.         */
/*                                                                           */
/* * * * * * * * * * * * * * * * * * * * * * * * * * * * * * * * * * * * * * */

/**@file   heur_shiftandpropagate.c
 * @brief  shiftandpropagate primal heuristic
 * @author Timo Berthold
 * @author Gregor Hendel
 */

/*---+----1----+----2----+----3----+----4----+----5----+----6----+----7----+----8----+----9----+----0----+----1----+----2*/

#include "blockmemshell/memory.h"
#include "scip/heur_shiftandpropagate.h"
#include "scip/pub_event.h"
#include "scip/pub_heur.h"
#include "scip/pub_lp.h"
#include "scip/pub_message.h"
#include "scip/pub_misc.h"
#include "scip/pub_misc_sort.h"
#include "scip/pub_sol.h"
#include "scip/pub_var.h"
#include "scip/scip_event.h"
#include "scip/scip_general.h"
#include "scip/scip_heur.h"
#include "scip/scip_lp.h"
#include "scip/scip_mem.h"
#include "scip/scip_message.h"
#include "scip/scip_numerics.h"
#include "scip/scip_param.h"
#include "scip/scip_prob.h"
#include "scip/scip_probing.h"
#include "scip/scip_randnumgen.h"
#include "scip/scip_sol.h"
#include "scip/scip_solvingstats.h"
#include "scip/scip_tree.h"
#include "scip/scip_var.h"
#include <string.h>

#define HEUR_NAME             "shiftandpropagate"
#define HEUR_DESC             "Pre-root heuristic to expand an auxiliary branch-and-bound tree and apply propagation techniques"
#define HEUR_DISPCHAR         'T'
#define HEUR_PRIORITY         1000
#define HEUR_FREQ             0
#define HEUR_FREQOFS          0
#define HEUR_MAXDEPTH         -1
#define HEUR_TIMING           SCIP_HEURTIMING_BEFORENODE
#define HEUR_USESSUBSCIP      FALSE     /**< does the heuristic use a secondary SCIP instance? */

#define DEFAULT_WEIGHT_INEQUALITY   1   /**< the heuristic row weight for inequalities */
#define DEFAULT_WEIGHT_EQUALITY     3   /**< the heuristic row weight for equations */
#define DEFAULT_RELAX            TRUE   /**< Should continuous variables be relaxed from the problem? */
#define DEFAULT_PROBING          TRUE   /**< Is propagation of solution values enabled? */
#define DEFAULT_ONLYWITHOUTSOL   TRUE   /**< Should heuristic only be executed if no primal solution was found, yet? */
#define DEFAULT_NPROPROUNDS        10   /**< The default number of propagation rounds for each propagation used */
#define DEFAULT_PROPBREAKER     65000   /**< fixed maximum number of propagations */
#define DEFAULT_CUTOFFBREAKER      15   /**< fixed maximum number of allowed cutoffs before the heuristic stops */
#define DEFAULT_RANDSEED           29   /**< the default random seed for random number generation */
#define DEFAULT_SORTKEY            'v'  /**< the default key for variable sorting */
#define DEFAULT_SORTVARS         TRUE   /**< should variables be processed in sorted order? */
#define DEFAULT_COLLECTSTATS     TRUE   /**< should variable statistics be collected during probing? */
#define DEFAULT_STOPAFTERFEASIBLE TRUE  /**< Should the heuristic stop calculating optimal shift values when no more rows are violated? */
#define DEFAULT_PREFERBINARIES   TRUE   /**< Should binary variables be shifted first? */
#define DEFAULT_SELECTBEST       FALSE  /**< should the heuristic choose the best candidate in every round? (set to FALSE for static order)? */
#define DEFAULT_MAXCUTOFFQUOT      0.0  /**< maximum percentage of allowed cutoffs before stopping the heuristic */
#define SORTKEYS                 "nrtuv"/**< options sorting key: (n)orms down, norms (u)p, (v)iolated rows decreasing,
                                         *   viola(t)ed rows increasing, or (r)andom */
#define DEFAULT_NOZEROFIXING      FALSE /**< should variables with a zero shifting value be delayed instead of being fixed? */
#define DEFAULT_FIXBINLOCKS       TRUE  /**< should binary variables with no locks in one direction be fixed to that direction? */
#define DEFAULT_BINLOCKSFIRST     FALSE  /**< should binary variables with no locks be preferred in the ordering? */
#define DEFAULT_NORMALIZE         TRUE  /**< should coefficients and left/right hand sides be normalized by max row coeff? */
#define DEFAULT_UPDATEWEIGHTS     FALSE /**< should row weight be increased every time the row is violated? */
#define DEFAULT_IMPLISCONTINUOUS   TRUE /**< should implicit integer variables be treated as continuous variables? */

#define EVENTHDLR_NAME         "eventhdlrshiftandpropagate"
#define EVENTHDLR_DESC         "event handler to catch bound changes"
#define EVENTTYPE_SHIFTANDPROPAGATE (SCIP_EVENTTYPE_BOUNDCHANGED | SCIP_EVENTTYPE_GBDCHANGED)


/*
 * Data structures
 */

/** primal heuristic data */
struct SCIP_HeurData
{
   SCIP_COL**            lpcols;             /**< stores lp columns with discrete variables before cont. variables */
   SCIP_RANDNUMGEN*      randnumgen;         /**< random number generation */
   int*                  rowweights;         /**< row weight storage */
   SCIP_Bool             relax;              /**< should continuous variables be relaxed from the problem */
   SCIP_Bool             probing;            /**< should probing be executed? */
   SCIP_Bool             onlywithoutsol;     /**< Should heuristic only be executed if no primal solution was found, yet? */
   int                   nlpcols;            /**< the number of lp columns */
   int                   nproprounds;        /**< The default number of propagation rounds for each propagation used */
   int                   cutoffbreaker;      /**< the number of cutoffs before heuristic execution is stopped, or -1 for no
                                               * limit */
   SCIP_EVENTHDLR*       eventhdlr;          /**< event handler to register and process variable bound changes */

   SCIP_Real             maxcutoffquot;      /**< maximum percentage of allowed cutoffs before stopping the heuristic */
   char                  sortkey;            /**< the key by which variables are sorted */
   SCIP_Bool             sortvars;           /**< should variables be processed in sorted order? */
   SCIP_Bool             collectstats;       /**< should variable statistics be collected during probing? */
   SCIP_Bool             stopafterfeasible;  /**< Should the heuristic stop calculating optimal shift values when no
                                              *   more rows are violated? */
   SCIP_Bool             preferbinaries;     /**< Should binary variables be shifted first? */
   SCIP_Bool             nozerofixing;       /**< should variables with a zero shifting value be delayed instead of being fixed? */
   SCIP_Bool             fixbinlocks;        /**< should binary variables with no locks in one direction be fixed to that direction? */
   SCIP_Bool             binlocksfirst;      /**< should binary variables with no locks be preferred in the ordering? */
   SCIP_Bool             normalize;          /**< should coefficients and left/right hand sides be normalized by max row coeff? */
   SCIP_Bool             updateweights;      /**< should row weight be increased every time the row is violated? */
   SCIP_Bool             impliscontinuous;   /**< should implicit integer variables be treated as continuous variables? */
   SCIP_Bool             selectbest;         /**< should the heuristic choose the best candidate in every round? (set to FALSE for static order)? */
   SCIPstatistic(
      SCIP_LPSOLSTAT     lpsolstat;          /**< the probing status after probing */
      SCIP_Longint       ntotaldomredsfound; /**< the total number of domain reductions during heuristic */
      SCIP_Longint       nlpiters;           /**< number of LP iterations which the heuristic needed */
      int                nremainingviols;    /**< the number of remaining violations */
      int                nprobings;          /**< how many probings has the heuristic executed? */
      int                ncutoffs;           /**< has the probing node been cutoff? */
      )
};

/** status of a variable in heuristic transformation */
enum TransformStatus
{
   TRANSFORMSTATUS_NONE = 0,            /**< variable has not been transformed yet */
   TRANSFORMSTATUS_LB   = 1,            /**< variable has been shifted by using lower bound (x-lb) */
   TRANSFORMSTATUS_NEG  = 2,            /**< variable has been negated by using upper bound (ub-x) */
   TRANSFORMSTATUS_FREE = 3             /**< variable does not have to be shifted */
};
typedef enum TransformStatus TRANSFORMSTATUS;

/** information about the matrix after its heuristic transformation */
struct ConstraintMatrix
{
   SCIP_Real*            rowmatvals;         /**< matrix coefficients row by row */
   int*                  rowmatind;          /**< the indices of the corresponding variables */
   int*                  rowmatbegin;        /**< the starting indices of each row */
   SCIP_Real*            colmatvals;         /**< matrix coefficients column by column */
   int*                  colmatind;          /**< the indices of the corresponding rows for each coefficient */
   int*                  colmatbegin;        /**< the starting indices of each column */
   int*                  violrows;           /**< the number of violated rows for every variable */
   TRANSFORMSTATUS*      transformstatus;    /**< information about transform status of every discrete variable */
   SCIP_Real*            lhs;                /**< left hand side vector after normalization */
   SCIP_Real*            rhs;                /**< right hand side vector after normalization */
   SCIP_Real*            colnorms;           /**< vector norms of all discrete problem variables after normalization */
   SCIP_Real*            upperbounds;        /**< the upper bounds of every non-continuous variable after transformation*/
   SCIP_Real*            transformshiftvals; /**< values by which original discrete variable bounds were shifted */
   int                   nnonzs;             /**< number of nonzero column entries */
   int                   nrows;              /**< number of rows of matrix */
   int                   ncols;              /**< the number of columns in matrix (including continuous vars) */
   int                   ndiscvars;          /**< number of discrete problem variables */
   SCIP_Bool             normalized;         /**< indicates if the matrix data has already been normalized */
};
typedef struct ConstraintMatrix CONSTRAINTMATRIX;

struct SCIP_EventhdlrData
{
   CONSTRAINTMATRIX*    matrix;              /**< the constraint matrix of the heuristic */
   SCIP_HEURDATA*       heurdata;            /**< heuristic data */
   int*                 violatedrows;        /**< all currently violated LP rows */
   int*                 violatedrowpos;      /**< position in violatedrows array for every row */
   int*                 nviolatedrows;       /**< pointer to the total number of currently violated rows */
};

struct SCIP_EventData
{
   int                  colpos;              /**< column position of the event-related variable */
};
/*
 * Local methods
 */

/** returns whether a given variable is counted as discrete, depending on the parameter impliscontinuous */
static
SCIP_Bool varIsDiscrete(
   SCIP_VAR*             var,                /**< variable to check for discreteness */
   SCIP_Bool             impliscontinuous    /**< should implicit integer variables be counted as continuous? */
   )
{
   return SCIPvarIsIntegral(var) && (SCIPvarGetType(var) != SCIP_VARTYPE_IMPLINT || !impliscontinuous);
}

/** returns whether a given column is counted as discrete, depending on the parameter impliscontinuous */
static
SCIP_Bool colIsDiscrete(
   SCIP_COL*             col,                /**< column to check for discreteness */
   SCIP_Bool             impliscontinuous    /**< should implicit integer variables be counted as continuous? */
   )
{
   return SCIPcolIsIntegral(col) && (!impliscontinuous || SCIPvarGetType(SCIPcolGetVar(col)) != SCIP_VARTYPE_IMPLINT);
}

/** returns nonzero values and corresponding columns of given row */
static
void getRowData(
   CONSTRAINTMATRIX*     matrix,             /**< constraint matrix object */
   int                   rowindex,           /**< index of the desired row */
   SCIP_Real**           valpointer,         /**< pointer to store the nonzero coefficients of the row */
   SCIP_Real*            lhs,                /**< lhs of the row */
   SCIP_Real*            rhs,                /**< rhs of the row */
   int**                 indexpointer,       /**< pointer to store column indices which belong to the nonzeros */
   int*                  nrowvals            /**< pointer to store number of nonzeros in the desired row (or NULL) */
   )
{
   int arrayposition;

   assert(matrix != NULL);
   assert(0 <= rowindex && rowindex < matrix->nrows);

   arrayposition = matrix->rowmatbegin[rowindex];

   if ( nrowvals != NULL )
   {
      if( rowindex == matrix->nrows - 1 )
         *nrowvals = matrix->nnonzs - arrayposition;
      else
         *nrowvals = matrix->rowmatbegin[rowindex + 1] - arrayposition; /*lint !e679*/
   }

   if( valpointer != NULL )
      *valpointer = &(matrix->rowmatvals[arrayposition]);
   if( indexpointer != NULL )
      *indexpointer = &(matrix->rowmatind[arrayposition]);

   if( lhs != NULL )
      *lhs = matrix->lhs[rowindex];

   if( rhs != NULL )
      *rhs = matrix->rhs[rowindex];
}

/** returns nonzero values and corresponding rows of given column */
static
void getColumnData(
   CONSTRAINTMATRIX*     matrix,             /**< constraint matrix object */
   int                   colindex,           /**< the index of the desired column */
   SCIP_Real**           valpointer,         /**< pointer to store the nonzero coefficients of the column */
   int**                 indexpointer,       /**< pointer to store row indices which belong to the nonzeros */
   int*                  ncolvals            /**< pointer to store number of nonzeros in the desired column */
   )
{
   int arrayposition;

   assert(matrix != NULL);
   assert(0 <= colindex && colindex < matrix->ncols);

   arrayposition = matrix->colmatbegin[colindex];

   if( ncolvals != NULL )
   {
      if( colindex == matrix->ncols - 1 )
         *ncolvals = matrix->nnonzs - arrayposition;
      else
         *ncolvals = matrix->colmatbegin[colindex + 1] - arrayposition; /*lint !e679*/
   }
   if( valpointer != NULL )
      *valpointer = &(matrix->colmatvals[arrayposition]);

   if( indexpointer != NULL )
      *indexpointer = &(matrix->colmatind[arrayposition]);
}

/** relaxes a continuous variable from all its rows, which has influence
 *  on both the left and right hand side of the constraint.
 */
static
void relaxVar(
   SCIP*                 scip,               /**< current scip instance */
   SCIP_VAR*             var,                /**< variable which is relaxed from the problem */
   CONSTRAINTMATRIX*     matrix,             /**< constraint matrix object */
   SCIP_Bool             normalize           /**< should coefficients and be normalized by rows maximum norms? */
   )
{
   SCIP_ROW** colrows;
   SCIP_COL* varcol;
   SCIP_Real* colvals;
   SCIP_Real ub;
   SCIP_Real lb;
   int ncolvals;
   int r;

   assert(var != NULL);
   assert(SCIPvarGetStatus(var) == SCIP_VARSTATUS_COLUMN);

   varcol = SCIPvarGetCol(var);
   assert(varcol != NULL);

   /* get nonzero values and corresponding rows of variable */
   colvals = SCIPcolGetVals(varcol);
   ncolvals = SCIPcolGetNLPNonz(varcol);
   colrows = SCIPcolGetRows(varcol);

   ub = SCIPvarGetUbGlobal(var);
   lb = SCIPvarGetLbGlobal(var);

   assert(colvals != NULL || ncolvals == 0);

   SCIPdebugMsg(scip, "Relaxing variable <%s> with lb <%g> and ub <%g>\n",
      SCIPvarGetName(var), lb, ub);

   assert(matrix->normalized);
   /* relax variable from all its constraints */
   for( r = 0; r < ncolvals; ++r )
   {
      SCIP_ROW* colrow;
      SCIP_Real lhs;
      SCIP_Real rhs;
      SCIP_Real lhsvarbound;
      SCIP_Real rhsvarbound;
      SCIP_Real rowabs;
      SCIP_Real colval;
      int rowindex;

      colrow = colrows[r];
      rowindex = SCIProwGetLPPos(colrow);

      if( rowindex == -1 )
         break;

      rowabs = SCIPgetRowMaxCoef(scip, colrow);
      assert(colvals != NULL); /* to please flexelint */
      colval = colvals[r];
      if( normalize && SCIPisFeasGT(scip, rowabs, 0.0) )
         colval /= rowabs;

      assert(0 <= rowindex && rowindex < matrix->nrows);
      getRowData(matrix, rowindex, NULL, &lhs, &rhs, NULL, NULL);
      /* variables bound influence the lhs and rhs of current row depending on the sign
       * of the variables coefficient.
       */
      if( SCIPisFeasPositive(scip, colval) )
      {
         lhsvarbound = ub;
         rhsvarbound = lb;
      }
      else if( SCIPisFeasNegative(scip, colval) )
      {
         lhsvarbound = lb;
         rhsvarbound = ub;
      }
      else
         continue;

      /* relax variable from the current row */
      if( !SCIPisInfinity(scip, -matrix->lhs[rowindex]) && !SCIPisInfinity(scip, ABS(lhsvarbound)) )
         matrix->lhs[rowindex] -= colval * lhsvarbound;
      else
         matrix->lhs[rowindex] = -SCIPinfinity(scip);

      if( !SCIPisInfinity(scip, matrix->rhs[rowindex]) && !SCIPisInfinity(scip, ABS(rhsvarbound)) )
         matrix->rhs[rowindex] -= colval * rhsvarbound;
      else
         matrix->rhs[rowindex] = SCIPinfinity(scip);

      SCIPdebugMsg(scip, "Row <%s> changed:Coefficient <%g>, LHS <%g> --> <%g>, RHS <%g> --> <%g>\n",
         SCIProwGetName(colrow), colval, lhs, matrix->lhs[rowindex], rhs, matrix->rhs[rowindex]);
   }
}

/** transforms bounds of a given variable s.t. its lower bound equals zero afterwards.
 *  If the variable already has lower bound zero, the variable is not transformed,
 *  if not, the variable's bounds are changed w.r.t. the smaller absolute value of its
 *  bounds in order to avoid numerical inaccuracies. If both lower and upper bound
 *  of the variable differ from infinity, there are two cases. If |lb| <= |ub|,
 *  the bounds are shifted by -lb, else a new variable ub - x replaces x.
 *  The transformation is memorized by the transform status of the variable s.t.
 *  retransformation is possible.
 */
static
void transformVariable(
   SCIP*                 scip,               /**< current scip instance */
   CONSTRAINTMATRIX*     matrix,             /**< constraint matrix object */
   SCIP_HEURDATA*        heurdata,           /**< heuristic data */
   int                   colpos              /**< position of variable column in matrix */
   )
{
   SCIP_COL* col;
   SCIP_VAR* var;
   SCIP_Real lb;
   SCIP_Real ub;

   SCIP_Bool negatecoeffs; /* do the row coefficients need to be negated? */
   SCIP_Real deltashift;   /* difference from previous transformation */

   assert(matrix != NULL);
   assert(0 <= colpos && colpos < heurdata->nlpcols);
   col = heurdata->lpcols[colpos];
   assert(col != NULL);
   assert(SCIPcolIsInLP(col));

   var = SCIPcolGetVar(col);
   assert(var != NULL);
   assert(SCIPvarIsIntegral(var));
   lb = SCIPvarGetLbLocal(var);
   ub = SCIPvarGetUbLocal(var);

   negatecoeffs = FALSE;
   /* if both lower and upper bound are -infinity and infinity, resp., this is reflected by a free transform status.
    * If the lower bound is already zero, this is reflected by identity transform status. In both cases, none of the
    * corresponding rows needs to be modified.
    */
   if( SCIPisHugeValue(scip, -lb) && SCIPisHugeValue(scip, ub) )
   {
      if( matrix->transformstatus[colpos] == TRANSFORMSTATUS_NEG )
         negatecoeffs = TRUE;

      deltashift = matrix->transformshiftvals[colpos];
      matrix->transformshiftvals[colpos] = 0.0;
      matrix->transformstatus[colpos] = TRANSFORMSTATUS_FREE;
   }
   else if( SCIPisLE(scip, REALABS(lb), REALABS(ub)) )
   {
<<<<<<< HEAD
      assert(!SCIPisInfinity(scip, REALABS(lb)));
=======
      assert(!SCIPisHugeValue(scip, lb));
>>>>>>> bce606fa
      matrix->transformstatus[colpos] = TRANSFORMSTATUS_LB;
      deltashift = lb;
      matrix->transformshiftvals[colpos] = lb;
   }
   else
   {
      assert(!SCIPisHugeValue(scip, ub));
      if( matrix->transformstatus[colpos] != TRANSFORMSTATUS_NEG )
         negatecoeffs = TRUE;
      matrix->transformstatus[colpos] = TRANSFORMSTATUS_NEG;
      deltashift = ub;
      matrix->transformshiftvals[colpos] = ub;
   }

   /* determine the upper bound for this variable in heuristic transformation (lower bound is implicit; always 0) */
<<<<<<< HEAD
   if( !SCIPisInfinity(scip, ub) && !SCIPisInfinity(scip, lb) )
      matrix->upperbounds[colpos] = MIN(ub - lb, SCIPinfinity(scip));
=======
   if( !SCIPisHugeValue(scip, ub) && !SCIPisHugeValue(scip, lb) )
      matrix->upperbounds[colpos] = ub - lb;
>>>>>>> bce606fa
   else
      matrix->upperbounds[colpos] = SCIPinfinity(scip);

   /* a real transformation is necessary. The variable x is either shifted by -lb or
    * replaced by ub - x, depending on the smaller absolute of lb and ub.
    */
   if( !SCIPisFeasZero(scip, deltashift) || negatecoeffs )
   {
      SCIP_Real* vals;
      int* rows;
      int nrows;
      int i;

      assert(!SCIPisHugeValue(scip, deltashift));

      /* get nonzero values and corresponding rows of column */
      getColumnData(matrix, colpos, &vals, &rows, &nrows);
      assert(nrows == 0 ||(vals != NULL && rows != NULL));

      /* go through rows and modify its lhs, rhs and the variable coefficient, if necessary */
      for( i = 0; i < nrows; ++i )
      {
         int rowpos = rows[i];
         assert(rowpos >= 0);
         assert(rowpos < matrix->nrows);

         if( !SCIPisInfinity(scip, -(matrix->lhs[rowpos])) )
            matrix->lhs[rowpos] -= (vals[i]) * deltashift;

         if( !SCIPisInfinity(scip, matrix->rhs[rowpos]) )
            matrix->rhs[rowpos] -= (vals[i]) * deltashift;

         if( negatecoeffs )
           (vals[i]) = -(vals[i]);

         assert(SCIPisFeasLE(scip, matrix->lhs[rowpos], matrix->rhs[rowpos]));
      }
   }
   SCIPdebugMsg(scip, "Variable <%s> at colpos %d transformed. Status %d LB <%g> --> <%g>, UB <%g> --> <%g>\n",
      SCIPvarGetName(var), colpos, matrix->transformstatus[colpos], lb, 0.0, ub, matrix->upperbounds[colpos]);
}

/** initializes copy of the original coefficient matrix and applies heuristic specific adjustments: normalizing row
 *  vectors, transforming variable domains such that lower bound is zero, and relaxing continuous variables.
 */
static
SCIP_RETCODE initMatrix(
   SCIP*                 scip,               /**< current scip instance */
   CONSTRAINTMATRIX*     matrix,             /**< constraint matrix object to be initialized */
   SCIP_HEURDATA*        heurdata,           /**< heuristic data */
   int*                  colposs,            /**< position of columns according to variable type sorting */
   SCIP_Bool             normalize,          /**< should coefficients and be normalized by rows maximum norms? */
   int*                  nmaxrows,           /**< maximum number of rows a variable appears in */
   SCIP_Bool             relax,              /**< should continuous variables be relaxed from the problem? */
   SCIP_Bool*            initialized,        /**< was the initialization successful? */
   SCIP_Bool*            infeasible          /**< is the problem infeasible? */
   )
{
   SCIP_ROW** lprows;
   SCIP_COL** lpcols;
   SCIP_Bool impliscontinuous;
   int i;
   int j;
   int currentpointer;

   int nrows;
   int ncols;

   assert(scip != NULL);
   assert(matrix != NULL);
   assert(initialized!= NULL);
   assert(infeasible != NULL);
   assert(nmaxrows != NULL);

   SCIPdebugMsg(scip, "entering Matrix Initialization method of SHIFTANDPROPAGATE heuristic!\n");

   /* get LP row data; column data is already initialized in heurdata */
   SCIP_CALL( SCIPgetLPRowsData(scip, &lprows, &nrows) );
   lpcols = heurdata->lpcols;
   ncols = heurdata->nlpcols;

   matrix->nrows = nrows;
   matrix->nnonzs = 0;
   matrix->normalized = FALSE;
   matrix->ndiscvars = 0;
   *nmaxrows = 0;
   impliscontinuous = heurdata->impliscontinuous;

   /* count the number of nonzeros of the LP constraint matrix */
   for( j = 0; j < ncols; ++j )
   {
      assert(lpcols[j] != NULL);
      assert(SCIPcolGetLPPos(lpcols[j]) >= 0);

      if( colIsDiscrete(lpcols[j], impliscontinuous) )
      {
         matrix->nnonzs += SCIPcolGetNLPNonz(lpcols[j]);
         ++matrix->ndiscvars;
      }
   }

   matrix->ncols = matrix->ndiscvars;

   if( matrix->nnonzs == 0 )
   {
      SCIPdebugMsg(scip, "No matrix entries - Terminating initialization of matrix.\n");

      *initialized = FALSE;

      return SCIP_OKAY;
   }

   /* allocate memory for the members of heuristic matrix */
   SCIP_CALL( SCIPallocBufferArray(scip, &matrix->rowmatvals, matrix->nnonzs) );
   SCIP_CALL( SCIPallocBufferArray(scip, &matrix->rowmatind, matrix->nnonzs) );
   SCIP_CALL( SCIPallocBufferArray(scip, &matrix->colmatvals, matrix->nnonzs) );
   SCIP_CALL( SCIPallocBufferArray(scip, &matrix->colmatind, matrix->nnonzs) );
   SCIP_CALL( SCIPallocBufferArray(scip, &matrix->rowmatbegin, matrix->nrows) );
   SCIP_CALL( SCIPallocBufferArray(scip, &matrix->colmatbegin, matrix->ncols) );
   SCIP_CALL( SCIPallocBufferArray(scip, &matrix->lhs, matrix->nrows) );
   SCIP_CALL( SCIPallocBufferArray(scip, &matrix->rhs, matrix->nrows) );
   SCIP_CALL( SCIPallocBufferArray(scip, &matrix->colnorms, matrix->ncols) );
   SCIP_CALL( SCIPallocBufferArray(scip, &matrix->violrows, matrix->ncols) );
   SCIP_CALL( SCIPallocBufferArray(scip, &matrix->transformstatus, matrix->ndiscvars) );
   SCIP_CALL( SCIPallocBufferArray(scip, &matrix->upperbounds, matrix->ndiscvars) );
   SCIP_CALL( SCIPallocBufferArray(scip, &matrix->transformshiftvals, matrix->ndiscvars) );

   /* set transform status of variables */
   for( j = 0; j < matrix->ndiscvars; ++j )
      matrix->transformstatus[j] = TRANSFORMSTATUS_NONE;

   currentpointer = 0;
   *infeasible = FALSE;

   /* initialize the rows vector of the heuristic matrix together with its corresponding
    * lhs, rhs.
    */
   for( i = 0; i < nrows; ++i )
   {
      SCIP_COL** cols;
      SCIP_ROW* row;
      SCIP_Real* rowvals;
      SCIP_Real constant;
      SCIP_Real maxval;
      int nrowlpnonz;

      /* get LP row information */
      row = lprows[i];
      rowvals = SCIProwGetVals(row);
      nrowlpnonz = SCIProwGetNLPNonz(row);
      maxval = SCIPgetRowMaxCoef(scip, row);
      cols = SCIProwGetCols(row);
      constant = SCIProwGetConstant(row);

      SCIPdebugMsg(scip, " %s : lhs=%g, rhs=%g, maxval=%g \n", SCIProwGetName(row), matrix->lhs[i], matrix->rhs[i], maxval);
      SCIPdebug( SCIP_CALL( SCIPprintRow(scip, row, NULL) ) );
      assert(!SCIPisInfinity(scip, constant));

      matrix->rowmatbegin[i] = currentpointer;

      /* modify the lhs and rhs w.r.t to the rows constant and normalize by 1-norm, i.e divide the lhs and rhs by the
       * maximum absolute value of the row
       */
      if( !SCIPisInfinity(scip, -SCIProwGetLhs(row)) )
         matrix->lhs[i] = SCIProwGetLhs(row) - constant;
      else
         matrix->lhs[i] = -SCIPinfinity(scip);

      if( !SCIPisInfinity(scip, SCIProwGetRhs(row)) )
         matrix->rhs[i] = SCIProwGetRhs(row) - constant;
      else
         matrix->rhs[i] = SCIPinfinity(scip);

      /* make sure that maxval is larger than zero before normalization.
       * Maxval may be zero if the constraint contains no variables but is modifiable, hence not redundant
       */
      if( normalize && !SCIPisFeasZero(scip, maxval) )
      {
         if( !SCIPisInfinity(scip, -matrix->lhs[i]) )
            matrix->lhs[i] /= maxval;
         if( !SCIPisInfinity(scip, matrix->rhs[i]) )
            matrix->rhs[i] /= maxval;
      }

      /* in case of empty rows with a 0 < lhs <= 0.0 or 0.0 <= rhs < 0 we deduce the infeasibility of the problem */
      if( nrowlpnonz == 0 && (SCIPisFeasPositive(scip, matrix->lhs[i]) || SCIPisFeasNegative(scip, matrix->rhs[i])) )
      {
         *infeasible = TRUE;
         SCIPdebugMsg(scip, "  Matrix initialization stopped because of row infeasibility! \n");
         break;
      }

      /* row coefficients are normalized and copied to heuristic matrix */
      for( j = 0; j < nrowlpnonz; ++j )
      {
         if( !colIsDiscrete(cols[j], impliscontinuous) )
            continue;
         assert(SCIPcolGetLPPos(cols[j]) >= 0);
         assert(currentpointer < matrix->nnonzs);

         matrix->rowmatvals[currentpointer] = rowvals[j];
         if( normalize && SCIPisFeasGT(scip, maxval, 0.0) )
            matrix->rowmatvals[currentpointer] /= maxval;

         matrix->rowmatind[currentpointer] = colposs[SCIPcolGetLPPos(cols[j])];

         ++currentpointer;
      }
   }

   matrix->normalized = TRUE;

   if( *infeasible )
      return SCIP_OKAY;

   assert(currentpointer == matrix->nnonzs);

   currentpointer = 0;

   /* copy the nonzero coefficient data column by column to heuristic matrix */
   for( j = 0; j < matrix->ncols; ++j )
   {
      SCIP_COL* currentcol;
      SCIP_ROW** rows;
      SCIP_Real* colvals;
      int ncolnonz;

      assert(SCIPcolGetLPPos(lpcols[j]) >= 0);

      currentcol = lpcols[j];
      assert(colIsDiscrete(currentcol, impliscontinuous));

      colvals = SCIPcolGetVals(currentcol);
      rows = SCIPcolGetRows(currentcol);
      ncolnonz = SCIPcolGetNLPNonz(currentcol);
      matrix->colnorms[j] = ncolnonz;

      *nmaxrows = MAX(*nmaxrows, ncolnonz);

      /* loop over all rows with nonzero coefficients in the column, transform them and add them to the heuristic matrix */
      matrix->colmatbegin[j] = currentpointer;

      for( i = 0; i < ncolnonz; ++i )
      {
         SCIP_Real maxval;

         assert(rows[i] != NULL);
         assert(0 <= SCIProwGetLPPos(rows[i]));
         assert(SCIProwGetLPPos(rows[i]) < nrows);
         assert(currentpointer < matrix->nnonzs);

         /* rows are normalized by maximum norm */
         maxval = SCIPgetRowMaxCoef(scip, rows[i]);

         assert(maxval > 0);

         matrix->colmatvals[currentpointer] = colvals[i];
         if( normalize && SCIPisFeasGT(scip, maxval, 0.0) )
            matrix->colmatvals[currentpointer] /= maxval;

         matrix->colmatind[currentpointer] = SCIProwGetLPPos(rows[i]);

         /* update the column norm */
         matrix->colnorms[j] += ABS(matrix->colmatvals[currentpointer]);
         ++currentpointer;
      }
   }
   assert(currentpointer == matrix->nnonzs);

   /* each variable is either transformed, if it supposed to be integral, or relaxed */
   for( j = 0; j < (relax ? ncols : matrix->ndiscvars); ++j )
   {
      SCIP_COL* col;

      col = lpcols[j];
      if( colIsDiscrete(col, impliscontinuous) )
      {
         matrix->transformshiftvals[j] = 0.0;
         transformVariable(scip, matrix, heurdata, j);
      }
      else
      {
         SCIP_VAR* var;
         var = SCIPcolGetVar(col);
         assert(!varIsDiscrete(var, impliscontinuous));
         relaxVar(scip, var, matrix, normalize);
      }
   }
   *initialized = TRUE;

   SCIPdebugMsg(scip, "Matrix initialized for %d discrete variables with %d cols, %d rows and %d nonzero entries\n",
      matrix->ndiscvars, matrix->ncols, matrix->nrows, matrix->nnonzs);
   return SCIP_OKAY;
}

/** frees all members of the heuristic matrix */
static
void freeMatrix(
   SCIP*                 scip,               /**< current SCIP instance */
   CONSTRAINTMATRIX**    matrix              /**< constraint matrix object */
   )
{
   assert(scip != NULL);
   assert(matrix != NULL);

   /* all fields are only allocated, if problem is not empty  */
   if( (*matrix)->nnonzs > 0 )
   {
      assert((*matrix) != NULL);
      assert((*matrix)->rowmatbegin != NULL);
      assert((*matrix)->rowmatvals != NULL);
      assert((*matrix)->rowmatind != NULL);
      assert((*matrix)->colmatbegin != NULL);
      assert((*matrix)->colmatvals!= NULL);
      assert((*matrix)->colmatind != NULL);
      assert((*matrix)->lhs != NULL);
      assert((*matrix)->rhs != NULL);
      assert((*matrix)->transformstatus != NULL);
      assert((*matrix)->transformshiftvals != NULL);

      /* free all fields */
      SCIPfreeBufferArray(scip, &((*matrix)->transformshiftvals));
      SCIPfreeBufferArray(scip, &((*matrix)->upperbounds));
      SCIPfreeBufferArray(scip, &((*matrix)->transformstatus));
      SCIPfreeBufferArray(scip, &((*matrix)->violrows));
      SCIPfreeBufferArray(scip, &((*matrix)->colnorms));
      SCIPfreeBufferArray(scip, &((*matrix)->rhs));
      SCIPfreeBufferArray(scip, &((*matrix)->lhs));
      SCIPfreeBufferArray(scip, &((*matrix)->colmatbegin));
      SCIPfreeBufferArray(scip, &((*matrix)->rowmatbegin));
      SCIPfreeBufferArray(scip, &((*matrix)->colmatind));
      SCIPfreeBufferArray(scip, &((*matrix)->colmatvals));
      SCIPfreeBufferArray(scip, &((*matrix)->rowmatind));
      SCIPfreeBufferArray(scip, &((*matrix)->rowmatvals));


     (*matrix)->nrows = 0;
     (*matrix)->ncols = 0;
   }

   /* free matrix */
   SCIPfreeBuffer(scip, matrix);
}

/** updates the information about a row whenever violation status changes */
static
void checkRowViolation(
   SCIP*                 scip,               /**< current SCIP instance */
   CONSTRAINTMATRIX*     matrix,             /**< constraint matrix object */
   int                   rowindex,           /**< index of the row */
   int*                  violatedrows,       /**< contains all violated rows */
   int*                  violatedrowpos,     /**< positions of rows in the violatedrows array */
   int*                  nviolatedrows,      /**< pointer to update total number of violated rows */
   int*                  rowweights,         /**< row weight storage */
   SCIP_Bool             updateweights       /**< should row weight be increased every time the row is violated? */
   )
{
   int* cols;
   int ncols;
   int c;
   int violadd;
   assert(matrix != NULL);
   assert(violatedrows != NULL);
   assert(violatedrowpos != NULL);
   assert(nviolatedrows != NULL);

   getRowData(matrix, rowindex, NULL, NULL, NULL, &cols, &ncols);
   violadd = 0;

   /* row is now violated. Enqueue it in the set of violated rows. */
   if( violatedrowpos[rowindex] == -1 && (SCIPisFeasGT(scip, matrix->lhs[rowindex], 0.0) || SCIPisFeasLT(scip, matrix->rhs[rowindex], 0.0)) )
   {
      assert(*nviolatedrows < matrix->nrows);

      violatedrows[*nviolatedrows] = rowindex;
      violatedrowpos[rowindex] = *nviolatedrows;
      ++(*nviolatedrows);
      if( updateweights )
         ++rowweights[rowindex];

      violadd = 1;
   }
   /* row is now feasible. Remove it from the set of violated rows. */
   else if( violatedrowpos[rowindex] >= 0 && SCIPisFeasLE(scip, matrix->lhs[rowindex], 0.0) && SCIPisFeasGE(scip, matrix->rhs[rowindex], 0.0) )
   {
      /* swap the row with last violated row */
      if( violatedrowpos[rowindex] != *nviolatedrows - 1  )
      {
         assert(*nviolatedrows - 1 >= 0);
         violatedrows[violatedrowpos[rowindex]] = violatedrows[*nviolatedrows - 1];
         violatedrowpos[violatedrows[*nviolatedrows - 1]] = violatedrowpos[rowindex];
      }

      /* unlink the row from its position in the array and decrease number of violated rows */
      violatedrowpos[rowindex] = -1;
      --(*nviolatedrows);
      violadd = -1;
   }

   /* increase or decrease the column violation counter */
   for( c = 0; c < ncols; ++c )
   {
      matrix->violrows[cols[c]] += violadd;
      assert(matrix->violrows[cols[c]] >= 0);
   }
}

/** collects the necessary information about row violations for the zero-solution. That is,
 *  all solution values in heuristic transformation are zero.
 */
static
void checkViolations(
   SCIP*                 scip,               /**< current scip instance */
   CONSTRAINTMATRIX*     matrix,             /**< constraint matrix object */
   int                   colidx,             /**< column index for specific column, or -1 for all rows */
   int*                  violatedrows,       /**< violated rows */
   int*                  violatedrowpos,     /**< row positions of violated rows */
   int*                  nviolatedrows,      /**< pointer to store the number of violated rows */
   int*                  rowweights,         /**< weight array for every row */
   SCIP_Bool             updateweights       /**< should row weight be increased every time the row is violated? */
   )
{
   int nrows;
   int* rowindices;
   int i;

   assert(matrix != NULL);
   assert(violatedrows != NULL);
   assert(violatedrowpos != NULL);
   assert(nviolatedrows != NULL);
   assert(-1 <= colidx && colidx < matrix->ncols);

   /* check if we requested an update for a single variable, or if we want to (re)-initialize the whole violation info */
   if( colidx >= 0 )
      getColumnData(matrix, colidx, NULL, &rowindices, &nrows);
   else
   {
      nrows = matrix->nrows;
      rowindices = NULL;
      *nviolatedrows = 0;

      /* reinitialize the violated rows */
      for( i = 0; i < nrows; ++i )
         violatedrowpos[i] = -1;

      /* clear the violated row counters for all variables */
      BMSclearMemoryArray(matrix->violrows, matrix->ndiscvars);
   }

   assert(colidx < 0 || *nviolatedrows >= 0);
   SCIPdebugMsg(scip, "Entering violation check for %d rows! \n", nrows);
   /* loop over rows and check if it is violated */
   for( i = 0; i < nrows; ++i )
   {
      int rowpos;
      if( colidx >= 0 )
      {
         assert(rowindices != NULL);
         rowpos = rowindices[i];
      }
      else
         rowpos = i;
      /* check, if zero solution violates this row */
      checkRowViolation(scip, matrix, rowpos, violatedrows, violatedrowpos, nviolatedrows, rowweights, updateweights);

      assert((violatedrowpos[rowpos] == -1 && SCIPisFeasGE(scip, matrix->rhs[rowpos], 0.0) && SCIPisFeasLE(scip, matrix->lhs[rowpos], 0.0))
         || (violatedrowpos[rowpos] >= 0 &&(SCIPisFeasLT(scip, matrix->rhs[rowpos], 0.0) || SCIPisFeasGT(scip, matrix->lhs[rowpos], 0.0))));
   }
}

/** retransforms solution values of variables according to their transformation status */
static
SCIP_Real retransformVariable(
   SCIP*                 scip,               /**< current scip instance */
   CONSTRAINTMATRIX*     matrix,             /**< constraint matrix object */
   SCIP_VAR*             var,                /**< variable whose solution value has to be retransformed */
   int                   varindex,           /**< permutation of variable indices according to sorting */
   SCIP_Real             solvalue            /**< solution value of the variable */
   )
{
   TRANSFORMSTATUS status;

   assert(matrix != NULL);
   assert(var != NULL);

   status = matrix->transformstatus[varindex];
   assert(status != TRANSFORMSTATUS_NONE);

   /* check if original variable has different bounds and transform solution value correspondingly */
   if( status == TRANSFORMSTATUS_LB )
   {
      assert(!SCIPisInfinity(scip, -SCIPvarGetLbLocal(var)));

      return solvalue + matrix->transformshiftvals[varindex];
   }
   else if( status == TRANSFORMSTATUS_NEG )
   {
      assert(!SCIPisInfinity(scip, SCIPvarGetUbLocal(var)));
      return matrix->transformshiftvals[varindex] - solvalue;
   }
   return solvalue;
}

/** determines the best shifting value of a variable
 *  @todo if there is already an incumbent solution, try considering the objective cutoff as additional constraint */
static
SCIP_RETCODE getOptimalShiftingValue(
   SCIP*                 scip,               /**< current scip instance */
   CONSTRAINTMATRIX*     matrix,             /**< constraint matrix object */
   int                   varindex,           /**< index of variable which should be shifted */
   int                   direction,          /**< the direction for this variable */
   int*                  rowweights,         /**< weighting of rows for best shift calculation */
   SCIP_Real*            steps,              /**< buffer array to store the individual steps for individual rows */
   int*                  violationchange,    /**< buffer array to store the individual change of feasibility of row */
   SCIP_Real*            beststep,           /**< pointer to store optimal shifting step */
   int*                  rowviolations       /**< pointer to store new weighted sum of row violations, i.e, v - f */
   )
{
   SCIP_Real* vals;
   int* rows;

   SCIP_Real slacksurplus;
   SCIP_Real upperbound;

   int nrows;
   int sum;
   int i;

   SCIP_Bool allzero;

   assert(beststep != NULL);
   assert(rowviolations != NULL);
   assert(rowweights != NULL);
   assert(steps != NULL);
   assert(violationchange != NULL);
   assert(direction == 1 || direction == -1);

   upperbound = matrix->upperbounds[varindex];

   /* get nonzero values and corresponding rows of variable */
   getColumnData(matrix, varindex, &vals, &rows, &nrows);

   /* loop over rows and calculate, which is the minimum shift to make this row feasible
    * or the minimum shift to violate this row
    */
   allzero = TRUE;
   slacksurplus = 0.0;
   for( i = 0; i < nrows; ++i )
   {
      SCIP_Real lhs;
      SCIP_Real rhs;
      SCIP_Real val;
      int rowpos;
      SCIP_Bool rowisviolated;
      int rowweight;

      /* get the row data */
      rowpos = rows[i];
      assert(rowpos >= 0);
      lhs = matrix->lhs[rowpos];
      rhs = matrix->rhs[rowpos];
      rowweight = rowweights[rowpos];
      val = direction * vals[i];

      /* determine if current row is violated or not */
      rowisviolated =(SCIPisFeasLT(scip, rhs, 0.0) || SCIPisFeasLT(scip, -lhs, 0.0));

      /* for a feasible row, determine the minimum integer value within the bounds of the variable by which it has to be
       * shifted to make row infeasible.
       */
      if( !rowisviolated )
      {
         SCIP_Real maxfeasshift;

         maxfeasshift = SCIPinfinity(scip);

         /* feasibility can only be violated if the variable has a lock in the corresponding direction,
          * i.e. a positive coefficient for a "<="-constraint, a negative coefficient for a ">="-constraint.
          */
         if( SCIPisFeasGT(scip, val, 0.0) && !SCIPisInfinity(scip, rhs) )
            maxfeasshift = SCIPfeasFloor(scip, rhs/val);
         else if( SCIPisFeasLT(scip, val, 0.0) && !SCIPisInfinity(scip, -lhs) )
            maxfeasshift = SCIPfeasFloor(scip, lhs/val);

         /* if the variable has no lock in the current row, it can still help to increase the slack of this row;
          * we measure slack increase for shifting by one
          */
         if( SCIPisFeasGT(scip, val, 0.0) && SCIPisInfinity(scip, rhs) )
            slacksurplus += val;
         if( SCIPisFeasLT(scip, val, 0.0) && SCIPisInfinity(scip, -lhs) )
            slacksurplus -= val;

         /* check if the least violating shift lies within variable bounds and set corresponding array values */
         if( !SCIPisInfinity(scip, maxfeasshift) && SCIPisFeasLE(scip, maxfeasshift + 1.0, upperbound) )
         {
            steps[i] = maxfeasshift + 1.0;
            violationchange[i] = rowweight;
            allzero = FALSE;
         }
         else
         {
            steps[i] = upperbound;
            violationchange[i] = 0;
         }
      }
      /* for a violated row, determine the minimum integral value within the bounds of the variable by which it has to be
       * shifted to make row feasible.
       */
      else
      {
         SCIP_Real minfeasshift;

         minfeasshift = SCIPinfinity(scip);

         /* if coefficient has the right sign to make row feasible, determine the minimum integer to shift variable
          * to obtain feasibility
          */
         if( SCIPisFeasLT(scip, -lhs, 0.0) && SCIPisFeasGT(scip, val, 0.0) )
            minfeasshift = SCIPfeasCeil(scip, lhs/val);
         else if( SCIPisFeasLT(scip, rhs,0.0) && SCIPisFeasLT(scip, val, 0.0) )
            minfeasshift = SCIPfeasCeil(scip, rhs/val);

         /* check if the minimum feasibility recovery shift lies within variable bounds and set corresponding array
          * values
          */
         if( !SCIPisInfinity(scip, minfeasshift) && SCIPisFeasLE(scip, minfeasshift, upperbound) )
         {
            steps[i] = minfeasshift;
            violationchange[i] = -rowweight;
            allzero = FALSE;
         }
         else
         {
            steps[i] = upperbound;
            violationchange[i] = 0;
         }
      }
   }

   /* in case that the variable cannot affect the feasibility of any row, in particular it cannot violate
    * a single row, but we can add slack to already feasible rows, we will do this
    */
   if( allzero )
   {
      if( ! SCIPisInfinity(scip, upperbound) && SCIPisGT(scip, slacksurplus, 0.0) )
         *beststep = direction * upperbound;
      else
         *beststep = 0.0;

      return SCIP_OKAY;
   }

   /* sorts rows by increasing value of steps */
   SCIPsortRealInt(steps, violationchange, nrows);

   *beststep = 0.0;
   *rowviolations = 0;
   sum = 0;

   /* best shifting step is calculated by summing up the violation changes for each relevant step and
    * taking the one which leads to the minimum sum. This sum measures the balance of feasibility recovering and
    * violating changes which will be obtained by shifting the variable by this step
    * note, the sums for smaller steps have to be taken into account for all bigger steps, i.e., the sums can be
    * computed iteratively
    */
   for( i = 0; i < nrows && !SCIPisInfinity(scip, steps[i]); ++i )
   {
      sum += violationchange[i];

      /* if we reached the last entry for the current step value, we have finished computing its sum and
       * update the step defining the minimum sum
       */
      if( (i == nrows-1 || steps[i+1] > steps[i]) && sum < *rowviolations ) /*lint !e679*/
      {
         *rowviolations = sum;
         *beststep = direction * steps[i];
      }
   }
   assert(*rowviolations <= 0);
   assert(!SCIPisInfinity(scip, *beststep));

   return SCIP_OKAY;
}

/** updates transformation of a given variable by taking into account current local bounds. if the bounds have changed
 *  since last update, updating the heuristic specific upper bound of the variable, its current transformed solution value
 *  and all affected rows is necessary.
 */
static
SCIP_RETCODE updateTransformation(
   SCIP*                 scip,               /**< current scip */
   CONSTRAINTMATRIX*     matrix,             /**< constraint matrix object */
   SCIP_HEURDATA*        heurdata,           /**< heuristic data */
   int                   varindex,           /**< index of variable in matrix */
   SCIP_Real             lb,                 /**< local lower bound of the variable */
   SCIP_Real             ub,                 /**< local upper bound of the variable */
   int*                  violatedrows,       /**< violated rows */
   int*                  violatedrowpos,     /**< violated row positions */
   int*                  nviolatedrows       /**< pointer to store number of violated rows */
   )
{
   TRANSFORMSTATUS status;
   SCIP_Real deltashift;
   SCIP_Bool checkviolations;

   assert(scip != NULL);
   assert(matrix != NULL);
   assert(0 <= varindex && varindex < matrix->ndiscvars);

   /* deltashift is the difference between the old and new transformation value. */
   deltashift = 0.0;
   status = matrix->transformstatus[varindex];

   SCIPdebugMsg(scip, "  Variable <%d> [%g,%g], status %d(%g), ub %g \n", varindex, lb, ub, status,
      matrix->transformshiftvals[varindex], matrix->upperbounds[varindex]);

   checkviolations = FALSE;
   /* depending on the variable status, deltashift is calculated differently. */
   switch( status )
   {
   case TRANSFORMSTATUS_LB:
      if( SCIPisInfinity(scip, -lb) )
      {
         transformVariable(scip, matrix, heurdata, varindex);
         checkviolations = TRUE;
      }
      else
      {
         deltashift = lb - (matrix->transformshiftvals[varindex]);
         matrix->transformshiftvals[varindex] = lb;
         if( !SCIPisInfinity(scip, ub) )
            matrix->upperbounds[varindex] = ub - lb;
         else
            matrix->upperbounds[varindex] = SCIPinfinity(scip);
      }
      break;
   case TRANSFORMSTATUS_NEG:
      if( SCIPisInfinity(scip, ub) )
      {
         transformVariable(scip, matrix, heurdata, varindex);
         checkviolations = TRUE;
      }
      else
      {
         deltashift = (matrix->transformshiftvals[varindex]) - ub;
         matrix->transformshiftvals[varindex] = ub;

         if( !SCIPisInfinity(scip, -lb) )
            matrix->upperbounds[varindex] = MIN(ub - lb, SCIPinfinity(scip));
         else
            matrix->upperbounds[varindex] = SCIPinfinity(scip);
      }
      break;
   case TRANSFORMSTATUS_FREE:
      /* in case of a free transform status, if one of the bounds has become finite, we want
       * to transform this variable to a variable with a lowerbound or a negated transform status */
      if( !SCIPisInfinity(scip, -lb) || !SCIPisInfinity(scip, ub) )
      {
         transformVariable(scip, matrix, heurdata, varindex);

         /* violations have to be rechecked for rows in which variable appears */
         checkviolations = TRUE;

         assert(matrix->transformstatus[varindex] == TRANSFORMSTATUS_LB || TRANSFORMSTATUS_NEG);
         assert(SCIPisLE(scip, ABS(lb), ABS(ub)) || matrix->transformstatus[varindex] == TRANSFORMSTATUS_NEG);
      }
      break;

   case TRANSFORMSTATUS_NONE:
   default:
      SCIPerrorMessage("Error: Invalid variable status <%d> in shift and propagagate heuristic, aborting!\n");
      SCIPABORT();
      return SCIP_INVALIDDATA;   /*lint !e527*/
   }
   /* if the bound, by which the variable was shifted, has changed, deltashift is different from zero, which requires
    * an update of all affected rows
    */
   if( !SCIPisFeasZero(scip, deltashift) )
   {
      int i;
      int* rows;
      SCIP_Real* vals;
      int nrows;

      /* get nonzero values and corresponding rows of variable */
      getColumnData(matrix, varindex, &vals, &rows, &nrows);

      /* go through rows, update the rows w.r.t. the influence of the changed transformation of the variable */
      for( i = 0; i < nrows; ++i )
      {
         SCIPdebugMsg(scip, "  update slacks of row<%d>:  coefficient <%g>, %g <= 0 <= %g \n",
            rows[i], vals[i], matrix->lhs[rows[i]], matrix->rhs[rows[i]]);

         if( !SCIPisInfinity(scip, -(matrix->lhs[rows[i]])) )
            matrix->lhs[rows[i]] -= (vals[i]) * deltashift;

         if( !SCIPisInfinity(scip, matrix->rhs[rows[i]]) )
            matrix->rhs[rows[i]] -= (vals[i]) * deltashift;
      }
      checkviolations = TRUE;
   }

   /* check and update information about violated rows, if necessary */
   if( checkviolations )
      checkViolations(scip, matrix, varindex, violatedrows, violatedrowpos, nviolatedrows, heurdata->rowweights, heurdata->updateweights);

   SCIPdebugMsg(scip, "  Variable <%d> [%g,%g], status %d(%g), ub %g \n", varindex, lb, ub, status,
      matrix->transformshiftvals[varindex], matrix->upperbounds[varindex]);

   return SCIP_OKAY;
}

/** comparison method for columns; binary < integer < implicit < continuous variables */
static
SCIP_DECL_SORTPTRCOMP(heurSortColsShiftandpropagate)
{
   SCIP_COL* col1;
   SCIP_COL* col2;
   SCIP_VAR* var1;
   SCIP_VAR* var2;
   SCIP_VARTYPE vartype1;
   SCIP_VARTYPE vartype2;
   int key1;
   int key2;

   col1 = (SCIP_COL*)elem1;
   col2 = (SCIP_COL*)elem2;
   var1 = SCIPcolGetVar(col1);
   var2 = SCIPcolGetVar(col2);
   assert(var1 != NULL && var2 != NULL);

   vartype1 = SCIPvarGetType(var1);
   vartype2 = SCIPvarGetType(var2);

   switch (vartype1)
   {
      case SCIP_VARTYPE_BINARY:
         key1 = 1;
         break;
      case SCIP_VARTYPE_INTEGER:
         key1 = 2;
         break;
      case SCIP_VARTYPE_IMPLINT:
         key1 = 3;
         break;
      case SCIP_VARTYPE_CONTINUOUS:
         key1 = 4;
         break;
      default:
         key1 = -1;
         SCIPerrorMessage("unknown variable type\n");
         SCIPABORT();
         break;
   }
   switch (vartype2)
   {
      case SCIP_VARTYPE_BINARY:
         key2 = 1;
         break;
      case SCIP_VARTYPE_INTEGER:
         key2 = 2;
         break;
      case SCIP_VARTYPE_IMPLINT:
         key2 = 3;
         break;
      case SCIP_VARTYPE_CONTINUOUS:
         key2 = 4;
         break;
      default:
         key2 = -1;
         SCIPerrorMessage("unknown variable type\n");
         SCIPABORT();
         break;
   }
   return key1 - key2;
}

/*
 * Callback methods of primal heuristic
 */

/** deinitialization method of primal heuristic(called before transformed problem is freed) */
static
SCIP_DECL_HEUREXIT(heurExitShiftandpropagate)
{  /*lint --e{715}*/
   SCIP_HEURDATA* heurdata;

   heurdata = SCIPheurGetData(heur);
   assert(heurdata != NULL);

   /* free random number generator */
   SCIPfreeRandom(scip, &heurdata->randnumgen);

   /* if statistic mode is enabled, statistics are printed to console */
   SCIPstatistic(
      SCIPstatisticMessage(
         "  DETAILS                    :  %d violations left, %d probing status\n",
         heurdata->nremainingviols,
         heurdata->lpsolstat
         );
      SCIPstatisticMessage(
         "  SHIFTANDPROPAGATE PROBING  :  %d probings, %" SCIP_LONGINT_FORMAT " domain reductions,  ncutoffs: %d ,  LP iterations: %" SCIP_LONGINT_FORMAT " \n ",
         heurdata->nprobings,
         heurdata->ntotaldomredsfound,
         heurdata->ncutoffs,
         heurdata->nlpiters);
      );

   return SCIP_OKAY;
}

/** initialization method of primal heuristic(called after problem was transformed). We only need this method for
 *  statistic mode of heuristic.
 */
static
SCIP_DECL_HEURINIT(heurInitShiftandpropagate)
{  /*lint --e{715}*/
   SCIP_HEURDATA* heurdata;

   heurdata = SCIPheurGetData(heur);

   assert(heurdata != NULL);

   /* create random number generator */
   SCIP_CALL( SCIPcreateRandom(scip, &heurdata->randnumgen,
         DEFAULT_RANDSEED, TRUE) );

   SCIPstatistic(
      heurdata->lpsolstat = SCIP_LPSOLSTAT_NOTSOLVED;
      heurdata->nremainingviols = 0;
      heurdata->nprobings = 0;
      heurdata->ntotaldomredsfound = 0;
      heurdata->ncutoffs = 0;
      heurdata->nlpiters = 0;
   )
   return SCIP_OKAY;
}

/** destructor of primal heuristic to free user data(called when SCIP is exiting) */
static
SCIP_DECL_HEURFREE(heurFreeShiftandpropagate)
{  /*lint --e{715}*/
   SCIP_HEURDATA* heurdata;
   SCIP_EVENTHDLR* eventhdlr;
   SCIP_EVENTHDLRDATA* eventhdlrdata;

   heurdata = SCIPheurGetData(heur);
   assert(heurdata != NULL);
   eventhdlr = heurdata->eventhdlr;
   assert(eventhdlr != NULL);
   eventhdlrdata = SCIPeventhdlrGetData(eventhdlr);

   SCIPfreeBlockMemoryNull(scip, &eventhdlrdata);

   /* free heuristic data */
   SCIPfreeBlockMemory(scip, &heurdata);

   SCIPheurSetData(heur, NULL);

   return SCIP_OKAY;
}


/** copy method for primal heuristic plugins(called when SCIP copies plugins) */
static
SCIP_DECL_HEURCOPY(heurCopyShiftandpropagate)
{  /*lint --e{715}*/
   assert(scip != NULL);
   assert(heur != NULL);
   assert(strcmp(SCIPheurGetName(heur), HEUR_NAME) == 0);

   /* call inclusion method of primal heuristic */
   SCIP_CALL( SCIPincludeHeurShiftandpropagate(scip) );

   return SCIP_OKAY;
}

/** execution method of primal heuristic */
static
SCIP_DECL_HEUREXEC(heurExecShiftandpropagate)
{  /*lint --e{715}*/
   SCIP_HEURDATA* heurdata;       /* heuristic data */
   SCIP_EVENTHDLR* eventhdlr;     /* shiftandpropagate event handler */
   SCIP_EVENTHDLRDATA* eventhdlrdata; /* event handler data */
   SCIP_EVENTDATA**  eventdatas;  /* event data for every variable */

   CONSTRAINTMATRIX* matrix;      /* constraint matrix object */
   SCIP_COL** lpcols;             /* lp columns */
   SCIP_SOL* sol;                 /* solution pointer */
   SCIP_Real* colnorms;           /* contains Euclidean norms of column vectors */

   SCIP_Real* steps;              /* buffer arrays for best shift selection in main loop */
   int* violationchange;

   int* violatedrows;             /* the violated rows */
   int* violatedrowpos;           /* the array position of a violated row, or -1 */
   int* permutation;              /* reflects the position of the variables after sorting */
   int* violatedvarrows;          /* number of violated rows for each variable */
   int* colposs;                  /* position of columns according to variable type sorting */
   int nlpcols;                   /* number of lp columns */
   int nviolatedrows;             /* number of violated rows */
   int ndiscvars;                 /* number of non-continuous variables of the problem */
   int lastindexofsusp;           /* last variable which has been swapped due to a cutoff */
   int nbinvars;                  /* number of binary variables */
   int nintvars;                  /* number of integer variables */
   int i;
   int r;
   int v;
   int c;
   int ncutoffs;                  /* counts the number of cutoffs for this execution */
   int nprobings;                 /* counts the number of probings */
   int nlprows;                   /* the number LP rows */
   int nmaxrows;                  /* maximum number of LP rows of a variable */

   SCIP_Bool initialized;         /* has the matrix been initialized? */
   SCIP_Bool cutoff;              /* has current probing node been cutoff? */
   SCIP_Bool probing;             /* should probing be applied or not? */
   SCIP_Bool infeasible;          /* FALSE as long as currently infeasible rows have variables left */
   SCIP_Bool impliscontinuous;

   heurdata = SCIPheurGetData(heur);
   assert(heurdata != NULL);

   eventhdlr = heurdata->eventhdlr;
   assert(eventhdlr != NULL);

   eventhdlrdata = SCIPeventhdlrGetData(eventhdlr);
   assert(eventhdlrdata != NULL);

   *result = SCIP_DIDNOTRUN;
   SCIPdebugMsg(scip, "entering execution method of shift and propagate heuristic\n");

   /* heuristic is obsolete if there are only continuous variables */
   if( SCIPgetNVars(scip) - SCIPgetNContVars(scip) == 0 )
      return SCIP_OKAY;

   /* stop execution method if there is already a primarily feasible solution at hand */
   if( SCIPgetBestSol(scip) != NULL && heurdata->onlywithoutsol )
      return SCIP_OKAY;

   /* stop if there is no LP available */
   if ( ! SCIPhasCurrentNodeLP(scip) )
      return SCIP_OKAY;

   if( !SCIPisLPConstructed(scip) )
   {
      /* @note this call can have the side effect that variables are created */
      SCIP_CALL( SCIPconstructLP(scip, &cutoff) );

      /* manually cut off the node if the LP construction detected infeasibility (heuristics cannot return such a result) */
      if( cutoff )
      {
         SCIP_CALL( SCIPcutoffNode(scip, SCIPgetCurrentNode(scip)) );
         return SCIP_OKAY;
      }

      SCIP_CALL( SCIPflushLP(scip) );
   }

   SCIPstatistic( heurdata->nlpiters = SCIPgetNLPIterations(scip) );

   nlprows = SCIPgetNLPRows(scip);

   SCIP_CALL( SCIPgetLPColsData(scip, &lpcols, &nlpcols) );
   assert(nlpcols == 0 || lpcols != NULL);

   /* we need an LP */
   if( nlprows == 0 || nlpcols == 0 )
      return SCIP_OKAY;

   *result = SCIP_DIDNOTFIND;
   initialized = FALSE;

   /* allocate lp column array */
   SCIP_CALL( SCIPallocBufferArray(scip, &heurdata->lpcols, nlpcols) );
   heurdata->nlpcols = nlpcols;

   impliscontinuous = heurdata->impliscontinuous;

#ifndef NDEBUG
   BMSclearMemoryArray(heurdata->lpcols, nlpcols);
#endif

   /* copy and sort the columns by their variable types (binary before integer before implicit integer before continuous) */
   BMScopyMemoryArray(heurdata->lpcols, lpcols, nlpcols);

   SCIPsortPtr((void**)heurdata->lpcols, heurSortColsShiftandpropagate, nlpcols);

   SCIP_CALL( SCIPallocBufferArray(scip, &colposs, nlpcols) );

   /* we have to collect the number of different variable types before we start probing since during probing variable
    * can be created (e.g., cons_xor.c)
    */
   ndiscvars = 0;
   nbinvars = 0;
   nintvars = 0;
   for( c = 0; c < nlpcols; ++c )
   {
      SCIP_COL* col;
      SCIP_VAR* colvar;

      col = heurdata->lpcols[c];
      assert(col != NULL);
      colvar = SCIPcolGetVar(col);
      assert(colvar != NULL);

      if( varIsDiscrete(colvar, impliscontinuous) )
         ++ndiscvars;
      if( SCIPvarGetType(colvar) == SCIP_VARTYPE_BINARY )
         ++nbinvars;
      else if( SCIPvarGetType(colvar) == SCIP_VARTYPE_INTEGER )
         ++nintvars;

      /* save the position of this column in the array such that it can be accessed as the "true" column position */
      assert(SCIPcolGetLPPos(col) >= 0);
      colposs[SCIPcolGetLPPos(col)] = c;
   }
   assert(nbinvars + nintvars <= ndiscvars);

   /* start probing mode */
   SCIP_CALL( SCIPstartProbing(scip) );

   /* enables collection of variable statistics during probing */
   if( heurdata->collectstats )
      SCIPenableVarHistory(scip);
   else
      SCIPdisableVarHistory(scip);

   /* this should always be fulfilled becase we perform shift and propagate only at the root node */
   assert(SCIP_MAXTREEDEPTH > SCIPgetDepth(scip));

   /* @todo check if this node is necessary (I don't think so) */
   SCIP_CALL( SCIPnewProbingNode(scip) );
   ncutoffs = 0;
   nprobings = 0;
   nmaxrows = 0;
   infeasible = FALSE;

   /* initialize heuristic matrix and working solution */
   SCIP_CALL( SCIPallocBuffer(scip, &matrix) );
   SCIP_CALL( initMatrix(scip, matrix, heurdata, colposs, heurdata->normalize, &nmaxrows, heurdata->relax, &initialized, &infeasible) );

   /* could not initialize matrix */
   if( !initialized || infeasible )
   {
      SCIPdebugMsg(scip, " MATRIX not initialized -> Execution of heuristic stopped! \n");
      goto TERMINATE;
   }

   /* the number of discrete LP column variables can be less than the actual number of variables, if, e.g., there
    * are nonlinearities in the problem. The heuristic execution can be terminated in that case.
    */
   if( matrix->ndiscvars < ndiscvars )
   {
      SCIPdebugMsg(scip, "Not all discrete variables are in the current LP. Shiftandpropagate execution terminated.\n");
      goto TERMINATE;
   }

   assert(nmaxrows > 0);

   eventhdlrdata->matrix = matrix;
   eventhdlrdata->heurdata = heurdata;

   SCIP_CALL( SCIPcreateSol(scip, &sol, heur) );
   SCIPsolSetHeur(sol, heur);

   /* allocate arrays for execution method */
   SCIP_CALL( SCIPallocBufferArray(scip, &permutation, ndiscvars) );
   SCIP_CALL( SCIPallocBufferArray(scip, &heurdata->rowweights, matrix->nrows) );

   /* allocate necessary memory for best shift search */
   SCIP_CALL( SCIPallocBufferArray(scip, &steps, nmaxrows) );
   SCIP_CALL( SCIPallocBufferArray(scip, &violationchange, nmaxrows) );

   /* allocate arrays to store information about infeasible rows */
   SCIP_CALL( SCIPallocBufferArray(scip, &violatedrows, matrix->nrows) );
   SCIP_CALL( SCIPallocBufferArray(scip, &violatedrowpos, matrix->nrows) );

   eventhdlrdata->violatedrows = violatedrows;
   eventhdlrdata->violatedrowpos = violatedrowpos;
   eventhdlrdata->nviolatedrows = &nviolatedrows;

   /* initialize arrays. Before sorting, permutation is the identity permutation */
   for( i = 0; i < ndiscvars; ++i )
      permutation[i] = i;

   /* initialize row weights */
   for( r = 0; r < matrix->nrows; ++r )
   {
      if( !SCIPisInfinity(scip, -(matrix->lhs[r])) && !SCIPisInfinity(scip, matrix->rhs[r]) )
         heurdata->rowweights[r] = DEFAULT_WEIGHT_EQUALITY;
      else
         heurdata->rowweights[r] = DEFAULT_WEIGHT_INEQUALITY;
   }
   colnorms = matrix->colnorms;

   assert(nbinvars >= 0);
   assert(nintvars >= 0);

   /* check rows for infeasibility */
   checkViolations(scip, matrix, -1, violatedrows, violatedrowpos, &nviolatedrows, heurdata->rowweights, heurdata->updateweights);

   /* allocate memory for violatedvarrows array only if variable ordering relies on it */
   if( heurdata->sortvars && (heurdata->sortkey == 't' || heurdata->sortkey == 'v') )
   {
      SCIP_CALL( SCIPallocBufferArray(scip, &violatedvarrows, ndiscvars) );
      BMScopyMemoryArray(violatedvarrows, matrix->violrows, ndiscvars);
   }
   else
      violatedvarrows = NULL;

   /* sort variables w.r.t. the sorting key parameter. Sorting is indirect, all matrix column data
    * stays in place, but permutation array gives access to the sorted order of variables
    */
   if( heurdata->sortvars )
   {
      switch (heurdata->sortkey)
      {
         case 'n':
            /* variable ordering w.r.t. column norms nonincreasing */
            if( heurdata->preferbinaries )
            {
               if( nbinvars > 0 )
                  SCIPsortDownRealInt(colnorms, permutation, nbinvars);
               if( nbinvars < ndiscvars )
                  SCIPsortDownRealInt(&colnorms[nbinvars], &permutation[nbinvars], ndiscvars - nbinvars);
            }
            else
            {
               SCIPsortDownRealInt(colnorms, permutation, ndiscvars);
            }
            SCIPdebugMsg(scip, "Variables sorted down w.r.t their normalized columns!\n");
            break;
         case 'u':
            /* variable ordering w.r.t. column norms nondecreasing */
            if( heurdata->preferbinaries )
            {
               if( nbinvars > 0 )
                  SCIPsortRealInt(colnorms, permutation, nbinvars);
               if( nbinvars < ndiscvars )
                  SCIPsortRealInt(&colnorms[nbinvars], &permutation[nbinvars], ndiscvars - nbinvars);
            }
            else
            {
               SCIPsortRealInt(colnorms, permutation, ndiscvars);
            }
            SCIPdebugMsg(scip, "Variables sorted w.r.t their normalized columns!\n");
            break;
         case 'v':
            /* variable ordering w.r.t. nonincreasing number of violated rows */
            assert(violatedvarrows != NULL);
            if( heurdata->preferbinaries )
            {
               if( nbinvars > 0 )
                  SCIPsortDownIntInt(violatedvarrows, permutation, nbinvars);
               if( nbinvars < ndiscvars )
                  SCIPsortDownIntInt(&violatedvarrows[nbinvars], &permutation[nbinvars], ndiscvars - nbinvars);
            }
            else
            {
               SCIPsortDownIntInt(violatedvarrows, permutation, ndiscvars);
            }

            SCIPdebugMsg(scip, "Variables sorted down w.r.t their number of currently infeasible rows!\n");
            break;
         case 't':
            /* variable ordering w.r.t. nondecreasing number of violated rows */
            assert(violatedvarrows != NULL);
            if( heurdata->preferbinaries )
            {
               if( nbinvars > 0 )
                  SCIPsortIntInt(violatedvarrows, permutation, nbinvars);
               if( nbinvars < ndiscvars )
                  SCIPsortIntInt(&violatedvarrows[nbinvars], &permutation[nbinvars], ndiscvars - nbinvars);
            }
            else
            {
               SCIPsortIntInt(violatedvarrows, permutation, ndiscvars);
            }

            SCIPdebugMsg(scip, "Variables sorted (upwards) w.r.t their number of currently infeasible rows!\n");
            break;
         case 'r':
            /* random sorting */
            if( heurdata->preferbinaries )
            {
               if( nbinvars > 0 )
                  SCIPrandomPermuteIntArray(heurdata->randnumgen, permutation, 0, nbinvars - 1);
               if( nbinvars < ndiscvars )
                  SCIPrandomPermuteIntArray(heurdata->randnumgen, &permutation[nbinvars], nbinvars - 1,
                        ndiscvars - nbinvars - 1);
            }
            else
            {
               SCIPrandomPermuteIntArray(heurdata->randnumgen, permutation, 0, ndiscvars - 1);
            }
            SCIPdebugMsg(scip, "Variables permuted randomly!\n");
            break;
         default:
            SCIPdebugMsg(scip, "No variable permutation applied\n");
            break;
      }
   }

   /* should binary variables without locks be treated first? */
   if( heurdata->binlocksfirst )
   {
      SCIP_VAR* var;
      int nbinwithoutlocks = 0;

      /* count number of binaries without locks */
      if( heurdata->preferbinaries )
      {
         for( c = 0; c < nbinvars; ++c )
         {
            var = SCIPcolGetVar(heurdata->lpcols[permutation[c]]);
            if( SCIPvarGetNLocksUpType(var, SCIP_LOCKTYPE_MODEL) == 0
               || SCIPvarGetNLocksDownType(var, SCIP_LOCKTYPE_MODEL) == 0 )
               ++nbinwithoutlocks;
         }
      }
      else
      {
         for( c = 0; c < ndiscvars; ++c )
         {
            var = SCIPcolGetVar(heurdata->lpcols[permutation[c]]);
            if( SCIPvarIsBinary(var) )
            {
               if( SCIPvarGetNLocksUpType(var, SCIP_LOCKTYPE_MODEL) == 0
                  || SCIPvarGetNLocksDownType(var, SCIP_LOCKTYPE_MODEL) == 0 )
                  ++nbinwithoutlocks;
            }
         }
      }

      if( nbinwithoutlocks > 0 )
      {
         SCIP_VAR* binvar;
         int b = 1;
         int tmp;
         c = 0;

         /* if c reaches nbinwithoutlocks, then all binary variables without locks were sorted to the beginning of the array */
         while( c < nbinwithoutlocks && b < ndiscvars )
         {
            assert(c < b);
            assert(c < ndiscvars);
            assert(b < ndiscvars);
            var = SCIPcolGetVar(heurdata->lpcols[permutation[c]]);
            binvar = SCIPcolGetVar(heurdata->lpcols[permutation[b]]);

            /* search for next variable which is not a binary variable without locks */
            while( SCIPvarIsBinary(var) && (SCIPvarGetNLocksUpType(var, SCIP_LOCKTYPE_MODEL) == 0
               || SCIPvarGetNLocksDownType(var, SCIP_LOCKTYPE_MODEL) == 0) )
            {
               ++c;
               if( c >= nbinwithoutlocks )
                  break;
               var = SCIPcolGetVar(heurdata->lpcols[permutation[c]]);
            }
            if( c >= nbinwithoutlocks )
               break;

            /* search for next binary variable without locks (with position > c) */
            if( b <= c )
            {
               b = c + 1;
               binvar = SCIPcolGetVar(heurdata->lpcols[permutation[b]]);
            }
            while( !SCIPvarIsBinary(binvar) || (SCIPvarGetNLocksUpType(binvar, SCIP_LOCKTYPE_MODEL) > 0
               && SCIPvarGetNLocksDownType(binvar, SCIP_LOCKTYPE_MODEL) > 0) )
            {
               ++b;
               assert(b < ndiscvars);
               binvar = SCIPcolGetVar(heurdata->lpcols[permutation[b]]);
            }

            /* swap the two variables */
            tmp = permutation[b];
            permutation[b] = permutation[c];
            permutation[c] = tmp;

            /* increase counters */
            ++c;
            ++b;
         }
      }

#ifndef NDEBUG
      for( c = 0; c < ndiscvars; ++c )
      {
         assert((c < nbinwithoutlocks) == (SCIPvarIsBinary(SCIPcolGetVar(heurdata->lpcols[permutation[c]]))
               && (SCIPvarGetNLocksUpType(SCIPcolGetVar(heurdata->lpcols[permutation[c]]), SCIP_LOCKTYPE_MODEL) == 0
                  || SCIPvarGetNLocksDownType(SCIPcolGetVar(heurdata->lpcols[permutation[c]]), SCIP_LOCKTYPE_MODEL) == 0)));
      }
#endif
   }

   SCIP_CALL( SCIPallocBufferArray(scip, &eventdatas, matrix->ndiscvars) );
   BMSclearMemoryArray(eventdatas, matrix->ndiscvars);

   /* initialize variable events to catch bound changes during propagation */
   for( c = 0; c < matrix->ndiscvars; ++c )
   {
      SCIP_VAR* var;

      var = SCIPcolGetVar(heurdata->lpcols[c]);
      assert(var != NULL);
      assert(SCIPvarIsIntegral(var));
      assert(eventdatas[c] == NULL);

      SCIP_CALL( SCIPallocBuffer(scip, &(eventdatas[c])) ); /*lint !e866*/

      eventdatas[c]->colpos = c;

      SCIP_CALL( SCIPcatchVarEvent(scip, var, EVENTTYPE_SHIFTANDPROPAGATE, eventhdlr, eventdatas[c], NULL) );
   }

   cutoff = FALSE;

   lastindexofsusp = -1;
   probing = heurdata->probing;
   infeasible = FALSE;

   SCIPdebugMsg(scip, "SHIFT_AND_PROPAGATE heuristic starts main loop with %d violations and %d remaining variables!\n",
      nviolatedrows, ndiscvars);

   assert(matrix->ndiscvars == ndiscvars);

   /* loop over variables, shift them according to shifting criteria and try to reduce the global infeasibility */
   for( c = 0; c < ndiscvars; ++c )
   {
      SCIP_VAR* var;
      SCIP_Longint ndomredsfound;
      SCIP_Real optimalshiftvalue;
      SCIP_Real origsolval;
      SCIP_Real lb;
      SCIP_Real ub;
      int nviolations;
      int permutedvarindex;
      int j;
      SCIP_Bool marksuspicious;

      if( heurdata->selectbest )
      {  /* search for best candidate */
         j = c + 1;
         while( j < ndiscvars )
         {
            /* run through remaining variables and search for best candidate */
            if( matrix->violrows[permutation[c]] < matrix->violrows[permutation[j]] )
            {
               int tmp;
               tmp = permutation[c];
               permutation[c] = permutation[j];
               permutation[j] = tmp;
            }
            ++j;
         }
      }
      permutedvarindex = permutation[c];
      optimalshiftvalue = 0.0;
      nviolations = 0;
      var = SCIPcolGetVar(heurdata->lpcols[permutedvarindex]);
      lb = SCIPvarGetLbLocal(var);
      ub = SCIPvarGetUbLocal(var);
      assert(SCIPcolGetLPPos(SCIPvarGetCol(var)) >= 0);
      assert(SCIPvarIsIntegral(var));

      /* check whether we hit some limit, e.g. the time limit, in between
       * since the check itself consumes some time, we only do it every tenth iteration
       */
      if( c % 10 == 0 && SCIPisStopped(scip) )
         goto TERMINATE2;

      /* if propagation is enabled, check if propagation has changed the variables bounds
       * and update the transformed upper bound correspondingly
       * @todo this should not be necessary
       */
      if( heurdata->probing )
         SCIP_CALL( updateTransformation(scip, matrix, heurdata, permutedvarindex,lb, ub, violatedrows, violatedrowpos,
               &nviolatedrows) );

      SCIPdebugMsg(scip, "Variable %s with local bounds [%g,%g], status <%d>, matrix bound <%g>\n",
         SCIPvarGetName(var), lb, ub, matrix->transformstatus[permutedvarindex], matrix->upperbounds[permutedvarindex]);

      /* ignore variable if propagation fixed it (lb and ub will be zero) */
      if( SCIPisFeasZero(scip, matrix->upperbounds[permutedvarindex]) )
      {
         assert(!SCIPisInfinity(scip, ub));
         assert(SCIPisFeasEQ(scip, lb, ub));

         SCIP_CALL( SCIPsetSolVal(scip, sol, var, ub) );

         continue;
      }

      marksuspicious = FALSE;

      /* check whether the variable is binary and has no locks in one direction, so that we want to fix it to the
       * respective bound (only enabled by parameter)
       */
      if( heurdata->fixbinlocks && SCIPvarIsBinary(var)
         && (SCIPvarGetNLocksUpType(var, SCIP_LOCKTYPE_MODEL) == 0
            || SCIPvarGetNLocksDownType(var, SCIP_LOCKTYPE_MODEL) == 0) )
      {
         if( SCIPvarGetNLocksUpType(var, SCIP_LOCKTYPE_MODEL) == 0 )
            origsolval = SCIPvarGetUbLocal(var);
         else
         {
            assert(SCIPvarGetNLocksDownType(var, SCIP_LOCKTYPE_MODEL) == 0);
            origsolval = SCIPvarGetLbLocal(var);
         }
      }
      else
      {
         /* only apply the computationally expensive best shift selection, if there is a violated row left */
         if( !heurdata->stopafterfeasible || nviolatedrows > 0 )
         {
            /* compute optimal shift value for variable */
            SCIP_CALL( getOptimalShiftingValue(scip, matrix, permutedvarindex, 1, heurdata->rowweights, steps, violationchange,
                  &optimalshiftvalue, &nviolations) );
            assert(SCIPisFeasGE(scip, optimalshiftvalue, 0.0));

            /* Variables with FREE transform have to be dealt with twice */
            if( matrix->transformstatus[permutedvarindex] == TRANSFORMSTATUS_FREE )
            {
               SCIP_Real downshiftvalue;
               int ndownviolations;

               downshiftvalue = 0.0;
               ndownviolations = 0;
               SCIP_CALL( getOptimalShiftingValue(scip, matrix, permutedvarindex, -1, heurdata->rowweights, steps, violationchange,
                     &downshiftvalue, &ndownviolations) );

               assert(SCIPisLE(scip, downshiftvalue, 0.0));

               /* compare to positive direction and select the direction which makes more rows feasible */
               if( ndownviolations < nviolations )
               {
                  optimalshiftvalue = downshiftvalue;
               }
            }
         }
         else
            optimalshiftvalue = 0.0;

         /* if zero optimal shift values are forbidden by the user parameter, delay the variable by marking it suspicious */
         if( heurdata->nozerofixing && nviolations > 0 && SCIPisFeasZero(scip, optimalshiftvalue) )
            marksuspicious = TRUE;

         /* retransform the solution value from the heuristic transformation space */
         assert(varIsDiscrete(var, impliscontinuous));
         origsolval = retransformVariable(scip, matrix, var, permutedvarindex, optimalshiftvalue);
      }
      assert(SCIPisFeasGE(scip, origsolval, lb) && SCIPisFeasLE(scip, origsolval, ub));

      /* check if propagation should still be performed
       * @todo do we need the hard coded value? we could use SCIP_MAXTREEDEPTH
       */
      if( nprobings > DEFAULT_PROPBREAKER )
         probing = FALSE;

      /* if propagation is enabled, fix the variable to the new solution value and propagate the fixation
       * (to fix other variables and to find out early whether solution is already infeasible)
       */
      if( !marksuspicious && probing )
      {
         /* this assert should be always fulfilled because we run this heuristic at the root node only and do not
          * perform probing if nprobings is less than DEFAULT_PROPBREAKER (currently: 65000)
          */
         assert(SCIP_MAXTREEDEPTH > SCIPgetDepth(scip));

         SCIP_CALL( SCIPnewProbingNode(scip) );
         SCIP_CALL( SCIPfixVarProbing(scip, var, origsolval) );
         ndomredsfound = 0;

         SCIPdebugMsg(scip, "  Shift %g(%g originally) is optimal, propagate solution\n", optimalshiftvalue, origsolval);
         SCIP_CALL( SCIPpropagateProbing(scip, heurdata->nproprounds, &cutoff, &ndomredsfound) );

         ++nprobings;
         SCIPstatistic( heurdata->ntotaldomredsfound += ndomredsfound );
         SCIPdebugMsg(scip, "Propagation finished! <%" SCIP_LONGINT_FORMAT "> domain reductions %s, <%d> probing depth\n", ndomredsfound, cutoff ? "CUTOFF" : "",
            SCIPgetProbingDepth(scip));
      }
      assert(!cutoff || probing);

      /* propagation led to an empty domain, hence we backtrack and postpone the variable */
      if( cutoff )
      {
         assert(probing);

         ++ncutoffs;

         /* only continue heuristic if number of cutoffs occured so far is reasonably small */
         if( heurdata->cutoffbreaker >= 0 && ncutoffs >= ((heurdata->maxcutoffquot * SCIPgetProbingDepth(scip)) + heurdata->cutoffbreaker) )
            break;

         cutoff = FALSE;

         /* backtrack to the parent of the current node */
         assert(SCIPgetProbingDepth(scip) >= 1);
         SCIP_CALL( SCIPbacktrackProbing(scip, SCIPgetProbingDepth(scip) - 1) );

         /* this assert should be always fulfilled because we run this heuristic at the root node only and do not
          * perform probing if nprobings is less than DEFAULT_PROPBREAKER (currently: 65000)
          */
         assert(SCIP_MAXTREEDEPTH > SCIPgetDepth(scip));

         /* if the variable upper and lower bound are equal to the solution value to which we tried to fix the variable,
          * we are trapped at an infeasible node and break; this can only happen due to an intermediate global bound change of the variable,
          * I guess
          */
         if( SCIPisFeasEQ(scip, SCIPvarGetUbLocal(var), origsolval) && SCIPisFeasEQ(scip, SCIPvarGetLbLocal(var), origsolval) )
         {
            cutoff = TRUE;
            break;
         }
         else if( SCIPisFeasEQ(scip, SCIPvarGetLbLocal(var), origsolval) )
         {
            /* if the variable were to be set to one of its bounds, repropagate by tightening this bound by 1.0
             * into the direction of the other bound, if possible */
            assert(SCIPisFeasGE(scip, SCIPvarGetUbLocal(var), origsolval + 1.0));

            ndomredsfound = 0;
            SCIP_CALL( SCIPnewProbingNode(scip) );
            SCIP_CALL( SCIPchgVarLbProbing(scip, var, origsolval + 1.0) );
            SCIP_CALL( SCIPpropagateProbing(scip, heurdata->nproprounds, &cutoff, &ndomredsfound) );

            SCIPstatistic( heurdata->ntotaldomredsfound += ndomredsfound );
         }
         else if( SCIPisFeasEQ(scip, SCIPvarGetUbLocal(var), origsolval) )
         {
            /* if the variable were to be set to one of its bounds, repropagate by tightening this bound by 1.0
             * into the direction of the other bound, if possible */
            assert(SCIPisFeasLE(scip, SCIPvarGetLbLocal(var), origsolval - 1.0));

            ndomredsfound = 0;

            SCIP_CALL( SCIPnewProbingNode(scip) );
            SCIP_CALL( SCIPchgVarUbProbing(scip, var, origsolval - 1.0) );
            SCIP_CALL( SCIPpropagateProbing(scip, heurdata->nproprounds, &cutoff, &ndomredsfound) );

            SCIPstatistic( heurdata->ntotaldomredsfound += ndomredsfound );
         }

         /* if the tightened bound again leads to a cutoff, both subproblems are proven infeasible and the heuristic
          * can be stopped */
         if( cutoff )
         {
            break;
         }
         else
         {
            /* since repropagation was successful, we indicate that this variable led to a cutoff in one direction */
            marksuspicious = TRUE;
         }
      }

      if( marksuspicious )
      {
         /* mark the variable as suspicious */
         assert(permutedvarindex == permutation[c]);

         ++lastindexofsusp;
         assert(lastindexofsusp >= 0 && lastindexofsusp <= c);

         permutation[c] = permutation[lastindexofsusp];
         permutation[lastindexofsusp] = permutedvarindex;

         SCIPdebugMsg(scip, "  Suspicious variable! Postponed from pos <%d> to position <%d>\n", c, lastindexofsusp);
      }
      else
      {
         SCIPdebugMsg(scip, "Variable <%d><%s> successfully shifted by value <%g>!\n", permutedvarindex,
            SCIPvarGetName(var), optimalshiftvalue);

         /* update solution */
         SCIP_CALL( SCIPsetSolVal(scip, sol, var, origsolval) );

         /* only to ensure that some assertions can be made later on */
         if( !probing )
         {
            SCIP_CALL( SCIPfixVarProbing(scip, var, origsolval) );
         }
      }
   }
   SCIPdebugMsg(scip, "Heuristic finished with %d remaining violations and %d remaining variables!\n",
      nviolatedrows, lastindexofsusp + 1);

   /* if constructed solution might be feasible, go through the queue of suspicious variables and set the solution
    * values
    */
   if( nviolatedrows == 0 && !cutoff )
   {
      SCIP_Bool stored;
      SCIP_Bool trysol;

      for( v = 0; v <= lastindexofsusp; ++v )
      {
         SCIP_VAR* var;
         SCIP_Real origsolval;
         int permutedvarindex;

         /* get the column position of the variable */
         permutedvarindex = permutation[v];
         var = SCIPcolGetVar(heurdata->lpcols[permutedvarindex]);
         assert(varIsDiscrete(var, impliscontinuous));

         /* update the transformation of the variable, since the bound might have changed after the last update. */
         if( heurdata->probing )
            SCIP_CALL( updateTransformation(scip, matrix, heurdata, permutedvarindex, SCIPvarGetLbLocal(var),
                  SCIPvarGetUbLocal(var), violatedrows, violatedrowpos, &nviolatedrows) );

         /* retransform the solution value from the heuristic transformed space, set the solution value accordingly */
         assert(varIsDiscrete(var, impliscontinuous));
         origsolval = retransformVariable(scip, matrix, var, permutedvarindex, 0.0);
         assert(SCIPisFeasGE(scip, origsolval, SCIPvarGetLbLocal(var))
            && SCIPisFeasLE(scip, origsolval, SCIPvarGetUbLocal(var)));
         SCIP_CALL( SCIPsetSolVal(scip, sol, var, origsolval) );
         SCIP_CALL( SCIPfixVarProbing(scip, var, origsolval) ); /* only to ensure that some assertions can be made later */

         SCIPdebugMsg(scip, "  Remaining variable <%s> set to <%g>; %d Violations\n", SCIPvarGetName(var), origsolval,
            nviolatedrows);
      }

      /* Fixing of remaining variables led to infeasibility */
      if( nviolatedrows > 0 )
         goto TERMINATE2;

      trysol = TRUE;

      /* if the constructed solution might still be extendable to a feasible solution, try this by
       * solving the remaining LP
       */
      if( nlpcols != matrix->ndiscvars )
      {
         /* case that remaining LP has to be solved */
         SCIP_Bool lperror;

#ifndef NDEBUG
         {
            SCIP_VAR** vars;

            vars = SCIPgetVars(scip);
            assert(vars != NULL);
            /* ensure that all discrete variables in the remaining LP are fixed */
            for( v = 0; v < ndiscvars; ++v )
            {
               if( SCIPvarIsInLP(vars[v]) )
                  assert(SCIPisFeasEQ(scip, SCIPvarGetLbLocal(vars[v]), SCIPvarGetUbLocal(vars[v])));
            }
         }
#endif

         SCIPdebugMsg(scip, " -> old LP iterations: %" SCIP_LONGINT_FORMAT "\n", SCIPgetNLPIterations(scip));

#ifdef SCIP_DEBUG
         SCIP_CALL( SCIPwriteLP(scip, "shiftandpropagatelp.mps") );
#endif
         /* solve LP;
          * errors in the LP solver should not kill the overall solving process, if the LP is just needed for a heuristic.
          * hence in optimized mode, the return code is caught and a warning is printed, only in debug mode, SCIP will stop.
          */
#ifdef NDEBUG
         {
            SCIP_RETCODE retstat;
            retstat = SCIPsolveProbingLP(scip, -1, &lperror, NULL);
            if( retstat != SCIP_OKAY )
            {
               SCIPwarningMessage(scip, "Error while solving LP in SHIFTANDPROPAGATE heuristic; LP solve terminated with code <%d>\n",
                     retstat);
            }
         }
#else
         SCIP_CALL( SCIPsolveProbingLP(scip, -1, &lperror, NULL) );
#endif

         SCIPdebugMsg(scip, " -> new LP iterations: %" SCIP_LONGINT_FORMAT "\n", SCIPgetNLPIterations(scip));
         SCIPdebugMsg(scip, " -> error=%u, status=%d\n", lperror, SCIPgetLPSolstat(scip));

         /* check if this is a feasible solution */
         if( !lperror && SCIPgetLPSolstat(scip) == SCIP_LPSOLSTAT_OPTIMAL )
         {
            /* copy the current LP solution to the working solution */
            SCIP_CALL( SCIPlinkLPSol(scip, sol) );
         }
         else
            trysol = FALSE;

         SCIPstatistic( heurdata->lpsolstat = SCIPgetLPSolstat(scip) );
      }

      /* check solution for feasibility, and add it to solution store if possible.
       * None of integrality, feasibility of LP rows, variable bounds have to be checked, because they
       * are guaranteed by the heuristic at this stage.
       */
      if( trysol )
      {
         SCIP_Bool printreason;
         SCIP_Bool completely;
#ifdef SCIP_DEBUG
         printreason = TRUE;
#else
         printreason = FALSE;
#endif
#ifndef NDEBUG
         completely = TRUE; /*lint !e838*/
#else
         completely = FALSE;
#endif

         /* we once also checked the variable bounds which should not be necessary */
         SCIP_CALL( SCIPtrySol(scip, sol, printreason, completely, FALSE, FALSE, FALSE, &stored) );

         if( stored )
         {
            SCIPdebugMsg(scip, "found feasible shifted solution:\n");
            SCIPdebug( SCIP_CALL( SCIPprintSol(scip, sol, NULL, FALSE) ) );
            *result = SCIP_FOUNDSOL;

            SCIPstatisticMessage("  Shiftandpropagate solution value: %16.9g \n", SCIPgetSolOrigObj(scip, sol));
         }
      }
   }
   else
   {
      SCIPdebugMsg(scip, "Solution constructed by heuristic is already known to be infeasible\n");
   }

   SCIPstatistic( heurdata->nremainingviols = nviolatedrows; );

 TERMINATE2:
   /* free allocated memory in reverse order of allocation */
   for( c = matrix->ndiscvars - 1; c >= 0; --c )
   {
      SCIP_VAR* var;

      var = SCIPcolGetVar(heurdata->lpcols[c]);
      assert(var != NULL);
      assert(eventdatas[c] != NULL);

      SCIP_CALL( SCIPdropVarEvent(scip, var, EVENTTYPE_SHIFTANDPROPAGATE, eventhdlr, eventdatas[c], -1) );
      SCIPfreeBuffer(scip, &(eventdatas[c]));
   }
   SCIPfreeBufferArray(scip, &eventdatas);

   if( violatedvarrows != NULL )
   {
      assert(heurdata->sortkey == 'v' || heurdata->sortkey == 't');
      SCIPfreeBufferArray(scip, &violatedvarrows);
   }
   /* free all allocated memory */
   SCIPfreeBufferArray(scip, &violatedrowpos);
   SCIPfreeBufferArray(scip, &violatedrows);
   SCIPfreeBufferArray(scip, &violationchange);
   SCIPfreeBufferArray(scip, &steps);
   SCIPfreeBufferArray(scip, &heurdata->rowweights);
   SCIPfreeBufferArray(scip, &permutation);
   SCIP_CALL( SCIPfreeSol(scip, &sol) );

   eventhdlrdata->nviolatedrows = NULL;
   eventhdlrdata->violatedrowpos = NULL;
   eventhdlrdata->violatedrows = NULL;

 TERMINATE:
   /* terminate probing mode and free the remaining memory */
   SCIPstatistic(
      heurdata->ncutoffs += ncutoffs;
      heurdata->nprobings += nprobings;
      heurdata->nlpiters = SCIPgetNLPIterations(scip) - heurdata->nlpiters;
      );

   SCIP_CALL( SCIPendProbing(scip) );
   freeMatrix(scip, &matrix);
   SCIPfreeBufferArray(scip, &colposs);
   SCIPfreeBufferArray(scip, &heurdata->lpcols);
   eventhdlrdata->matrix = NULL;

   return SCIP_OKAY;
}

/** event handler execution method for the heuristic which catches all
 *  events in which a lower or upper bound were tightened */
static
SCIP_DECL_EVENTEXEC(eventExecShiftandpropagate)
{  /*lint --e{715}*/
   SCIP_EVENTHDLRDATA* eventhdlrdata;
   SCIP_VAR* var;
   SCIP_COL* col;
   SCIP_Real lb;
   SCIP_Real ub;
   int colpos;
   CONSTRAINTMATRIX* matrix;
   SCIP_HEURDATA* heurdata;

   assert(scip != NULL);
   assert(eventhdlr != NULL);
   assert(strcmp(EVENTHDLR_NAME, SCIPeventhdlrGetName(eventhdlr)) == 0);

   eventhdlrdata = SCIPeventhdlrGetData(eventhdlr);
   assert(eventhdlrdata != NULL);

   matrix = eventhdlrdata->matrix;

   heurdata = eventhdlrdata->heurdata;
   assert(heurdata != NULL && heurdata->lpcols != NULL);

   colpos = eventdata->colpos;

   assert(0 <= colpos && colpos < matrix->ndiscvars);

   col = heurdata->lpcols[colpos];
   var = SCIPcolGetVar(col);

   lb = SCIPvarGetLbLocal(var);
   ub = SCIPvarGetUbLocal(var);

   SCIP_CALL( updateTransformation(scip, matrix, eventhdlrdata->heurdata, colpos, lb, ub, eventhdlrdata->violatedrows,
         eventhdlrdata->violatedrowpos, eventhdlrdata->nviolatedrows) );

   return SCIP_OKAY;
}

/*
 * primal heuristic specific interface methods
 */

/** creates the shiftandpropagate primal heuristic and includes it in SCIP */
SCIP_RETCODE SCIPincludeHeurShiftandpropagate(
   SCIP*                 scip                /**< SCIP data structure */
   )
{
   SCIP_HEURDATA* heurdata;
   SCIP_HEUR* heur;
   SCIP_EVENTHDLRDATA* eventhandlerdata;
   SCIP_EVENTHDLR* eventhdlr;

   SCIP_CALL( SCIPallocBlockMemory(scip, &eventhandlerdata) );
   eventhandlerdata->matrix = NULL;

   eventhdlr = NULL;
   SCIP_CALL( SCIPincludeEventhdlrBasic(scip, &eventhdlr, EVENTHDLR_NAME, EVENTHDLR_DESC,
         eventExecShiftandpropagate, eventhandlerdata) );
   assert(eventhdlr != NULL);

   /* create Shiftandpropagate primal heuristic data */
   SCIP_CALL( SCIPallocBlockMemory(scip, &heurdata) );
   heurdata->rowweights = NULL;
   heurdata->nlpcols = 0;
   heurdata->eventhdlr = eventhdlr;

   /* include primal heuristic */
   SCIP_CALL( SCIPincludeHeurBasic(scip, &heur,
         HEUR_NAME, HEUR_DESC, HEUR_DISPCHAR, HEUR_PRIORITY, HEUR_FREQ, HEUR_FREQOFS,
         HEUR_MAXDEPTH, HEUR_TIMING, HEUR_USESSUBSCIP, heurExecShiftandpropagate, heurdata) );

   assert(heur != NULL);

   /* set non-NULL pointers to callback methods */
   SCIP_CALL( SCIPsetHeurCopy(scip, heur, heurCopyShiftandpropagate) );
   SCIP_CALL( SCIPsetHeurFree(scip, heur, heurFreeShiftandpropagate) );
   SCIP_CALL( SCIPsetHeurInit(scip, heur, heurInitShiftandpropagate) );
   SCIP_CALL( SCIPsetHeurExit(scip, heur, heurExitShiftandpropagate) );

   /* add shiftandpropagate primal heuristic parameters */
   SCIP_CALL( SCIPaddIntParam(scip, "heuristics/" HEUR_NAME "/nproprounds",
         "The number of propagation rounds used for each propagation",
         &heurdata->nproprounds, TRUE, DEFAULT_NPROPROUNDS, -1, 1000, NULL, NULL) );
   SCIP_CALL( SCIPaddBoolParam(scip, "heuristics/shiftandpropagate/relax", "Should continuous variables be relaxed?",
         &heurdata->relax, TRUE, DEFAULT_RELAX, NULL, NULL) );
   SCIP_CALL( SCIPaddBoolParam(scip, "heuristics/shiftandpropagate/probing", "Should domains be reduced by probing?",
         &heurdata->probing, TRUE, DEFAULT_PROBING, NULL, NULL) );
   SCIP_CALL( SCIPaddBoolParam(scip, "heuristics/shiftandpropagate/onlywithoutsol",
         "Should heuristic only be executed if no primal solution was found, yet?",
         &heurdata->onlywithoutsol, TRUE, DEFAULT_ONLYWITHOUTSOL, NULL, NULL) );
   SCIP_CALL( SCIPaddIntParam(scip, "heuristics/" HEUR_NAME "/cutoffbreaker", "The number of cutoffs before heuristic stops",
         &heurdata->cutoffbreaker, TRUE, DEFAULT_CUTOFFBREAKER, -1, 1000000, NULL, NULL) );
   SCIP_CALL( SCIPaddCharParam(scip, "heuristics/" HEUR_NAME "/sortkey",
         "the key for variable sorting: (n)orms down, norms (u)p, (v)iolations down, viola(t)ions up, or (r)andom",
         &heurdata->sortkey, TRUE, DEFAULT_SORTKEY, SORTKEYS, NULL, NULL) );
   SCIP_CALL( SCIPaddBoolParam(scip, "heuristics/shiftandpropagate/sortvars", "Should variables be sorted for the heuristic?",
         &heurdata->sortvars, TRUE, DEFAULT_SORTVARS, NULL, NULL));
   SCIP_CALL( SCIPaddBoolParam(scip, "heuristics/" HEUR_NAME "/collectstats", "should variable statistics be collected during probing?",
         &heurdata->collectstats, TRUE, DEFAULT_COLLECTSTATS, NULL, NULL) );
   SCIP_CALL( SCIPaddBoolParam(scip, "heuristics/shiftandpropagate/stopafterfeasible",
         "Should the heuristic stop calculating optimal shift values when no more rows are violated?",
         &heurdata->stopafterfeasible, TRUE, DEFAULT_STOPAFTERFEASIBLE, NULL, NULL) );
   SCIP_CALL( SCIPaddBoolParam(scip, "heuristics/shiftandpropagate/preferbinaries",
         "Should binary variables be shifted first?",
         &heurdata->preferbinaries, TRUE, DEFAULT_PREFERBINARIES, NULL, NULL) );
   SCIP_CALL( SCIPaddBoolParam(scip, "heuristics/shiftandpropagate/nozerofixing",
         "should variables with a zero shifting value be delayed instead of being fixed?",
         &heurdata->nozerofixing, TRUE, DEFAULT_NOZEROFIXING, NULL, NULL) );
   SCIP_CALL( SCIPaddBoolParam(scip, "heuristics/shiftandpropagate/fixbinlocks",
         "should binary variables with no locks in one direction be fixed to that direction?",
         &heurdata->fixbinlocks, TRUE, DEFAULT_FIXBINLOCKS, NULL, NULL) );
   SCIP_CALL( SCIPaddBoolParam(scip, "heuristics/shiftandpropagate/binlocksfirst",
         "should binary variables with no locks be preferred in the ordering?",
         &heurdata->binlocksfirst, TRUE, DEFAULT_BINLOCKSFIRST, NULL, NULL) );
   SCIP_CALL( SCIPaddBoolParam(scip, "heuristics/shiftandpropagate/normalize",
         "should coefficients and left/right hand sides be normalized by max row coeff?",
         &heurdata->normalize, TRUE, DEFAULT_NORMALIZE, NULL, NULL) );
   SCIP_CALL( SCIPaddBoolParam(scip, "heuristics/shiftandpropagate/updateweights",
         "should row weight be increased every time the row is violated?",
         &heurdata->updateweights, TRUE, DEFAULT_UPDATEWEIGHTS, NULL, NULL) );
   SCIP_CALL( SCIPaddBoolParam(scip, "heuristics/shiftandpropagate/impliscontinuous",
         "should implicit integer variables be treated as continuous variables?",
         &heurdata->impliscontinuous, TRUE, DEFAULT_IMPLISCONTINUOUS, NULL, NULL) );
   SCIP_CALL( SCIPaddBoolParam(scip, "heuristics/shiftandpropagate/selectbest",
         "should the heuristic choose the best candidate in every round? (set to FALSE for static order)?",
         &heurdata->selectbest, TRUE, DEFAULT_SELECTBEST, NULL, NULL) );
   SCIP_CALL( SCIPaddRealParam(scip, "heuristics/" HEUR_NAME "/maxcutoffquot",
         "maximum percentage of allowed cutoffs before stopping the heuristic",
         &heurdata->maxcutoffquot, TRUE, DEFAULT_MAXCUTOFFQUOT, 0.0, 2.0, NULL, NULL) );

   return SCIP_OKAY;
}<|MERGE_RESOLUTION|>--- conflicted
+++ resolved
@@ -411,7 +411,7 @@
     * If the lower bound is already zero, this is reflected by identity transform status. In both cases, none of the
     * corresponding rows needs to be modified.
     */
-   if( SCIPisHugeValue(scip, -lb) && SCIPisHugeValue(scip, ub) )
+   if( SCIPisInfinity(scip, -lb) && SCIPisInfinity(scip, ub) )
    {
       if( matrix->transformstatus[colpos] == TRANSFORMSTATUS_NEG )
          negatecoeffs = TRUE;
@@ -422,18 +422,15 @@
    }
    else if( SCIPisLE(scip, REALABS(lb), REALABS(ub)) )
    {
-<<<<<<< HEAD
       assert(!SCIPisInfinity(scip, REALABS(lb)));
-=======
-      assert(!SCIPisHugeValue(scip, lb));
->>>>>>> bce606fa
+
       matrix->transformstatus[colpos] = TRANSFORMSTATUS_LB;
       deltashift = lb;
       matrix->transformshiftvals[colpos] = lb;
    }
    else
    {
-      assert(!SCIPisHugeValue(scip, ub));
+      assert(!SCIPisInfinity(scip, ub));
       if( matrix->transformstatus[colpos] != TRANSFORMSTATUS_NEG )
          negatecoeffs = TRUE;
       matrix->transformstatus[colpos] = TRANSFORMSTATUS_NEG;
@@ -442,13 +439,8 @@
    }
 
    /* determine the upper bound for this variable in heuristic transformation (lower bound is implicit; always 0) */
-<<<<<<< HEAD
    if( !SCIPisInfinity(scip, ub) && !SCIPisInfinity(scip, lb) )
       matrix->upperbounds[colpos] = MIN(ub - lb, SCIPinfinity(scip));
-=======
-   if( !SCIPisHugeValue(scip, ub) && !SCIPisHugeValue(scip, lb) )
-      matrix->upperbounds[colpos] = ub - lb;
->>>>>>> bce606fa
    else
       matrix->upperbounds[colpos] = SCIPinfinity(scip);
 
@@ -462,7 +454,7 @@
       int nrows;
       int i;
 
-      assert(!SCIPisHugeValue(scip, deltashift));
+      assert(!SCIPisInfinity(scip, deltashift));
 
       /* get nonzero values and corresponding rows of column */
       getColumnData(matrix, colpos, &vals, &rows, &nrows);
