/* * * * * * * * * * * * * * * * * * * * * * * * * * * * * * * * * * * * * * */
/*                                                                           */
/*                  This file is part of the program and library             */
/*         SCIP --- Solving Constraint Integer Programs                      */
/*                                                                           */
/*    Copyright (C) 2002-2011 Konrad-Zuse-Zentrum                            */
/*                            fuer Informationstechnik Berlin                */
/*                                                                           */
/*  SCIP is distributed under the terms of the ZIB Academic License.         */
/*                                                                           */
/*  You should have received a copy of the ZIB Academic License              */
/*  along with SCIP; see the file COPYING. If not email to scip@zib.de.      */
/*                                                                           */
/* * * * * * * * * * * * * * * * * * * * * * * * * * * * * * * * * * * * * * */

/**@file   prop.c
 * @brief  methods and datastructures for propagators
 * @author Tobias Achterberg
 * @author Timo Berthold
 */

/*---+----1----+----2----+----3----+----4----+----5----+----6----+----7----+----8----+----9----+----0----+----1----+----2*/

#include <assert.h>
#include <string.h>

#include "scip/def.h"
#include "scip/message.h"
#include "scip/set.h"
#include "scip/stat.h"
#include "scip/clock.h"
#include "scip/paramset.h"
#include "scip/var.h"
#include "scip/scip.h"
#include "scip/prop.h"
#include "scip/pub_misc.h"

#include "scip/struct_prop.h"



/** compares two propagators w. r. to their priority */
SCIP_DECL_SORTPTRCOMP(SCIPpropComp)
{  /*lint --e{715}*/
   return ((SCIP_PROP*)elem2)->priority - ((SCIP_PROP*)elem1)->priority;
}

/** compares two propagators w. r. to their priority */
SCIP_DECL_SORTPTRCOMP(SCIPpropPresolComp)
{  /*lint --e{715}*/
   return ((SCIP_PROP*)elem2)->presolpriority - ((SCIP_PROP*)elem1)->presolpriority;
}

/** method to call, when the priority of a propagator was changed */
static
SCIP_DECL_PARAMCHGD(paramChgdPropPriority)
{  /*lint --e{715}*/
   SCIP_PARAMDATA* paramdata;

   paramdata = SCIPparamGetData(param);
   assert(paramdata != NULL);

   /* use SCIPsetPropPriority() to mark the props unsorted */
   SCIP_CALL( SCIPsetPropPriority(scip, (SCIP_PROP*)paramdata, SCIPparamGetInt(param)) ); /*lint !e740*/

   return SCIP_OKAY;
}

/** method to call, when the presolving priority of a propagator was changed */
static
SCIP_DECL_PARAMCHGD(paramChgdPropPresolPriority)
{  /*lint --e{715}*/
   SCIP_PARAMDATA* paramdata;

   paramdata = SCIPparamGetData(param);
   assert(paramdata != NULL);

   /* use SCIPsetPropPriority() to mark the props unsorted */
   SCIP_CALL( SCIPsetPropPresolPriority(scip, (SCIP_PROP*)paramdata, SCIPparamGetInt(param)) ); /*lint !e740*/

   return SCIP_OKAY;
}

/** copies the given propagator to a new scip */
SCIP_RETCODE SCIPpropCopyInclude(
   SCIP_PROP*            prop,               /**< propagator */
   SCIP_SET*             set                 /**< SCIP_SET of SCIP to copy to */
   )
{
   assert(prop != NULL);
   assert(set != NULL);
   assert(set->scip != NULL);

   if( prop->propcopy != NULL )
   {
      SCIPdebugMessage("including propagator %s in subscip %p\n", SCIPpropGetName(prop), (void*)set->scip);
      SCIP_CALL( prop->propcopy(set->scip, prop) );
   }
   return SCIP_OKAY;
}

/** creates a propagator */
SCIP_RETCODE SCIPpropCreate(
   SCIP_PROP**           prop,               /**< pointer to propagator data structure */
   SCIP_SET*             set,                /**< global SCIP settings */
   BMS_BLKMEM*           blkmem,             /**< block memory for parameter settings */
   const char*           name,               /**< name of propagator */
   const char*           desc,               /**< description of propagator */
   int                   priority,           /**< priority of the propagator (>= 0: before, < 0: after constraint handlers) */
   int                   freq,               /**< frequency for calling propagator */
   SCIP_Bool             delay,              /**< should propagator be delayed, if other propagators found reductions? */
   SCIP_PROPTIMING       timingmask,         /**< positions in the node solving loop where heuristic should be executed */
   int                   presolpriority,     /**< priority of the propagator (>= 0: before, < 0: after constraint handlers) */
   int                   presolmaxrounds,    /**< maximal number of presolving rounds the propagator participates in (-1: no limit) */
   SCIP_Bool             presoldelay,        /**< should presolving be delayed, if other presolvers found reductions? */
   SCIP_DECL_PROPCOPY    ((*propcopy)),      /**< copy method of propagator or NULL if you don't want to copy your plugin into subscips */
   SCIP_DECL_PROPFREE    ((*propfree)),      /**< destructor of propagator */
   SCIP_DECL_PROPINIT    ((*propinit)),      /**< initialize propagator */
   SCIP_DECL_PROPEXIT    ((*propexit)),      /**< deinitialize propagator */
   SCIP_DECL_PROPINITPRE ((*propinitpre)),   /**< presolving initialization method of propagator */
   SCIP_DECL_PROPEXITPRE ((*propexitpre)),   /**< presolving deinitialization method of propagator */
   SCIP_DECL_PROPINITSOL ((*propinitsol)),   /**< solving process initialization method of propagator */
   SCIP_DECL_PROPEXITSOL ((*propexitsol)),   /**< solving process deinitialization method of propagator */
   SCIP_DECL_PROPPRESOL  ((*proppresol)),    /**< presolving method */
   SCIP_DECL_PROPEXEC    ((*propexec)),      /**< execution method of propagator */
   SCIP_DECL_PROPRESPROP ((*propresprop)),   /**< propagation conflict resolving method */
   SCIP_PROPDATA*        propdata            /**< propagator data */
   )
{
   char paramname[SCIP_MAXSTRLEN];
   char paramdesc[SCIP_MAXSTRLEN];

   assert(prop != NULL);
   assert(name != NULL);
   assert(desc != NULL);
   assert(freq >= -1);
   assert(propexec != NULL);

   SCIP_ALLOC( BMSallocMemory(prop) );
   SCIP_ALLOC( BMSduplicateMemoryArray(&(*prop)->name, name, strlen(name)+1) );
   SCIP_ALLOC( BMSduplicateMemoryArray(&(*prop)->desc, desc, strlen(desc)+1) );
   (*prop)->priority = priority;
   (*prop)->freq = freq;
   (*prop)->propcopy = propcopy;
   (*prop)->propfree = propfree;
   (*prop)->propinit = propinit;
   (*prop)->propexit = propexit;
   (*prop)->propinitpre = propinitpre;
   (*prop)->propexitpre = propexitpre;
   (*prop)->propinitsol = propinitsol;
   (*prop)->propexitsol = propexitsol;
   (*prop)->proppresol = proppresol;
   (*prop)->propexec = propexec;
   (*prop)->propresprop = propresprop;
   (*prop)->propdata = propdata;
   (*prop)->timingmask = timingmask;
   SCIP_CALL( SCIPclockCreate(&(*prop)->proptime, SCIP_CLOCKTYPE_DEFAULT) );
   SCIP_CALL( SCIPclockCreate(&(*prop)->resproptime, SCIP_CLOCKTYPE_DEFAULT) );
   SCIP_CALL( SCIPclockCreate(&(*prop)->presoltime, SCIP_CLOCKTYPE_DEFAULT) );
   (*prop)->ncalls = 0;
   (*prop)->nrespropcalls = 0;
   (*prop)->ncutoffs = 0;
   (*prop)->ndomredsfound = 0;
   (*prop)->presolwasdelayed = FALSE;
   (*prop)->wasdelayed = FALSE;
   (*prop)->initialized = FALSE;

   /* add parameters */
   (void) SCIPsnprintf(paramname, SCIP_MAXSTRLEN, "propagating/%s/priority", name);
   (void) SCIPsnprintf(paramdesc, SCIP_MAXSTRLEN, "priority of propagator <%s>", name);
   SCIP_CALL( SCIPsetAddIntParam(set, blkmem, paramname, paramdesc,
         &(*prop)->priority, TRUE, priority, INT_MIN/4, INT_MAX/4, 
         paramChgdPropPriority, (SCIP_PARAMDATA*)(*prop)) ); /*lint !e740*/

   (void) SCIPsnprintf(paramname, SCIP_MAXSTRLEN, "propagating/%s/freq", name);
   (void) SCIPsnprintf(paramdesc, SCIP_MAXSTRLEN, "frequency for calling propagator <%s> (-1: never, 0: only in root node)", name);
   SCIP_CALL( SCIPsetAddIntParam(set, blkmem, paramname, paramdesc,
         &(*prop)->freq, FALSE, freq, -1, INT_MAX, NULL, NULL) );

   (void) SCIPsnprintf(paramname, SCIP_MAXSTRLEN, "propagating/%s/delay", name);
   SCIP_CALL( SCIPsetAddBoolParam(set, blkmem, paramname,
         "should propagator be delayed, if other propagators found reductions?",
         &(*prop)->delay, TRUE, delay, NULL, NULL) ); /*lint !e740*/

   (void) SCIPsnprintf(paramname, SCIP_MAXSTRLEN, "propagating/%s/presolpriority", name);
   (void) SCIPsnprintf(paramdesc, SCIP_MAXSTRLEN, "presolving priority of propagator <%s>", name);
   SCIP_CALL( SCIPsetAddIntParam(set, blkmem, paramname, paramdesc,
         &(*prop)->presolpriority, TRUE, presolpriority, INT_MIN/4, INT_MAX/4, 
         paramChgdPropPresolPriority, (SCIP_PARAMDATA*)(*prop)) ); /*lint !e740*/

   (void) SCIPsnprintf(paramname, SCIP_MAXSTRLEN, "propagating/%s/maxprerounds", name);
   SCIP_CALL( SCIPsetAddIntParam(set, blkmem, paramname,
         "maximal number of presolving rounds the presolver participates in (-1: no limit)",
         &(*prop)->maxprerounds, FALSE, presolmaxrounds, -1, INT_MAX, NULL, NULL) ); /*lint !e740*/

   (void) SCIPsnprintf(paramname, SCIP_MAXSTRLEN, "propagating/%s/presoldelay", name);
   SCIP_CALL( SCIPsetAddBoolParam(set, blkmem, paramname,
         "should presolver be delayed, if other presolvers found reductions?",
         &(*prop)->presoldelay, TRUE, presoldelay, NULL, NULL) ); /*lint !e740*/

   return SCIP_OKAY;
}

/** calls destructor and frees memory of propagator */
SCIP_RETCODE SCIPpropFree(
   SCIP_PROP**           prop,               /**< pointer to propagator data structure */
   SCIP_SET*             set                 /**< global SCIP settings */
   )
{
   assert(prop != NULL);
   assert(*prop != NULL);
   assert(!(*prop)->initialized);
   assert(set != NULL);

   /* call destructor of propagator */
   if( (*prop)->propfree != NULL )
   {
      SCIP_CALL( (*prop)->propfree(set->scip, *prop) );
   }

   SCIPclockFree(&(*prop)->presoltime);
   SCIPclockFree(&(*prop)->resproptime);
   SCIPclockFree(&(*prop)->proptime);
   BMSfreeMemoryArray(&(*prop)->desc);
   BMSfreeMemoryArray(&(*prop)->name);
   BMSfreeMemory(prop);

   return SCIP_OKAY;
}

/** initializes propagator */
SCIP_RETCODE SCIPpropInit(
   SCIP_PROP*            prop,               /**< propagator */
   SCIP_SET*             set                 /**< global SCIP settings */
   )
{
   assert(prop != NULL);
   assert(set != NULL);

   if( prop->initialized )
   {
      SCIPerrorMessage("propagator <%s> already initialized\n", prop->name);
      return SCIP_INVALIDCALL;
   }

   if( set->misc_resetstat )
   {
      SCIPclockReset(prop->proptime);
      SCIPclockReset(prop->resproptime);
      SCIPclockReset(prop->presoltime);

      prop->ncalls = 0;
      prop->nrespropcalls = 0;
      prop->ncutoffs = 0;
      prop->ndomredsfound = 0;
<<<<<<< HEAD
      prop->wasdelayed = FALSE;
=======
      prop->lastnfixedvars = 0;
      prop->lastnaggrvars = 0;
      prop->lastnchgvartypes = 0;
      prop->lastnchgbds = 0;
      prop->lastnaddholes = 0;
      prop->lastndelconss = 0;
      prop->lastnaddconss = 0;
      prop->lastnupgdconss = 0;
      prop->lastnchgcoefs = 0;
      prop->lastnchgsides = 0;
      prop->nfixedvars = 0;
      prop->naggrvars = 0;
      prop->nchgvartypes = 0;
      prop->nchgbds = 0;
      prop->naddholes = 0;
      prop->ndelconss = 0;
      prop->naddconss = 0;
      prop->nupgdconss = 0;
      prop->nchgcoefs = 0;
      prop->nchgsides = 0;
      prop->wasdelayed = FALSE;
      prop->presolwasdelayed = FALSE;
>>>>>>> fbddbd59
   }

   if( prop->propinit != NULL )
   {
      SCIP_CALL( prop->propinit(set->scip, prop) );
   }
   prop->initialized = TRUE;

   return SCIP_OKAY;
}

/** calls exit method of propagator */
SCIP_RETCODE SCIPpropExit(
   SCIP_PROP*            prop,               /**< propagator */
   SCIP_SET*             set                 /**< global SCIP settings */
   )
{
   assert(prop != NULL);
   assert(set != NULL);

   if( !prop->initialized )
   {
      SCIPerrorMessage("propagator <%s> not initialized\n", prop->name);
      return SCIP_INVALIDCALL;
   }

   if( prop->propexit != NULL )
   {
      SCIP_CALL( prop->propexit(set->scip, prop) );
   }
   prop->initialized = FALSE;

   return SCIP_OKAY;
}

/** informs propagator that the presolving process is being started */
SCIP_RETCODE SCIPpropInitpre(
   SCIP_PROP*            prop,               /**< propagator */
   SCIP_SET*             set,                /**< global SCIP settings */
   SCIP_RESULT*          result              /**< pointer to store the result of the callback method */
   )
{
   assert(prop != NULL);
   assert(set != NULL);
   assert(result != NULL);

   *result = SCIP_FEASIBLE;

   prop->lastnfixedvars = 0;
   prop->lastnaggrvars = 0;
   prop->lastnchgvartypes = 0;
   prop->lastnchgbds = 0;
   prop->lastnaddholes = 0;
   prop->lastndelconss = 0;
   prop->lastnaddconss = 0;
   prop->lastnupgdconss = 0;
   prop->lastnchgcoefs = 0;
   prop->lastnchgsides = 0;
   prop->presolwasdelayed = FALSE;
   prop->wasdelayed = FALSE;

   /* call propving initialization method of propver */
   if( prop->propinitpre != NULL )
   {
      SCIP_CALL( prop->propinitpre(set->scip, prop, result) );

      /* evaluate result */
      if( *result != SCIP_CUTOFF
         && *result != SCIP_UNBOUNDED
         && *result != SCIP_FEASIBLE )
      {
         SCIPerrorMessage("presolving initialization method of propagator <%s> returned invalid result <%d>\n", 
            prop->name, *result);
         return SCIP_INVALIDRESULT;
      }
   }

   return SCIP_OKAY;
}

/** informs propagator that the presolving process is finished */
SCIP_RETCODE SCIPpropExitpre(
   SCIP_PROP*            prop,               /**< propagator */
   SCIP_SET*             set,                /**< global SCIP settings */
   SCIP_RESULT*          result              /**< pointer to store the result of the callback method */
   )
{
   assert(prop != NULL);
   assert(set != NULL);
   assert(result != NULL);

   *result = SCIP_FEASIBLE;

   /* call propving deinitialization method of propver */
   if( prop->propexitpre != NULL )
   {
      SCIP_CALL( prop->propexitpre(set->scip, prop, result) );

      /* evaluate result */
      if( *result != SCIP_CUTOFF
         && *result != SCIP_UNBOUNDED
         && *result != SCIP_FEASIBLE )
      {
         SCIPerrorMessage("presolving deinitialization method of propagator <%s> returned invalid result <%d>\n", 
            prop->name, *result);
         return SCIP_INVALIDRESULT;
      }
   }

   return SCIP_OKAY;
}

/** informs propagator that the branch and bound process is being started */
SCIP_RETCODE SCIPpropInitsol(
   SCIP_PROP*            prop,               /**< propagator */
   SCIP_SET*             set                 /**< global SCIP settings */
   )
{
   assert(prop != NULL);
   assert(set != NULL);

   /* call solving process initialization method of propagator */
   if( prop->propinitsol != NULL )
   {
      SCIP_CALL( prop->propinitsol(set->scip, prop) );
   }

   return SCIP_OKAY;
}

/** informs propagator that the branch and bound process data is being freed */
SCIP_RETCODE SCIPpropExitsol(
   SCIP_PROP*            prop,               /**< propagator */
   SCIP_SET*             set                 /**< global SCIP settings */
   )
{
   assert(prop != NULL);
   assert(set != NULL);

   /* call solving process deinitialization method of propagator */
   if( prop->propexitsol != NULL )
   {
      SCIP_CALL( prop->propexitsol(set->scip, prop) );
   }

   return SCIP_OKAY;
}

/** executes presolving method of propagator */
SCIP_RETCODE SCIPpropPresol(
   SCIP_PROP*            prop,               /**< propagator */
   SCIP_SET*             set,                /**< global SCIP settings */
   SCIP_Bool             execdelayed,        /**< execute presolving even if it is marked to be delayed */
   int                   nrounds,            /**< number of presolving rounds already done */
   int*                  nfixedvars,         /**< pointer to total number of variables fixed of all presolvers */
   int*                  naggrvars,          /**< pointer to total number of variables aggregated of all presolvers */
   int*                  nchgvartypes,       /**< pointer to total number of variable type changes of all presolvers */
   int*                  nchgbds,            /**< pointer to total number of variable bounds tightend of all presolvers */
   int*                  naddholes,          /**< pointer to total number of domain holes added of all presolvers */
   int*                  ndelconss,          /**< pointer to total number of deleted constraints of all presolvers */
   int*                  naddconss,          /**< pointer to total number of added constraints of all presolvers */
   int*                  nupgdconss,         /**< pointer to total number of upgraded constraints of all presolvers */
   int*                  nchgcoefs,          /**< pointer to total number of changed coefficients of all presolvers */
   int*                  nchgsides,          /**< pointer to total number of changed left/right hand sides of all presolvers */
   SCIP_RESULT*          result              /**< pointer to store the result of the callback method */
   )
{
   int oldnfixedvars;
   int oldnaggrvars;
   int oldnchgvartypes;
   int oldnchgbds;
   int oldnaddholes;
   int oldndelconss;
   int oldnaddconss;
   int oldnupgdconss;
   int oldnchgcoefs;
   int oldnchgsides;

   assert(prop != NULL);
   assert(set != NULL);
   assert(nfixedvars != NULL);
   assert(naggrvars != NULL);
   assert(nchgvartypes != NULL);
   assert(nchgbds != NULL);
   assert(naddholes != NULL);
   assert(ndelconss != NULL);
   assert(naddconss != NULL);
   assert(nupgdconss != NULL);
   assert(nchgcoefs != NULL);
   assert(nchgsides != NULL);
   assert(result != NULL);

   *result = SCIP_DIDNOTRUN;

   if( prop->proppresol == NULL )
      return SCIP_OKAY;
   
   /* check number of presolving rounds */
   if( prop->maxprerounds >= 0 && nrounds >= prop->maxprerounds && !prop->presolwasdelayed )
      return SCIP_OKAY;

   /* remember the old number of changes */
   oldnfixedvars = *nfixedvars;
   oldnaggrvars = *naggrvars;
   oldnchgvartypes = *nchgvartypes;
   oldnchgbds = *nchgbds;
   oldnaddholes = *naddholes;
   oldndelconss = *ndelconss;
   oldnaddconss = *naddconss;
   oldnupgdconss = *nupgdconss;
   oldnchgcoefs = *nchgcoefs;
   oldnchgsides = *nchgsides;
   assert(oldnfixedvars >= 0);
   assert(oldnaggrvars >= 0);
   assert(oldnchgvartypes >= 0);
   assert(oldnchgbds >= 0);
   assert(oldnaddholes >= 0);
   assert(oldndelconss >= 0);
   assert(oldnaddconss >= 0);
   assert(oldnupgdconss >= 0);
   assert(oldnchgcoefs >= 0);
   assert(oldnchgsides >= 0);

   /* check, if presolver should be delayed */
   if( !prop->presoldelay || execdelayed )
   {
      SCIPdebugMessage("calling propagator <%s>\n", prop->name);

      /* start timing */
      SCIPclockStart(prop->presoltime, set);

      /* call external method */
      SCIP_CALL( prop->proppresol(set->scip, prop, nrounds,
            *nfixedvars - prop->nfixedvars, *naggrvars - prop->naggrvars, *nchgvartypes - prop->nchgvartypes,
            *nchgbds - prop->nchgbds, *naddholes - prop->naddholes, *ndelconss - prop->ndelconss, 
            *naddconss - prop->naddconss, *nupgdconss - prop->nupgdconss, *nchgcoefs - prop->nchgcoefs, 
            *nchgsides - prop->nchgsides,
            nfixedvars, naggrvars, nchgvartypes, nchgbds, naddholes,
            ndelconss, naddconss, nupgdconss, nchgcoefs, nchgsides, result) );

      /* stop timing */
      SCIPclockStop(prop->presoltime, set);

      /* count the new changes */
      prop->nfixedvars += *nfixedvars - oldnfixedvars;
      prop->naggrvars += *naggrvars - oldnaggrvars;
      prop->nchgvartypes += *nchgvartypes - oldnchgvartypes;
      prop->nchgbds += *nchgbds - oldnchgbds;
      prop->naddholes += *naddholes - oldnaddholes;
      prop->ndelconss += *ndelconss - oldndelconss;
      prop->naddconss += *naddconss - oldnaddconss;
      prop->nupgdconss += *nupgdconss - oldnupgdconss;
      prop->nchgcoefs += *nchgcoefs - oldnchgcoefs;
      prop->nchgsides += *nchgsides - oldnchgsides;

      /* check result code of callback method */
      if( *result != SCIP_CUTOFF
         && *result != SCIP_UNBOUNDED
         && *result != SCIP_SUCCESS
         && *result != SCIP_DIDNOTFIND
         && *result != SCIP_DIDNOTRUN
         && *result != SCIP_DELAYED )
      {
         SCIPerrorMessage("propagator <%s> returned invalid result <%d>\n", prop->name, *result);
         return SCIP_INVALIDRESULT;
      }
      else if( *result != SCIP_DIDNOTRUN && *result != SCIP_DELAYED )
      {
         /* remember the number of changes prior to the call of the presolving method */
         prop->lastnfixedvars = oldnfixedvars;
         prop->lastnaggrvars = oldnaggrvars;
         prop->lastnchgvartypes = oldnchgvartypes;
         prop->lastnchgbds = oldnchgbds;
         prop->lastnaddholes = oldnaddholes;
         prop->lastndelconss = oldndelconss;
         prop->lastnaddconss = oldnaddconss;
         prop->lastnupgdconss = oldnupgdconss;
         prop->lastnchgcoefs = oldnchgcoefs;
         prop->lastnchgsides = oldnchgsides;
      }
   }
   else
   {
      SCIPdebugMessage("presoving of propagator <%s> was delayed\n", prop->name);
      *result = SCIP_DELAYED;
   }

   /* remember whether presolving was delayed */
   prop->presolwasdelayed = (*result == SCIP_DELAYED);

   return SCIP_OKAY;
}

/** calls execution method of propagator */
SCIP_RETCODE SCIPpropExec(
   SCIP_PROP*            prop,               /**< propagator */
   SCIP_SET*             set,                /**< global SCIP settings */
   SCIP_STAT*            stat,               /**< dynamic problem statistics */
   int                   depth,              /**< depth of current node */
   SCIP_Bool             execdelayed,        /**< execute propagator even if it is marked to be delayed */
   SCIP_RESULT*          result              /**< pointer to store the result of the callback method */
   )
{
   assert(prop != NULL);
   assert(prop->propexec != NULL);
   assert(prop->freq >= -1);
   assert(set != NULL);
   assert(set->scip != NULL);
   assert(stat != NULL);
   assert(depth >= 0);
   assert(result != NULL);

   if( (depth == 0 && prop->freq == 0) || (prop->freq > 0 && depth % prop->freq == 0) )
   {
      if( !prop->delay || execdelayed )
      {
         SCIP_Longint oldndomchgs;
         SCIP_Longint oldnprobdomchgs;
         
         SCIPdebugMessage("executing propagator <%s>\n", prop->name);
         
         oldndomchgs = stat->nboundchgs + stat->nholechgs;
         oldnprobdomchgs = stat->nprobboundchgs + stat->nprobholechgs;
         
         /* start timing */
         SCIPclockStart(prop->proptime, set);
         
         /* call external propagation method */
         SCIP_CALL( prop->propexec(set->scip, prop, result) );
         
         /* stop timing */
         SCIPclockStop(prop->proptime, set);
         
         /* update statistics */
         if( *result != SCIP_DIDNOTRUN && *result != SCIP_DELAYED )
            prop->ncalls++;
         if( *result == SCIP_CUTOFF )
            prop->ncutoffs++;

         /* update domain reductions; therefore remove the domain
          * reduction counts which were generated in probing mode */
         prop->ndomredsfound += stat->nboundchgs + stat->nholechgs - oldndomchgs;
         prop->ndomredsfound -= (stat->nprobboundchgs + stat->nprobholechgs - oldnprobdomchgs);

         /* evaluate result */
         if( *result != SCIP_CUTOFF
            && *result != SCIP_REDUCEDDOM
            && *result != SCIP_DIDNOTFIND
            && *result != SCIP_DIDNOTRUN
            && *result != SCIP_DELAYED )
         {
            SCIPerrorMessage("execution method of propagator <%s> returned invalid result <%d>\n", 
               prop->name, *result);
            return SCIP_INVALIDRESULT;
         }
      }
      else
      {
         SCIPdebugMessage("propagator <%s> was delayed\n", prop->name);
         *result = SCIP_DELAYED;
      }

      /* remember whether propagator was delayed */
      prop->wasdelayed = (*result == SCIP_DELAYED);
   }
   else
      *result = SCIP_DIDNOTRUN;
   
   return SCIP_OKAY;
}

/** resolves the given conflicting bound, that was deduced by the given propagator, by putting all "reason" bounds
 *  leading to the deduction into the conflict queue with calls to SCIPaddConflictLb() and SCIPaddConflictUb()
 */
SCIP_RETCODE SCIPpropResolvePropagation(
   SCIP_PROP*            prop,               /**< propagator */
   SCIP_SET*             set,                /**< global SCIP settings */
   SCIP_VAR*             infervar,           /**< variable whose bound was deduced by the constraint */
   int                   inferinfo,          /**< user inference information attached to the bound change */
   SCIP_BOUNDTYPE        inferboundtype,     /**< bound that was deduced (lower or upper bound) */
   SCIP_BDCHGIDX*        bdchgidx,           /**< bound change index, representing the point of time where change took place */
   SCIP_RESULT*          result              /**< pointer to store the result of the callback method */
   )
{
   assert(prop != NULL);
   assert((inferboundtype == SCIP_BOUNDTYPE_LOWER
         && SCIPvarGetLbAtIndex(infervar, bdchgidx, TRUE) > SCIPvarGetLbGlobal(infervar))
      || (inferboundtype == SCIP_BOUNDTYPE_UPPER
         && SCIPvarGetUbAtIndex(infervar, bdchgidx, TRUE) < SCIPvarGetUbGlobal(infervar)));
   assert(result != NULL);

   *result = SCIP_DIDNOTRUN;

   if( prop->propresprop != NULL )
   {

      /* start timing */
      SCIPclockStart(prop->resproptime, set);

      SCIP_CALL( prop->propresprop(set->scip, prop, infervar, inferinfo, inferboundtype, bdchgidx,
            result) );
      
      /* stop timing */
      SCIPclockStop(prop->resproptime, set);

      /* update statistic */
      prop->nrespropcalls++;
      
      /* check result code */
      if( *result != SCIP_SUCCESS && *result != SCIP_DIDNOTFIND )
      {
         SCIPerrorMessage("propagation conflict resolving method of propagator <%s> returned invalid result <%d>\n", 
            prop->name, *result);
         return SCIP_INVALIDRESULT;
      }
   }
   else
   {
      SCIPerrorMessage("propagation conflict resolving method of propagator <%s> is not implemented\n", prop->name);
      return SCIP_PLUGINNOTFOUND;
   }

   return SCIP_OKAY;
}

/** gets user data of propagator */
SCIP_PROPDATA* SCIPpropGetData(
   SCIP_PROP*            prop                /**< propagator */
   )
{
   assert(prop != NULL);

   return prop->propdata;
}

/** sets user data of propagator; user has to free old data in advance! */
void SCIPpropSetData(
   SCIP_PROP*            prop,               /**< propagator */
   SCIP_PROPDATA*        propdata            /**< new propagator user data */
   )
{
   assert(prop != NULL);

   prop->propdata = propdata;
}

/** gets name of propagator */
const char* SCIPpropGetName(
   SCIP_PROP*            prop                /**< propagator */
   )
{
   assert(prop != NULL);

   return prop->name;
}

/** gets description of propagator */
const char* SCIPpropGetDesc(
   SCIP_PROP*            prop                /**< propagator */
   )
{
   assert(prop != NULL);

   return prop->desc;
}

/** gets priority of propagator */
int SCIPpropGetPriority(
   SCIP_PROP*            prop                /**< propagator */
   )
{
   assert(prop != NULL);

   return prop->priority;
}

/** gets presolving priority of propagator */
int SCIPpropGetPresolPriority(
   SCIP_PROP*            prop                /**< propagator */
   )
{
   assert(prop != NULL);

   return prop->presolpriority;
}

/** sets priority of propagator */
void SCIPpropSetPriority(
   SCIP_PROP*            prop,               /**< propagator */
   SCIP_SET*             set,                /**< global SCIP settings */
   int                   priority            /**< new priority of the propagator */
   )
{
   assert(prop != NULL);
   assert(set != NULL);
   
   prop->priority = priority;
   set->propssorted = FALSE;
}

/** sets presolving priority of propagator */
void SCIPpropSetPresolPriority(
   SCIP_PROP*            prop,               /**< propagator */
   SCIP_SET*             set,                /**< global SCIP settings */
   int                   presolpriority      /**< new priority of the propagator */
   )
{
   assert(prop != NULL);
   assert(set != NULL);
   
   prop->presolpriority = presolpriority;
   set->propspresolsorted = FALSE;
}

/** gets frequency of propagator */
int SCIPpropGetFreq(
   SCIP_PROP*            prop                /**< propagator */
   )
{
   assert(prop != NULL);

   return prop->freq;
}

/** gets time in seconds used in this propagator for propagation */
SCIP_Real SCIPpropGetTime(
   SCIP_PROP*            prop                /**< propagator */
   )
{
   assert(prop != NULL);

   return SCIPclockGetTime(prop->proptime);
}

/** gets time in seconds used in this propagator for resolve propagation */
SCIP_Real SCIPpropGetRespropTime(
   SCIP_PROP*            prop                /**< propagator */
   )
{
   assert(prop != NULL);

   return SCIPclockGetTime(prop->resproptime);
}

/** gets time in seconds used in this propagator for presolving */
SCIP_Real SCIPpropGetPresolTime(
   SCIP_PROP*            prop                /**< propagator */
   )
{
   assert(prop != NULL);

   return SCIPclockGetTime(prop->presoltime);
}

/** gets the total number of times, the propagator was called */
SCIP_Longint SCIPpropGetNCalls(
   SCIP_PROP*            prop                /**< propagator */
   )
{
   assert(prop != NULL);

   return prop->ncalls;
}

/** gets the total number of times, the propagator was called for resolving a propagation */
SCIP_Longint SCIPpropGetNRespropCalls(
   SCIP_PROP*            prop                /**< propagator */
   )
{
   assert(prop != NULL);

   return prop->nrespropcalls;
}

/** gets total number of times, this propagator detected a cutoff */
SCIP_Longint SCIPpropGetNCutoffs(
   SCIP_PROP*            prop                /**< propagator */
   )
{
   assert(prop != NULL);

   return prop->ncutoffs;
}

/** gets total number of domain reductions found by this propagator */
SCIP_Longint SCIPpropGetNDomredsFound(
   SCIP_PROP*            prop                /**< propagator */
   )
{
   assert(prop != NULL);

   return prop->ndomredsfound;
}

/** should propagator be delayed, if other propagators found reductions? */
SCIP_Bool SCIPpropIsDelayed(
   SCIP_PROP*            prop                /**< propagator */
   )
{
   assert(prop != NULL);

   return prop->delay;
}

/** was propagator delayed at the last call? */
SCIP_Bool SCIPpropWasDelayed(
   SCIP_PROP*            prop                /**< propagator */
   )
{
   assert(prop != NULL);

   return prop->wasdelayed;
}

/** was presolving of propagator delayed at the last call? */
SCIP_Bool SCIPpropWasPresolDelayed(
   SCIP_PROP*            prop                /**< propagator */
   )
{
   assert(prop != NULL);

   return prop->presolwasdelayed;
}

/** is propagator initialized? */
SCIP_Bool SCIPpropIsInitialized(
   SCIP_PROP*            prop                /**< propagator */
   )
{
   assert(prop != NULL);

   return prop->initialized;
}

/** gets number of variables fixed during presolving of propagator */
int SCIPpropGetNFixedVars(
   SCIP_PROP*            prop                /**< propagator */
   )
{
   assert(prop != NULL);

   return prop->nfixedvars;
}

/** gets number of variables aggregated during presolving of propagator  */
int SCIPpropGetNAggrVars(
   SCIP_PROP*            prop                /**< propagator */
   )
{
   assert(prop != NULL);

   return prop->naggrvars;
}

/** gets number of variable types changed during presolving of propagator  */
int SCIPpropGetNChgVarTypes(
   SCIP_PROP*            prop                /**< propagator */
   )
{
   assert(prop != NULL);

   return prop->nchgvartypes;
}

/** gets number of bounds changed during presolving of propagator  */
int SCIPpropGetNChgBds(
   SCIP_PROP*            prop                /**< propagator */
   )
{
   assert(prop != NULL);

   return prop->nchgbds;
}

/** gets number of holes added to domains of variables during presolving of propagator  */
int SCIPpropGetNAddHoles(
   SCIP_PROP*            prop                /**< propagator */
   )
{
   assert(prop != NULL);

   return prop->naddholes;
}

/** gets number of constraints deleted during presolving of propagator */
int SCIPpropGetNDelConss(
   SCIP_PROP*            prop                /**< propagator */
   )
{
   assert(prop != NULL);

   return prop->ndelconss;
}

/** gets number of constraints added during presolving of propagator */
int SCIPpropGetNAddConss(
   SCIP_PROP*            prop                /**< propagator */
   )
{
   assert(prop != NULL);

   return prop->naddconss;
}

/** gets number of constraints upgraded during presolving of propagator  */
int SCIPpropGetNUpgdConss(
   SCIP_PROP*            prop                /**< propagator */
   )
{
   assert(prop != NULL);

   return prop->nupgdconss;
}

/** gets number of coefficients changed during presolving of propagator */
int SCIPpropGetNChgCoefs(
   SCIP_PROP*            prop                /**< propagator */
   )
{
   assert(prop != NULL);

   return prop->nchgcoefs;
}

/** gets number of constraint sides changed during presolving of propagator */
int SCIPpropGetNChgSides(
   SCIP_PROP*            prop                /**< propagator */
   )
{
   assert(prop != NULL);

   return prop->nchgsides;
}

/** returns the timing mask of the propagator */
SCIP_PROPTIMING SCIPpropGetTimingmask(
   SCIP_PROP*            prop                /**< propagator */
   )
{
   assert(prop != NULL);

   return prop->timingmask;
}

/** does the propagator perform presolving? */
SCIP_Bool SCIPpropDoesPresolve(
   SCIP_PROP*            prop                /**< propagator */
   )
{
   assert(prop != NULL);

   return (prop->proppresol != NULL);
}
<|MERGE_RESOLUTION|>--- conflicted
+++ resolved
@@ -253,9 +253,6 @@
       prop->nrespropcalls = 0;
       prop->ncutoffs = 0;
       prop->ndomredsfound = 0;
-<<<<<<< HEAD
-      prop->wasdelayed = FALSE;
-=======
       prop->lastnfixedvars = 0;
       prop->lastnaggrvars = 0;
       prop->lastnchgvartypes = 0;
@@ -278,7 +275,6 @@
       prop->nchgsides = 0;
       prop->wasdelayed = FALSE;
       prop->presolwasdelayed = FALSE;
->>>>>>> fbddbd59
    }
 
    if( prop->propinit != NULL )
