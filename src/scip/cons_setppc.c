/* * * * * * * * * * * * * * * * * * * * * * * * * * * * * * * * * * * * * * */
/*                                                                           */
/*                  This file is part of the program and library             */
/*         SCIP --- Solving Constraint Integer Programs                      */
/*                                                                           */
/*    Copyright (C) 2002-2016 Konrad-Zuse-Zentrum                            */
/*                            fuer Informationstechnik Berlin                */
/*                                                                           */
/*  SCIP is distributed under the terms of the ZIB Academic License.         */
/*                                                                           */
/*  You should have received a copy of the ZIB Academic License              */
/*  along with SCIP; see the file COPYING. If not email to scip@zib.de.      */
/*                                                                           */
/* * * * * * * * * * * * * * * * * * * * * * * * * * * * * * * * * * * * * * */

/**@file   cons_setppc.c
 * @brief  Constraint handler for the set partitioning / packing / covering constraints \f$1^T x\ \{=, \le, \ge\}\ 1\f$.
 * @author Tobias Achterberg
 * @author Michael Winkler
 */

/*---+----1----+----2----+----3----+----4----+----5----+----6----+----7----+----8----+----9----+----0----+----1----+----2*/

#include <assert.h>
#include <string.h>
#include <limits.h>
#include <stdio.h>
#include <ctype.h>

#include "scip/cons_setppc.h"
#include "scip/cons_linear.h"
#include "scip/cons_quadratic.h"
#include "scip/pub_misc.h"


#define CONSHDLR_NAME          "setppc"
#define CONSHDLR_DESC          "set partitioning / packing / covering constraints"
#define CONSHDLR_SEPAPRIORITY   +700000 /**< priority of the constraint handler for separation */
#define CONSHDLR_ENFOPRIORITY   700000 /**< priority of the constraint handler for constraint enforcing */
#define CONSHDLR_CHECKPRIORITY  -700000 /**< priority of the constraint handler for checking feasibility */
#define CONSHDLR_SEPAFREQ             100 /**< frequency for separating cuts; zero means to separate only in the root node */
#define CONSHDLR_PROPFREQ             1 /**< frequency for propagating domains; zero means only preprocessing propagation */
#define CONSHDLR_EAGERFREQ          100 /**< frequency for using all instead of only the useful constraints in separation,
                                              *   propagation and enforcement, -1 for no eager evaluations, 0 for first only */
#define CONSHDLR_MAXPREROUNDS        -1 /**< maximal number of presolving rounds the constraint handler participates in (-1: no limit) */
#define CONSHDLR_DELAYSEPA        FALSE /**< should separation method be delayed, if other separators found cuts? */
#define CONSHDLR_DELAYPROP        FALSE /**< should propagation method be delayed, if other propagators found reductions? */
#define CONSHDLR_NEEDSCONS         TRUE /**< should the constraint handler be skipped, if no constraints are available? */

#define CONSHDLR_PRESOLTIMING            SCIP_PRESOLTIMING_ALWAYS
#define CONSHDLR_PROP_TIMING             SCIP_PROPTIMING_BEFORELP

#define LINCONSUPGD_PRIORITY    +700000 /**< priority of the constraint handler for upgrading of linear constraints */
#define QUADCONSUPGD_PRIORITY   +700000 /**< priority of the constraint handler for upgrading of linear constraints */

#define EVENTHDLR_NAME         "setppc"
#define EVENTHDLR_DESC         "bound change event handler for set partitioning / packing / covering constraints"

#define CONFLICTHDLR_NAME      "setppc"
#define CONFLICTHDLR_DESC      "conflict handler creating set covering constraints"
#define CONFLICTHDLR_PRIORITY  LINCONSUPGD_PRIORITY

#define DEFAULT_PRESOLPAIRWISE     TRUE /**< should pairwise constraint comparison be performed in presolving? */

#define HASHSIZE_SETPPCCONS         500 /**< minimal size of hash table in setppc constraint tables */
#define DEFAULT_PRESOLUSEHASHING   TRUE /**< should hash table be used for detecting redundant constraints in advance */
#define NMINCOMPARISONS          200000 /**< number for minimal pairwise presolving comparisons */
#define MINGAINPERNMINCOMPARISONS 1e-06 /**< minimal gain per minimal pairwise presolving comparisons to repeat pairwise comparison round */

<<<<<<< HEAD

/*
#define VARUSES   activate variable usage counting, that is necessary for LP and pseudo branching
#define BRANCHLP  BRANCHLP is only useful if the ENFOPRIORITY is set to a positive value
*/
=======
#define DEFAULT_RANDSEED              3

/*#define VARUSES*/  /* activate variable usage counting, that is necessary for LP and pseudo branching */
/*#define BRANCHLP*/ /* BRANCHLP is only useful if the ENFOPRIORITY is set to a positive value */
>>>>>>> 51382e60
#ifdef BRANCHLP
#define MINBRANCHWEIGHT             0.3 /**< minimum weight of both sets in binary set branching */
#define MAXBRANCHWEIGHT             0.7 /**< maximum weight of both sets in binary set branching */
#endif
#define DEFAULT_NPSEUDOBRANCHES       4 /**< number of children created in pseudo branching (0: disable branching) */
#define DEFAULT_DUALPRESOLVING     TRUE /**< should dual presolving steps be performed? */

#define DEFAULT_CLIQUELIFTING     FALSE /**< should we try to lift variables into other clique constraints, fix
					 *   variables, aggregate them, and also shrink the amount of variables in
					 *   clique constraints
					 */
#define DEFAULT_ADDVARIABLESASCLIQUES FALSE/**< should we try to generate extra clique constraint out of all binary
                                            *   variables to hopefully fasten the detection of redundant clique
                                            *   constraints */
#define DEFAULT_CLIQUESHRINKING    TRUE /**< should we try to shrink the number of variables in a clique constraints, by
					 *   replacing more than one variable by only one
					 */

/* @todo maybe use event SCIP_EVENTTYPE_VARUNLOCKED to decide for another dual-presolving run on a constraint */

/*
 * Data structures
 */

/** constraint handler data */
struct SCIP_ConshdlrData
{
   SCIP_EVENTHDLR*       eventhdlr;          /**< event handler for bound change events */
   SCIP_CONSHDLR*        conshdlrlinear;     /**< pointer to linear constraint handler or NULL if not included */
#ifdef VARUSES
   SCIP_INTARRAY*        varuses;            /**< number of times a var is used in the active setppc constraints */
#endif
   SCIP_Longint          nsetpart;           /**< number of set partitioning constraints in transformed problem */
   int                   npseudobranches;    /**< number of children created in pseudo branching (0 to disable branching) */
   int                   noldfixedvars;      /**< number of fixed variables after last clique lifting run */
   int                   noldimpls;          /**< number of implication before last clique lifting run */
   int                   noldcliques;        /**< number of cliques before last clique lifting run */
   int                   noldupgrs;          /**< number of setppc constraints since the last clique lifting run */
   int                   nclqpresolve;       /**< number of setppc clique lifting runs */
   SCIP_Bool             updatedsetppctype;  /**< remember whether we upgraded a constraint type */
   SCIP_Bool             cliquelifting;      /**< should we perform the clique lifting procedure */
   SCIP_Bool             enablecliquelifting;/**< check whether we have enough changes to run the lifting procedure again */
   SCIP_Bool             cliqueshrinking;    /**< should we try to shrink the number of variables in a clique
					      *   constraints, by replacing more than one variable by only one
					      */
   SCIP_Bool             addvariablesascliques;/**< should we try to generate extra clique constraint out of all binary
                                                *   variables to hopefully fasten the detection of redundant clique
                                                *   constraints */
   SCIP_RANDNUMGEN*      randnumgen;         /**< random number generator */
   SCIP_Bool             presolpairwise;     /**< should pairwise constraint comparison be performed in presolving? */
   SCIP_Bool             presolusehashing;   /**< should hash table be used for detecting redundant constraints in advance */
   SCIP_Bool             dualpresolving;     /**< should dual presolving steps be performed? */
};

/** constraint data for set partitioning / packing / covering constraints */
struct SCIP_ConsData
{
   SCIP_Longint          signature;          /**< bit signature of vars array */
   SCIP_ROW*             row;                /**< LP row, if constraint is already stored in LP row format */
   SCIP_VAR**            vars;               /**< variables of the constraint */
   int                   varssize;           /**< size of vars array */
   int                   nvars;              /**< number of variables in the constraint */
   int                   nfixedzeros;        /**< current number of variables fixed to zero in the constraint */
   int                   nfixedones;         /**< current number of variables fixed to one in the constraint */
   unsigned int          setppctype:2;       /**< type of constraint: set partitioning, packing or covering */
   unsigned int          sorted:1;           /**< are the constraint's variables sorted? */
   unsigned int          cliqueadded:1;      /**< was the set partitioning / packing constraint already added as clique? */
   unsigned int          validsignature:1;   /**< is the bit signature valid? */
   unsigned int          changed:1;          /**< was constraint changed since last redundancy round in preprocessing? */
   unsigned int          varsdeleted:1;      /**< were variables deleted after last cleanup? */
   unsigned int          merged:1;           /**< are the constraint's equal/negated variables already merged? */
   unsigned int          presolpropagated:1; /**< was the constraint already propagated in presolving w.r.t. the current domains? */
   unsigned int          existmultaggr:1;    /**< does this constraint contain aggregations */
};




/*
 * Local methods
 */

/** compares two active constraints of type set partitioning or set packing such that a "-1" is return if
 *    1. the first constraint is a set partitioning constraint and the second is a set packing or
 *    2. both constraints are set partitioning constraints and the second has more! variables than the first or
 *    3. both constraints are set packing constraints and the second has less! variables than the first
 *  a "0" is return if
 *    1. both constraint are of the same type and have the amount of variables or
 *  and a "1" is returned otherwise
 */
static
int setppcCompare(
   SCIP_CONS*const       cons1,              /**< first problem variable */
   SCIP_CONS*const       cons2               /**< second problem variable */
   )
{
   SCIP_CONSDATA* consdata1;
   SCIP_CONSDATA* consdata2;

   assert(cons1 != NULL);
   assert(cons2 != NULL);
   assert(SCIPconsIsActive(cons1));
   assert(SCIPconsIsActive(cons2));

   /* the partitioning type should be the smallest value and the packing the second smallest */
   assert(SCIP_SETPPCTYPE_PARTITIONING < SCIP_SETPPCTYPE_PACKING);

   consdata1 = SCIPconsGetData(cons1);
   assert(consdata1 != NULL);
   assert(consdata1->setppctype != SCIP_SETPPCTYPE_COVERING); /*lint !e641*/
   consdata2 = SCIPconsGetData(cons2);
   assert(consdata2 != NULL);
   assert(consdata2->setppctype != SCIP_SETPPCTYPE_COVERING); /*lint !e641*/

   if( consdata1->setppctype < consdata2->setppctype ||
      (consdata1->setppctype == SCIP_SETPPCTYPE_PARTITIONING && consdata1->nvars < consdata2->nvars) || /*lint !e641*/
      (consdata2->setppctype == SCIP_SETPPCTYPE_PACKING && consdata1->nvars > consdata2->nvars) ) /*lint !e641*/
      return -1;
   else if( (consdata1->setppctype == consdata2->setppctype && consdata1->nvars == consdata2->nvars) ) /*lint !e641*/
      return 0;
   else
   {
      assert(consdata1->setppctype > consdata2->setppctype || (consdata1->setppctype == SCIP_SETPPCTYPE_PARTITIONING && consdata1->setppctype == consdata2->setppctype && consdata1->nvars > consdata2->nvars) || (consdata1->setppctype == SCIP_SETPPCTYPE_PACKING && consdata1->setppctype == consdata2->setppctype && consdata1->nvars < consdata2->nvars)); /*lint !e641*/
      return +1;
   }
}

/** sort constraints first after type (partitioning before packing before covering) and second after number of
 *  variables such that the partitioning constraints have increasing number of variables and the packing constraints
 *  have decreasing number of variables */
static
SCIP_DECL_SORTPTRCOMP(setppcConssSort)
{
   return setppcCompare((SCIP_CONS*)elem1, (SCIP_CONS*)elem2);
}

/** compares two setppc constraints such that a "-1" is return if the first constraint is active and
 *    1. the second constraint is deleted
 *    2. the first constraint is a set partitioning constraint and the second is a set packing or
 *    3. both constraints are set partitioning constraints and the second has more! variables than the first or
 *    4. both constraints are set packing constraints and the second has less! variables than the first
 *  a "0" is return if
 *    1. both constraint are set-covering constraints
 *    2. both constraint are of the same type and have the amount of variables or
 *  and a "1" is returned otherwise
 */
static
int setppcCompare2(
   SCIP_CONS*const       cons1,              /**< first problem variable */
   SCIP_CONS*const       cons2               /**< second problem variable */
   )
{
   SCIP_CONSDATA* consdata1;
   SCIP_CONSDATA* consdata2;

   assert(cons1 != NULL);
   assert(cons2 != NULL);

   if( SCIPconsIsDeleted(cons1) )
   {
      if( SCIPconsIsDeleted(cons2) )
         return 0;
      else
         return +1;
   }
   else if( SCIPconsIsDeleted(cons2) )
      return -1;

   consdata1 = SCIPconsGetData(cons1);
   assert(consdata1 != NULL);
   consdata2 = SCIPconsGetData(cons2);
   assert(consdata2 != NULL);

   /* the partitioning type should be the smallest value and the packing the second smallest */
   assert(SCIP_SETPPCTYPE_PARTITIONING < SCIP_SETPPCTYPE_PACKING && SCIP_SETPPCTYPE_PACKING < SCIP_SETPPCTYPE_COVERING);

   if( consdata1->setppctype < consdata2->setppctype ||
      ((SCIP_SETPPCTYPE)consdata1->setppctype != SCIP_SETPPCTYPE_COVERING &&
         (((SCIP_SETPPCTYPE)consdata1->setppctype == SCIP_SETPPCTYPE_PARTITIONING && consdata1->nvars < consdata2->nvars) ||
            ((SCIP_SETPPCTYPE)consdata2->setppctype == SCIP_SETPPCTYPE_PACKING && consdata1->nvars > consdata2->nvars))) )
      return -1;
   else if( ((SCIP_SETPPCTYPE)consdata2->setppctype == SCIP_SETPPCTYPE_COVERING || (consdata1->setppctype == consdata2->setppctype && consdata1->nvars == consdata2->nvars)) )
      return 0;
   else
   {
      assert(consdata1->setppctype > consdata2->setppctype || ((consdata1->setppctype == consdata2->setppctype) &&
            ((consdata1->setppctype == SCIP_SETPPCTYPE_PARTITIONING && consdata1->nvars > consdata2->nvars)
               || (consdata1->setppctype == SCIP_SETPPCTYPE_PACKING && consdata1->nvars < consdata2->nvars)))); /*lint !e641*/
      return +1;
   }
}

/** sort constraints first after type (partitioning before packing before covering) and second after number of
 *  variables such that the partitioning constraints have increasing number of variables and the packing constraints
 *  have decreasing number of variables */
static
SCIP_DECL_SORTPTRCOMP(setppcConssSort2)
{
   return setppcCompare2((SCIP_CONS*)elem1, (SCIP_CONS*)elem2);
}


/** installs rounding locks for the given variable in the given setppc constraint */
static
SCIP_RETCODE lockRounding(
   SCIP*                 scip,               /**< SCIP data structure */
   SCIP_CONS*            cons,               /**< setppc constraint */
   SCIP_VAR*             var                 /**< variable of constraint entry */
   )
{
   SCIP_CONSDATA* consdata;

   consdata = SCIPconsGetData(cons);
   assert(consdata != NULL);

   switch( consdata->setppctype )
   {
   case SCIP_SETPPCTYPE_PARTITIONING:
      /* rounding in both directions may violate the constraint */
      SCIP_CALL( SCIPlockVarCons(scip, var, cons, TRUE, TRUE) );
      break;
   case SCIP_SETPPCTYPE_PACKING:
      /* rounding up may violate the constraint */
      SCIP_CALL( SCIPlockVarCons(scip, var, cons, FALSE, TRUE) );
      break;
   case SCIP_SETPPCTYPE_COVERING:
      /* rounding down may violate the constraint */
      SCIP_CALL( SCIPlockVarCons(scip, var, cons, TRUE, FALSE) );
      break;
   default:
      SCIPerrorMessage("unknown setppc type\n");
      return SCIP_INVALIDDATA;
   }

   return SCIP_OKAY;
}

/** removes rounding locks for the given variable in the given setppc constraint */
static
SCIP_RETCODE unlockRounding(
   SCIP*                 scip,               /**< SCIP data structure */
   SCIP_CONS*            cons,               /**< setppc constraint */
   SCIP_VAR*             var                 /**< variable of constraint entry */
   )
{
   SCIP_CONSDATA* consdata;

   consdata = SCIPconsGetData(cons);
   assert(consdata != NULL);

   switch( consdata->setppctype )
   {
   case SCIP_SETPPCTYPE_PARTITIONING:
      /* rounding in both directions may violate the constraint */
      SCIP_CALL( SCIPunlockVarCons(scip, var, cons, TRUE, TRUE) );
      break;
   case SCIP_SETPPCTYPE_PACKING:
      /* rounding up may violate the constraint */
      SCIP_CALL( SCIPunlockVarCons(scip, var, cons, FALSE, TRUE) );
      break;
   case SCIP_SETPPCTYPE_COVERING:
      /* rounding down may violate the constraint */
      SCIP_CALL( SCIPunlockVarCons(scip, var, cons, TRUE, FALSE) );
      break;
   default:
      SCIPerrorMessage("unknown setppc type\n");
      return SCIP_INVALIDDATA;
   }

   return SCIP_OKAY;
}

/** creates constraint handler data for set partitioning / packing / covering constraint handler */
static
SCIP_RETCODE conshdlrdataCreate(
   SCIP*                 scip,               /**< SCIP data structure */
   SCIP_CONSHDLRDATA**   conshdlrdata,       /**< pointer to store the constraint handler data */
   SCIP_EVENTHDLR*       eventhdlr           /**< event handler */
   )
{
   assert(scip != NULL);
   assert(conshdlrdata != NULL);
   assert(eventhdlr != NULL);

   SCIP_CALL( SCIPallocMemory(scip, conshdlrdata) );
#ifdef VARUSES
   SCIP_CALL( SCIPcreateIntarray(scip, &(*conshdlrdata)->varuses) );
#endif
   (*conshdlrdata)->npseudobranches = DEFAULT_NPSEUDOBRANCHES;

   /* set event handler for bound change events */
   (*conshdlrdata)->eventhdlr = eventhdlr;
   (*conshdlrdata)->nsetpart = 0;

   /* create a random number generator */
   SCIP_CALL( SCIPrandomCreate(&(*conshdlrdata)->randnumgen, SCIPblkmem(scip),
         SCIPinitializeRandomSeed(scip, DEFAULT_RANDSEED)) );

   return SCIP_OKAY;
}

/** frees constraint handler data for set partitioning / packing / covering constraint handler */
static
SCIP_RETCODE conshdlrdataFree(
   SCIP*                 scip,               /**< SCIP data structure */
   SCIP_CONSHDLRDATA**   conshdlrdata        /**< pointer to the constraint handler data */
   )
{
   assert(conshdlrdata != NULL);
   assert(*conshdlrdata != NULL);

#ifdef VARUSES
   SCIP_CALL( SCIPfreeIntarray(scip, &(*conshdlrdata)->varuses) );
#endif

   /* free random number generator */
   SCIPrandomFree(&(*conshdlrdata)->randnumgen);

   SCIPfreeMemory(scip, conshdlrdata);

   return SCIP_OKAY;
}

#ifdef VARUSES
/** adds the given value to the usage counter of the given variable */
static
SCIP_RETCODE conshdlrdataAddVaruses(
   SCIP*                 scip,               /**< SCIP data structure */
   SCIP_CONSHDLRDATA*    conshdlrdata,       /**< constraint handler data */
   SCIP_VAR*             var,                /**< variable to increase usage counter for */
   int                   addval              /**< value to add to the usage counter */
   )
{
   SCIP_INTARRAY* varuses;

   assert(conshdlrdata != NULL);
   assert(var != NULL);

   varuses = conshdlrdata->varuses;
   assert(varuses != NULL);

   /* if the variable is the negation of a problem variable, count the varuses in the problem variable */
   if( SCIPvarIsNegated(var) )
   {
      SCIP_VAR* negvar;
      int varindex;

      /* move the varuses value of the negated variable to the active problem variable */
      varindex = SCIPvarGetIndex(var);
      addval += SCIPgetIntarrayVal(scip, varuses, varindex);
      SCIP_CALL( SCIPsetIntarrayVal(scip, varuses, varindex, 0) );
      SCIP_CALL( SCIPgetNegatedVar(scip, var, &negvar) );
      var = negvar;
   }

   /* increase varuses counter */
   SCIP_CALL( SCIPincIntarrayVal(scip, varuses, SCIPvarGetIndex(var), addval) );

   SCIPdebugMsg(scip, "added %d to varuses of <%s>: %d\n",
      addval, SCIPvarGetName(var), SCIPgetIntarrayVal(scip, varuses, SCIPvarGetIndex(var)));

   return SCIP_OKAY;
}

/** increases the usage counter of the given variable */
static
SCIP_RETCODE conshdlrdataIncVaruses(
   SCIP*                 scip,               /**< SCIP data structure */
   SCIP_CONSHDLRDATA*    conshdlrdata,       /**< constraint handler data */
   SCIP_VAR*             var                 /**< variable to increase usage counter for */
   )
{
   assert(conshdlrdata != NULL);

   SCIPdebugMsg(scip, "increasing varuses of <%s>: %d\n",
      SCIPvarGetName(var), SCIPgetIntarrayVal(scip, conshdlrdata->varuses, SCIPvarGetIndex(var)));

   SCIP_CALL( conshdlrdataAddVaruses(scip, conshdlrdata, var, +1) );

   return SCIP_OKAY;
}

/** decreases the usage counter of the given variable */
static
SCIP_RETCODE conshdlrdataDecVaruses(
   SCIP*                 scip,               /**< SCIP data structure */
   SCIP_CONSHDLRDATA*    conshdlrdata,       /**< constraint handler data */
   SCIP_VAR*             var                 /**< variable to increase usage counter for */
   )
{
   assert(conshdlrdata != NULL);

   SCIPdebugMsg(scip, "decreasing varuses of <%s>: %d\n",
      SCIPvarGetName(var), SCIPgetIntarrayVal(scip, conshdlrdata->varuses, SCIPvarGetIndex(var)));

   SCIP_CALL( conshdlrdataAddVaruses(scip, conshdlrdata, var, -1) );

   return SCIP_OKAY;
}

/** increases the usage counter of all variable in the constraint */
static
SCIP_RETCODE consdataIncVaruses(
   SCIP*                 scip,               /**< SCIP data structure */
   SCIP_CONSHDLRDATA*    conshdlrdata,       /**< constraint handler data */
   SCIP_CONSDATA*        consdata            /**< setppc constraint data */
   )
{
   int v;

   assert(consdata != NULL);

   for( v = 0; v < consdata->nvars; ++v )
   {
      SCIP_CALL( conshdlrdataIncVaruses(scip, conshdlrdata, consdata->vars[v]) );
   }

   return SCIP_OKAY;
}

/** decreases the usage counter of all variable in the constraint */
static
SCIP_RETCODE consdataDecVaruses(
   SCIP*                 scip,               /**< SCIP data structure */
   SCIP_CONSHDLRDATA*    conshdlrdata,       /**< constraint handler data */
   SCIP_CONSDATA*        consdata            /**< setppc constraint data */
   )
{
   int v;

   assert(consdata != NULL);

   for( v = 0; v < consdata->nvars; ++v )
   {
      SCIP_CALL( conshdlrdataDecVaruses(scip, conshdlrdata, consdata->vars[v]) );
   }

   return SCIP_OKAY;
}
#endif

/** ensures, that the vars array can store at least num entries */
static
SCIP_RETCODE consdataEnsureVarsSize(
   SCIP*                 scip,               /**< SCIP data structure */
   SCIP_CONSDATA*        consdata,           /**< setppc constraint data */
   int                   num                 /**< minimum number of entries to store */
   )
{
   assert(consdata != NULL);
   assert(consdata->nvars <= consdata->varssize);

   if( num > consdata->varssize )
   {
      int newsize;

      newsize = SCIPcalcMemGrowSize(scip, num);
      SCIP_CALL( SCIPreallocBlockMemoryArray(scip, &consdata->vars, consdata->varssize, newsize) );
      consdata->varssize = newsize;
   }
   assert(num <= consdata->varssize);

   return SCIP_OKAY;
}

/** creates a set partitioning / packing / covering constraint data object */
static
SCIP_RETCODE consdataCreate(
   SCIP*                 scip,               /**< SCIP data structure */
   SCIP_CONSDATA**       consdata,           /**< pointer to store the set partitioning / packing / covering constraint */
   int                   nvars,              /**< number of variables in the constraint */
   SCIP_VAR**            vars,               /**< variables of the constraint */
   SCIP_SETPPCTYPE       setppctype          /**< type of constraint: set partitioning, packing, or covering constraint */
   )
{
   assert(consdata != NULL);
   assert(nvars == 0 || vars != NULL);

   SCIP_CALL( SCIPallocBlockMemory(scip, consdata) );

   (*consdata)->signature = 0;
   (*consdata)->row = NULL;
   (*consdata)->existmultaggr = FALSE;
   (*consdata)->nfixedzeros = 0;
   (*consdata)->nfixedones = 0;

   if( nvars > 0 )
   {
      int v;

      /* @todo the setppc constraint handler does not remove fixed variables from its var array; removing those
       * variables is only possible if we consider the values of nfixedones and nfixedzeros in all propagation methods
       */
#ifdef SCIP_DISABLED_CODE

      if( SCIPisConsCompressionEnabled(scip) )
      {
         SCIP_VAR** varsbuffer;
         int k;

         /* allocate temporary buffer storage for active variables */
         SCIP_CALL( SCIPallocBufferArray(scip, &varsbuffer, nvars) );

         k = 0;
         /* collect fixed variables to compress the required memory */
         for( v = 0; v < nvars; ++v )
         {
            assert(SCIPvarIsBinary(vars[v]));

            /* already fixed variables account as fixed ones or zero, only unfixed are appended */
            if( SCIPvarGetLbGlobal(vars[v]) > 0.5 )
               (*consdata)->nfixedones++;
            else if( SCIPvarGetUbGlobal(vars[v]) < 0.5 )
               (*consdata)->nfixedzeros++;
            else
               varsbuffer[k++] = vars[v];
         }

         (*consdata)->varssize = k;
         (*consdata)->nvars = k;
         /* copy unfixed variables into constraint data */
         if( k > 0 )
         {
            SCIP_CALL( SCIPduplicateBlockMemoryArray(scip, &(*consdata)->vars, varsbuffer, k) );
         }

         /* free temporary storage */
         SCIPfreeBufferArray(scip, &varsbuffer);
      }
      else
#endif
      {
         /* for uncompressed copies, simply duplicate the whole array */
         SCIP_CALL( SCIPduplicateBlockMemoryArray(scip, &(*consdata)->vars, vars, nvars) );
         (*consdata)->varssize = nvars;
         (*consdata)->nvars = nvars;
      }


      if( SCIPisTransformed(scip) )
      {
         /* get transformed variables */
         SCIP_CALL( SCIPgetTransformedVars(scip, (*consdata)->nvars, (*consdata)->vars, (*consdata)->vars) );

         /* check for multi-aggregations and capture variables */
         for( v = 0; v < (*consdata)->nvars; v++ )
         {
            SCIP_VAR* var = SCIPvarGetProbvar((*consdata)->vars[v]);
            assert(var != NULL);
            (*consdata)->existmultaggr = (*consdata)->existmultaggr || (SCIPvarGetStatus(var) == SCIP_VARSTATUS_MULTAGGR);
            SCIP_CALL( SCIPcaptureVar(scip, (*consdata)->vars[v]) );
         }
      }
      else
      {
         /* capture variables */
         for( v = 0; v < (*consdata)->nvars; v++ )
         {
            assert((*consdata)->vars[v] != NULL);
            SCIP_CALL( SCIPcaptureVar(scip, (*consdata)->vars[v]) );
         }
      }

   }
   else
   {
      (*consdata)->vars = NULL;
      (*consdata)->varssize = 0;
      (*consdata)->nvars = 0;
   }
   (*consdata)->setppctype = setppctype; /*lint !e641*/
   (*consdata)->sorted = (nvars <= 1);
   (*consdata)->cliqueadded = FALSE;
   (*consdata)->validsignature = FALSE;
   (*consdata)->changed = TRUE;
   (*consdata)->varsdeleted = FALSE;
   (*consdata)->merged = FALSE;
   (*consdata)->presolpropagated = FALSE;

   return SCIP_OKAY;
}

/** creates a transformed set partitioning / packing / covering constraint data object */
static
SCIP_RETCODE consdataCreateTransformed(
   SCIP*                 scip,               /**< SCIP data structure */
   SCIP_CONSDATA**       consdata,           /**< pointer to store the set partitioning / packing / covering constraint */
   int                   nvars,              /**< number of variables in the constraint */
   SCIP_VAR**            vars,               /**< variables of the constraint */
   SCIP_SETPPCTYPE       setppctype          /**< type of constraint: set partitioning, packing, or covering constraint */
   )
{
   assert(consdata != NULL);
   assert(nvars == 0 || vars != NULL);

   /* create constraint data */
   SCIP_CALL( consdataCreate(scip, consdata, nvars, vars, setppctype) );

   /* transform the variables */
   SCIP_CALL( SCIPgetTransformedVars(scip, (*consdata)->nvars, (*consdata)->vars, (*consdata)->vars) );

   return SCIP_OKAY;
}

/** frees a set partitioning / packing / covering constraint data */
static
SCIP_RETCODE consdataFree(
   SCIP*                 scip,               /**< SCIP data structure */
   SCIP_CONSDATA**       consdata            /**< pointer to store the set partitioning / packing / covering constraint */
   )
{
   int v;

   assert(consdata != NULL);
   assert(*consdata != NULL);

   /* release the row */
   if( (*consdata)->row != NULL )
   {
      SCIP_CALL( SCIPreleaseRow(scip, &(*consdata)->row) );
   }

   /* release variables */
   for( v = 0; v < (*consdata)->nvars; v++ )
   {
      assert((*consdata)->vars[v] != NULL);
      SCIP_CALL( SCIPreleaseVar(scip, &((*consdata)->vars[v])) );
   }

   SCIPfreeBlockMemoryArrayNull(scip, &(*consdata)->vars, (*consdata)->varssize);
   SCIPfreeBlockMemory(scip, consdata);

   return SCIP_OKAY;
}

/** prints set partitioning / packing / covering constraint to file stream */
static
SCIP_RETCODE consdataPrint(
   SCIP*                 scip,               /**< SCIP data structure */
   SCIP_CONSDATA*        consdata,           /**< set partitioning / packing / covering constraint data */
   FILE*                 file                /**< output file (or NULL for standard output) */
   )
{
   assert(consdata != NULL);

   /* print coefficients */
   if( consdata->nvars == 0 )
      SCIPinfoMessage(scip, file, "0 ");

   /* write linear sum */
   SCIP_CALL( SCIPwriteVarsLinearsum(scip, file, consdata->vars, NULL, consdata->nvars, TRUE) );

   /* print right hand side */
   switch( consdata->setppctype )
   {
   case SCIP_SETPPCTYPE_PARTITIONING:
      SCIPinfoMessage(scip, file, " == 1");
      break;
   case SCIP_SETPPCTYPE_PACKING:
      SCIPinfoMessage(scip, file, " <= 1");
      break;
   case SCIP_SETPPCTYPE_COVERING:
      SCIPinfoMessage(scip, file, " >= 1");
      break;
   default:
      SCIPerrorMessage("unknown setppc type\n");
      return SCIP_ERROR;
   }

   return SCIP_OKAY;
}

/** returns the signature bitmask for the given variable */
static
SCIP_Longint getVarSignature(
   SCIP_VAR*             var                 /**< variable */
   )
{
   int sigidx;

   sigidx = SCIPvarGetIndex(var) % (int)(8*sizeof(SCIP_Longint));
   return ((unsigned SCIP_Longint)1) << sigidx; /*lint !e703*/
}

/** returns the bit signature of the given constraint data */
static
SCIP_Longint consdataGetSignature(
   SCIP_CONSDATA*        consdata            /**< set partitioning / packing / covering constraint data */
   )
{
   assert(consdata != NULL);

   if( !consdata->validsignature )
   {
      int i;

      consdata->signature = 0;
      for( i = 0; i < consdata->nvars; ++i )
         consdata->signature |= getVarSignature(consdata->vars[i]);
      consdata->validsignature = TRUE;
   }

   return consdata->signature;
}

/** sorts setppc constraint's variables by non-decreasing variable index */
static
void consdataSort(
   SCIP_CONSDATA*        consdata            /**< linear constraint data */
   )
{
   assert(consdata != NULL);

   if( !consdata->sorted )
   {
      if( consdata->nvars <= 1 )
	 consdata->sorted = TRUE;
      else
      {
	 SCIPsortPtr((void**)consdata->vars, SCIPvarComp, consdata->nvars);
	 consdata->sorted = TRUE;
      }
   }
   assert(consdata->sorted);
#ifdef SCIP_DEBUG
   /* check sorting */
   {
      int v;

      for( v = 0; v < consdata->nvars; ++v )
      {
         assert(v == consdata->nvars-1 || SCIPvarCompare(consdata->vars[v], consdata->vars[v+1]) <= 0);
      }
   }
#endif
}

/** changes the type of a setppc constraint */
static
SCIP_RETCODE setSetppcType(
   SCIP*                 scip,               /**< SCIP data structure */
   SCIP_CONS*            cons,               /**< setppc constraint */
   SCIP_SETPPCTYPE       setppctype          /**< new type of constraint */
   )
{
   SCIP_CONSHDLR* conshdlr;
   SCIP_CONSHDLRDATA* conshdlrdata;
   SCIP_CONSDATA* consdata;

   consdata = SCIPconsGetData(cons);
   assert(consdata != NULL);

   if( (SCIP_SETPPCTYPE)consdata->setppctype == setppctype )
      return SCIP_OKAY;

   SCIPdebugMsg(scip, " -> converting <%s> into setppc type %d\n", SCIPconsGetName(cons), setppctype);

   /* remove rounding locks */
   if( SCIPconsIsLocked(cons) )
   {
      int v;

      for( v = 0; v < consdata->nvars; ++v )
      {
         SCIP_CALL( unlockRounding(scip, cons, consdata->vars[v]) );
      }
   }

   conshdlr = SCIPconsGetHdlr(cons);
   assert(conshdlr != NULL);
   conshdlrdata = SCIPconshdlrGetData(conshdlr);
   assert(conshdlrdata != NULL);

   if( SCIPisTransformed(scip) )
   {
      if( setppctype == SCIP_SETPPCTYPE_PARTITIONING )
      {
         ++(conshdlrdata->nsetpart);
         assert(conshdlrdata->nsetpart >= 0);
      }
      else if( (SCIP_SETPPCTYPE)consdata->setppctype == SCIP_SETPPCTYPE_PARTITIONING )
      {
         --(conshdlrdata->nsetpart);
         assert(conshdlrdata->nsetpart >= 0);
      }
   }

   /* change the constraint type */
   consdata->setppctype = setppctype; /*lint !e641*/

   /* reinstall rounding locks again */
   if( SCIPconsIsLocked(cons) )
   {
      int v;

      for( v = 0; v < consdata->nvars; ++v )
      {
         SCIP_CALL( lockRounding(scip, cons, consdata->vars[v]) );
      }
   }

   /* remember that we changed a constraint type for clique lifting procedure */
   if( setppctype != SCIP_SETPPCTYPE_COVERING )
      conshdlrdata->updatedsetppctype = TRUE;

   return SCIP_OKAY;
}

/** catches events for variable at given position */
static
SCIP_RETCODE catchEvent(
   SCIP*                 scip,               /**< SCIP data structure */
   SCIP_CONS*            cons,               /**< set partitioning / packing / covering constraint */
   SCIP_EVENTHDLR*       eventhdlr,          /**< event handler to call for the event processing */
   int                   pos                 /**< array position of variable to catch bound change events for */
   )
{
   SCIP_CONSDATA* consdata;
   SCIP_EVENTTYPE eventtype;
   SCIP_VAR* var;

   consdata = SCIPconsGetData(cons);
   assert(consdata != NULL);
   assert(eventhdlr != NULL);
   assert(0 <= pos && pos < consdata->nvars);
   assert(consdata->vars != NULL);

   var = consdata->vars[pos];
   assert(var != NULL);

   /* we are catching the following events:
    *
    * - SCIP_EVENTTYPE_BOUNDCHANGED: Is used to count the number of variable fixed locally to zero and one. That helps
    *                                to speed up the propagation
    *
    * - SCIP_EVENTTYPE_VARDELETED: Is caught to remove a deleted variable from the constraint
    *
    * - SCIP_EVENTTYPE_VARFIXED: Is used to get informed if a variable of the constraint was aggregated which means was
    *                            detected to be equal or a negated variable of on other variable. in case of a negation
    *                            this could lead to a redundant constraint if the (other) active variable is also part
    *                            of the constraint.
    */
   eventtype =  SCIP_EVENTTYPE_BOUNDCHANGED | SCIP_EVENTTYPE_VARDELETED | SCIP_EVENTTYPE_VARFIXED;

   /* catch bound change events on variable */
   SCIP_CALL( SCIPcatchVarEvent(scip, var, eventtype, eventhdlr, (SCIP_EVENTDATA*)cons, NULL) );

   /* update the fixed variables counters for this variable */
   if( SCIPisEQ(scip, SCIPvarGetUbLocal(var), 0.0) )
   {
      consdata->nfixedzeros++;

      /* during presolving, we may fix the last unfixed variable or do an aggregation if there are two unfixed variables */
      if( SCIPconsIsActive(cons) && ((SCIPgetStage(scip) < SCIP_STAGE_INITSOLVE) && (consdata->nfixedzeros >= consdata->nvars - 2)) )
      {
         consdata->presolpropagated = FALSE;

         /* during solving, we only propagate again if there is only one unfixed variable left */
         if( consdata->nfixedzeros >= consdata->nvars - 1 )
         {
            SCIP_CALL( SCIPmarkConsPropagate(scip, cons) );
         }
      }
   }
   else if( SCIPisEQ(scip, SCIPvarGetLbLocal(var), 1.0) )
   {
      consdata->nfixedones++;

      if( SCIPconsIsActive(cons) )
      {
         consdata->presolpropagated = FALSE;
         SCIP_CALL( SCIPmarkConsPropagate(scip, cons) );
      }
   }

   return SCIP_OKAY;
}

/** drops events for variable at given position */
static
SCIP_RETCODE dropEvent(
   SCIP*                 scip,               /**< SCIP data structure */
   SCIP_CONS*            cons,               /**< set partitioning / packing / covering constraint */
   SCIP_EVENTHDLR*       eventhdlr,          /**< event handler to call for the event processing */
   int                   pos                 /**< array position of variable to catch bound change events for */
   )
{
   SCIP_CONSDATA* consdata;
   SCIP_EVENTTYPE eventtype;
   SCIP_VAR* var;

   consdata = SCIPconsGetData(cons);
   assert(consdata != NULL);
   assert(eventhdlr != NULL);
   assert(0 <= pos && pos < consdata->nvars);
   assert(consdata->vars != NULL);

   var = consdata->vars[pos];
   assert(var != NULL);

   eventtype =  SCIP_EVENTTYPE_BOUNDCHANGED | SCIP_EVENTTYPE_VARDELETED | SCIP_EVENTTYPE_VARFIXED;

   /* drop events on variable */
   SCIP_CALL( SCIPdropVarEvent(scip, var, eventtype, eventhdlr, (SCIP_EVENTDATA*)cons, -1) );

   /* update the fixed variables counters for this variable */
   if( SCIPisEQ(scip, SCIPvarGetUbLocal(var), 0.0) )
      consdata->nfixedzeros--;
   else if( SCIPisEQ(scip, SCIPvarGetLbLocal(var), 1.0) )
      consdata->nfixedones--;

   return SCIP_OKAY;
}

/** catches bound change events for all variables in transformed setppc constraint */
static
SCIP_RETCODE catchAllEvents(
   SCIP*                 scip,               /**< SCIP data structure */
   SCIP_CONS*            cons,               /**< set partitioning / packing / covering constraint */
   SCIP_EVENTHDLR*       eventhdlr           /**< event handler to call for the event processing */
   )
{
   SCIP_CONSDATA* consdata;
   int i;

   consdata = SCIPconsGetData(cons);
   assert(consdata != NULL);

   /* catch event for every single variable */
   for( i = 0; i < consdata->nvars; ++i )
   {
      SCIP_CALL( catchEvent(scip, cons, eventhdlr, i) );
   }

   return SCIP_OKAY;
}

/** drops bound change events for all variables in transformed setppc constraint */
static
SCIP_RETCODE dropAllEvents(
   SCIP*                 scip,               /**< SCIP data structure */
   SCIP_CONS*            cons,               /**< set partitioning / packing / covering constraint */
   SCIP_EVENTHDLR*       eventhdlr           /**< event handler to call for the event processing */
   )
{
   SCIP_CONSDATA* consdata;
   int i;

   consdata = SCIPconsGetData(cons);
   assert(consdata != NULL);

   /* drop event of every single variable */
   for( i = 0; i < consdata->nvars; ++i )
   {
      SCIP_CALL( dropEvent(scip, cons, eventhdlr, i) );
   }

   return SCIP_OKAY;
}

/** adds coefficient in setppc constraint */
static
SCIP_RETCODE addCoef(
   SCIP*                 scip,               /**< SCIP data structure */
   SCIP_CONS*            cons,               /**< setppc constraint */
   SCIP_VAR*             var                 /**< variable to add to the constraint */
   )
{
   SCIP_CONSDATA* consdata;
   SCIP_Bool transformed;

   assert(var != NULL);

   consdata = SCIPconsGetData(cons);
   assert(consdata != NULL);

   /* are we in the transformed problem? */
   transformed = SCIPconsIsTransformed(cons);

   /* always use transformed variables in transformed constraints */
   if( transformed )
   {
      SCIP_CALL( SCIPgetTransformedVar(scip, var, &var) );
   }
   assert(var != NULL);
   assert(transformed == SCIPvarIsTransformed(var));

   SCIP_CALL( consdataEnsureVarsSize(scip, consdata, consdata->nvars+1) );
   consdata->vars[consdata->nvars] = var;
   consdata->nvars++;
   if( consdata->validsignature )
      consdata->signature |= getVarSignature(var);
   consdata->sorted = (consdata->nvars == 1);
   consdata->changed = TRUE;

   /* capture the variable */
   SCIP_CALL( SCIPcaptureVar(scip, var) );

   /* if we are in transformed problem, catch the variable's events */
   if( transformed )
   {
      SCIP_CONSHDLR* conshdlr;
      SCIP_CONSHDLRDATA* conshdlrdata;

      /* get event handler */
      conshdlr = SCIPconsGetHdlr(cons);
      assert(conshdlr != NULL);
      conshdlrdata = SCIPconshdlrGetData(conshdlr);
      assert(conshdlrdata != NULL);
      assert(conshdlrdata->eventhdlr != NULL);

      /* catch bound change events of variable */
      SCIP_CALL( catchEvent(scip, cons, conshdlrdata->eventhdlr, consdata->nvars-1) );

      if( !consdata->existmultaggr && SCIPvarGetStatus(SCIPvarGetProbvar(var)) == SCIP_VARSTATUS_MULTAGGR )
         consdata->existmultaggr = TRUE;

#ifdef VARUSES
      /* if the constraint is currently active, increase the variable usage counter */
      if( SCIPconsIsActive(cons) )
      {
         SCIP_CALL( conshdlrdataIncVaruses(scip, conshdlrdata, var) );
      }
#endif
   }

   /* install the rounding locks for the new variable */
   SCIP_CALL( lockRounding(scip, cons, var) );

   /* add the new coefficient to the LP row */
   if( consdata->row != NULL )
   {
      SCIP_CALL( SCIPaddVarToRow(scip, consdata->row, var, 1.0) );
   }

   consdata->merged = FALSE;
   consdata->cliqueadded = FALSE;

   return SCIP_OKAY;
}

/** deletes coefficient at given position from setppc constraint data */
static
SCIP_RETCODE delCoefPos(
   SCIP*                 scip,               /**< SCIP data structure */
   SCIP_CONS*            cons,               /**< set partitioning / packing / covering constraint */
   int                   pos                 /**< position of coefficient to delete */
   )
{
   SCIP_CONSDATA* consdata;
   SCIP_VAR* var;

   assert(scip != NULL);
   assert(cons != NULL);

   consdata = SCIPconsGetData(cons);
   assert(consdata != NULL);
   assert(0 <= pos && pos < consdata->nvars);

   var = consdata->vars[pos];
   assert(var != NULL);
   assert(SCIPconsIsTransformed(cons) == SCIPvarIsTransformed(var));

   /* remove the rounding locks for the deleted variable */
   SCIP_CALL( unlockRounding(scip, cons, var) );

   /* if we are in transformed problem, delete the event data of the variable */
   if( SCIPconsIsTransformed(cons) )
   {
      SCIP_CONSHDLR* conshdlr;
      SCIP_CONSHDLRDATA* conshdlrdata;

      /* get event handler */
      conshdlr = SCIPconsGetHdlr(cons);
      conshdlrdata = SCIPconshdlrGetData(conshdlr);
      assert(conshdlrdata != NULL);
      assert(conshdlrdata->eventhdlr != NULL);

      /* drop bound change events of variable */
      SCIP_CALL( dropEvent(scip, cons, conshdlrdata->eventhdlr, pos) );

      /* the last variable of the constraint was deleted; mark it for propagation (so that it can be deleted) */
      if( consdata->nvars == 1 )
      {
         consdata->presolpropagated = FALSE;
      }
   }

   /* delete coefficient from the LP row */
   if( consdata->row != NULL )
   {
      SCIP_CALL( SCIPaddVarToRow(scip, consdata->row, var, -1.0) );
   }

   /* move the last variable to the free slot */
   if( pos != consdata->nvars - 1 )
   {
      consdata->vars[pos] = consdata->vars[consdata->nvars-1];
      consdata->sorted = FALSE;
   }
   consdata->nvars--;
   consdata->validsignature = FALSE;
   consdata->changed = TRUE;

   /* release variable */
   SCIP_CALL( SCIPreleaseVar(scip, &var) );

   return SCIP_OKAY;
}

/** in case a part (more than one variable) in the setppc constraint is independent of every else (is locked only by
 *  this constraint), we can perform dual reductions;
 *
 *  (1) set covering
 *
 *      - fix all independant variables with negative object coefficient to one
 *      - fix all remaining independant variables to zero
 *
 *      (i) all variables are independent and the constraint is not modifiable
 *
 *          - fix the variable with the smallest object coefficient to one
 *
 *     (ii) a variable x has exactly 0 uplocks and arbitrary downlocks and a variable y has exactly 1 downlock and
 *          arbitrary uplocks and obj(x) <= obj(y) and obj(y) >= 0
 *
 *          - fix y to 0, because it is dominated by x
 *
 *  (2) set partitioning
 *
 *      (i) all variables are independent and the constraint is not modifiable
 *
 *          - fix the variable with the smallest object coefficient to one
 *          - fix all remaining independant variables to zero
 *
 *     (ii) a variable x has exactly 1 uplock and arbitrary downlocks and a variable y has exactly 1 downlock and
 *          arbitrary uplocks and obj(x) <= obj(y)
 *
 *          - fix y to 0, because it is dominated by x
 *
 *  (3) set packing
 *
 *      (i) all variables are independent and the constraint is not modifiable
 *
 *          - fix the variable with the smallest object coefficient to one if the object coefficient is negative or zero
 *          - fix all remaining independant variables to zero
 *
 *     (ii) a variable x has exactly 1 uplock and arbitrary downlocks and a variable y has exactly 0 downlocks and
 *          arbitrary uplocks and obj(x) <= obj(y)
 *
 *          - fix y to 0, because it is dominated by x
 *
 *
 * Note: the following dual reduction for set covering and set packing constraints is already performed by the presolver
 *       "dualfix"
 *       (1) in case of a set covering constraint the following dual reduction can be performed:
 *           - if a variable in a set covering constraint is only locked by that constraint and has negative or zero
 *             objective coefficient than it can be fixed to one
 *       (2) in case of a set packing constraint the following dual reduction can be performed:
 *           - if a variable in a set packing constraint is only locked by that constraint and has positive or zero
 *             objective coefficient than it can be fixed to zero
 *
 * Note: all dual reduction (ii) could also be performed by the "domcol" presolver, but cause the pairwise comparison of
 *       columns is only done heuristically (and here it should be even cheaper) we perform them here (too)
 *
 */
static
SCIP_RETCODE dualPresolving(
   SCIP*                 scip,               /**< SCIP data structure */
   SCIP_CONS*            cons,               /**< setppc constraint */
   int*                  nfixedvars,         /**< pointer to count number of fixings */
   int*                  ndelconss,          /**< pointer to count number of deleted constraints  */
   SCIP_RESULT*          result              /**< pointer to store the result SCIP_SUCCESS, if presolving was performed */
   )
{
   SCIP_CONSDATA* consdata;
   SCIP_SETPPCTYPE setppctype;
   SCIP_VAR** vars;
   SCIP_VAR* activevar;
   SCIP_VAR* var;
   SCIP_Real bestobjval;
   SCIP_Real objval;
   SCIP_Real fixval;
   SCIP_Bool infeasible;
   SCIP_Bool fixed;
   SCIP_Bool negated;
   int noldfixed;
   int nposfixings;
   int nlockdowns;
   int nlockups;
   int nvars;
   int idx;
   int v;

   assert(scip != NULL);
   assert(cons != NULL);
   assert(nfixedvars != NULL);
   assert(ndelconss != NULL);
   assert(result != NULL);

   /* constraints for which the check flag is set to FALSE, did not contribute to the lock numbers; therefore, we cannot
    * use the locks to decide for a dual reduction using this constraint; for example after a restart the cuts which are
    * added to the problems have the check flag set to FALSE
    */
   if( !SCIPconsIsChecked(cons) )
      return SCIP_OKAY;

   assert(SCIPconsIsActive(cons));

   consdata = SCIPconsGetData(cons);
   assert(consdata != NULL);

   /* modifiable non-covering constraints cannot be deleted if one variable is fixed to one, because the propagation for
    * newly inserted variables must be considered later
    */
   if( consdata->nfixedones == 1 && SCIPconsIsModifiable(cons) )
      return SCIP_OKAY;

   /* all fixed variables should be removed at that point */
   assert(consdata->nfixedones == 0);
   assert(consdata->nfixedzeros == 0);

   nvars = consdata->nvars;

   /* we don't want to consider small constraints (note that the constraints can be modifiable, so we can't delete this
    * constraint)
    */
   if( nvars < 2 )
      return SCIP_OKAY;

   setppctype = (SCIP_SETPPCTYPE)consdata->setppctype;
   vars = consdata->vars;
   idx = -1;
   bestobjval = SCIP_INVALID;

   /* collect the rounding locks depending on the setppc type */
   switch( setppctype )
   {
   case SCIP_SETPPCTYPE_PARTITIONING:
      nlockdowns = 1;
      nlockups = 1;
      break;
   case SCIP_SETPPCTYPE_PACKING:
      nlockdowns = 0;
      nlockups = 1;
      break;
   case SCIP_SETPPCTYPE_COVERING:
      nlockdowns = 1;
      nlockups = 0;
      break;
   default:
      SCIPerrorMessage("unknown setppc type\n");
      SCIPABORT();
      return SCIP_INVALIDDATA; /*lint !e527*/
   }

   nposfixings = 0;

   /* check if we can apply the dual reduction; therefore count the number of variables where the setppc has the only
    * locks on this constraint
    */
   for( v = 0; v < nvars; ++v )
   {
      var = vars[v];
      assert(var != NULL);

      /* the variable should not be (globally) fixed */
      assert(SCIPvarGetLbGlobal(var) < 0.5 && SCIPvarGetUbGlobal(var) > 0.5);

      if( SCIPvarGetNLocksDown(var) >= nlockdowns && SCIPvarGetNLocksUp(var) == nlockups )
      {
	 activevar = var;
	 negated = FALSE;

	 /* get the active variable */
	 SCIP_CALL( SCIPvarGetProbvarBinary(&activevar, &negated) );
	 assert(SCIPvarIsActive(activevar));

	 if( negated )
	    objval = -SCIPvarGetObj(activevar);
	 else
	    objval = SCIPvarGetObj(activevar);

	 /* check if the current variable has a smaller objective coefficient */
	 if( idx == -1 || objval < bestobjval )
	 {
	    idx = v;
	    bestobjval = objval;
	 }
      }

      /* in case another constraint has also downlocks on that variable we cannot perform a dual reduction on these
       * variables
       */
      if( SCIPvarGetNLocksDown(var) == nlockdowns && SCIPvarGetNLocksUp(var) >= nlockups )
	 ++nposfixings;
   }

   if( idx == -1 || nposfixings == 0 )
      return SCIP_OKAY;

   SCIPdebugMsg(scip, "dual fixing constraint: \n");
   SCIPdebug( SCIP_CALL( SCIPprintCons(scip, cons, NULL) ) );
   SCIPdebug( SCIPinfoMessage(scip, NULL, "\n") );

   assert(idx >= 0 && idx < nvars);
   assert(bestobjval < SCIPinfinity(scip));

   noldfixed = *nfixedvars;

   /* in case of set packing and set partitioning we fix the dominated variables to zero */
   if( setppctype != SCIP_SETPPCTYPE_COVERING )
   {
      /* first part of all variables */
      for( v = nvars - 1; v >= 0; --v )
      {
	 if( v == idx )
	    continue;

         var = vars[v];
         assert(var != NULL);

         /* in case another constraint has also downlocks on that variable we cannot perform a dual reduction on these
          * variables
          */
         if( SCIPvarGetNLocksDown(var) == nlockdowns && SCIPvarGetNLocksUp(var) >= nlockups )
         {
	    activevar = var;
	    negated = FALSE;

	    /* get the active variable */
	    SCIP_CALL( SCIPvarGetProbvarBinary(&activevar, &negated) );
	    assert(SCIPvarIsActive(activevar));

	    if( negated )
	       objval = -SCIPvarGetObj(activevar);
	    else
	       objval = SCIPvarGetObj(activevar);

	    if( objval >= bestobjval )
	    {
	       SCIP_CALL( SCIPfixVar(scip, var, 0.0, &infeasible, &fixed) );
	       assert(!infeasible);
	       assert(fixed);

	       SCIPdebugMsg(scip, " -> dual-fixed dominated variable <%s> == 0.0\n", SCIPvarGetName(var));
	       ++(*nfixedvars);
	    }
	 }
      }
   }
   /* if we got a set covering constraint and not all variables are locked from this constraint it might not get
    * redundant (which is case if it is not possible to fix at least one variable to one), we fix all redundant
    * variables to their best bound
    */
   else
   {
      /* first part of all variables */
      for( v = nvars - 1; v >= 0; --v )
      {
	 if( v == idx )
	    continue;

         var = vars[v];
         assert(var != NULL);

         /* in case another constraint has also downlocks on that variable we cannot perform a dual reduction on these
          * variables
          */
         if( SCIPvarGetNLocksDown(var) == nlockdowns && SCIPvarGetNLocksUp(var) >= nlockups )
	 {
	    activevar = var;
	    negated = FALSE;

	    /* get the active variable */
	    SCIP_CALL( SCIPvarGetProbvarBinary(&activevar, &negated) );
	    assert(SCIPvarIsActive(activevar));
	    assert(SCIPvarGetNLocksDown(var) == SCIPvarGetNLocksDown(activevar) && SCIPvarGetNLocksUp(var) == SCIPvarGetNLocksUp(activevar));

	    if( negated )
	       objval = -SCIPvarGetObj(activevar);
	    else
	       objval = SCIPvarGetObj(activevar);

	    if( objval > 0.0 )
	       fixval = 0.0;
	    else
	       fixval = 1.0;

	    /* if variables has a negative objective contribution, and is uplocked by another constraint we cannot fix
	     * the variables to 1
	     */
	    if( (fixval == 1.0 && SCIPvarGetNLocksUp(var) > nlockups) || objval < bestobjval )
	       continue;

	    SCIP_CALL( SCIPfixVar(scip, var, fixval, &infeasible, &fixed) );
	    assert(!infeasible);
	    assert(fixed);

	    SCIPdebugMsg(scip, " -> dual-fixed dominated variable <%s> == %g\n", SCIPvarGetName(var), fixval);
	    ++(*nfixedvars);
	 }
      }
   }

   /* if all variables but the domination variable is fixed and the constraint is not modifiables or the constraint is a
    * covering constraint and the bestobjval is less than or equal to zero, we can fix the domination variable (with best
    * objective coefficient) and the constraint gets redundant
    */
   if( ((*nfixedvars - noldfixed == nvars - 1) && !SCIPconsIsModifiable(cons)) || (setppctype == SCIP_SETPPCTYPE_COVERING && bestobjval <= 0.0) )
   {
      /* in case of a set packing constraint with positive objective values, all variables can be fixed to zero; in all
       * other cases the variable with the smallest objective values is fixed to one
       */
      if( (setppctype == SCIP_SETPPCTYPE_PACKING && bestobjval > 0.0 && SCIPvarGetNLocksDown(vars[idx]) == 0) || setppctype != SCIP_SETPPCTYPE_PACKING || bestobjval <= 0.0 )
      {
         if( setppctype == SCIP_SETPPCTYPE_PACKING && bestobjval > 0.0 )
            fixval = 0.0;
         else
            fixval = 1.0;

         SCIP_CALL( SCIPfixVar(scip, vars[idx], fixval, &infeasible, &fixed) );
         assert(!infeasible);
         assert(fixed);

         SCIPdebugMsg(scip, " -> dual-fixed best variable <%s> == %g\n", SCIPvarGetName(vars[idx]), fixval);
         ++(*nfixedvars);
      }

      /* check that we really have a non-violated constraint in hand before deleting */
      assert((setppctype == SCIP_SETPPCTYPE_PACKING && consdata->nfixedones <= 1) ||
         (setppctype == SCIP_SETPPCTYPE_PARTITIONING && consdata->nfixedones == 1) ||
         (setppctype == SCIP_SETPPCTYPE_COVERING && consdata->nfixedones >= 1));

      /* remove constraint since it is redundant */
      SCIP_CALL( SCIPdelCons(scip, cons) );
      ++(*ndelconss);
   }

   assert(*nfixedvars >= noldfixed);

   /* set result pointer to SCIP_SUCCESS, if variables could be fixed */
   if( *nfixedvars != noldfixed )
      *result = SCIP_SUCCESS;


   return SCIP_OKAY;
}

/** find pairs of negated variables in constraint:
 *  partitioning/packing: all other variables must be zero, constraint is redundant
 *  covering: constraint is redundant
 *
 *  find sets of equal variables in constraint:
 *  partitioning/packing: variable must be zero
 *  covering: multiple entries of variable can be replaced by single entry
 */
static
SCIP_RETCODE mergeMultiples(
   SCIP*                 scip,               /**< SCIP data structure */
   SCIP_CONS*            cons,               /**< knapsack constraint */
   int*                  nfixedvars,         /**< pointer to store number of fixed variables */
   int*                  ndelconss,          /**< pointer to store number of deleted constraints */
   int*                  nchgcoefs,          /**< pointer to store number of changed coefficients */
   SCIP_Bool*            cutoff              /**< pointer to store whether a fixing leads to a cutoff */
   )
{
   SCIP_CONSDATA* consdata;
   int v;

   assert(scip != NULL);
   assert(cons != NULL);
   assert(nfixedvars != NULL);
   assert(ndelconss != NULL);
   assert(nchgcoefs != NULL);
   assert(cutoff != NULL);

   consdata = SCIPconsGetData(cons);
   assert(consdata != NULL);

   if( consdata->merged || SCIPconsIsDeleted(cons) )
      return SCIP_OKAY;

   if( consdata->nvars <= 1 )
   {
      consdata->merged = TRUE;
      return SCIP_OKAY;
   }

   assert(consdata->vars != NULL || consdata->nvars == 0);

   /* sorting array after indices of variables, that's only for faster merging */ 
   SCIPsortPtr((void**)consdata->vars, SCIPvarCompActiveAndNegated, consdata->nvars);
   /* setppc sorting now lost */ 
   consdata->sorted = FALSE;

   /* loop backwards through the items: deletion only affects rear items */
   for( v = consdata->nvars - 1; v > 0; --v )
   {
      SCIP_VAR* var1;
      SCIP_VAR* var2;
      SCIP_Bool negated1;
      SCIP_Bool negated2;

      negated1 = FALSE;
      negated2 = FALSE;

      var1 = consdata->vars[v];
      assert(SCIPvarIsBinary(var1));
      assert(SCIPvarIsActive(var1) || SCIPvarGetStatus(var1) == SCIP_VARSTATUS_NEGATED || SCIPvarGetStatus(var1) == SCIP_VARSTATUS_FIXED);
      if( SCIPvarGetStatus(var1) == SCIP_VARSTATUS_NEGATED )
      {
         var1 = SCIPvarGetNegatedVar(var1);
         negated1 = TRUE;
      }
      assert(var1 != NULL);

      var2 = consdata->vars[v-1];
      assert(SCIPvarIsBinary(var2));
      assert(SCIPvarIsActive(var2) || SCIPvarGetStatus(var2) == SCIP_VARSTATUS_NEGATED || SCIPvarGetStatus(var2) == SCIP_VARSTATUS_FIXED);
      if( SCIPvarGetStatus(var2) == SCIP_VARSTATUS_NEGATED )
      {
         var2 = SCIPvarGetNegatedVar(var2);
         negated2 = TRUE;
      }
      assert(var2 != NULL);

      if( var1 == var2 )
      {
         SCIP_Bool infeasible;
         SCIP_Bool fixed;

         /* one variables is active and the other is the same negated variable */
         if( negated1 != negated2  )
         {
            /* all other variable have to be zero if it's a partitioning or packing constraint */
            if( consdata->setppctype != SCIP_SETPPCTYPE_COVERING ) /*lint !e641*/
            {
               int i;

               assert(consdata->setppctype == SCIP_SETPPCTYPE_PARTITIONING
                  || consdata->setppctype == SCIP_SETPPCTYPE_PACKING); /*lint !e641*/

               for( i = consdata->nvars - 1; i >= 0; --i )
                  if( i != v && i != (v-1) )
                  {
                     SCIP_CALL( SCIPfixVar(scip, consdata->vars[i], 0.0, &infeasible, &fixed) );
                     if( infeasible )
                     {
                        SCIPdebugMsg(scip, "setppc constraint <%s>: infeasible fixing <%s> == 0\n",
                           SCIPconsGetName(cons), SCIPvarGetName(consdata->vars[i]));
                        *cutoff = TRUE;
                        return SCIP_OKAY;
                     }

                     if( fixed )
			++(*nfixedvars);
                  }
            }
            /* all setppc-type constraints are redundant */
            SCIP_CALL( SCIPdelCons(scip, cons) );
            ++(*ndelconss);
            return SCIP_OKAY;
         }
         /* both variables are either active or negated */
         else
         {
            /* this variable can be fixed to zero if it's a partitioning or packing constraint */
            if( consdata->setppctype != SCIP_SETPPCTYPE_COVERING ) /*lint !e641*/
            {
               assert(consdata->setppctype == SCIP_SETPPCTYPE_PARTITIONING
                  || consdata->setppctype == SCIP_SETPPCTYPE_PACKING); /*lint !e641*/

               SCIP_CALL( SCIPfixVar(scip, var1, negated1 ? 1.0 : 0.0, &infeasible, &fixed) );
               if( infeasible )
               {
                  SCIPdebugMsg(scip, "setppc constraint <%s>: infeasible fixing <%s> == %g\n",
                     SCIPconsGetName(cons), SCIPvarGetName(var1), negated1 ? 1.0 : 0.0);
                  *cutoff = TRUE;
                  return SCIP_OKAY;
               }

               if( fixed )
		  ++(*nfixedvars);
            }
            /* multiple entries of variable can be replaced by single entry */
            else
            {
               SCIP_CALL( delCoefPos(scip, cons, v) ); /* only some changed behind position v-1, so it's okay */
               ++(*nchgcoefs);
            }
         }
         consdata->changed = TRUE;
      }
   }
   consdata->merged = TRUE;

   return SCIP_OKAY;
}

/** deletes all zero-fixed variables and replace aggregated variables */
static
SCIP_RETCODE applyFixings(
   SCIP*                 scip,               /**< SCIP data structure */
   SCIP_CONS*            cons,               /**< set partitioning / packing / covering constraint */
   int*                  naddconss,          /**< pointer to count number of added constraints, or NULL indicating we
                                              *   can not resolve multi-aggregations
                                              */
   int*                  ndelconss,          /**< pointer to count number of deleted constraints, or NULL indicating we
                                              *   can not resolve multi-aggregations
                                              */
   int*                  nfixedvars,         /**< pointer to store number of fixed variables, or NULL indicating we can
                                              *   not resolve multi-aggregations
                                              */
   SCIP_Bool*            cutoff              /**< pointer to store whether a fixing leads to a cutoff, or NULL
                                              *   indicating we can not resolve multi-aggregations
                                              */
   )
{
   SCIP_CONSDATA* consdata;
   int v;

   assert(scip != NULL);
   assert(cons != NULL);

   consdata = SCIPconsGetData(cons);
   assert(consdata != NULL);

   /* all multi-aggregations should be resolved */
   consdata->existmultaggr = FALSE;

   v = 0;
   while( v < consdata->nvars )
   {
      SCIP_VAR* var;

      var = consdata->vars[v];
      assert(SCIPvarIsBinary(var));

      if( SCIPvarGetUbGlobal(var) < 0.5 )
      {
         assert(SCIPisFeasEQ(scip, SCIPvarGetLbGlobal(var), 0.0));
         SCIP_CALL( delCoefPos(scip, cons, v) );
      }
      else
      {
         SCIP_VAR* repvar;
         SCIP_Bool negated;

         /* get binary representative of variable */
         SCIP_CALL( SCIPgetBinvarRepresentative(scip, var, &repvar, &negated) );

         /* resolve multi-aggregation */
         if( SCIPvarGetStatus(repvar) == SCIP_VARSTATUS_MULTAGGR || (SCIPvarGetStatus(repvar) == SCIP_VARSTATUS_NEGATED && SCIPvarGetStatus(SCIPvarGetNegatedVar(repvar)) == SCIP_VARSTATUS_MULTAGGR) )
         {
            SCIP_VAR** consvars;
            SCIP_Real* consvals;
            SCIP_Real constant = 0.0;
            SCIP_Bool easycase;
            int nconsvars;
            int requiredsize;
            int v2;

            nconsvars = 1;
            SCIP_CALL( SCIPallocBufferArray(scip, &consvars, 1) );
            SCIP_CALL( SCIPallocBufferArray(scip, &consvals, 1) );
            consvars[0] = repvar;
            consvals[0] = 1.0;

            /* get active variables for new constraint */
            SCIP_CALL( SCIPgetProbvarLinearSum(scip, consvars, consvals, &nconsvars, nconsvars, &constant, &requiredsize, TRUE) );
            /* if space was not enough we need to resize the buffers */
            if( requiredsize > nconsvars )
            {
               SCIP_CALL( SCIPreallocBufferArray(scip, &consvars, requiredsize) );
               SCIP_CALL( SCIPreallocBufferArray(scip, &consvals, requiredsize) );

               SCIP_CALL( SCIPgetProbvarLinearSum(scip, consvars, consvals, &nconsvars, requiredsize, &constant, &requiredsize, TRUE) );
               assert(requiredsize <= nconsvars);
            }

            easycase = FALSE;

            if( SCIPisZero(scip, constant) )
            {
               /* add active representation */
               for( v2 = nconsvars - 1; v2 >= 0; --v2 )
               {
                  if( !SCIPvarIsBinary(consvars[v2]) )
                  {
                     break;
#if 0
                     SCIPerrorMessage("try to resolve a multi-aggregation with a non-binary variable <%s>\n", consvars[v2]);
                     return SCIP_ERROR;
#endif
                  }

                  if( !SCIPisEQ(scip, consvals[v2], 1.0) )
                     break;
               }

               if( v2 < 0 )
                  easycase = TRUE;
            }
            else if( SCIPisFeasEQ(scip, constant, 1.0) )
            {
               /* check for another multi-aggregation */
               for( v2 = consdata->nvars - 1; v2 > v; --v2 )
               {
                  if( SCIPvarGetStatus(SCIPvarGetProbvar(consdata->vars[v])) == SCIP_VARSTATUS_MULTAGGR )
                     break;
               }

               /* constraint is redundant */
               if( v2 == v && nconsvars == 0 )
               {
                  /* we can fix */
                  if( consdata->nvars > 1 && (SCIP_SETPPCTYPE)consdata->setppctype != SCIP_SETPPCTYPE_COVERING )
                  {
                     if( nfixedvars != NULL )
                     {
                        SCIP_Bool fixed;

                        assert(cutoff != NULL);

                        for( v2 = consdata->nvars - 1; v2 >= 0; --v2 )
                        {
                           if( consdata->vars[v2] != var )
                           {
                              SCIPdebugMsg(scip, "trying to fix <%s> to 0 due to at least one variable is already fixed to 1\n", SCIPvarGetName(consdata->vars[v2]));

                              /* fix all remaining variables to zero, constraint is already feasible or infeasible */
                              SCIP_CALL( SCIPfixVar(scip, consdata->vars[v2], 0.0, cutoff, &fixed) );
                              if( *cutoff )
                              {
                                 SCIPdebugMsg(scip, "setppc constraint <%s>: infeasible fixing <%s> == 0\n",
                                    SCIPconsGetName(cons), SCIPvarGetName(consdata->vars[v2]));

                                 SCIPfreeBufferArray(scip, &consvals);
                                 SCIPfreeBufferArray(scip, &consvars);

                                 goto TERMINATE;
                              }

                              if( fixed )
                                 ++(*nfixedvars);
                           }
                        }
                     }
                  }

                  if( ndelconss != NULL && (nfixedvars != NULL || consdata->nvars == 1 || (SCIP_SETPPCTYPE)consdata->setppctype == SCIP_SETPPCTYPE_COVERING) )
                  {
                     /* delete old constraint */
                     SCIP_CALL( SCIPdelCons(scip, cons) );
                     ++(*ndelconss);
                  }
                  SCIPfreeBufferArray(scip, &consvals);
                  SCIPfreeBufferArray(scip, &consvars);

                  goto TERMINATE;
               }
            }

            /* we can easily add the coefficients and still have a setppc constraint */
            if( easycase )
            {
               /* delete old (multi-aggregated) variable */
               SCIP_CALL( delCoefPos(scip, cons, v) );

               /* add active representation */
               for( v2 = nconsvars - 1; v2 >= 0; --v2 )
               {
                  assert(SCIPvarIsBinary(consvars[v2]));
                  assert(SCIPvarIsActive(consvars[v2]) || (SCIPvarGetStatus(consvars[v2]) == SCIP_VARSTATUS_NEGATED && SCIPvarIsActive(SCIPvarGetNegationVar(consvars[v2]))));

                  SCIP_CALL( addCoef(scip, cons, consvars[v2]) );
               }
            }
            /* we need to degrade this setppc constraint to a linear constraint */
            else if( (ndelconss != NULL && naddconss != NULL) || SCIPconsIsAdded(cons) )
            {
               char name[SCIP_MAXSTRLEN];
               SCIP_CONS* newcons;
               SCIP_Real lhs;
               SCIP_Real rhs;
               int size;
               int k;

               /* it might happen that there are more than one multi-aggregated variable, so we need to get the whole
                * probvar sum over all variables
                */

               size = MAX(nconsvars, 1) + consdata->nvars - 1;

               /* memory needed is at least old number of variables - 1 + number of variables in first multi-aggregation */
               SCIP_CALL( SCIPreallocBufferArray(scip, &consvars, size) );
               SCIP_CALL( SCIPreallocBufferArray(scip, &consvals, size) );

               nconsvars = consdata->nvars;

               /* add constraint variables to new linear variables */
               for( k = consdata->nvars - 1; k >= 0; --k )
               {
                  consvars[k] = consdata->vars[k];
                  consvals[k] = 1.0;
               }

               constant = 0.0;

               /* get active variables for new constraint */
               SCIP_CALL( SCIPgetProbvarLinearSum(scip, consvars, consvals, &nconsvars, size, &constant, &requiredsize, TRUE) );

               /* if space was not enough (we found another multi-aggregation), we need to resize the buffers */
               if( requiredsize > nconsvars )
               {
                  SCIP_CALL( SCIPreallocBufferArray(scip, &consvars, requiredsize) );
                  SCIP_CALL( SCIPreallocBufferArray(scip, &consvals, requiredsize) );

                  SCIP_CALL( SCIPgetProbvarLinearSum(scip, consvars, consvals, &nconsvars, requiredsize, &constant, &requiredsize, TRUE) );
                  assert(requiredsize <= nconsvars);
               }

               /* compute sides */
               if( (SCIP_SETPPCTYPE)consdata->setppctype == SCIP_SETPPCTYPE_PACKING )
               {
                  lhs = -SCIPinfinity(scip);
                  rhs = 1.0 - constant;
               }
               else if( (SCIP_SETPPCTYPE)consdata->setppctype == SCIP_SETPPCTYPE_PARTITIONING )
               {
                  lhs = 1.0 - constant;
                  rhs = 1.0 - constant;
               }
               else
               {
                  assert((SCIP_SETPPCTYPE)consdata->setppctype == SCIP_SETPPCTYPE_COVERING);
                  lhs = 1.0 - constant;
                  rhs = SCIPinfinity(scip);
               }

               /* create linear constraint */
               (void)SCIPsnprintf(name, SCIP_MAXSTRLEN, "%s", SCIPconsGetName(cons));
               SCIP_CALL( SCIPcreateConsLinear(scip, &newcons, name, nconsvars, consvars, consvals, lhs, rhs,
                  SCIPconsIsInitial(cons),
                  SCIPconsIsSeparated(cons), SCIPconsIsEnforced(cons), SCIPconsIsChecked(cons),
                  SCIPconsIsPropagated(cons),  SCIPconsIsLocal(cons), SCIPconsIsModifiable(cons),
                  SCIPconsIsDynamic(cons), SCIPconsIsRemovable(cons), SCIPconsIsStickingAtNode(cons)) );
               SCIP_CALL( SCIPaddCons(scip, newcons) );

               SCIPdebugMsg(scip, "added linear constraint: ");
               SCIPdebugPrintCons(scip, newcons, NULL);
               SCIP_CALL( SCIPreleaseCons(scip, &newcons) );

               SCIPfreeBufferArray(scip, &consvals);
               SCIPfreeBufferArray(scip, &consvars);

               /* delete old constraint */
               SCIP_CALL( SCIPdelCons(scip, cons) );
               if( ndelconss != NULL && naddconss != NULL )
               {
                  ++(*ndelconss);
                  ++(*naddconss);
               }

               goto TERMINATE;
            }
            /* we need to degrade this setppc constraint to a linear constraint*/
            else
            {
               /* check, if the variable should be replaced with the representative */
               if( repvar != var )
               {
                  /* delete old (aggregated) variable */
                  SCIP_CALL( delCoefPos(scip, cons, v) );

                  /* add representative instead */
                  SCIP_CALL( addCoef(scip, cons, repvar) );
               }

               SCIPwarningMessage(scip, "setppc constraint <%s> has a multi-aggregated variable, which was not resolved and therefore could lead to aborts\n", SCIPconsGetName(cons));
               ++v;
            }

            SCIPfreeBufferArray(scip, &consvals);
            SCIPfreeBufferArray(scip, &consvars);
         }
         else
         {
            /* check, if the variable should be replaced with the representative */
            if( repvar != var )
            {
               /* delete old (aggregated) variable */
               SCIP_CALL( delCoefPos(scip, cons, v) );

               /* add representative instead */
               SCIP_CALL( addCoef(scip, cons, repvar) );
            }
            else
               ++v;
         }
      }
   }

 TERMINATE:
   /* all multi-aggregations should be resolved */
   consdata->existmultaggr = FALSE;

   return SCIP_OKAY;
}

/** analyzes conflicting assignment on given constraint where all of the variables where assigned to zero,
 *  and adds conflict constraint to problem
 */
static
SCIP_RETCODE analyzeConflictZero(
   SCIP*                 scip,               /**< SCIP data structure */
   SCIP_CONS*            cons                /**< set partitioning / packing / covering constraint that detected the conflict */
   )
{
   SCIP_CONSDATA* consdata;
   int v;

   /* conflict analysis can only be applied in solving stage and if it is applicable */
   if( (SCIPgetStage(scip) != SCIP_STAGE_SOLVING && !SCIPinProbing(scip)) || !SCIPisConflictAnalysisApplicable(scip) )
      return SCIP_OKAY;

   consdata = SCIPconsGetData(cons);
   assert(consdata != NULL);
   assert(consdata->setppctype == SCIP_SETPPCTYPE_PARTITIONING
      || consdata->setppctype == SCIP_SETPPCTYPE_COVERING); /*lint !e641*/

   /* initialize conflict analysis, and add all variables of infeasible constraint to conflict candidate queue */
   SCIP_CALL( SCIPinitConflictAnalysis(scip, SCIP_CONFTYPE_PROPAGATION, FALSE) );

   for( v = 0; v < consdata->nvars; ++v )
   {
      SCIP_CALL( SCIPaddConflictBinvar(scip, consdata->vars[v]) );
   }

   /* analyze the conflict */
   SCIP_CALL( SCIPanalyzeConflictCons(scip, cons, NULL) );

   return SCIP_OKAY;
}

/** analyzes conflicting assignment on given constraint where two of the variables where assigned to one,
 *  and adds conflict constraint to problem
 */
static
SCIP_RETCODE analyzeConflictOne(
   SCIP*                 scip,               /**< SCIP data structure */
   SCIP_CONS*            cons                /**< set partitioning / packing / covering constraint that detected the conflict */
   )
{
   SCIP_CONSDATA* consdata;
   int v;
   int n;

   /* conflict analysis can only be applied in solving stage and if it is applicable */
   if( (SCIPgetStage(scip) != SCIP_STAGE_SOLVING && !SCIPinProbing(scip)) || !SCIPisConflictAnalysisApplicable(scip) )
      return SCIP_OKAY;

   consdata = SCIPconsGetData(cons);
   assert(consdata != NULL);
   assert(consdata->setppctype == SCIP_SETPPCTYPE_PARTITIONING
      || consdata->setppctype == SCIP_SETPPCTYPE_PACKING); /*lint !e641*/

   /* initialize conflict analysis, and add the two variables assigned to one to conflict candidate queue */
   SCIP_CALL( SCIPinitConflictAnalysis(scip, SCIP_CONFTYPE_PROPAGATION, FALSE) );

   n = 0;
   for( v = 0; v < consdata->nvars && n < 2; ++v )
   {
      if( SCIPvarGetLbLocal(consdata->vars[v]) > 0.5 )
      {
         SCIP_CALL( SCIPaddConflictBinvar(scip, consdata->vars[v]) );
         n++;
      }
   }
   assert(n == 2);

   /* analyze the conflict */
   SCIP_CALL( SCIPanalyzeConflictCons(scip, cons, NULL) );

   return SCIP_OKAY;
}

/** checks constraint for violation only looking at the fixed variables, applies further fixings if possible */
static
SCIP_RETCODE processFixings(
   SCIP*                 scip,               /**< SCIP data structure */
   SCIP_CONS*            cons,               /**< set partitioning / packing / covering constraint to be processed */
   SCIP_Bool*            cutoff,             /**< pointer to store TRUE, if the node can be cut off */
   int*                  nfixedvars,         /**< pointer to count number of deleted variables */
   SCIP_Bool*            addcut,             /**< pointer to store whether this constraint must be added as a cut */
   SCIP_Bool*            mustcheck           /**< pointer to store whether this constraint must be checked for feasibility */
   )
{
   SCIP_CONSDATA* consdata;
#ifndef NDEBUG
   int oldnfixedvars;
#endif

   assert(cons != NULL);
   assert(SCIPconsGetHdlr(cons) != NULL);
   assert(strcmp(SCIPconshdlrGetName(SCIPconsGetHdlr(cons)), CONSHDLR_NAME) == 0);
   assert(cutoff != NULL);
   assert(nfixedvars != NULL);
   assert(addcut != NULL);
   assert(mustcheck != NULL);

#ifndef NDEBUG
   oldnfixedvars = *nfixedvars;
#endif

   consdata = SCIPconsGetData(cons);
   assert(consdata != NULL);
   assert(consdata->nvars == 0 || consdata->vars != NULL);
   assert(0 <= consdata->nfixedzeros && consdata->nfixedzeros <= consdata->nvars);
   assert(0 <= consdata->nfixedones && consdata->nfixedones <= consdata->nvars);

   *addcut = FALSE;
   *mustcheck = TRUE;

   /*SCIPdebugMsg(scip, "processing constraint <%s> with respect to fixed variables (%d fixed to 0.0, %d fixed to 1.0)\n",
     SCIPconsGetName(cons), consdata->nfixedzeros, consdata->nfixedones);*/

   if( consdata->nfixedones == 1 )
   {
      /* exactly one variable is fixed to 1:
       * - a set covering constraint is feasible anyway and can be disabled
       * - all other variables in a set partitioning or packing constraint must be zero
       */
      if( consdata->setppctype == SCIP_SETPPCTYPE_COVERING ) /*lint !e641*/
      {
         SCIPdebugMsg(scip, " -> disabling set covering constraint <%s>\n", SCIPconsGetName(cons));
         SCIP_CALL( SCIPdelConsLocal(scip, cons) );
      }
      else
      {
         if( consdata->nfixedzeros < consdata->nvars - 1 )
         {
            SCIP_VAR** vars;
            SCIP_VAR* var;
#ifndef NDEBUG
            SCIP_Bool fixedonefound;
#endif
            SCIP_Bool infeasible;
            SCIP_Bool tightened;
            int nvars;
            int v;
            int oneidx = -1;

            SCIPdebugMsg(scip, " -> fixing all other variables to zero in set packing/partitioning constraint <%s>\n",
               SCIPconsGetName(cons));

            /* unfixed variables exist: fix them to zero;
             * this could result in additional variables fixed to one due to aggregations; in this case, the
             * constraint is infeasible in local bounds
             */
            vars = consdata->vars;
            nvars = consdata->nvars;
#ifndef NDEBUG
            fixedonefound = FALSE;
#endif
            for( v = 0; v < nvars && consdata->nfixedones == 1; ++v )
            {
               var = vars[v];
               assert(SCIPisFeasZero(scip, SCIPvarGetUbLocal(var)) || SCIPisFeasEQ(scip, SCIPvarGetUbLocal(var), 1.0));
               if( SCIPvarGetLbLocal(var) < 0.5 )
               {
                  SCIP_CALL( SCIPinferBinvarCons(scip, var, FALSE, cons, oneidx, &infeasible, &tightened) );
                  assert(!infeasible);

                  if( tightened )
                     ++(*nfixedvars);

                  SCIPdebugMsg(scip, "   -> fixed <%s> to zero (tightened=%u)\n", SCIPvarGetName(var), tightened);
               }
               else
               {
#ifndef NDEBUG
                  fixedonefound = TRUE;
#endif
                  oneidx = v;
               }
            }
            /* the fixed to one variable must have been found, and at least one variable must have been fixed */
            assert(consdata->nfixedones >= 2 || (fixedonefound && *nfixedvars > oldnfixedvars));

            SCIP_CALL( SCIPresetConsAge(scip, cons) );
         }

         /* now all other variables are fixed to zero:
          * the constraint is feasible, and if it's not modifiable, it is redundant
          */
         if( !SCIPconsIsModifiable(cons) && consdata->nfixedones == 1 )
         {
            SCIPdebugMsg(scip, " -> disabling set packing/partitioning constraint <%s>\n", SCIPconsGetName(cons));
            SCIP_CALL( SCIPdelConsLocal(scip, cons) );
         }
      }
      *mustcheck = FALSE;
   }

   if( consdata->nfixedones >= 2 )
   {
      /* at least two variables are fixed to 1:
       * - a set covering constraint is feasible anyway and can be disabled
       * - a set partitioning or packing constraint is infeasible
       */
      if( consdata->setppctype == SCIP_SETPPCTYPE_COVERING ) /*lint !e641*/
      {
         SCIPdebugMsg(scip, " -> disabling set covering constraint <%s>\n", SCIPconsGetName(cons));
         SCIP_CALL( SCIPdelConsLocal(scip, cons) );
      }
      else
      {
         SCIPdebugMsg(scip, " -> conflict on set packing/partitioning constraint <%s>\n", SCIPconsGetName(cons));

         SCIP_CALL( SCIPresetConsAge(scip, cons) );

         /* use conflict analysis to get a conflict constraint out of the conflicting assignment */
         SCIP_CALL( analyzeConflictOne(scip, cons) );

         *cutoff = TRUE;
      }
      *mustcheck = FALSE;
   }
   else if( consdata->nfixedzeros == consdata->nvars )
   {
      /* all variables are fixed to zero:
       * - a set packing constraint is feasible anyway, and if it's unmodifiable, it can be disabled
       * - a set partitioning or covering constraint is infeasible, and if it's unmodifiable, the node
       *   can be cut off -- otherwise, the constraint must be added as a cut and further pricing must
       *   be performed
       */
      assert(consdata->nfixedones == 0);

      if( consdata->setppctype == SCIP_SETPPCTYPE_PACKING ) /*lint !e641*/
      {
         if( !SCIPconsIsModifiable(cons) )
         {
            SCIPdebugMsg(scip, " -> disabling set packing constraint <%s>\n", SCIPconsGetName(cons));
            SCIP_CALL( SCIPdelConsLocal(scip, cons) );
         }
      }
      else
      {
         SCIPdebugMsg(scip, " -> set covering/partitioning constraint <%s> is infeasible\n", SCIPconsGetName(cons));

         SCIP_CALL( SCIPresetConsAge(scip, cons) );
         if( SCIPconsIsModifiable(cons) )
            *addcut = TRUE;
         else
         {
            /* use conflict analysis to get a conflict constraint out of the conflicting assignment */
            SCIP_CALL( analyzeConflictZero(scip, cons) );

            *cutoff = TRUE;
         }
      }
      *mustcheck = FALSE;
   }
   else if( consdata->nfixedzeros == consdata->nvars - 1 && consdata->nfixedones == 0 )
   {
      /* all variables except one are fixed to zero:
       * - a set packing constraint is feasible anyway, and if it's unmodifiable, it can be disabled
       * - an unmodifiable set partitioning or covering constraint is feasible and can be disabled after the
       *   remaining variable is fixed to one
       * - a modifiable set partitioning or covering constraint must be checked manually
       */
      if( consdata->setppctype == SCIP_SETPPCTYPE_PACKING ) /*lint !e641*/
      {
         if( !SCIPconsIsModifiable(cons) )
         {
            SCIPdebugMsg(scip, " -> disabling set packing constraint <%s>\n", SCIPconsGetName(cons));
            SCIP_CALL( SCIPdelConsLocal(scip, cons) );
         }
         *mustcheck = FALSE;
      }
      else if( !SCIPconsIsModifiable(cons) )
      {
         SCIP_VAR** vars;
         SCIP_VAR* var;
         SCIP_Bool infeasible;
         SCIP_Bool tightened;
         int nvars;
         int v;

         /* search the single variable that can be fixed */
         vars = consdata->vars;
         nvars = consdata->nvars;
         for( v = 0; v < nvars; ++v )
         {
            var = vars[v];
            assert(SCIPisFeasZero(scip, SCIPvarGetLbLocal(var)));
            assert(SCIPisFeasZero(scip, SCIPvarGetUbLocal(var)) || SCIPisFeasEQ(scip, SCIPvarGetUbLocal(var), 1.0));
            if( SCIPvarGetUbLocal(var) > 0.5 )
            {
               SCIPdebugMsg(scip, " -> fixing remaining variable <%s> to one in set covering/partitioning constraint <%s>\n",
                  SCIPvarGetName(var), SCIPconsGetName(cons));
               SCIP_CALL( SCIPinferBinvarCons(scip, var, TRUE, cons, 0, &infeasible, &tightened) );
               assert(!infeasible);
               assert(tightened);

               ++(*nfixedvars);
               break;
            }
         }
         assert(v < nvars);
         assert(consdata->nfixedzeros == consdata->nvars - 1);
         assert(consdata->nfixedones == 1);

         SCIP_CALL( SCIPdelConsLocal(scip, cons) );
         *mustcheck = FALSE;
      }
   }
   assert(consdata->nfixedzeros + consdata->nfixedones <= consdata->nvars);

   return SCIP_OKAY;
}

/** checks constraint for violation, returns TRUE iff constraint is feasible */
static
SCIP_Bool checkCons(
   SCIP*                 scip,               /**< SCIP data structure */
   SCIP_CONSDATA*        consdata,           /**< set partitioning / packing / covering constraint to be checked */
   SCIP_SOL*             sol                 /**< primal CIP solution */
   )
{
   SCIP_VAR** vars;
   SCIP_Real solval;
   SCIP_Real sum;
   SCIP_Real sumbound;
   int nvars;
   int v;

   /* calculate the constraint's activity */
   vars = consdata->vars;
   nvars = consdata->nvars;
   sum = 0.0;
   sumbound = ((SCIP_SETPPCTYPE)consdata->setppctype == SCIP_SETPPCTYPE_COVERING ? 1.0 : 1.0 + 2*SCIPfeastol(scip));
   for( v = 0; v < nvars && sum < sumbound; ++v )  /* if sum >= sumbound, the feasibility is clearly decided */
   {
      assert(SCIPvarIsBinary(vars[v]));

      solval = SCIPgetSolVal(scip, sol, vars[v]);
      assert(SCIPisFeasGE(scip, solval, 0.0) && SCIPisFeasLE(scip, solval, 1.0));

      sum += solval;
   }

   switch( consdata->setppctype )
   {
   case SCIP_SETPPCTYPE_PARTITIONING:
      return SCIPisFeasEQ(scip, sum, 1.0);
   case SCIP_SETPPCTYPE_PACKING:
      return SCIPisFeasLE(scip, sum, 1.0);
   case SCIP_SETPPCTYPE_COVERING:
      return SCIPisFeasGE(scip, sum, 1.0);
   default:
      SCIPerrorMessage("unknown setppc type\n");
      SCIPABORT();
      return FALSE; /*lint !e527*/
   }
}

/** creates an LP row in a set partitioning / packing / covering constraint data object */
static
SCIP_RETCODE createRow(
   SCIP*                 scip,               /**< SCIP data structure */
   SCIP_CONS*            cons                /**< set partitioning / packing / covering constraint */
   )
{
   SCIP_CONSDATA* consdata;
   SCIP_Real lhs;
   SCIP_Real rhs;

   consdata = SCIPconsGetData(cons);
   assert(consdata != NULL);
   assert(consdata->row == NULL);

   switch( consdata->setppctype )
   {
   case SCIP_SETPPCTYPE_PARTITIONING:
      lhs = 1.0;
      rhs = 1.0;
      break;
   case SCIP_SETPPCTYPE_PACKING:
      lhs = -SCIPinfinity(scip);
      rhs = 1.0;
      break;
   case SCIP_SETPPCTYPE_COVERING:
      lhs = 1.0;
      rhs = SCIPinfinity(scip);
      break;
   default:
      SCIPerrorMessage("unknown setppc type\n");
      return SCIP_INVALIDDATA;
   }

   SCIP_CALL( SCIPcreateEmptyRowCons(scip, &consdata->row, SCIPconsGetHdlr(cons), SCIPconsGetName(cons), lhs, rhs,
         SCIPconsIsLocal(cons), SCIPconsIsModifiable(cons), SCIPconsIsRemovable(cons)) );

   SCIP_CALL( SCIPaddVarsToRowSameCoef(scip, consdata->row, consdata->nvars, consdata->vars, 1.0) );

   return SCIP_OKAY;
}

/** adds setppc constraint as cut to the LP */
static
SCIP_RETCODE addCut(
   SCIP*                 scip,               /**< SCIP data structure */
   SCIP_CONS*            cons,               /**< setppc constraint */
   SCIP_SOL*             sol,                /**< primal CIP solution, NULL for current LP solution */
   SCIP_Bool*            cutoff              /**< whether a cutoff has been detected */
   )
{
   SCIP_CONSDATA* consdata;

   assert( cutoff != NULL );
   *cutoff = FALSE;

   consdata = SCIPconsGetData(cons);
   assert(consdata != NULL);

   if( consdata->row == NULL )
   {
      /* convert set partitioning constraint data into LP row */
      SCIP_CALL( createRow(scip, cons) );
   }
   assert(consdata->row != NULL);

   /* insert LP row as cut */
   if( !SCIProwIsInLP(consdata->row) )
   {
      SCIPdebugMsg(scip, "adding constraint <%s> as cut to the LP\n", SCIPconsGetName(cons));
      SCIP_CALL( SCIPaddCut(scip, sol, consdata->row, FALSE, cutoff) );
   }

   return SCIP_OKAY;
}

/** checks constraint for violation, and adds it as a cut if possible */
static
SCIP_RETCODE separateCons(
   SCIP*                 scip,               /**< SCIP data structure */
   SCIP_CONS*            cons,               /**< set partitioning / packing / covering constraint to be separated */
   SCIP_SOL*             sol,                /**< primal CIP solution, NULL for current LP solution */
   SCIP_Bool*            cutoff,             /**< pointer to store TRUE, if the node can be cut off */
   SCIP_Bool*            separated,          /**< pointer to store TRUE, if a cut was found */
   SCIP_Bool*            reduceddom          /**< pointer to store TRUE, if a domain reduction was found */
   )
{
   SCIP_CONSDATA* consdata;
   SCIP_Bool addcut;
   SCIP_Bool mustcheck;

   assert(cons != NULL);
   assert(SCIPconsGetHdlr(cons) != NULL);
   assert(strcmp(SCIPconshdlrGetName(SCIPconsGetHdlr(cons)), CONSHDLR_NAME) == 0);
   assert(cutoff != NULL);
   assert(separated != NULL);
   assert(reduceddom != NULL);

   *cutoff = FALSE;

   consdata = SCIPconsGetData(cons);
   assert(consdata != NULL);
   assert(consdata->nvars == 0 || consdata->vars != NULL);
   assert(0 <= consdata->nfixedzeros && consdata->nfixedzeros <= consdata->nvars);
   assert(0 <= consdata->nfixedones && consdata->nfixedones <= consdata->nvars);

   /* skip constraints already in the LP */
   if( sol == NULL && consdata->row != NULL && SCIProwIsInLP(consdata->row) )
      return SCIP_OKAY;

   SCIPdebugMsg(scip, "separating constraint <%s>\n", SCIPconsGetName(cons));

   /* check constraint for violation only looking at the fixed variables, apply further fixings if possible */
   if( sol == NULL )
   {
      int nfixedvars = 0;

      SCIP_CALL( processFixings(scip, cons, cutoff, &nfixedvars, &addcut, &mustcheck) );

      *reduceddom = (nfixedvars > 0);
   }
   else
   {
      mustcheck = TRUE;
      addcut = FALSE;
   }

   if( mustcheck )
   {
      assert(!addcut);

      /* variable's fixings didn't give us any information -> we have to check the constraint */
      if( sol == NULL && consdata->row != NULL )
      {
         SCIP_Real feasibility;

         assert(!SCIProwIsInLP(consdata->row));
         feasibility = SCIPgetRowLPFeasibility(scip, consdata->row);
         addcut = SCIPisFeasNegative(scip, feasibility);
      }
      else
         addcut = !checkCons(scip, consdata, sol);

      if( !addcut )
      {
         /* constraint was feasible -> increase age */
         SCIP_CALL( SCIPincConsAge(scip, cons) );
      }
   }

   if( addcut )
   {
      /* insert LP row as cut */
      SCIP_CALL( addCut(scip, cons, sol, cutoff) );
      SCIP_CALL( SCIPresetConsAge(scip, cons) );
      *separated = TRUE;
   }

   return SCIP_OKAY;
}

/** enforces the pseudo solution on the given constraint */
static
SCIP_RETCODE enforcePseudo(
   SCIP*                 scip,               /**< SCIP data structure */
   SCIP_CONS*            cons,               /**< set partitioning / packing / covering constraint to be separated */
   SCIP_Bool*            cutoff,             /**< pointer to store TRUE, if the node can be cut off */
   SCIP_Bool*            infeasible,         /**< pointer to store TRUE, if the constraint was infeasible */
   SCIP_Bool*            reduceddom,         /**< pointer to store TRUE, if a domain reduction was found */
   SCIP_Bool*            solvelp             /**< pointer to store TRUE, if the LP has to be solved */
   )
{
   SCIP_Bool addcut;
   SCIP_Bool mustcheck;
   int nfixedvars = 0;

   assert(!SCIPhasCurrentNodeLP(scip));
   assert(cons != NULL);
   assert(SCIPconsGetHdlr(cons) != NULL);
   assert(strcmp(SCIPconshdlrGetName(SCIPconsGetHdlr(cons)), CONSHDLR_NAME) == 0);
   assert(cutoff != NULL);
   assert(infeasible != NULL);
   assert(reduceddom != NULL);
   assert(solvelp != NULL);

   /* check constraint for violation only looking at the fixed variables, apply further fixings if possible */
   SCIP_CALL( processFixings(scip, cons, cutoff, &nfixedvars, &addcut, &mustcheck) );

   *reduceddom = (nfixedvars > 0);

   if( mustcheck )
   {
      SCIP_CONSDATA* consdata;

      assert(!addcut);

      consdata = SCIPconsGetData(cons);
      assert(consdata != NULL);

      if( checkCons(scip, consdata, NULL) )
      {
         /* constraint was feasible -> increase age */
         SCIP_CALL( SCIPincConsAge(scip, cons) );
      }
      else
      {
         /* constraint was infeasible -> reset age */
         SCIP_CALL( SCIPresetConsAge(scip, cons) );
         *infeasible = TRUE;
      }
   }

   if( addcut )
   {
      /* a cut must be added to the LP -> we have to solve the LP immediately */
      SCIP_CALL( SCIPresetConsAge(scip, cons) );
      *solvelp = TRUE;
   }

   return SCIP_OKAY;
}

/** gets the key of the given element */
static
SCIP_DECL_HASHGETKEY(hashGetKeySetppccons)
{  /*lint --e{715}*/
   /* the key is the element itself */
   return elem;
}

/** returns TRUE iff both keys are equal; two constraints are equal if they have the same variables */
static
SCIP_DECL_HASHKEYEQ(hashKeyEqSetppccons)
{
#ifndef NDEBUG
   SCIP* scip;
#endif
   SCIP_CONSDATA* consdata1;
   SCIP_CONSDATA* consdata2;
   SCIP_Bool coefsequal;
   int i;

   consdata1 = SCIPconsGetData((SCIP_CONS*)key1);
   consdata2 = SCIPconsGetData((SCIP_CONS*)key2);
   assert(consdata1->sorted);
   assert(consdata2->sorted);
#ifndef NDEBUG
   scip = (SCIP*)userptr;
   assert(scip != NULL);
#endif

   /* checks trivial case */
   if( consdata1->nvars != consdata2->nvars )
      return FALSE;

   coefsequal = TRUE;

   for( i = 0; i < consdata1->nvars; ++i )
   {
      /* tests if variables are equal */
      if( consdata1->vars[i] != consdata2->vars[i] )
      {
         assert(SCIPvarCompare(consdata1->vars[i], consdata2->vars[i]) == 1 ||
            SCIPvarCompare(consdata1->vars[i], consdata2->vars[i]) == -1);
         coefsequal = FALSE;
         break;
      }
      assert(SCIPvarCompare(consdata1->vars[i], consdata2->vars[i]) == 0);
   }

   return coefsequal;
}

/** returns the hash value of the key */
static
SCIP_DECL_HASHKEYVAL(hashKeyValSetppccons)
{
   SCIP_CONSDATA* consdata;
   int minidx;
   int mididx;
   int maxidx;
#ifndef NDEBUG
   SCIP* scip;

   scip = (SCIP*)userptr;
   assert(scip != NULL);
#endif

   consdata = SCIPconsGetData((SCIP_CONS*)key);
   assert(consdata != NULL);
   assert(consdata->nvars > 0);

   /* sorts the constraints */
   consdataSort(consdata);

   minidx = SCIPvarGetIndex(consdata->vars[0]);
   mididx = SCIPvarGetIndex(consdata->vars[consdata->nvars / 2]);
   maxidx = SCIPvarGetIndex(consdata->vars[consdata->nvars - 1]);
   assert(minidx >= 0 && minidx <= maxidx);

   return SCIPhashTwo(SCIPcombineTwoInt(consdata->nvars, minidx),
                      SCIPcombineTwoInt(mididx, maxidx));
}

/** add extra clique-constraints resulting from a given cliquepartition to SCIP */
static
SCIP_RETCODE addExtraCliques(
   SCIP*const            scip,               /**< SCIP data structure */
   SCIP_VAR**const       binvars,            /**< binary variables to create clique constraints */
   int const             nbinvars,           /**< number of binary variables to create clique constraints */
   int*const             cliquepartition,    /**< clique partition of binary variables */
   int const             ncliques,           /**< number of cliques in cliquepartition */
   SCIP_CONS**const      usefulconss,        /**< storage for created constraints */
   int*const             nusefulconss,       /**< pointer to store number of useful created constraints */
   int const             nrounds,            /**< actual presolving round */
   int*const             nfixedvars,         /**< pointer to count number of deleted variables */
   int*const             naddconss,          /**< pointer to count number of added constraints */
   int*const             ndelconss,          /**< pointer to count number of deleted constraints */
   int*const             nchgcoefs,          /**< pointer to count number of deleted coefficients */
   SCIP_Bool*const       cutoff              /**< pointer to store if the problem is infeasible due to a fixing */
   )
{
   SCIP_CONS* cliquecons;
   char name[SCIP_MAXSTRLEN];
   int lastclqidx;
   int nadded;
   int c;
   int v;

   assert(scip != NULL);
   assert(binvars != NULL || nbinvars == 0);
   assert(cliquepartition != NULL || nbinvars == 0);
   assert(ncliques >= 0 && ncliques <= nbinvars);
   assert(usefulconss != NULL);
   assert(nusefulconss != NULL);
   assert(nfixedvars != NULL);
   assert(naddconss != NULL);
   assert(ndelconss != NULL);
   assert(nchgcoefs != NULL);
   assert(cutoff != NULL);

   /* no given binary variables */
   if( nbinvars == 0 || ncliques == 0 )
      return SCIP_OKAY;

   assert(binvars != NULL);
   assert(cliquepartition != NULL);

   /* no useful clique information */
   if( ncliques == nbinvars )
      return SCIP_OKAY;

   lastclqidx = 0;

   /* @todo: maybe sort cliques and accordingly the variables so it will be faster to add the constraints */
   for( c = 0; c < ncliques - 1; ++c )
   {
      if( lastclqidx >= cliquepartition[c] )
	 continue;

      nadded = 0;

      /* name the clique constraint */
      (void) SCIPsnprintf(name, SCIP_MAXSTRLEN, "extra_clq_%d_round_%d", cliquepartition[c], nrounds);
      SCIP_CALL( SCIPcreateConsSetpack(scip, &cliquecons, name, 0, NULL,
	    TRUE, TRUE, FALSE, FALSE, TRUE, FALSE, FALSE, FALSE, FALSE, FALSE) );

      /* add variables to clique constraint */
      for( v = c; v < nbinvars - 1; ++v )
      {
	 if( cliquepartition[c] == cliquepartition[v] )
	 {
	    SCIP_CALL( addCoef(scip, cliquecons, binvars[v]) );
	    ++nadded;
	 }
      }

      /* @todo: try to find a good value for what are enough variables to create this constraint, maybe at least
       *        (nmaxvars(over all conss)-nminvars(over all conss))/2 */
      if( nadded >= 2 )
      {
	 SCIP_CONSDATA* cliqueconsdata;

	 SCIPdebugMsg(scip, " -> adding clique constraint: ");
	 SCIPdebugPrintCons(scip, cliquecons, NULL);
	 SCIP_CALL( SCIPaddCons(scip, cliquecons) );
	 ++(*naddconss);

	 /* we only want to consider merged constraints */
	 SCIP_CALL( mergeMultiples(scip, cliquecons, nfixedvars, ndelconss, nchgcoefs, cutoff) );
	 if( *cutoff )
	 {
	    SCIP_CALL( SCIPreleaseCons(scip, &cliquecons) );

	    return SCIP_OKAY;
	 }

	 cliqueconsdata = SCIPconsGetData(cliquecons);
	 assert(cliqueconsdata != NULL);

	 /* the artificial constraints could be deleled while merging */
	 if( !SCIPconsIsDeleted(cliquecons) && nadded - cliqueconsdata->nfixedzeros >= 2 )
	 {
	    assert(cliqueconsdata->nfixedones == 0);

	    /* save the type and constraint */
	    usefulconss[*nusefulconss] = cliquecons;
	    ++(*nusefulconss);
	 }
	 SCIP_CALL( SCIPreleaseCons(scip, &cliquecons) );
      }
      else
      {
	 SCIP_CALL( SCIPreleaseCons(scip, &cliquecons) );
      }
      lastclqidx = cliquepartition[c];
   }

   return SCIP_OKAY;
}


/** start to collect setpartitioning and setpacking constraints, and try to remove fixed variables and merged these
 *  constraints
 */
static
SCIP_RETCODE collectCliqueConss(
   SCIP*const            scip,               /**< SCIP data structure */
   SCIP_CONS**const      conss,              /**< constraint set */
   int const             nconss,             /**< number of constraints in constraint set */
   SCIP_CONS**const      usefulconss,        /**< storage for created constraints */
   int*const             nusefulconss,       /**< pointer to store number of useful created constraints */
   int*const             nfixedvars,         /**< pointer to count number of deleted variables */
   int*const             ndelconss,          /**< pointer to count number of deleted constraints */
   int*const             nchgcoefs,          /**< pointer to count number of deleted coefficients */
   SCIP_Bool*const       cutoff              /**< pointer to store if the problem is infeasible due to a fixing */
   )
{
   SCIP_CONS* cons;
   SCIP_CONSDATA* consdata;
   SCIP_Bool addcut;
   SCIP_Bool mustcheck;
   int nlocaladdconss = 0;
   int c;

   assert(scip != NULL);
   assert(conss != NULL || nconss == 0);
   assert(usefulconss != NULL);
   assert(nusefulconss != NULL);
   assert(nfixedvars != NULL);
   assert(ndelconss != NULL);
   assert(nchgcoefs != NULL);
   assert(cutoff != NULL);

   if( nconss == 0 )
      return SCIP_OKAY;

   assert(conss != NULL);

   for( c = nconss - 1; c >= 0; --c )
   {
      cons = conss[c];

      /* we only want to consider constraints with either active or negated of active variables, applyfixings removes
       * aggregated and fixed variables to zero, processFixings removes fixings to one but no aggregation
       *
       * @todo: maybe write a new method for deleting aggregations and all fixings
       */
      SCIP_CALL( applyFixings(scip, cons, &nlocaladdconss, ndelconss, nfixedvars, cutoff) );
      if( *cutoff )
         return SCIP_OKAY;

      if( SCIPconsIsDeleted(cons) )
      {
         /* reset nlocaladdconss and continue */
         nlocaladdconss = 0;
         continue;
      }
      assert(nlocaladdconss == 0);

      SCIP_CALL( processFixings(scip, cons, cutoff, nfixedvars, &addcut, &mustcheck) );
      if( *cutoff )
         return SCIP_OKAY;

      consdata = SCIPconsGetData(cons);
      assert(consdata != NULL);

      /* we only want to consider merged constraints */
      SCIP_CALL( mergeMultiples(scip, cons, nfixedvars, ndelconss, nchgcoefs, cutoff) );
      if( *cutoff )
         return SCIP_OKAY;

      if( SCIPconsIsModifiable(cons) || !SCIPconsIsActive(cons) )
         continue;

      assert(consdata->nfixedones == 0);

      if( consdata->nvars == 0 )
         continue;

      /* @todo: check for covering constraints with only two variables which are equal to a packing constraint with
       * negated variables */
      if( consdata->setppctype != SCIP_SETPPCTYPE_COVERING ) /*lint !e641*/
      {
         assert(consdata->setppctype == SCIP_SETPPCTYPE_PARTITIONING || consdata->setppctype == SCIP_SETPPCTYPE_PACKING); /*lint !e641*/

         usefulconss[*nusefulconss] = cons;
         ++(*nusefulconss);
      }
   }

   return SCIP_OKAY;
}

/** creating all necessary data in array structure, collect all clique constraint variables and occurances,
 *  @note works only with merged and active not set-covering constraints
 */
static
SCIP_RETCODE collectCliqueData(
   SCIP*const            scip,               /**< SCIP data structure */
   SCIP_CONS**const      usefulconss,        /**< clique constraints */
   int const             nusefulconss,       /**< number of clique constraints */
   SCIP_VAR**const       usefulvars,         /**< storage for all found variables */
   int*const             nusefulvars,        /**< pointer to store number of added variables */
   SCIP_HASHMAP*const    vartoindex,         /**< hashmap mapping variables to indices */
   int*const             varnconss,          /**< storage for remembering the number of constraints a variable occurs */
   int*const             maxnvarconsidx,     /**< storage for the maximal number of occurances of a variable */
   int**const            varconsidxs,        /**< storage for constraint indices in which the corresponding variable exists */
   int*const             maxnvars            /**< pointer to store maximal number of variables of a constraint */
   )
{
   SCIP_CONS* cons;
   SCIP_CONSDATA* consdata;
   int varindex;
   int c;
   int v;

   assert(scip != NULL);
   assert(usefulconss != NULL || nusefulconss == 0);
   assert(usefulvars != NULL);
   assert(nusefulvars != NULL);
   assert(vartoindex != NULL);
   assert(varnconss != NULL);
   assert(maxnvarconsidx != NULL);
   assert(varconsidxs != NULL);
   assert(maxnvars != NULL);

   if( nusefulconss == 0 )
      return SCIP_OKAY;

   assert(usefulconss != NULL);

   for( c = nusefulconss - 1; c >= 0; --c )
   {
      cons = usefulconss[c];

      assert(SCIPconsIsActive(cons));

      consdata = SCIPconsGetData(cons);
      assert(consdata != NULL);

      /* here we should have no covering constraints anymore and the constraint data should be merged */
      assert(consdata->setppctype == SCIP_SETPPCTYPE_PARTITIONING || consdata->setppctype == SCIP_SETPPCTYPE_PACKING); /*lint !e641*/
      assert(consdata->merged);

      /* save maximal number of vars */
      if( consdata->nvars > *maxnvars )
         *maxnvars = consdata->nvars;

      /* adding variables and information about occurances to local data structure */
      for( v = consdata->nvars - 1; v >= 0; --v )
      {
         SCIP_VAR* var;

         var = consdata->vars[v];
         assert(var != NULL);

         /* don't remember fixed vars */
         if( SCIPvarGetLbLocal(var) > 0.5 || SCIPvarGetUbLocal(var) < 0.5 )
            continue;

	 /* only collect active or negated active varibels */
	 assert(SCIPvarIsActive(var) || (SCIPvarIsNegated(var) && SCIPvarIsActive(SCIPvarGetNegationVar(var))));

         if( !SCIPhashmapExists(vartoindex, (void*) var) )
         {
            SCIP_VAR* tmpvar;

            usefulvars[*nusefulvars] = var;
            ++(*nusefulvars);
            varindex = *nusefulvars;
            SCIP_CALL( SCIPhashmapInsert(vartoindex, (void*) var, (void*) (size_t) varindex) );

            /* get the maximal number of occurances of this variable, if this variables  */
            tmpvar = SCIPvarIsNegated(var) ? SCIPvarGetNegatedVar(var) : var;
            maxnvarconsidx[varindex] = SCIPvarGetNLocksDown(tmpvar) + SCIPvarGetNLocksUp(tmpvar);
            SCIP_CALL( SCIPallocBufferArray(scip, &(varconsidxs[varindex]), maxnvarconsidx[varindex]) );  /*lint !e866*/
         }
         else
         {
            assert(SCIPhashmapGetImage(vartoindex, (void*) var) != NULL);
            varindex = (int) (size_t) SCIPhashmapGetImage(vartoindex, (void*) var);
         }

         /* the number of occurances of a variable is not limited by the locks (so maybe we have to increase memory),
          * because for examples converted cuts are not check and therefore they have no locks on their variables */
         if( varnconss[varindex] == maxnvarconsidx[varindex] )
         {
            maxnvarconsidx[varindex] = SCIPcalcMemGrowSize(scip, maxnvarconsidx[varindex] + 1);
            SCIP_CALL( SCIPreallocBufferArray(scip, &(varconsidxs[varindex]), maxnvarconsidx[varindex]) ); /*lint !e866*/
         }

         assert(varnconss[varindex] < maxnvarconsidx[varindex]);
         /* add the constraint number to the variable list */
         varconsidxs[varindex][varnconss[varindex]] = c;
         /* increase number of occurances for variables */
         ++(varnconss[varindex]);
      }
   } /* data structure created */

   return SCIP_OKAY;
}

/** correct clique data due to an aggregation */
static
void deleteCliqueDataEntry(
   SCIP_VAR*const        var,                /**< variable which appears less */
   int const             considx,            /**< constraint index which to remove */
   SCIP_HASHMAP*const    vartoindex,         /**< hashmap mapping variables to indices */
   int*const             varnconss,          /**< storage for remembering the number of constraints a variable occurs */
   int**const            varconsidxs         /**< storage for constraint indices in which the corresponding variable exists */
   )
{
   int varindex;
   int i;
#ifndef NDEBUG
   SCIP_Bool found = FALSE;
#endif

   assert(var != NULL);
   assert(SCIPvarGetLbLocal(var) < 0.5 && SCIPvarGetUbLocal(var) > 0.5);
   assert(considx >= 0);
   assert(vartoindex != NULL);
   assert(varnconss != NULL);
   assert(varconsidxs != NULL);

   assert(SCIPhashmapGetImage(vartoindex, (void*) var) != NULL);
   varindex = (int) (size_t) SCIPhashmapGetImage(vartoindex, (void*) var);

   /* remove entry of variable at the given position */
   for( i = 0; i < varnconss[varindex]; ++i )
   {
      if( varconsidxs[varindex][i] == considx )
      {
	 varconsidxs[varindex][i] = varconsidxs[varindex][varnconss[varindex] - 1];
#ifndef NDEBUG
	 found = TRUE;
#endif
	 --(varnconss[varindex]);
	 break;
      }
   }
   assert(found);
}

/* correct local data structure, add constraint entry to variable data  */
static
SCIP_RETCODE addCliqueDataEntry(
   SCIP*const            scip,               /**< SCIP data structure */
   SCIP_VAR*const        addvar,             /**< variable which was added */
   int const             considx,            /**< constraint index which to add */
   SCIP_Bool const       maybenew,           /**< could be a new variables, a negated of an already existing */
   SCIP_VAR**const       usefulvars,         /**< storage for all found variables */
   int*const             nusefulvars,        /**< pointer to store number of added variables */
   SCIP_HASHMAP*const    vartoindex,         /**< hashmap mapping variables to indices */
   int*const             varnconss,          /**< storage for remembering the number of constraints a variable occurs */
   int*const             maxnvarconsidx,     /**< storage for the maximal number of occurances of a variable */
   int**const            varconsidxs         /**< storage for constraint indices in which the corresponding variable exists */
   )
{
   int varindex;

   assert(scip != NULL);
   assert(addvar != NULL);
   assert(SCIPvarGetLbLocal(addvar) < 0.5 && SCIPvarGetUbLocal(addvar) > 0.5);
   assert(usefulvars != NULL);
   assert(nusefulvars != NULL);
   assert(vartoindex != NULL);
   assert(varnconss != NULL);
   assert(maxnvarconsidx != NULL);
   assert(varconsidxs != NULL);

   /* we add the variable to the hashmap if its new */
   if( maybenew && !SCIPhashmapExists(vartoindex, (void*) addvar) )
   {
      assert(SCIPvarIsActive(addvar) || SCIPvarIsNegated(addvar));
      assert(SCIPvarGetNegatedVar(addvar) != NULL && SCIPhashmapExists(vartoindex, (void*) SCIPvarGetNegatedVar(addvar)));

      /* @note because we can only have created a negated variable, and we already alloacted enough memory for
       * all (even not existing) negated variables the usefulvars array should be big enough
       */
      SCIPsortedvecInsertDownPtr((void**)usefulvars, SCIPvarCompActiveAndNegated, addvar, nusefulvars, NULL);
      varindex = *nusefulvars;
      SCIP_CALL( SCIPhashmapInsert(vartoindex, (void*) addvar, (void*) (size_t) varindex) );

      assert(varconsidxs[varindex] == NULL);

      maxnvarconsidx[varindex] = 1;
      SCIP_CALL( SCIPallocBufferArray(scip, &(varconsidxs[varindex]), maxnvarconsidx[varindex]) ); /*lint !e866*/
      varnconss[varindex] = 0;
   }
   else
   {
      varindex = (int) (size_t) SCIPhashmapGetImage(vartoindex, (void*) addvar);

      /* grow the needed memory if we added a variable */
      if( varnconss[varindex] == maxnvarconsidx[varindex] )
      {
	 maxnvarconsidx[varindex] = SCIPcalcMemGrowSize(scip, maxnvarconsidx[varindex] + 1);
	 SCIP_CALL( SCIPreallocBufferArray(scip, &(varconsidxs[varindex]), maxnvarconsidx[varindex]) ); /*lint !e866*/
      }
   }
   assert(varnconss[varindex] < maxnvarconsidx[varindex]);
   varconsidxs[varindex][varnconss[varindex]] = considx;

   /* increase number of occurances for variables */
   ++(varnconss[varindex]);

   return SCIP_OKAY;
}


/** check if constraint is already redundant or infeasible due to fixings, fix or aggregate left over variables if
 *  possible
 */
static
SCIP_RETCODE presolvePropagateCons(
   SCIP*const            scip,               /**< SCIP data structure */
   SCIP_CONS*const       cons,               /**< constraint */
   SCIP_Bool const       aggregate,          /**< try to aggregate if possible */
   SCIP_VAR**            undoneaggrvars,     /**< array to store aggregation variables, if aggregation is not performed
					      *   yet; both variables are standing next to each other; or NULL if
					      *   aggregate == TRUE
					      */
   SCIP_Bool*            undoneaggrtypes,    /**< array to store aggregation type, if aggregation is not performed yet;
					      *   type FALSE means the aggregation is of the form x + y = 1; type TRUE means
					      *   the aggregation is of the form x = y; or NULL if aggregate == TRUE
					      */
   int*const             naggregations,      /**< pointer to store number of aggregations which are not yet performed;
					      *   or NULL if aggregate == TRUE
					      */
   int*const             saggregations,      /**< pointer to store size of the array for aggregation type and two times
					      *   the value is the size of the array for the aggregation variables which
					      *   are not yet performed; or NULL if aggregate == TRUE
					      */
   int*const             nfixedvars,         /**< pointer to count number of deleted variables */
   int*const             naggrvars,          /**< pointer to count number of aggregated variables */
   int*const             ndelconss,          /**< pointer to count number of deleted constraints */
   SCIP_Bool*const       cutoff              /**< pointer to store if the problem is infeasible due to a fixing */
   )
{
   SCIP_CONSDATA* consdata;
   SCIP_VAR** vars;
   int nvars;
   int v;
   SCIP_Bool fixed;

   assert(scip != NULL);
   assert(cons != NULL);
   assert(nfixedvars != NULL);
   assert(naggrvars != NULL);
   assert(ndelconss != NULL);
   assert(cutoff != NULL);

   if( !SCIPconsIsActive(cons) )
      return SCIP_OKAY;

   consdata = SCIPconsGetData(cons);
   assert(consdata != NULL);

   if( consdata->presolpropagated )
      return SCIP_OKAY;

   consdata->presolpropagated = TRUE;

   vars = consdata->vars;
   nvars = consdata->nvars;

   /* no variables left */
   if( nvars == 0 && !SCIPconsIsModifiable(cons) )
   {
      if( consdata->setppctype == SCIP_SETPPCTYPE_PARTITIONING || consdata->setppctype == SCIP_SETPPCTYPE_COVERING ) /*lint !e641*/
      {
	 SCIPdebugMsg(scip, "empty set-partition/-covering constraint <%s> found -> cutoff\n", SCIPconsGetName(cons));
	 *cutoff = TRUE;

	 return SCIP_OKAY;
      }
      else
      {
	 assert(consdata->setppctype == SCIP_SETPPCTYPE_PACKING); /*lint !e641*/

	 /* delete constraint */
	 SCIPdebugMsg(scip, " -> deleting constraint <%s>, no variables left\n", SCIPconsGetName(cons));
	 SCIP_CALL( SCIPdelCons(scip, cons) );
	 ++(*ndelconss);

	 return SCIP_OKAY;
      }
   }

   /* more then two variables are fixed */
   if( consdata->nfixedones > 1 )
   {
      /* at least two variables are fixed to 1:
       * - a set covering constraint is feasible anyway and can be deleted
       * - a set partitioning or packing constraint is infeasible
       */
      if( consdata->setppctype == SCIP_SETPPCTYPE_COVERING ) /*lint !e641*/
      {
	 /* delete constraint */
	 SCIPdebugMsg(scip, " -> deleting set-covering constraint <%s>, at least two variables are fixed to 1\n", SCIPconsGetName(cons));
	 SCIP_CALL( SCIPdelCons(scip, cons) );
	 ++(*ndelconss);

	 return SCIP_OKAY;
      }

      SCIPdebugMsg(scip, "set partitioning / packing constraint <%s> is infeasible, %d variables fixed to one\n", SCIPconsGetName(cons), consdata->nfixedones);
      *cutoff = TRUE;

      return SCIP_OKAY;
   }

   if( consdata->nfixedones == 1 )
   {
      /* exactly one variable is fixed to 1:
       * - a set covering constraint is feasible anyway and can be disabled
       * - all other variables in a set partitioning or packing constraint must be zero
       */
      if( consdata->setppctype != SCIP_SETPPCTYPE_COVERING && consdata->nfixedzeros < nvars - 1 ) /*lint !e641*/
      {
         assert(vars != NULL);

	 for( v = nvars - 1; v >= 0; --v )
	 {
	    if( SCIPvarGetLbLocal(vars[v]) + 0.5 < SCIPvarGetUbLocal(vars[v]) )
	    {
	       SCIPdebugMsg(scip, "trying to fix <%s> to 0 due to at least one variable is already fixed to 1\n", SCIPvarGetName(vars[v]));

	       /* fix all remaining variables to zero, constraint is already feasible or infeasible */
	       SCIP_CALL( SCIPfixVar(scip, vars[v], 0.0, cutoff, &fixed) );
	       if( *cutoff )
	       {
		  SCIPdebugMsg(scip, "setppc constraint <%s>: infeasible fixing <%s> == 0\n",
		     SCIPconsGetName(cons), SCIPvarGetName(vars[v]));

		  return SCIP_OKAY;
	       }

	       assert(fixed);
	       ++(*nfixedvars);
	    }
	 }
      }

      if( !SCIPconsIsModifiable(cons) || consdata->setppctype == SCIP_SETPPCTYPE_COVERING ) /*lint !e641*/
      {
	 /* delete constraint */
	 SCIPdebugMsg(scip, " -> deleting constraint <%s>, all variables are fixed\n", SCIPconsGetName(cons));
	 assert(SCIPconsIsActive(cons));
	 SCIP_CALL( SCIPdelCons(scip, cons) );
	 ++(*ndelconss);
      }

      return SCIP_OKAY;
   }

   /* other propagations can only be done on not modifiable constraints */
   if( SCIPconsIsModifiable(cons) )
      return SCIP_OKAY;

   assert(vars != NULL);

   /* all variables were fixed to zero then either delete the constraint or stop with infeasibility */
   if( consdata->nfixedzeros == nvars )
   {
      assert(consdata->nfixedones == 0);

      /* all variables are fixed to zero:
       * - a set packing constraint is feasible anyway and can be deleted
       * - a set partitioning or covering constraint is infeasible, and so is the whole problem
       */
      if( consdata->setppctype == SCIP_SETPPCTYPE_PARTITIONING || consdata->setppctype == SCIP_SETPPCTYPE_COVERING ) /*lint !e641*/
      {
	 SCIPdebugMsg(scip, "set partitioning / covering constraint <%s> is infeasible\n", SCIPconsGetName(cons));
	 *cutoff = TRUE;

	 return SCIP_OKAY;
      }

      /* delete constraint */
      SCIPdebugMsg(scip, " -> deleting set-packing constraint <%s>, all variables are fixed to zero\n", SCIPconsGetName(cons));
      assert(SCIPconsIsActive(cons));
      SCIP_CALL( SCIPdelCons(scip, cons) );
      ++(*ndelconss);

      return SCIP_OKAY;
   }

   /* all but one variable were fixed to zero then delete the constraint and for setpartition fix the remaining variable to 1 */
   if( consdata->nfixedzeros + 1 == nvars )
   {
      assert(consdata->nfixedones == 0);

      /* all variables except one are fixed to zero:
       * - a set packing constraint is feasible anyway, and can be deleted
       * - a set partitioning or covering constraint is feasible and can be deleted after the
       *   remaining variable is fixed to one
       */
      if( consdata->setppctype == SCIP_SETPPCTYPE_PARTITIONING || consdata->setppctype == SCIP_SETPPCTYPE_COVERING ) /*lint !e641*/
      {
	 fixed = FALSE;
	 for( v = nvars - 1; v >= 0; --v )
	 {
	    assert(SCIPvarGetLbLocal(vars[v]) < 0.5);
	    if( SCIPvarGetUbLocal(vars[v]) > 0.5 )
	    {
	       SCIPdebugMsg(scip, "trying to fix <%s> to 1 due to it's the last unfixed variable is the set-partitioning/covering constraint\n", SCIPvarGetName(vars[v]));

	       /* fix the remaining set partition variable */
	       SCIP_CALL( SCIPfixVar(scip, vars[v], 1.0, cutoff, &fixed) );
	       if( *cutoff )
	       {
                  SCIPdebugMsg(scip, "setppc constraint <%s>: infeasible fixing <%s> == 1\n",
                     SCIPconsGetName(cons), SCIPvarGetName(vars[v]));

		  return SCIP_OKAY;
	       }

	       assert(fixed);
	       ++(*nfixedvars);
	       break;
	    }
	 }
	 assert(fixed);
      }

      /* delete constraint */
      SCIPdebugMsg(scip, " -> deleting constraint <%s>, all %svariables are fixed\n", SCIPconsGetName(cons), consdata->setppctype == (int) SCIP_SETPPCTYPE_PACKING ? "but one " : "");
      assert(SCIPconsIsActive(cons));
      SCIP_CALL( SCIPdelCons(scip, cons) );
      ++(*ndelconss);

      return SCIP_OKAY;
   }

   /* all but two variable were fixed to zero in a setpartitioning constraint then delete the constraint and
    * aggregate the remaining two variables
    */
   if( consdata->setppctype == SCIP_SETPPCTYPE_PARTITIONING && consdata->nfixedzeros + 2 == nvars ) /*lint !e641*/
   {
      SCIP_VAR* var;

      var = NULL;
      for( v = nvars - 1; v >= 0; --v )
      {
	 assert(SCIPvarGetLbLocal(vars[v]) < 0.5);

	 if( SCIPvarGetUbLocal(vars[v]) > 0.5 )
	 {
	    if( var == NULL )
	       var = vars[v];
	    else
	    {
	       SCIP_Bool redundant;
	       SCIP_Bool aggregated;
#ifdef VARUSES
	       SCIP_CONSHDLR* conshdlr;
	       SCIP_CONSHDLRDATA* conshdlrdata;

	       /* get event handler and event handler data */
	       conshdlr = SCIPconsGetHdlr(cons);
	       assert(conshdlr != NULL);
	       conshdlrdata = SCIPconshdlrGetData(conshdlr);
	       assert(conshdlrdata != NULL);
#endif
	       if( aggregate )
	       {
		  SCIPdebugMsg(scip, "trying to aggregate <%s> and <%s> due to they are the last two unfixed variables in the set partitionning constraint <%s>\n", SCIPvarGetName(var), SCIPvarGetName(vars[v]), SCIPconsGetName(cons));

#ifdef VARUSES
		  /* in order to not mess up the variable usage counting, we have to decrease usage counting, aggregate,
		   * and increase usage counting again
		   */
		  SCIP_CALL( conshdlrdataDecVaruses(scip, conshdlrdata, var) );
		  SCIP_CALL( conshdlrdataDecVaruses(scip, conshdlrdata, vars[v]) );
#endif

		  /* aggregate last remaining variables in the set partitioning constraint */
		  SCIP_CALL( SCIPaggregateVars(scip, var, vars[v], 1.0, 1.0, 1.0, cutoff, &redundant, &aggregated) );
		  if( *cutoff )
		  {
		     SCIPdebugMsg(scip, "set partitioning constraint <%s>: aggregate <%s> + <%s> == 1\n",
			SCIPconsGetName(cons), SCIPvarGetName(var), SCIPvarGetName(vars[v]));

		     return SCIP_OKAY;
		  }

#ifdef VARUSES
		  /* increase variable usage counting again */
		  SCIP_CALL( conshdlrdataIncVaruses(scip, conshdlrdata, var) );
		  SCIP_CALL( conshdlrdataIncVaruses(scip, conshdlrdata, vars[v]) );
#endif

		  if( aggregated )
		     ++(*naggrvars);

		  if( redundant )
		  {
		     /* delete constraint */
		     SCIPdebugMsg(scip, " -> deleting constraint <%s>, all variables are fixed\n", SCIPconsGetName(cons));
		     assert(SCIPconsIsActive(cons));
		     SCIP_CALL( SCIPdelCons(scip, cons) );
		     ++(*ndelconss);
		  }
	       }
	       else
	       {
		  assert(undoneaggrvars != NULL);
		  assert(undoneaggrtypes != NULL);
		  assert(naggregations != NULL);
		  assert(saggregations != NULL);

		  SCIPdebugMsg(scip, "memorize the aggregation of <%s> + <%s> = 1, because they are the last two unfixed variable in the set partitioning constraints <%s>\n", SCIPvarGetName(var), SCIPvarGetName(vars[v]), SCIPconsGetName(cons));

		  /* resize the aggregation arrays if necessary */
		  if( *saggregations == *naggregations )
		  {
		     *saggregations = SCIPcalcMemGrowSize(scip, *naggregations + 1);
		     assert(*saggregations > *naggregations);
		     SCIP_CALL( SCIPreallocBufferArray(scip, &undoneaggrtypes, *saggregations) );
		     SCIP_CALL( SCIPreallocBufferArray(scip, &undoneaggrvars, 2 * (*saggregations)) );

		     /* clear the aggregation type array to set the default to the aggregation of the form x + y = 1 */
		     BMSclearMemoryArray(&(undoneaggrtypes[*naggregations]), *saggregations - *naggregations); /*lint !e866*/
		  }

		  /* memorize aagregation variables*/
		  assert(undoneaggrtypes[*naggregations] == FALSE);
		  undoneaggrvars[2 * (*naggregations)] = var;
		  undoneaggrvars[2 * (*naggregations) + 1] = vars[v];
		  ++(*naggregations);

		  if( !SCIPdoNotAggr(scip) )
		  {
		     /* delete constraint */
		     SCIPdebugMsg(scip, " -> deleting constraint <%s>, all variables are fixed\n", SCIPconsGetName(cons));
		     assert(SCIPconsIsActive(cons));
		     SCIP_CALL( SCIPdelCons(scip, cons) );
		     ++(*ndelconss);
		  }
	       }

	       return SCIP_OKAY;
	    }
	 }
      }
      /* we should never be here, because the last to unfixed variables should have been either aggregated or a cutoff
       * should be applied
       */
      assert(FALSE);
   }

   return SCIP_OKAY;
}

/** check for overlapping constraint */
static
SCIP_RETCODE checkForOverlapping(
   SCIP*const            scip,               /**< SCIP data structure */
   SCIP_CONS*const       cons,               /**< constraint which may overlap */
   int const             considx,            /**< constriant index to avoid checking against itself */
   int const             endidx,             /**< end index to check against given constraint */
   SCIP_CONS**const      usefulconss,        /**< clique constraints */
   int const             nusefulconss,       /**< number of clique constraints */
   SCIP_VAR**const       usefulvars,         /**< storage for all found variables */
   int*const             nusefulvars,        /**< pointer to store number of added variables */
   SCIP_HASHMAP*const    vartoindex,         /**< hashmap mapping variables to indices */
   int*const             varnconss,          /**< storage for remembering the number of constraints a variable occurs */
   int*const             maxnvarconsidx,     /**< storage for the maximal number of occurances of a variable */
   int**const            varconsidxs,        /**< storage for constraint indices in which the corresponding variable exists */
   int*const             countofoverlapping, /**< the amount of variables of cons which overlap in all other constraint */
   SCIP_Bool const       shrinking,          /**< try to replace some variables with one variable */
   SCIP_Bool*const       chgcons,            /**< pointer to store if the given constraint was changed, due to
					      *   added/deleted variables
					      */
   SCIP_VAR**            undoneaggrvars,     /**< array to store aggregation variables, if aggregation is not performed
					      *   yet; both variables are standing next to each other;
					      */
   SCIP_Bool*            undoneaggrtypes,    /**< array to store aggregation type, if aggregation is not performed yet;
					      *   type FALSE means the aggregation is of the form x + y = 1; type TRUE means
					      *   the aggregation is of the form x = y;
					      */
   int*const             naggregations,      /**< pointer to store number of aggregations which are not yet performed; */
   int*const             saggregations,      /**< pointer to store size of the array for aggregation type and two times
					      *   the value is the size of the array for the aggregation variables which
					      *   are not yet performed;
					      */
   int*const             nfixedvars,         /**< pointer to count number of deleted variables */
   int*const             naggrvars,          /**< pointer to count number of aggregated variables */
   int*const             nchgcoefs,          /**< pointer to count number of changed coefficients */
   int*const             ndelconss,          /**< pointer to count number of deleted constraints */
   SCIP_Bool*const       cutoff              /**< pointer to store if the problem is infeasible due to a fixing */
   )
{
   SCIP_CONS* cons1;
   SCIP_CONSDATA* consdata1;
   SCIP_CONSDATA* consdata;
   SCIP_VAR** vars;
   SCIP_VAR** vars1;
   SCIP_VAR* var;
   SCIP_VAR* var1;
   SCIP_Bool fixed;
   SCIP_Bool overlapdestroyed;
   int nvars;
   int nvars1;
   int oldnfixedzeros;
   int c;
   int v;
   int v1;
#ifndef NDEBUG
   int oldnaggrvars;
#endif

   assert(scip != NULL);
   assert(cons != NULL);
   assert(usefulconss != NULL && nusefulconss > 0);
   assert(0 <= considx && considx < nusefulconss);
   assert(usefulconss[considx] == cons);
   assert(0 <= endidx && endidx <= nusefulconss);
   assert(countofoverlapping != NULL);
   assert(chgcons != NULL);
   assert(undoneaggrvars != NULL);
   assert(undoneaggrtypes != NULL);
   assert(naggregations != NULL);
   assert(saggregations != NULL);
   assert(nfixedvars != NULL);
   assert(naggrvars != NULL);
   assert(nchgcoefs != NULL);
   assert(ndelconss != NULL);
   assert(cutoff != NULL);

   if( !SCIPconsIsActive(cons) )
      return SCIP_OKAY;

   consdata = SCIPconsGetData(cons);
   assert(consdata != NULL);

   nvars = consdata->nvars;

   if( nvars == 0 )
      return SCIP_OKAY;

   vars = consdata->vars;
   assert(vars != NULL);

   oldnfixedzeros = consdata->nfixedzeros;
   overlapdestroyed = FALSE;

   /* first check for redundancy for all unprocessed constraints with cons */
   for( c = endidx - 1; c >= 0; --c )
   {
      cons1 = usefulconss[c];

      if( !SCIPconsIsActive(cons1) )
	 continue;

      /* avoid checking constraint against itself */
      if( considx == c )
	 continue;

      assert(usefulconss[c] != cons);

#ifndef NDEBUG
      oldnaggrvars = *naggrvars;
#endif

      /* check if constraint is already redundant or infeasible due to fixings, fix or aggregate left over variables if
       * possible
       */
      SCIP_CALL( presolvePropagateCons(scip, cons1, FALSE, undoneaggrvars, undoneaggrtypes, naggregations, saggregations, nfixedvars, naggrvars, ndelconss, cutoff) );

      if( *cutoff )
	 return SCIP_OKAY;

      /* we can't handle aggregated variables later on so we should have saved them for later */
      assert(*naggrvars == oldnaggrvars);

      if( !SCIPconsIsActive(cons1) )
	 continue;

      consdata1 = SCIPconsGetData(cons1);
      assert(consdata1 != NULL);

      nvars1 = consdata1->nvars;

      if( nvars1 == 0 )
	 continue;

      /* no more variables from cons as nvars1 can overlap */
      assert(countofoverlapping[c] <= nvars1);

      /* constraint should not be redundant or infeasible */
      assert(consdata1->nfixedones == 0);

      SCIPdebugMsg(scip, "constraint <%s> overlaps with constraint <%s> by %d variables\n", SCIPconsGetName(cons), SCIPconsGetName(cons1), countofoverlapping[c]);

      /* cons1 includes cons */
      if( !overlapdestroyed && countofoverlapping[c] == nvars - consdata->nfixedzeros )
      {
	 if( consdata->setppctype == SCIP_SETPPCTYPE_PARTITIONING ) /*lint !e641*/
	 {
	    if( nvars - consdata->nfixedzeros < nvars1 )
	    {
#ifndef NDEBUG
	       SCIP_Bool negated0;
	       SCIP_Bool negated1;
#endif

	       /* both constraints should stay merged */
	       assert(consdata->merged);
	       assert(consdata1->merged);

	       vars1 = consdata1->vars;
	       assert(vars1 != NULL);

	       /* sorting array after indices of variables, negated and active counterparts would stand side by side */
	       SCIPsortDownPtr((void**)vars1, SCIPvarCompActiveAndNegated, nvars1);
	       /* standard setppc-sorting now lost */
	       consdata1->sorted = FALSE;

	       /* iterate over the both cliques variables the "same" time */
	       for( v = nvars - 1, v1 = nvars1 - 1; v >= 0 && v1 >= 0; )
	       {
		  if( SCIPvarGetLbLocal(vars1[v1]) > 0.5 || SCIPvarGetUbLocal(vars1[v1]) < 0.5 )
		  {
		     --v1;
		     continue;
		  }
		  if( SCIPvarGetLbLocal(vars[v]) > 0.5 || SCIPvarGetUbLocal(vars[v]) < 0.5 )
		  {
		     --v;
		     continue;
		  }

		  /* all variables inside the second clique constraint should be either active or negated of an active one */
		  assert(SCIPvarIsActive(vars1[v1]) || (SCIPvarGetStatus(vars1[v1]) == SCIP_VARSTATUS_NEGATED && SCIPvarIsActive(SCIPvarGetNegationVar(vars1[v1]))));

		  /* get not negated variable and clique value in cons */
		  if( SCIPvarGetStatus(vars[v]) != SCIP_VARSTATUS_NEGATED )
		  {
		     var = vars[v];
#ifndef NDEBUG
		     negated0 = FALSE;
#endif
		  }
		  else
		  {
		     var = SCIPvarGetNegationVar(vars[v]);
#ifndef NDEBUG
		     negated0 = TRUE;
#endif
		  }

		  /* get active variable and clique value of next variable */
		  if( SCIPvarIsActive(vars1[v1]) )
		  {
		     var1 = vars1[v1];
#ifndef NDEBUG
		     negated1 = FALSE;
#endif
		  }
		  else
		  {
		     assert(SCIPvarGetStatus(vars1[v1]) == SCIP_VARSTATUS_NEGATED && SCIPvarIsActive(SCIPvarGetNegationVar(vars1[v1])));
		     var1 = SCIPvarGetNegationVar(vars1[v1]);
#ifndef NDEBUG
		     negated1 = TRUE;
#endif
		  }

		  /* variable index in the constraint smaller than the other one, so go to the next variable in cons */
		  if( SCIPvarGetIndex(var) < SCIPvarGetIndex(var1)  )
		     --v;
		  /* variable index in the constraint is greater than the other one, so fix this variable */
		  else if( SCIPvarGetIndex(var) > SCIPvarGetIndex(var1)  )
		  {
		     SCIPdebugMsg(scip, "trying to fix <%s> to 0 because it is in the same clique with a complete set partitioning constraint\n", SCIPvarGetName(vars1[v1]));

		     /* fix all variables except the one which has the negated var in the clique to zero */
		     SCIP_CALL( SCIPfixVar(scip, vars1[v1], 0.0, cutoff, &fixed) );
		     if( *cutoff )
		     {
			SCIPdebugMsg(scip, "fixing led to cutoff\n");

			return SCIP_OKAY;
		     }

		     assert(fixed);
		     ++(*nfixedvars);
		     --v1;
		  }
		  else
		  {
		     /* because the constraint's are merged it is not possible that one constraint contains a negated
		      * variable of another and because all variables in cons are in cons1 this should be really the
		      * same variable here; so we can decrease v and v1
		      */
		     assert(negated0 == negated1);

		     --v;
		     --v1;
		  }
	       }
	       /* maybe we ended because of cons(v reached -1) so try to add rest of cons1 to cons */
	       for( ; v1 >= 0; --v1)
	       {
		  if( SCIPvarGetLbLocal(vars1[v1]) > 0.5 || SCIPvarGetUbLocal(vars1[v1]) < 0.5 )
		     continue;

		  SCIPdebugMsg(scip, "trying to fix <%s> to 0 because it is in the same clique with a complete set partitioning constraint\n", SCIPvarGetName(vars1[v1]));

		  /* fix all variables except the one which has the negated var in the clique to zero */
		  SCIP_CALL( SCIPfixVar(scip, vars1[v1], 0.0, cutoff, &fixed) );
		  if( *cutoff )
		  {
		     SCIPdebugMsg(scip, "fixing led to cutoff\n");

		     return SCIP_OKAY;
		  }

		  assert(fixed);
		  ++(*nfixedvars);
	       }
	    }

	    /* if caused by all fixings now this set partitioning constraint doesn't have any variable which was
	     * fixed to one, it's infeasible */
	    if( consdata1->setppctype == SCIP_SETPPCTYPE_PARTITIONING && consdata1->nfixedzeros == nvars1 && consdata1->nfixedones != 1 ) /*lint !e641*/
	    {
	       SCIPdebugMsg(scip, "all variables in the set-partitioning constraint <%s> are fixed to zero, this leads to a cutoff\n", SCIPconsGetName(cons1));
	       *cutoff = TRUE;

	       return SCIP_OKAY;
	    }

	    assert(SCIPconsIsActive(cons1));
	    /* delete second constraint */
	    SCIPdebugMsg(scip, " -> deleting constraint <%s> number <%d> because it includes the setpartitioning constraint <%s> number <%d>\n", SCIPconsGetName(cons1), c, SCIPconsGetName(cons), considx);

            SCIP_CALL( SCIPupdateConsFlags(scip, cons, cons1) );
	    SCIP_CALL( SCIPdelCons(scip, cons1) );
	    ++(*ndelconss);
	 }
	 /* could already be deleted because the constraint was included in another set partition constraint */
	 else if( SCIPconsIsActive(cons) )
	 {
	    /* delete cons due to redundancy to cons1 */
	    SCIPdebugMsg(scip, " -> deleting constraint <%s> number <%d> due to inclusion in constraint <%s> number <%d>\n", SCIPconsGetName(cons), considx, SCIPconsGetName(cons1), c);

            SCIP_CALL( SCIPupdateConsFlags(scip, cons1, cons) );
	    SCIP_CALL( SCIPdelCons(scip, cons) );
	    ++(*ndelconss);
	 }
      }
      /* cons includes cons1
       *
       * @note that zero fixations from above can only appear through a set-partitioning constraint, this means if
       *       cons was the set-partitioning constraint only variables which are not in this constraint could be fixed
       *       to zero, and this also means that the overlapping variables in this particular case are still active or
       *       fixed to 1
       *       later on it could be possible that even variables in cons are fixed to zero, which can lead to wrong
       *       results when checking if countofoverlapping[c] + consdata1->nfixedzeros == nvars1, because a fixed
       *       variable could be counted twice
       */
      else if( (!overlapdestroyed && countofoverlapping[c] + consdata1->nfixedzeros == nvars1) || countofoverlapping[c] == nvars1 )
      {
	 /* even in deleted constraints we may fix unfixed variables */
	 if( consdata1->setppctype == SCIP_SETPPCTYPE_PARTITIONING ) /*lint !e641*/
	 {
	    const int oldnfixedvars = *nfixedvars;
#ifndef NDEBUG
	    SCIP_Bool negated0;
	    SCIP_Bool negated1;
#endif
	    /* both constraints should stay merged */
	    assert(consdata->merged);
	    assert(consdata1->merged);

	    vars1 = consdata1->vars;

	    /* sorting array after indices of variables, negated and active counterparts would stand side by side */
	    SCIPsortDownPtr((void**)vars1, SCIPvarCompActiveAndNegated, nvars1);
	    /* standard setppc-sorting now lost */
	    consdata1->sorted = FALSE;

	    /* iterate over the both cliques variables the "same" time */
	    for( v = nvars - 1, v1 = nvars1 - 1; v >= 0 && v1 >= 0; )
	    {
	       if( SCIPvarGetLbLocal(vars1[v1]) > 0.5 || SCIPvarGetUbLocal(vars1[v1]) < 0.5 )
	       {
		  --v1;
		  continue;
	       }
	       if( SCIPvarGetLbLocal(vars[v]) > 0.5 || SCIPvarGetUbLocal(vars[v]) < 0.5 )
	       {
		  --v;
		  continue;
	       }

	       /* all variables inside the second clique constraint should be either active or negated of an active one */
	       assert(SCIPvarIsActive(vars1[v1]) || (SCIPvarGetStatus(vars1[v1]) == SCIP_VARSTATUS_NEGATED && SCIPvarIsActive(SCIPvarGetNegationVar(vars1[v1]))));
	       /* all variables inside the first clique constraint should be either active or negated of an active one */
	       assert(SCIPvarIsActive(vars[v]) || (SCIPvarGetStatus(vars[v]) == SCIP_VARSTATUS_NEGATED && SCIPvarIsActive(SCIPvarGetNegationVar(vars[v]))));

	       /* get not negated variable and clique value in cons */
	       if( SCIPvarIsActive(vars[v]) )
	       {
		  var = vars[v];
#ifndef NDEBUG
		  negated0 = FALSE;
#endif
	       }
	       else
	       {
		  assert(SCIPvarGetStatus(vars[v]) == SCIP_VARSTATUS_NEGATED && SCIPvarIsActive(SCIPvarGetNegationVar(vars[v])));
		  var = SCIPvarGetNegationVar(vars[v]);
#ifndef NDEBUG
		  negated0 = TRUE;
#endif
	       }

	       /* get active variable and clique value of next variable */
	       if( SCIPvarIsActive(vars1[v1]) )
	       {
		  var1 = vars1[v1];
#ifndef NDEBUG
		  negated1 = FALSE;
#endif
	       }
	       else
	       {
		  assert(SCIPvarGetStatus(vars1[v1]) == SCIP_VARSTATUS_NEGATED && SCIPvarIsActive(SCIPvarGetNegationVar(vars1[v1])));
		  var1 = SCIPvarGetNegationVar(vars1[v1]);
#ifndef NDEBUG
		  negated1 = TRUE;
#endif
	       }

	       /* variable index in the constraint smaller than the other one, so go to the next variable in cons */
	       if( SCIPvarGetIndex(var) < SCIPvarGetIndex(var1)  )
	       {
		  SCIPdebugMsg(scip, "trying to fix <%s> to 0 because it is in the same clique with a complete set partitioning constraint\n", SCIPvarGetName(var));

		  /* fix all variables except the one which has the negated var in the clique to zero */
		  SCIP_CALL( SCIPfixVar(scip, vars[v], 0.0, cutoff, &fixed) );
		  if( *cutoff )
		  {
		     SCIPdebugMsg(scip, "fixing led to cutoff\n");

		     return SCIP_OKAY;
		  }

		  assert(fixed);
		  ++(*nfixedvars);

		  --v;
	       }
	       /* variable index in the constraint is greater than the other one, so fix this variable */
	       else if( SCIPvarGetIndex(var) > SCIPvarGetIndex(var1)  )
		  --v1;
	       else
	       {
		  /* because the constraint's are merged it is not possible that one constraint contains a negated
		   * variable of another and because all variables in cons1 are in cons this should be really the same
		   * variable here; so we can decrease v and v1
		   */
		  assert(negated0 == negated1);

		  --v;
		  --v1;
	       }
	    }

	    /* maybe we ended because of cons1(v1 reached -1) so try to add rest of cons to cons1 */
	    for( ; v >= 0; --v)
	    {
	       if( SCIPvarGetLbLocal(vars[v]) > 0.5 || SCIPvarGetUbLocal(vars[v]) < 0.5 )
		  continue;

	       SCIPdebugMsg(scip, "trying to fix <%s> to 0 because it is in the same clique with a complete set partitioning constraint\n", SCIPvarGetName(vars[v]));

	       /* fix all variables except the one which has the negated var in the clique to zero */
	       SCIP_CALL( SCIPfixVar(scip, vars[v], 0.0, cutoff, &fixed) );
	       if( *cutoff )
	       {
		  SCIPdebugMsg(scip, "fixing led to cutoff\n");

		  return SCIP_OKAY;
	       }

	       assert(fixed);
	       ++(*nfixedvars);
	    }

	    /* if caused by all fixings now this set partitioning constraint doesn't have any variable which was
	     * fixed to one, it's infeasible */
	    if( consdata->setppctype == SCIP_SETPPCTYPE_PARTITIONING && consdata->nfixedzeros == nvars && consdata->nfixedones != 1 ) /*lint !e641*/
	    {
	       SCIPdebugMsg(scip, "all variables in the set-partitioning constraint <%s> are fixed to zero, this leads to a cutoff\n", SCIPconsGetName(cons1));
	       *cutoff = TRUE;

	       return SCIP_OKAY;
	    }

	    /* could already be deleted because the constraint was included in another set partition constraint */
	    if( SCIPconsIsActive(cons) )
	    {
	       /* delete cons because it include another set partitioning constraint */
	       SCIPdebugMsg(scip, " -> deleting constraint <%s> number <%d> because it includes the setpartitioning constraint <%s> number <%d>\n", SCIPconsGetName(cons), considx, SCIPconsGetName(cons1), c);
	       assert(SCIPconsIsActive(cons));

               SCIP_CALL( SCIPupdateConsFlags(scip, cons1, cons) );
	       SCIP_CALL( SCIPdelCons(scip, cons) );
	       ++(*ndelconss);
	    }

	    /* due to fixings in cons0 mark overlapping invalid for checking with fixedzero variables together */
	    if( oldnfixedvars < *nfixedvars )
	       overlapdestroyed = TRUE;
	 }
	 else
	 {
	    assert(consdata1->setppctype == SCIP_SETPPCTYPE_PACKING); /*lint !e641*/

	    /* delete cons1 due to redundancy to cons */
	    SCIPdebugMsg(scip, " -> deleting constraint <%s> number <%d> due to inclusion in constraint <%s> number <%d>\n", SCIPconsGetName(cons1), c, SCIPconsGetName(cons), considx);
	    assert(SCIPconsIsActive(cons1));

            SCIP_CALL( SCIPupdateConsFlags(scip, cons, cons1) );
	    SCIP_CALL( SCIPdelCons(scip, cons1) );
	    ++(*ndelconss);
	 }
      }
      /* if cons has only one unfixed variable which is not in cons1 and cons1 has one variable which does not appaer in
       * cons and both constraints are setpartitioning constraints we might aggregate both not overlapping variables and
       * delete one constraint
       */
      else if( consdata->setppctype == SCIP_SETPPCTYPE_PARTITIONING && consdata1->setppctype == SCIP_SETPPCTYPE_PARTITIONING && countofoverlapping[c] == nvars - oldnfixedzeros - 1 && countofoverlapping[c] == nvars1 - 1 ) /*lint !e641*/
      {
	 SCIP_VAR* aggvar1;
	 SCIP_VAR* aggvar2;
	 SCIP_Bool negated0;
	 SCIP_Bool negated1;

	 aggvar1 = NULL;
	 aggvar2 = NULL;

	 /* both constraints should stay merged */
	 assert(consdata->merged);
	 assert(consdata1->merged);

	 vars1 = consdata1->vars;

	 /* sorting array after indices of variables, negated and active counterparts would stand side by side */
	 SCIPsortDownPtr((void**)vars1, SCIPvarCompActiveAndNegated, nvars1);
	 /* standard setppc-sorting now lost */
	 consdata1->sorted = FALSE;

	 /* iterate over the both cliques variables the "same" time */
	 for( v = nvars - 1, v1 = nvars1 - 1; v >= 0 && v1 >= 0; )
	 {
	    if( SCIPvarGetLbLocal(vars1[v1]) > 0.5 || SCIPvarGetUbLocal(vars1[v1]) < 0.5 )
	    {
	       --v1;
	       continue;
	    }
	    if( SCIPvarGetLbLocal(vars[v]) > 0.5 || SCIPvarGetUbLocal(vars[v]) < 0.5 )
	    {
	       --v;
	       continue;
	    }

	    /* all variables inside the second clique constraint should be either active or negated of an active one */
	    assert(SCIPvarIsActive(vars1[v1]) || (SCIPvarGetStatus(vars1[v1]) == SCIP_VARSTATUS_NEGATED && SCIPvarIsActive(SCIPvarGetNegationVar(vars1[v1]))));
	    /* all variables inside the first clique constraint should be either active or negated of an active one */
	    assert(SCIPvarIsActive(vars[v]) || (SCIPvarGetStatus(vars[v]) == SCIP_VARSTATUS_NEGATED && SCIPvarIsActive(SCIPvarGetNegationVar(vars[v]))));

	    /* get not negated variable and clique value in cons */
	    if( SCIPvarIsActive(vars[v]) )
	    {
	       var = vars[v];
	       negated0 = FALSE;
	    }
	    else
	    {
	       assert(SCIPvarGetStatus(vars[v]) == SCIP_VARSTATUS_NEGATED && SCIPvarIsActive(SCIPvarGetNegationVar(vars[v])));
	       var = SCIPvarGetNegationVar(vars[v]);
	       negated0 = TRUE;
	    }

	    /* get active variable and clique value of next variable */
	    if( SCIPvarIsActive(vars1[v1]) )
	    {
	       var1 = vars1[v1];
	       negated1 = FALSE;
	    }
	    else
	    {
	       assert(SCIPvarGetStatus(vars1[v1]) == SCIP_VARSTATUS_NEGATED && SCIPvarIsActive(SCIPvarGetNegationVar(vars1[v1])));
	       var1 = SCIPvarGetNegationVar(vars1[v1]);
	       negated1 = TRUE;
	    }

	    /* variable index in the constraint smaller than the other one, so go to the next variable in cons */
	    if( SCIPvarGetIndex(var) < SCIPvarGetIndex(var1)  )
	    {
	       assert(aggvar1 == NULL);
	       aggvar1 = vars[v];

	       if( aggvar2 != NULL )
		  break;

	       --v;
	    }
	    /* variable index in the constraint is greater than the other one, so fix this variable */
	    else if( SCIPvarGetIndex(var) > SCIPvarGetIndex(var1)  )
	    {
	       assert(aggvar2 == NULL);
	       aggvar2 = vars1[v1];

	       if( aggvar1 != NULL )
		  break;

	       --v1;
	    }
	    else
	    {
	       /* because the constraint's are merged it is not possible that one constraint contains a negated variable
		* of another, but both variables in both constraints still can be negated to each other
		*/
	       if( negated0 != negated1 )
	       {
		  /* cons is except for one variable equal to cons1 and the unequal variable in cons is negated
		   * to the one in cons1, so the problem is infeasible
		   */
		  SCIPdebugMsg(scip, "two set-partitioning constraint <%s> and <%s> have only one variable not in common, but this variable <%s> appears in one constraint as the negated version as in the other constraint\n", SCIPconsGetName(cons), SCIPconsGetName(cons1), SCIPvarGetName(vars[v]));
		  *cutoff = TRUE;

		  return SCIP_OKAY;
	       }
	       --v;
	       --v1;
	    }
	 }

	 /* due to fixings, it is possible that there are no active variables left, we we did not recognize which variables we could aggregate */
	 if( aggvar1 == NULL && aggvar2 == NULL )
	    continue;

	 /* determine second aggregation var, if not yet done */
	 if( aggvar2 == NULL )
	 {
	    for( ; v1 >= 0; --v1)
	    {
	       if( SCIPvarGetLbLocal(vars1[v1]) > 0.5 || SCIPvarGetUbLocal(vars1[v1]) < 0.5 )
		  continue;

	       aggvar2 = vars1[v1];
	       break;
	    }
	 }
	 /* determine first aggregation var, if not yet done */
	 else if( aggvar1 == NULL )
	 {
	    /* maybe we ended because of cons1(v1 reached -1) so find the aggvar1 in cons */
	    for( ; v >= 0; --v)
	    {
	       if( SCIPvarGetLbLocal(vars[v]) > 0.5 || SCIPvarGetUbLocal(vars[v]) < 0.5 )
		  continue;

	       aggvar1 = vars[v];
	       break;
	    }
	 }

	 /* due to fixings, it is possible that there are no active variables left, we we did not recognize which variables we could aggregate */
	 if( aggvar1 == NULL || aggvar2 == NULL )
	    continue;

	 SCIPdebugMsg(scip, "memorize the aggregation of <%s> == <%s>, because they are the last two variable which are different in these two set partitioning constraints <%s> <%s>\n", SCIPvarGetName(aggvar1), SCIPvarGetName(aggvar2), SCIPconsGetName(cons), SCIPconsGetName(cons1));

	 /* resize the aggregation arrays if necessary */
	 if( *saggregations == *naggregations )
	 {
	    *saggregations = SCIPcalcMemGrowSize(scip, *naggregations + 1);
	    assert(*saggregations > *naggregations);
	    SCIP_CALL( SCIPreallocBufferArray(scip, &undoneaggrtypes, *saggregations) );
	    SCIP_CALL( SCIPreallocBufferArray(scip, &undoneaggrvars, 2 * (*saggregations)) );

	    /* clear the aggregation type array to set the default to the aggregation of the form x + y = 1 */
	    BMSclearMemoryArray(&(undoneaggrtypes[*naggregations]), *saggregations - *naggregations); /*lint !e866*/
	 }

	 /* memorize aagregation variables*/
	 undoneaggrtypes[*naggregations] = TRUE;
	 undoneaggrvars[2 * (*naggregations)] = aggvar1;
	 undoneaggrvars[2 * (*naggregations) + 1] = aggvar2;
	 ++(*naggregations);

	 if( !SCIPdoNotAggr(scip) )
	 {
	    /* delete constraint */
	    SCIPdebugMsg(scip, " -> deleting constraint <%s> number <%d> because it is dominated by constraint <%s>\n", SCIPconsGetName(cons1), c, SCIPconsGetName(cons));
	    assert(SCIPconsIsActive(cons1));

            SCIP_CALL( SCIPupdateConsFlags(scip, cons, cons1) );
	    SCIP_CALL( SCIPdelCons(scip, cons1) );
	    ++(*ndelconss);
	 }
      }
      /* w.l.o.g. cons is a setpartitioning constraint and countofoverlapping == nvars - oldnfixedzeros - 1 we can
       * delete all overlapping variables in cons1 and add the negated variable of the not overlapped variable to cons
       * 1; the result should be a shorter constraint with the same impact
       */
      else if( shrinking && !overlapdestroyed && countofoverlapping[c] > 1 && ((consdata->setppctype == SCIP_SETPPCTYPE_PARTITIONING && countofoverlapping[c] == nvars - oldnfixedzeros - 1) || (consdata1->setppctype == SCIP_SETPPCTYPE_PARTITIONING && countofoverlapping[c] == nvars1 - 1)) ) /*lint !e641*/
      {
	 SCIP_CONSDATA* consdatachange;
	 SCIP_VAR** varstostay;
	 SCIP_VAR** varstochange;
	 SCIP_CONS* constochange;
	 SCIP_CONS* constostay;
	 SCIP_VAR* addvar;
	 SCIP_Bool negated0;
	 SCIP_Bool negated1;
	 int nvarstostay;
	 int nvarstochange;
	 int constochangeidx;
#ifndef NDEBUG
	 const int oldnchgcoefs = *nchgcoefs;
#endif

	 addvar = NULL;

	 assert((consdata->setppctype == SCIP_SETPPCTYPE_PARTITIONING) != (consdata1->setppctype == SCIP_SETPPCTYPE_PARTITIONING) || countofoverlapping[c] != nvars - 1 || countofoverlapping[c] != nvars1 - 1); /*lint !e641*/

	 /* both constraints should stay merged */
	 assert(consdata->merged);
	 assert(consdata1->merged);

	 /* sorting array after indices of variables, negated and active counterparts would stand side by side */
	 SCIPsortDownPtr((void**)(consdata1->vars), SCIPvarCompActiveAndNegated, nvars1);
	 /* standard setppc-sorting now lost */
	 consdata1->sorted = FALSE;

	 /* initialize variables */
	 if( consdata->setppctype == SCIP_SETPPCTYPE_PARTITIONING && countofoverlapping[c] == nvars - oldnfixedzeros - 1) /*lint !e641*/
	 {
	    varstostay = vars;
	    varstochange = consdata1->vars;
	    nvarstostay = nvars;
	    nvarstochange = nvars1;
	    constostay = cons;
	    constochange = cons1;
	    consdatachange = consdata1;
	    constochangeidx = c;
	 }
	 else
	 {
	    varstostay = consdata1->vars;
	    varstochange = vars;
	    nvarstostay = nvars1;
	    nvarstochange = nvars;
	    constostay = cons1;
	    constochange = cons;
	    consdatachange = consdata;
	    constochangeidx = considx;

	    *chgcons = TRUE;
	 }

	 /* iterate over the both cliques variables the "same" time, here we need the backward loop, because we
	  * delete some variables and we don not want to loose order
	  */
	 for( v = nvarstostay - 1, v1 = nvarstochange - 1; v >= 0 && v1 >= 0; )
	 {
	    if( SCIPvarGetLbLocal(varstochange[v1]) > 0.5 || SCIPvarGetUbLocal(varstochange[v1]) < 0.5 )
	    {
	       --v1;
	       continue;
	    }
	    if( SCIPvarGetLbLocal(varstostay[v]) > 0.5 || SCIPvarGetUbLocal(varstostay[v]) < 0.5 )
	    {
	       --v;
	       continue;
	    }

	    /* all variables inside the second clique constraint should be either active or negated of an active one */
	    assert(SCIPvarIsActive(varstochange[v1]) || (SCIPvarGetStatus(varstochange[v1]) == SCIP_VARSTATUS_NEGATED && SCIPvarIsActive(SCIPvarGetNegationVar(varstochange[v1]))));
	    /* all variables inside the first clique constraint should be either active or negated of an active one */
	    assert(SCIPvarIsActive(varstostay[v]) || (SCIPvarGetStatus(varstostay[v]) == SCIP_VARSTATUS_NEGATED && SCIPvarIsActive(SCIPvarGetNegationVar(varstostay[v]))));

	    /* get not negated variable and clique value in constostay */
	    if( SCIPvarIsActive(varstostay[v]) )
	    {
	       var = varstostay[v];
	       negated0 = FALSE;
	    }
	    else
	    {
	       assert(SCIPvarGetStatus(varstostay[v]) == SCIP_VARSTATUS_NEGATED && SCIPvarIsActive(SCIPvarGetNegationVar(varstostay[v])));
	       var = SCIPvarGetNegationVar(varstostay[v]);
	       negated0 = TRUE;
	    }

	    /* get active variable and clique value of in constochange*/
	    if( SCIPvarIsActive(varstochange[v1]) )
	    {
	       var1 = varstochange[v1];
	       negated1 = FALSE;
	    }
	    else
	    {
	       assert(SCIPvarGetStatus(varstochange[v1]) == SCIP_VARSTATUS_NEGATED && SCIPvarIsActive(SCIPvarGetNegationVar(varstochange[v1])));
	       var1 = SCIPvarGetNegationVar(varstochange[v1]);
	       negated1 = TRUE;
	    }

	    /* variable index in the constraint smaller than the other one, so go to the next variable in cons */
	    if( SCIPvarGetIndex(var) < SCIPvarGetIndex(var1)  )
	    {
	       assert(addvar == NULL);
	       addvar = varstostay[v];
	       --v;
	    }
	    /* variable index in the constraint is greater than the other one, so fix this variable */
	    else if( SCIPvarGetIndex(var) > SCIPvarGetIndex(var1)  )
	    {
	       --v1;
	    }
	    else
	    {
	       /* because the constraint's are merged it is not possible that one constraint contains a negated variable
		* of another, but both constraint might have a variable in neagted form of the other
		*/
	       if( negated0 != negated1 )
	       {
		  assert(addvar == NULL);

		  SCIPdebugMsg(scip, "-> trying to fix <%s> to 0 because it would exist twice in a constraint\n", SCIPvarGetName(varstochange[v1]));

		  /* fix variable to zero */
		  SCIP_CALL( SCIPfixVar(scip, varstochange[v1], 0.0, cutoff, &fixed) );
		  if( *cutoff )
		  {
		     SCIPdebugMsg(scip, "fixing led to cutoff\n");

		     return SCIP_OKAY;
		  }

		  assert(fixed);
		  ++(*nfixedvars);

		  /* the above fixing is equal to the fixation of varstostay[v] to 1, so we can call presolvePropagateCons() for consstay */
		  SCIP_CALL( presolvePropagateCons(scip, constostay, FALSE, NULL, NULL, NULL, NULL, nfixedvars, naggrvars, ndelconss, cutoff) );

		  return SCIP_OKAY;
	       }
	       else
	       {
		  /* correct local data structure, remove variable from constraint entry where it will be removed */
		  deleteCliqueDataEntry(varstochange[v1], constochangeidx, vartoindex, varnconss, varconsidxs);

		  SCIPdebugMsg(scip, " -> deleting variable <%s> in constraint <%s> number %d, because it will be replaced\n", SCIPvarGetName(varstochange[v1]), SCIPconsGetName(constochange), constochangeidx);
		  /* delete overlapping variabes in constochange */
		  SCIP_CALL( delCoefPos(scip, constochange, v1) );
		  ++(*nchgcoefs);
	       }

	       --v;
	       --v1;
	    }
	 }
	 assert(addvar != NULL || v >= 0);
	 /* we should have removed exactly countofoverlapping[c] variables from the constochange */
	 assert(*nchgcoefs - oldnchgcoefs == countofoverlapping[c]);

	 /* determine addvar if not yet found */
	 if( addvar == NULL )
	 {
	    for( ; v >= 0; --v)
	    {
	       if( SCIPvarGetLbLocal(varstostay[v]) > 0.5 || SCIPvarGetUbLocal(varstostay[v]) < 0.5 )
		  continue;

	       /* all variables inside the first clique constraint should be either active or negated of an active one */
	       assert(SCIPvarIsActive(varstostay[v]) || (SCIPvarGetStatus(varstostay[v]) == SCIP_VARSTATUS_NEGATED && SCIPvarIsActive(SCIPvarGetNegationVar(varstostay[v]))));

	       addvar = varstostay[v];
	       break;
	    }
	 }
	 assert(addvar != NULL);

	 /* get representative variable for all deleted variables */
	 SCIP_CALL( SCIPgetNegatedVar(scip, addvar, &addvar) );
	 assert(addvar != NULL);

	 SCIPdebugMsg(scip, " -> adding variable <%s> to constraint <%s> number %d\n", SCIPvarGetName(addvar), SCIPconsGetName(constochange), constochangeidx);
	 /* add representative for overlapping instead */
	 SCIP_CALL( addCoef(scip, constochange, addvar) );
	 ++(*nchgcoefs);

	 /* constraint should be still merged because this added variable is new in this constraint */
	 consdatachange->merged = TRUE;
	 assert(constochangeidx == (cons == constochange ? considx : c));

	 /* correct local data structure, add constraint entry to variable data  */
	 SCIP_CALL( addCliqueDataEntry(scip, addvar, constochangeidx, TRUE, usefulvars, nusefulvars, vartoindex, varnconss, maxnvarconsidx, varconsidxs) );

	 /* cons changed so much, that it cannot be used for more overlapping checks */
	 if( *chgcons )
	    return SCIP_OKAY;
      }
   }

   return SCIP_OKAY;
}

/** try to lift variables to given constraint */
/** @todo try another variant by determine lifting variables as the intersection of all cliques variables of the
 *        constraint variables, note that the insection changes after one variable was added
 */
static
SCIP_RETCODE liftCliqueVariables(
   SCIP*const            scip,               /**< SCIP data structure */
   SCIP_CONS*const       cons,               /**< constraint which may overlap */
   int const             arraypos,           /**< position of constraint in global array */
   SCIP_VAR**const       usefulvars,         /**< possible variables to lift */
   int*const             nusefulvars,        /**< pointer to store number of added variables */
   int const             endidx,             /**< end index for possible lifting variables */
   SCIP_Bool**           cliquevalues,       /**< pointer to clique values of constraint-variables, either one if the
					      *   varibale is active or zero if the variable is negated
					      *   @note this array can be resized in this method
					      */
   SCIP_HASHMAP*const    vartoindex,         /**< hashmap mapping variables to indices */
   int*const             varnconss,          /**< array with number of constraints a variable occurs */
   int*const             maxnvarconsidx,     /**< array with the maximal number of occurances of a variable */
   int**const            varconsidxs,        /**< array with constraint indices in which the corresponding variable
					      *   exists
					      */
   int*const             maxnvars,           /**< pointer to store maximal number of variables of a constraint */
   int*const             nadded,             /**< pointer to store number of possible added variables */
   SCIP_Bool*const       chgcons,            /**< pointer to store if the constraint was changed, due to added
					      *   variables
					      */
   int*const             nfixedvars,         /**< pointer to count number of deleted variables */
   int*const             ndelconss,          /**< pointer to count number of deleted constraints */
   SCIP_Bool*const       cutoff              /**< pointer to store if the problem is infeasible due to a fixing */
   )
{
   SCIP_CONSDATA* consdata;
   SCIP_VAR** vars;
   SCIP_VAR* var;
   SCIP_VAR* var1;
   SCIP_Bool fixed;
   SCIP_Bool value;
   int nvars;
   int nottocheck; /* will be the position for a variable in cons0 which is in negated form in the same clique */
   int v;
   int v1;
   int k;

   assert(scip != NULL);
   assert(cons != NULL);
   assert(usefulvars != NULL);
   assert(cliquevalues != NULL);
   assert(*cliquevalues != NULL);
   assert(vartoindex != NULL);
   assert(varnconss != NULL);
   assert(maxnvarconsidx != NULL);
   assert(varconsidxs != NULL);
   assert(maxnvars != NULL);
   assert(nadded != NULL);
   assert(chgcons != NULL);
   assert(nfixedvars != NULL);
   assert(ndelconss != NULL);
   assert(cutoff != NULL);

   if( !SCIPconsIsActive(cons) )
      return SCIP_OKAY;

   consdata = SCIPconsGetData(cons);
   assert(consdata != NULL);

   nvars = consdata->nvars;

   if( nvars == 0 )
      return SCIP_OKAY;

   assert(nvars <= *maxnvars);

   vars = consdata->vars;
   assert(vars != NULL);

   v1 = endidx;

   /* now we try to add variables with index prior to endidx to cons */
   for( v = nvars - 1; v >= 0 && v1 >= 0; )
   {
      if( SCIPvarGetLbLocal(usefulvars[v1]) > 0.5 || SCIPvarGetUbLocal(usefulvars[v1]) < 0.5 )
      {
	 --v1;
	 continue;
      }
      if( SCIPvarGetUbLocal(vars[v]) < 0.5 )
      {
	 --v;
	 continue;
      }

      /* check that constraint variables are still correctly sorted, indices of active variables should be decreasing */
      assert(v == 0 || SCIPvarCompareActiveAndNegated(vars[v], vars[v - 1]) <= 0);

      /* there should no variables fixed to one occur in our constraint */
      assert(SCIPvarGetLbLocal(vars[v]) < 0.5 && SCIPvarGetUbLocal(vars[v]) > 0.5);
      assert(SCIPvarGetLbLocal(usefulvars[v1]) < 0.5 && SCIPvarGetUbLocal(usefulvars[v1]) > 0.5);

      /* all variables which we have inside the clique constraint and which can possibly be added should be either active or negated */
      assert(SCIPvarIsActive(vars[v]) || (SCIPvarGetStatus(vars[v]) == SCIP_VARSTATUS_NEGATED && SCIPvarIsActive(SCIPvarGetNegationVar(vars[v]))));
      assert(SCIPvarIsActive(usefulvars[v1]) || (SCIPvarGetStatus(usefulvars[v1]) == SCIP_VARSTATUS_NEGATED && SCIPvarIsActive(SCIPvarGetNegationVar(usefulvars[v1]))));

      /* constraint should during adding of variables stay merged, because for each variable which is added holds that
       * the index of this corresponding active variable is pairwise different to all indices of all active
       * corresponding variables inside the constraint
       * @note it should not happen that we add one variable and the corresponding counterpart to the same constraint */
      assert(consdata->merged);

      /* get active variable and clique value in cons */
      if( (*cliquevalues)[v] )
	 var = vars[v];
      else
      {
	 assert(SCIPvarGetStatus(vars[v]) == SCIP_VARSTATUS_NEGATED && SCIPvarIsActive(SCIPvarGetNegationVar(vars[v])));
	 var = SCIPvarGetNegationVar(vars[v]);
      }

      /* get active variable and clique value of next variable */
      if( SCIPvarIsActive(usefulvars[v1]) )
      {
	 var1 = usefulvars[v1];
	 value = TRUE;
      }
      else
      {
	 assert(SCIPvarGetStatus(usefulvars[v1]) == SCIP_VARSTATUS_NEGATED && SCIPvarIsActive(SCIPvarGetNegationVar(usefulvars[v1])));
	 var1 = SCIPvarGetNegationVar(usefulvars[v1]);
	 value = FALSE;
      }

      nottocheck = -1;
      k = 0;

      /* variable index in the constraint smaller than the other one, so go to the next variable in cons */
      if( SCIPvarGetIndex(var) < SCIPvarGetIndex(var1)  )
      {
	 --v;
	 continue;
      }
      /* variable index in the constraint is greater than the other one, so check for possible inclusion of the variable */
      else if( SCIPvarGetIndex(var) > SCIPvarGetIndex(var1)  )
      {
	 assert(consdata == SCIPconsGetData(cons));

	 /* check if every variable in the actual clique is in clique with the new variable */
	 for( k = nvars - 1; k >= 0; --k )
	 {
	    if( SCIPvarGetUbLocal(vars[k]) > 0.5 )
	    {
	       /* there should no variables fixed to one occur in our constraint */
	       assert(SCIPvarGetLbLocal(vars[k]) < 0.5);
	       assert(SCIPvarIsActive(vars[k]) || (SCIPvarGetStatus(vars[k]) == SCIP_VARSTATUS_NEGATED && SCIPvarIsActive(SCIPvarGetNegationVar(vars[k]))));

	       if( (*cliquevalues)[k] )
	       {
		  assert(SCIPvarIsActive(vars[k]));
		  var = vars[k];
	       }
	       else
	       {
		  assert(SCIPvarGetStatus(vars[k]) == SCIP_VARSTATUS_NEGATED && SCIPvarIsActive(SCIPvarGetNegationVar(vars[k])));
		  var = SCIPvarGetNegationVar(vars[k]);
	       }
	       if( !SCIPhaveVarsCommonClique(scip, var1, value, var, (*cliquevalues)[k], TRUE) )
		  break;
	    }
	 }
	 --v1;
      }
      /* variable index in the constraint is equal to the index of the other variable, check if these variables are
       * negated of each other so memorize the position and check for possible inclusion of the new variable and if
       * possible decrease indices
       */
      else
      {
	 /* one clique contains the negated and the other clique the corresponding active var */
	 if( value != (*cliquevalues)[v] )
	 {
	    nottocheck = v;

	    assert(consdata == SCIPconsGetData(cons));
	    assert(nvars <= consdata->nvars);

	    /* check if every variable in the actual clique is in clique with the new variable */
	    for( k = nvars - 1; k >= 0; --k )
	    {
	       if( SCIPvarGetUbLocal(vars[k]) > 0.5 )
	       {
		  /* there should no variables fixed to one occur in our constraint */
		  assert(SCIPvarGetLbLocal(vars[k]) < 0.5);

		  assert(SCIPvarIsActive(vars[k]) || (SCIPvarGetStatus(vars[k]) == SCIP_VARSTATUS_NEGATED && SCIPvarIsActive(SCIPvarGetNegationVar(vars[k]))));

		  if( k == nottocheck )
		     continue;

		  if( (*cliquevalues)[k] )
		  {
		     assert(SCIPvarIsActive(vars[k]));
		     var = vars[k];
		  }
		  else
		  {
		     assert(SCIPvarGetStatus(vars[k]) == SCIP_VARSTATUS_NEGATED && SCIPvarIsActive(SCIPvarGetNegationVar(vars[k])));
		     var = SCIPvarGetNegationVar(vars[k]);
		  }

		  if( !SCIPhaveVarsCommonClique(scip, var1, value, var, (*cliquevalues)[k], TRUE) )
		     break;
	       }
	    }
	 }
	 /* don't decrease v because it might happen that the corresponding negated variable of var is next in
	  * usefulvars
	  */
	 --v1;
      }

      /* if k is smaller than 0 than the possible new variables is in the same clique with all variables of cons,
       * so we add the new variable to clique constraint or fix some variables */
      if( k < 0 )
      {
	 ++(*nadded);

	 /* we found a variable which is the negated variable of another one in this clique so we can fix all
	  * other variable to zero and if it's a partitioning constraint we can also fix the variable of the
	  * negated to one and we can delete the constraint too */
	 if( nottocheck >= 0 )
	 {
	    assert(consdata == SCIPconsGetData(cons));
	    assert(nvars <= consdata->nvars);
	    assert(consdata->merged);

	    /* process all vars for possible fixing */
	    for( k = consdata->nvars - 1; k >= 0; --k )
	    {
	       if( SCIPvarGetUbLocal(vars[k]) > 0.5 )
	       {
		  /* there should no variables fixed to one occur in our constraint */
		  assert(SCIPvarGetLbLocal(vars[v]) < 0.5);

		  assert(SCIPvarIsActive(vars[k]) || (SCIPvarGetStatus(vars[k]) == SCIP_VARSTATUS_NEGATED && SCIPvarIsActive(SCIPvarGetNegationVar(vars[k]))));

		  if( k != nottocheck )
		  {
		     SCIPdebugMsg(scip, "trying to fix <%s> to 0 because we could lift a negated variable of another constraint variable\n", SCIPvarGetName(vars[k]));
		     /* fix variable to zero */
		     SCIP_CALL( SCIPfixVar(scip, vars[k], 0.0, cutoff, &fixed) );

		     if( *cutoff )
		     {
			SCIPdebugMsg(scip, "fixing led to cutoff\n");

			return SCIP_OKAY;
		     }

		     assert(fixed);

		     ++(*nfixedvars);
		  }
	       }
	    }
	    if( consdata->setppctype == SCIP_SETPPCTYPE_PARTITIONING ) /*lint !e641*/
	    {
	       assert(SCIPvarIsActive(vars[nottocheck]) || (SCIPvarGetStatus(vars[nottocheck]) == SCIP_VARSTATUS_NEGATED && SCIPvarIsActive(SCIPvarGetNegationVar(vars[nottocheck]))));

	       SCIPdebugMsg(scip, "trying to fix <%s> to 1 due to this setpartitioning variable is with its negated in the same clique\n", SCIPvarGetName(vars[nottocheck]));
	       /* fix the remaining variable to one, due to it's the only one left to satisfy the constraint */
	       SCIP_CALL( SCIPfixVar(scip, vars[nottocheck], 1.0, cutoff, &fixed) );
	       if( *cutoff )
	       {
		  SCIPdebugMsg(scip, "fixing led to cutoff\n");

		  return SCIP_OKAY;
	       }

	       assert(fixed);
	       ++(*nfixedvars);
	    }

	    /* delete constraint */
	    SCIPdebugMsg(scip, " -> deleting constraint <%s> number <%d> due to active and negated variable in the same clique constraint\n", SCIPconsGetName(cons), arraypos);
	    assert(SCIPconsIsActive(cons));
	    SCIP_CALL( SCIPdelCons(scip, cons) );
	    ++(*ndelconss);

	    break;
	 }
	 /* we found a variable which could be added to a partitioning constraint so we can fix it to zero */
	 else if( consdata->setppctype == SCIP_SETPPCTYPE_PARTITIONING ) /*lint !e641*/
	 {
	    SCIPdebugMsg(scip, "trying to fix <%s> to 0 because this variable is in the same clique with a set partition\n", SCIPvarGetName(usefulvars[v1 + 1]));
	    /* fix variable to zero */
	    SCIP_CALL( SCIPfixVar(scip, usefulvars[v1 + 1], 0.0, cutoff, &fixed) );

	    if( *cutoff )
	    {
	       SCIPdebugMsg(scip, "fixing led to cutoff\n");

	       return SCIP_OKAY;
	    }

	    assert(fixed);

	    ++(*nfixedvars);
	 }
	 /* we have found a new variable for a set packing constraint cons, so add the found variable to the first constraint */
	 else
	 {
	    SCIP_VAR* addvar;

	    assert(SCIPconsIsActive(cons));

	    addvar = usefulvars[v1 + 1];

	    assert(SCIPvarGetLbLocal(addvar) < 0.5 && SCIPvarGetUbLocal(addvar) > 0.5);

	    /* add representative instead */
	    SCIPdebugMsg(scip, " -> adding variable <%s> to constraint <%s> number %d\n", SCIPvarGetName(usefulvars[v1 + 1]), SCIPconsGetName(cons), arraypos);
	    SCIP_CALL( addCoef(scip, cons, addvar) );
	    assert(consdata == SCIPconsGetData(cons));
	    /* we know that this constraint stays merged but later on we have to resort */
	    consdata->merged = TRUE;

	    /* second we add the constraint index to the list of indices where this variable occurs */
	    assert(SCIPhashmapExists(vartoindex, (void*) addvar));

	    /* correct local data structure, add constraint entry to variable data  */
	    SCIP_CALL( addCliqueDataEntry(scip, addvar, arraypos, FALSE, usefulvars, nusefulvars, vartoindex, varnconss, maxnvarconsidx, varconsidxs) );

	    /* we need the new pointer to the variables, because due to adding variables it is possible that we
	     * did reallocate the variables array inside the constraint, the index v should stay the same because the
	     * added variable was inserted at the end and we are decreasing v in our for loop
	     */
	    vars = consdata->vars;
	    nvars = consdata->nvars;

	    /* we need to update our data structure */

	    /* resize clique array if necessary, due to adding variables */
	    if( (*maxnvars) < nvars )
	    {
	       while( (*maxnvars) < nvars )
		  (*maxnvars) *= 2 ;
	       SCIP_CALL( SCIPreallocBufferArray(scip, cliquevalues, (*maxnvars)) );
	    }
	    (*cliquevalues)[nvars - 1] = SCIPvarIsActive(addvar) ? TRUE : FALSE;

	    (*chgcons) = TRUE;
	 }
      }
   }

   if( !SCIPconsIsActive(cons) )
      return SCIP_OKAY;

   /* maybe we stopped because of cons(v reached -1) so try to add rest in usefulvars */
   for( ; v1 >= 0; --v1)
   {
      if( SCIPvarGetLbLocal(usefulvars[v1]) > 0.5 || SCIPvarGetUbLocal(usefulvars[v1]) < 0.5 )
	 continue;

      /* get active variable and clique value */
      if( SCIPvarIsActive(usefulvars[v1]) )
      {
	 var1 = usefulvars[v1];
	 value = TRUE;
      }
      else
      {
	 assert(SCIPvarGetStatus(usefulvars[v1]) == SCIP_VARSTATUS_NEGATED && SCIPvarIsActive(SCIPvarGetNegationVar(usefulvars[v1])));
	 var1 = SCIPvarGetNegationVar(usefulvars[v1]);
	 value = FALSE;
      }

      assert(consdata == SCIPconsGetData(cons));
      assert(nvars <= consdata->nvars);

      /* check if every variable in the actual clique is in clique with the new variable */
      for( k = nvars - 1; k >= 0; --k )
      {
	 if( SCIPvarGetUbLocal(vars[k]) > 0.5 )
	 {
	    /* there should no variables fixed to one occur in our constraint */
	    assert(SCIPvarGetLbLocal(vars[k]) < 0.5);

	    assert(SCIPvarIsActive(vars[k]) || (SCIPvarGetStatus(vars[k]) == SCIP_VARSTATUS_NEGATED && SCIPvarIsActive(SCIPvarGetNegationVar(vars[k]))));

	    if( (*cliquevalues)[k] )
	    {
	       assert(SCIPvarIsActive(vars[k]));
	       var = vars[k];
	    }
	    else
	    {
	       assert(SCIPvarGetStatus(vars[k]) == SCIP_VARSTATUS_NEGATED && SCIPvarIsActive(SCIPvarGetNegationVar(vars[k])));
	       var = SCIPvarGetNegationVar(vars[k]);
	    }

	    if( !SCIPvarsHaveCommonClique(var1, value, var, (*cliquevalues)[k], TRUE) )
	       break;
	 }
      }

      /* add new variable to clique constraint or fix some variables */
      if( k < 0 )
      {
	 /* we found a variable which could be added to a partitioning constraint so we can fix it to zero */
	 if( consdata->setppctype == SCIP_SETPPCTYPE_PARTITIONING ) /*lint !e641*/
	 {
	    SCIPdebugMsg(scip, "trying to fix <%s> to 0 because this variable is in the same clique with a set partition\n", SCIPvarGetName(usefulvars[v1]));

	    /* fix variable to zero */
	    SCIP_CALL( SCIPfixVar(scip, usefulvars[v1], 0.0, cutoff, &fixed) );
	    if( *cutoff )
	    {
	       SCIPdebugMsg(scip, "fixing led to cutoff\n");

	       return SCIP_OKAY;
	    }
	    assert(fixed);

	    ++(*nfixedvars);
	    ++(*nadded);
	 }
	 /* add the found variable to the first constraint */
	 else
	 {
	    SCIP_VAR* addvar;

	    assert(SCIPconsIsActive(cons));

	    addvar = usefulvars[v1];

	    assert(SCIPvarGetLbLocal(addvar) < 0.5 && SCIPvarGetUbLocal(addvar) > 0.5);

	    /* add representative instead */
	    SCIPdebugMsg(scip, " -> adding variable <%s> to constraint <%s> number %d\n", SCIPvarGetName(addvar), SCIPconsGetName(cons), arraypos);
	    SCIP_CALL( addCoef(scip, cons, addvar) );
	    assert(consdata == SCIPconsGetData(cons));
	    /* we know that this constraint stays merged but later on we have to resort */
	    consdata->merged = TRUE;

	    /* second we add the constraint index to the list of indices where this variable occurs */
	    assert(SCIPhashmapExists(vartoindex, (void*) addvar));

	    /* correct local data structure, add constraint entry to variable data  */
	    SCIP_CALL( addCliqueDataEntry(scip, addvar, arraypos, FALSE, usefulvars, nusefulvars, vartoindex, varnconss, maxnvarconsidx, varconsidxs) );

	    /* we need the new pointer to the variables, because due to adding variables it is possible that we
	     * did reallocate the variables array inside the constraint, the index v should stay the same because the
	     * added variable was inserted at the end and we are decreasing v in our for loop
	     */
	    vars = consdata->vars;
	    nvars = consdata->nvars;

	    /* we need to update our data structure */

	    /* resize clique array if necessary, due to adding variables */
	    if( (*maxnvars) < nvars )
	    {
	       while( (*maxnvars) < nvars )
		  (*maxnvars) *= 2 ;
	       SCIP_CALL( SCIPreallocBufferArray(scip, cliquevalues, (*maxnvars)) );
	    }
	    (*cliquevalues)[nvars - 1] = SCIPvarIsActive(addvar) ? TRUE : FALSE;

	    ++(*nadded);
	    (*chgcons) = TRUE;
	 }
      }
   }

   return SCIP_OKAY;
}

/** perform all collected aggregations */
static
SCIP_RETCODE performAggregations(
   SCIP*const            scip,               /**< SCIP data structure */
   SCIP_CONSHDLRDATA*    conshdlrdata,       /**< constraint handler data */
   SCIP_VAR**const       undoneaggrvars,     /**< aggregation variables storage */
   SCIP_Bool*const       undoneaggrtypes,    /**< aggregation type storage, type FALSE means the aggregation is of the
					      *   form x + y = 1; type TRUE means the aggregation is of the form x = y;
					      */
   int const             naggregations,      /**< number of aggregations to performed */
   int*const             naggrvars,          /**< pointer to count number of aggregated variables */
   SCIP_Bool*const       cutoff              /**< pointer to store if the problem is infeasible due to a fixing */
   )
{  /*lint --e{715}*/
   SCIP_VAR* var1;
   SCIP_VAR* var2;
   SCIP_Bool aggregated;
   SCIP_Bool redundant;
   int a;

   assert(scip != NULL);
   assert(conshdlrdata != NULL);
   assert(undoneaggrvars != NULL);
   assert(undoneaggrtypes != NULL);
   assert(naggregations > 0);
   assert(naggrvars != NULL);
   assert(cutoff != NULL);

   /* loop over all open aggreagtions and try to aggregate them */
   for( a = 0; a < naggregations; ++a  )
   {
      var1 = undoneaggrvars[2 * a];
      var2 = undoneaggrvars[2 * a + 1];
      assert(var1 != NULL);
      assert(var2 != NULL);

      SCIPdebugMsg(scip, "trying to aggregate <%s> %s <%s>%s\n", SCIPvarGetName(var1), undoneaggrtypes[a] ? "=" : "+", SCIPvarGetName(var2), undoneaggrtypes[a] ? "" : " = 1");

#ifdef VARUSES
      /* in order to not mess up the variable usage counting, we have to decrease usage counting, aggregate,
       * and increase usage counting again
       */
      SCIP_CALL( conshdlrdataDecVaruses(scip, conshdlrdata, var1) );
      SCIP_CALL( conshdlrdataDecVaruses(scip, conshdlrdata, var2) );
#endif

      /* aggregate last remaining variables in the set partitioning constraint */
      if( undoneaggrtypes[a] )
      {
	 SCIP_CALL( SCIPaggregateVars(scip, var1, var2, 1.0, -1.0, 0.0, cutoff, &redundant, &aggregated) );
      }
      else
      {
	 SCIP_CALL( SCIPaggregateVars(scip, var1, var2, 1.0, 1.0, 1.0, cutoff, &redundant, &aggregated) );
      }

      if( *cutoff )
      {
	 SCIPdebugMsg(scip, "aggregation was infeasible\n");

	 return SCIP_OKAY;
      }
      /* binary variables should always be aggregated, or due to fixation the aggregation is redundant */
      assert(redundant);

      if( aggregated )
	 ++(*naggrvars);

#ifdef VARUSES
      /* increase variable usage counting again */
      SCIP_CALL( conshdlrdataIncVaruses(scip, conshdlrdata, var1) );
      SCIP_CALL( conshdlrdataIncVaruses(scip, conshdlrdata, var2) );
#endif
   }

   return SCIP_OKAY;
}

/** check whether we can combine or grow cliques so some constraints become redundant or we can fix variables */
/** @todo try another variant, by building up the clique graph and delete unnecessary (transitive closure) edges and do
 *        a bfs search to search for common ancestors to get all possible lifting variables
 */
static
SCIP_RETCODE preprocessCliques(
   SCIP*const            scip,               /**< SCIP data structure */
   SCIP_CONSHDLRDATA*    conshdlrdata,       /**< constraint handler data */
   SCIP_CONS**const      conss,              /**< constraint set */
   int const             nconss,             /**< number of constraints in constraint set */
   int const             nrounds,            /**< actual presolving round */
   int*const             firstchange,        /**< pointer to store first changed constraint */
   int*const             firstclique,        /**< pointer to store first constraint to start adding clique again */
   int*const             lastclique,         /**< pointer to store last constraint to add cliques again */
   int*const             nfixedvars,         /**< pointer to count number of deleted variables */
   int*const             naggrvars,          /**< pointer to count number of aggregated variables */
   int*const             ndelconss,          /**< pointer to count number of deleted constraints */
   int*const             nchgcoefs,          /**< pointer to count number of deleted coefficients */
   SCIP_Bool*const       cutoff              /**< pointer to store if the problem is infeasible due to a fixing */
   )
{
   /* extend cliques/constraints by checking whether some variables are in the same clique, no pairwise clique lifting
    * which would be slower
    */
   SCIP_CONS** usefulconss;                  /* array with pointers of constraint of setpartitioning and setpacking type */
   SCIP_VAR** usefulvars;                    /* array with pointers of variables in setpartitioning and setpacking constraints */
   int** varconsidxs;                        /* array consisting of constraint indices in which the corresponding variable exists */
   int* varnconss;                           /* array consisting of number of constraints the variable occurs */
   int* maxnvarconsidx;                      /* maximal number of occurances of a variable */
   int* countofoverlapping = NULL;           /* the amount of variables which are in another constraint */
   SCIP_Bool* cliquevalues = NULL;           /* values of clique-variables, either one if the varibale is active or zero if the variable is negated */

   SCIP_HASHMAP* vartoindex;                 /* mapping of SCIP variables to indices */
   SCIP_CONSDATA* consdata;

   SCIP_Bool chgcons0;
   int nvars;
   int c;
   int v;
   int nusefulconss;
   int nusefulvars;
   int susefulvars;
   int maxnvars;
   int varindex;

   SCIP_VAR** undoneaggrvars;                /* storage for not yet performed aggregations */
   SCIP_Bool* undoneaggrtypes;               /* storage for not yet performed aggregation type (x = y or x + y = 1) */
   int saggregations;
   int naggregations;

   assert(scip != NULL);
   assert(conshdlrdata != NULL);
   assert(conss != NULL || nconss == 0);
   assert(firstchange != NULL);
   assert(firstclique != NULL);
   assert(lastclique != NULL);
   assert(nfixedvars != NULL);
   assert(naggrvars != NULL);
   assert(ndelconss != NULL);
   assert(nchgcoefs != NULL);
   assert(cutoff != NULL);

   *cutoff = FALSE;

   if( nconss == 0 )
      return SCIP_OKAY;

   nvars = SCIPgetNVars(scip);

   if( nvars == 0 )
      return SCIP_OKAY;

   susefulvars = 2 * nvars; /* two times because of negated vars, maybe due to deleted variables we need to increase this */

   /* a hashmap from varindex to postion in varconsidxs array, because above is still too small */
   SCIP_CALL( SCIPhashmapCreate(&vartoindex, SCIPblkmem(scip), nvars) );

   /* get temporary memory for the aggregation storage, to memorize aggregations which will be performed later, otherwise we would destroy our local data structures */
   saggregations = nvars;
   SCIP_CALL( SCIPallocBufferArray(scip, &undoneaggrvars, 2 * saggregations) );
   SCIP_CALL( SCIPallocBufferArray(scip, &undoneaggrtypes, saggregations) );
   BMSclearMemoryArray(undoneaggrtypes, saggregations);
   naggregations = 0;

   /* get temporary memory for all clique constraints, all appearing variables and the mapping from variables to constraints */
   SCIP_CALL( SCIPallocBufferArray(scip, &usefulconss, nconss) );
   SCIP_CALL( SCIPallocBufferArray(scip, &usefulvars, susefulvars) );
   BMSclearMemoryArray(usefulvars, susefulvars);
   SCIP_CALL( SCIPallocBufferArray(scip, &varnconss, susefulvars + 1) );
   BMSclearMemoryArray(varnconss, susefulvars + 1);
   SCIP_CALL( SCIPallocBufferArray(scip, &maxnvarconsidx, susefulvars + 1) );
   SCIP_CALL( SCIPallocBufferArray(scip, &varconsidxs, susefulvars + 1) );
   BMSclearMemoryArray(varconsidxs, susefulvars + 1);
   nusefulvars = 0;
   nusefulconss = 0;
   maxnvars = 0;

   /* @todo: check for round limit for adding extra clique constraints */
   /* adding clique constraints which arises from global clique information */
   if( conshdlrdata->nclqpresolve == 0 && conshdlrdata->addvariablesascliques )
   {
      SCIP_VAR** binvars;
      int* cliquepartition;
      int ncliques;
      int nbinvars;
      int naddconss;

      nbinvars = SCIPgetNBinVars(scip);
      SCIP_CALL( SCIPduplicateBufferArray(scip, &binvars, SCIPgetVars(scip), nbinvars) );
      SCIP_CALL( SCIPallocBufferArray(scip, &cliquepartition, nbinvars) );

      /* @todo: check for better permutations/don't permutate the first round
       * @todo: take binary variables which are not of vartype SCIP_VARTYPE_BINARY into account
       */
      SCIPrandomPermuteArray(conshdlrdata->randnumgen, (void**)binvars, 0, nbinvars);

      /* try to create a clique-partition over all binary variables and create these cliques as new setppc constraints
       * and add them to the usefulconss array and adjust all necessary data this will hopefully lead to faster
       * detection of redundant constraints
       */
      SCIP_CALL( SCIPcalcCliquePartition(scip, binvars, nbinvars, cliquepartition, &ncliques) );

      /* resize usefulconss array if necessary */
      SCIP_CALL( SCIPreallocBufferArray(scip, &usefulconss, nconss + ncliques) );

      naddconss = 0;

      /* add extra clique constraints resulting from the cliquepartition calculation to SCIP and to the local data structure */
      SCIP_CALL( addExtraCliques(scip, binvars, nbinvars, cliquepartition, ncliques, usefulconss, &nusefulconss,
            nrounds, nfixedvars, &naddconss, ndelconss, nchgcoefs, cutoff) );

      /* bad hack, we don't want to count these artificial created constraints if they got deleted, so ndelconss
       * can become negative which will be change to zero at the end of this method if it's still negative
       */
      *ndelconss -= naddconss;

      SCIPfreeBufferArray(scip, &cliquepartition);
      SCIPfreeBufferArray(scip, &binvars);

      if( *cutoff )
	 goto TERMINATE;
   }

   /* start to collect setpartitioning and setpacking constraints, and try to remove fixed variables and merged these
    * constraints
    */
   SCIP_CALL( collectCliqueConss(scip, conss, nconss, usefulconss, &nusefulconss, nfixedvars, ndelconss, nchgcoefs, cutoff) );
   /* @Note: Even after the call above some constraints can have fixed variables, because it might happen that caused by
    * mergeMultiplies some variables were fixed which occured already in previous constraints
    */
   if( *cutoff )
      goto TERMINATE;

   /* no usefulconss found */
   if( nusefulconss <= 1 )
      goto TERMINATE;

   /* @todo: maybe sort them after biggest indices too, or another variant would be to restore the order as they were
    *        read in
    */
   /* sort constraints first after type (partitioning before packing) and second after number of variables such that the
    * partitioning constraints have increasing number of variables and the packing constraints have decreasing number of
    * variables, because we loop from back to front we sort them downwards, so they are the other way around
    */
   SCIPsortDownPtr((void**)usefulconss, setppcConssSort, nusefulconss);

   /* creating all necessary data in array structure, collect all clique constraint variables and occurances */
   SCIP_CALL( collectCliqueData(scip, usefulconss, nusefulconss, usefulvars, &nusefulvars, vartoindex, varnconss, maxnvarconsidx, varconsidxs, &maxnvars) );
   assert(maxnvars > 0);

   /* allocate temporary memory for actual clique */
   SCIP_CALL( SCIPallocBufferArray(scip, &cliquevalues, maxnvars) );
   /* allocate temporary memory for counting an overlap of variables */
   SCIP_CALL( SCIPallocBufferArray(scip, &countofoverlapping, nusefulconss) );

   /* sort usefulvars after indices of variables, negated and active counterparts will stand side by side */
   SCIPsortDownPtr((void**)usefulvars, SCIPvarCompActiveAndNegated, nusefulvars);

   /* extend cliques/constraints by checking whether some variables of a second constraint are in the same clique */
   for( c = nusefulconss - 1; c >= 0 && !SCIPisStopped(scip); --c )
   {
      SCIP_VAR** cons0vars;                  /* these are the clique variables */
      SCIP_CONS* cons0;
      int ncons0vars;
      SCIP_VAR* var0;
      int v1;
      int nadded;     /* number of possible added variables to constraint */
      int cons0fixedzeros;
      int oldnchgcoefs;
#ifndef NDEBUG
      const int oldnaggrvars = *naggrvars;
#endif
      cons0 = usefulconss[c];

      if( !SCIPconsIsActive(cons0) )
         continue;

      /* check if constraint is already redundant or infeasible due to fixings, fix or aggregate left over variables if
       * possible
       */
      SCIP_CALL( presolvePropagateCons(scip, cons0, FALSE, undoneaggrvars, undoneaggrtypes, &naggregations, &saggregations, nfixedvars, naggrvars, ndelconss, cutoff) );

      if( *cutoff )
	 break;

      /* we can't handle aggregated variables later on so we should have saved them for later */
      assert(*naggrvars == oldnaggrvars);

      if( !SCIPconsIsActive(cons0) )
         continue;

      /* we need to determine the cliquedata in each iteration because we eventual will change it later */
      consdata = SCIPconsGetData(cons0);
      assert(consdata != NULL);

      cons0vars = consdata->vars;
      ncons0vars = consdata->nvars;

      /* sorting array after indices of variables, negated and active counterparts will stand side by side */
      SCIPsortDownPtr((void**)cons0vars, SCIPvarCompActiveAndNegated, ncons0vars);
      /* standard setppc-sorting now lost */
      consdata->sorted = FALSE;

      /* clique array should be long enough */
      assert(maxnvars >= ncons0vars);

      /* clear old entries in overlapping constraint */
      BMSclearMemoryArray(countofoverlapping, nusefulconss);

      /* calculate overlapping */
      for( v = ncons0vars - 1; v >= 0 ; --v )
      {
	 var0 = cons0vars[v];

	 /* fixed variables later to the count */
	 if( SCIPvarGetLbLocal(var0) > 0.5 || SCIPvarGetUbLocal(var0) < 0.5 )
	    continue;

	 assert(SCIPhashmapExists(vartoindex, (void*) var0));

	 varindex = (int) (size_t) SCIPhashmapGetImage(vartoindex, (void*) var0);
	 for( v1 = varnconss[varindex] - 1; v1 >= 0 ; --v1 )
	    ++(countofoverlapping[varconsidxs[varindex][v1]]);
      }

      oldnchgcoefs = *nchgcoefs;
      cons0fixedzeros = consdata->nfixedzeros;

      chgcons0 = FALSE;

      /* check for overlapping constraint before starting lifting */
      SCIP_CALL( checkForOverlapping(scip, cons0, c, c, usefulconss, nusefulconss, usefulvars, &nusefulvars, vartoindex,
	    varnconss, maxnvarconsidx, varconsidxs, countofoverlapping, conshdlrdata->cliqueshrinking, &chgcons0,
	    undoneaggrvars, undoneaggrtypes, &naggregations, &saggregations,
	    nfixedvars, naggrvars, nchgcoefs, ndelconss, cutoff) );

      if( *cutoff )
	 break;

      /* we can't handle aggregated variables later on so we should have saved them for later */
      assert(*naggrvars == oldnaggrvars);

      /* if cons0 changed, we need to reorder the variables  */
      if( chgcons0 && *nchgcoefs > oldnchgcoefs )
      {
	 consdata = SCIPconsGetData(cons0);
	 assert(consdata != NULL);

	 cons0vars = consdata->vars;
	 ncons0vars = consdata->nvars;

	 /* sorting array after indices of variables, negated and active counterparts will stand side by side */
	 SCIPsortDownPtr((void**)cons0vars, SCIPvarCompActiveAndNegated, ncons0vars);
	 /* standard setppc-sorting now lost */
	 consdata->sorted = FALSE;
      }

      /* check cons0 again for redundancy/fixings, because due to fixings in all other constraints it might happen that cons0 is redundant now */
      if( consdata->nfixedones > 0 || consdata->nfixedzeros > cons0fixedzeros )
      {
	 /* check if constraint is already redundant or infeasible due to fixings, fix or aggregate left over variables if
	  * possible
	  */
	 SCIP_CALL( presolvePropagateCons(scip, cons0, FALSE, undoneaggrvars, undoneaggrtypes, &naggregations, &saggregations, nfixedvars, naggrvars, ndelconss, cutoff) );

	 if( *cutoff )
	    break;

	 /* we can't handle aggregated variables later on so we should have saved them for later */
	 assert(*naggrvars == oldnaggrvars);

	 if( !SCIPconsIsActive(cons0) )
	    continue;
      }

      nadded = 0;

      /* iterate over the cliques variables and all possible new clique variables at the "same" time, determine starting
       * index
       *
       * @note: it might be better to start the first round with our computed v1, but maybe it's better to switch to
       *        trying to add all variables the second time for set packing constraints
       */

      /* we try to add all variables to the partitioning constraints, to try to fix as much as possible */
      if( consdata->setppctype == SCIP_SETPPCTYPE_PARTITIONING ) /*lint !e641*/
         v1 = nusefulvars - 1;
      else
      {
	 /* if we already ran a presolving round we want to try to add new variables */
	 if( conshdlrdata->nclqpresolve > 0 )
	    v1 = nusefulvars - 1;
	 else
	 {
	    /* find start position of variable which we will try to add to our constraint, so we will get better clique constraints */
	    (void) SCIPsortedvecFindDownPtr((void**)usefulvars, SCIPvarCompActiveAndNegated, (void*)cons0vars[ncons0vars - 1], nusefulvars, &v1);
	    assert(v1 >= 0 && v1 < nusefulvars);
	    /* if constraint is not merged and we found a variable which is negated the same as it's neighbour we have to
	     * increase v1 to make sure that we don't loose this important variable */
	    if( v1 + 1 < nusefulvars && ((SCIPvarIsNegated(usefulvars[v1 + 1]) && SCIPvarGetNegatedVar(usefulvars[v1 + 1]) == usefulvars[v1]) || (SCIPvarIsNegated(usefulvars[v1]) && SCIPvarGetNegatedVar(usefulvars[v1]) == usefulvars[v1 + 1])) )
	       ++v1;
	 }
      }

      assert(maxnvars >= ncons0vars);
      /* initialize the cliquevalues array */
      for( v = ncons0vars - 1; v >= 0; --v )
      {
         if( SCIPvarGetLbLocal(cons0vars[v]) < 0.5 && SCIPvarGetUbLocal(cons0vars[v]) > 0.5 )
         {
            /* variable has to be either active or a negated variable of an active one */
            assert(SCIPvarIsActive(cons0vars[v]) || (SCIPvarGetStatus(cons0vars[v]) == SCIP_VARSTATUS_NEGATED &&
                  SCIPvarIsActive(SCIPvarGetNegationVar(cons0vars[v]))));
            cliquevalues[v] = SCIPvarIsActive(cons0vars[v]) ? TRUE : FALSE;
         }
      }

      chgcons0 = FALSE;

      /* try to lift variables to cons0 */
      SCIP_CALL( liftCliqueVariables(scip, cons0, c, usefulvars, &nusefulvars, v1, &cliquevalues, vartoindex, varnconss,
            maxnvarconsidx, varconsidxs, &maxnvars, &nadded, &chgcons0, nfixedvars, ndelconss, cutoff) );

      if( *cutoff )
	 break;

      if( !SCIPconsIsActive(cons0) )
	 continue;

      /* check for redundant constraints due to changing cons0 */
      if( chgcons0 )
      {
         int i;

         *firstchange = MIN(*firstchange, c);
         *firstclique = MIN(*firstclique, c);
         *lastclique = MAX(*lastclique, c);

	 /* variables array has changed due to lifting variables, so get new values */
	 assert(consdata == SCIPconsGetData(cons0));
	 cons0vars = consdata->vars;
	 ncons0vars = consdata->nvars;

	 /* resorting array, because we added new variables, in order of indices of variables, negated
	  * and active counterparts would stand side by side
	  */
	 SCIPsortDownPtr((void**)cons0vars, SCIPvarCompActiveAndNegated, ncons0vars);
	 /* standard setppc-sorting now lost */
	 consdata->sorted = FALSE;

	 /* clear old entries in overlapping constraint */
         BMSclearMemoryArray(countofoverlapping, nusefulconss);

         for( v = ncons0vars - 1; v >= 0 ; --v )
         {
            var0 = cons0vars[v];

            /* fixed variables later to the count */
            if( SCIPvarGetLbLocal(var0) > 0.5 || SCIPvarGetUbLocal(var0) < 0.5 )
               continue;

            assert(SCIPhashmapExists(vartoindex, (void*) var0));

            varindex = (int) (size_t) SCIPhashmapGetImage(vartoindex, (void*) var0);
            for( i = varnconss[varindex] - 1; i >= 0 ; --i )
               ++(countofoverlapping[varconsidxs[varindex][i]]);
         }

	 chgcons0 = FALSE;

	 /* check for overlapping constraint after lifting, in the first round we will only check up front */
	 SCIP_CALL( checkForOverlapping(scip, cons0, c, (conshdlrdata->nclqpresolve > 0) ? nusefulconss : c,
	       usefulconss, nusefulconss, usefulvars, &nusefulvars, vartoindex, varnconss, maxnvarconsidx, varconsidxs,
	       countofoverlapping, conshdlrdata->cliqueshrinking, &chgcons0,
	       undoneaggrvars, undoneaggrtypes, &naggregations, &saggregations,
	       nfixedvars, naggrvars, nchgcoefs, ndelconss, cutoff) );

	 if( *cutoff )
	    break;

	 /* we can't handle aggregated variables later on so we should have saved them for later */
	 assert(*naggrvars == oldnaggrvars);
      }
   }

 TERMINATE:
   SCIPfreeBufferArrayNull(scip, &countofoverlapping);
   SCIPfreeBufferArrayNull(scip, &cliquevalues);

   /* free temporary memory for constraints, variables and the mapping between them in reverse order as they were
    * allocated
    */
   for( c = nusefulvars; c > 0; --c )
   {
      if( varconsidxs[c] != NULL )
      {
         SCIPfreeBufferArrayNull(scip, &(varconsidxs[c]));
      }
   }

   SCIPfreeBufferArray(scip, &varconsidxs);
   SCIPfreeBufferArray(scip, &maxnvarconsidx);
   SCIPfreeBufferArray(scip, &varnconss);
   SCIPfreeBufferArray(scip, &usefulvars);
   SCIPfreeBufferArray(scip, &usefulconss);


   /* perform all collected aggregations */
   if( !*cutoff && naggregations > 0 && !SCIPdoNotAggr(scip) )
   {
      SCIP_CALL( performAggregations(scip, conshdlrdata, undoneaggrvars, undoneaggrtypes, naggregations, naggrvars, cutoff) );
   }

   /* free temporary memory for the aggregation storage */
   SCIPfreeBufferArray(scip, &undoneaggrtypes);
   SCIPfreeBufferArray(scip, &undoneaggrvars);

   /* free hashmap */
   SCIPhashmapFree(&vartoindex);

   if( *ndelconss < 0 )
      *ndelconss = 0;

   return SCIP_OKAY;
}


/** add cliques to SCIP */
static
SCIP_RETCODE addCliques(
   SCIP*                 scip,               /**< SCIP data structure */
   SCIP_CONS**           conss,              /**< constraint set */
   int                   nconss,             /**< number of constraints in constraint set */
   int                   firstclique,        /**< first constraint to start to add cliques */
   int                   lastclique,         /**< last constraint to start to add cliques */
   int*                  naddconss,          /**< pointer to count number of added constraints */
   int*                  ndelconss,          /**< pointer to count number of deleted constraints */
   int*                  nchgbds,            /**< pointer to count number of chnaged bounds */
   SCIP_Bool*            cutoff              /**< pointer to store if the problem is infeasible due to a fixing */
   )
{
   SCIP_CONS* cons;
   SCIP_CONSDATA* consdata;
   SCIP_Bool infeasible;
   int nlocalbdchgs;
   int c;

   assert(scip != NULL);
   assert(conss != NULL || nconss == 0);
   assert(firstclique >= 0);
   assert(lastclique <= nconss);

   /* add clique and implication information */
   for( c = firstclique; c < lastclique; ++c )
   {
      cons = conss[c]; /*lint !e613*/
      assert(cons != NULL);

      /* ignore deleted constraints */
      if( !SCIPconsIsActive(cons) )
         continue;

      nlocalbdchgs = 0;
      SCIP_CALL( applyFixings(scip, cons, naddconss, ndelconss, &nlocalbdchgs, cutoff) );
      *nchgbds += nlocalbdchgs;

      if( *cutoff )
         return SCIP_OKAY;

      consdata = SCIPconsGetData(cons);
      assert(consdata != NULL);

      if( SCIPconsIsDeleted(cons) )
         continue;

      if( !consdata->cliqueadded && consdata->nvars >= 2 )
      {
         /* add a set partitioning / packing constraint as clique */
         if( (SCIP_SETPPCTYPE)consdata->setppctype == SCIP_SETPPCTYPE_PARTITIONING || (SCIP_SETPPCTYPE)consdata->setppctype == SCIP_SETPPCTYPE_PACKING )
         {
            SCIP_CALL( SCIPaddClique(scip, consdata->vars, NULL, consdata->nvars,
                  ((SCIP_SETPPCTYPE)consdata->setppctype == SCIP_SETPPCTYPE_PARTITIONING), &infeasible, &nlocalbdchgs) );
            *nchgbds += nlocalbdchgs;

            if( infeasible )
            {
               *cutoff = TRUE;
               return SCIP_OKAY;
            }
         }
         else if( consdata->nvars == 2 && !SCIPconsIsModifiable(cons) )
         {
            /* a two-variable set covering constraint x + y >= 1 yields the implication x == 0 -> y == 1 */
            SCIP_CALL( SCIPaddVarImplication(scip, consdata->vars[0], FALSE, consdata->vars[1],
                  SCIP_BOUNDTYPE_LOWER, 1.0, &infeasible, &nlocalbdchgs) );
            *nchgbds += nlocalbdchgs;

            if( infeasible )
            {
               *cutoff = TRUE;
               return SCIP_OKAY;
            }
         }
         consdata->cliqueadded = TRUE;
      }
   }

   return SCIP_OKAY;
}

/** perform multi-aggregation on variables resulting from a set-partitioning/-packing constraint */
static
SCIP_RETCODE multiAggregateBinvar(
   SCIP*                 scip,               /**< SCIP data structure */
   SCIP_Bool             linearconshdlrexist,/**< does the linear constraint handler exist, necessaray for multi-aggregations */
   SCIP_VAR**            vars,               /**< all variables including the variable to which will be multi-aggregated */
   int                   nvars,              /**< number of all variables */
   int                   pos,                /**< position of variable for multi-aggregation */
   SCIP_Bool*            infeasible,         /**< pointer to store infeasibility status of aggregation */
   SCIP_Bool*            aggregated          /**< pointer to store aggregation status */
   )
{
   SCIP_VAR** tmpvars;
   SCIP_Real* scalars;
   int v;

   assert(scip != NULL);
   assert(vars != NULL);
   assert(nvars > 1);
   assert(0 <= pos && pos < nvars);
   assert(infeasible != NULL);
   assert(aggregated != NULL);

   if( nvars == 2 )
   {
      SCIP_Bool redundant;

      SCIPdebugMsg(scip, "aggregating %s = 1 - %s\n", SCIPvarGetName(vars[pos]), SCIPvarGetName(vars[nvars - pos - 1]));

      /* perform aggregation on variables resulting from a set-packing constraint */
      SCIP_CALL( SCIPaggregateVars(scip, vars[pos], vars[nvars - pos - 1], 1.0, 1.0, 1.0, infeasible, &redundant, aggregated) );
      assert(*infeasible || *aggregated);

      return SCIP_OKAY;
   }

   if( !linearconshdlrexist )
      return SCIP_OKAY;

   /* if the last variable will be multi-aggregated, we do not need to copy the variables */
   if( pos == nvars - 1 )
      tmpvars = vars;
   else
   {
      /* copy variables for aggregation */
      SCIP_CALL( SCIPduplicateBufferArray(scip, &tmpvars, vars, nvars) );
      tmpvars[pos] = tmpvars[nvars - 1];
   }

   SCIP_CALL( SCIPallocBufferArray(scip, &scalars, nvars - 1) );
   /* initialize scalars */
   for( v = nvars - 2; v >= 0; --v )
      scalars[v] = -1.0;

   SCIPdebugMsg(scip, "multi-aggregating binary variable <%s> (locks: [%d,%d]; to %d variables)\n", SCIPvarGetName(vars[pos]), SCIPvarGetNLocksDown(vars[pos]), SCIPvarGetNLocksUp(vars[pos]), nvars - 1);

   /* perform multi-aggregation */
   SCIP_CALL( SCIPmultiaggregateVar(scip, vars[pos], nvars - 1, tmpvars, scalars, 1.0, infeasible, aggregated) );
   assert(!(*infeasible));

   SCIPfreeBufferArray(scip, &scalars);

   if( pos < nvars - 1 )
   {
      assert(tmpvars != vars);
      SCIPfreeBufferArray(scip, &tmpvars);
   }

   return SCIP_OKAY;
}

/** determine singleton variables in set-partitioning/-packing constraints, or doubleton variables (active and negated)
 *  in any combination of set-partitioning and set-packing constraints
 *
 *  we can multi-aggregate the variable and either change the set-partitioning constraint to a set-packing constraint or
 *  even delete it
 *
 *  1. c1: x + y + z = 1,  uplocks(x) = 1, downlocks(x) = 1               =>  x = 1 - y - z and change c1 to y + z <= 1
 *
 *  2. c2: x + y + z <= 1,  uplocks(x) = 1, downlocks(x) = 0, obj(x) < 0  =>  x = 1 - y - z and change c2 to y + z <= 1
 *
 *  3. d1: x + y + z <= 1 and d2: ~x + u + v <= 1, uplocks(x) = 1, downlocks(x) = 1
 *    a)  obj(x) <= 0                                                     =>  x = 1 - y - z and delete d1
 *    b)  obj(x) > 0                                                      => ~x = 1 - u - v and delete d2
 *
 *  4. e1: x + y + z == 1 and e2: ~x + u + v (<= or ==) 1, uplocks(x) = (1 or 2), downlocks(x) = 2
 *                                                                        =>  x = 1 - y - z and delete e1
 *
 *  we can also aggregate a variable in a set-packing constraint with only two variables when the uplocks are equal to
 *  one and then delete this constraint
 *
 *  5. f1: x + y <= 1,  uplocks(x) = 1, obj(x) <= 0                       =>  x = 1 - y and delete f1
 *
 *  @todo might want to multi-aggregate variables even with more locks, when the fill in is still smaller or equal to
 *        the old number of non-zeros, e.g.
 *
 *        x + y + z = 1
 *        ~x + u + v <=/= 1
 *        ~x + w <= 1
 */
static
SCIP_RETCODE removeDoubleAndSingletonsAndPerformDualpresolve(
   SCIP*                 scip,               /**< SCIP data structure */
   SCIP_CONS**           conss,              /**< constraint set */
   int                   nconss,             /**< number of constraints in constraint set */
   SCIP_Bool             dualpresolvingenabled,/**< is dual presolving enabled */
   SCIP_Bool             linearconshdlrexist,/**< does the linear constraint handler exist, necessaray for
                                              *   multi-aggregations
                                              */
   int*                  nfixedvars,         /**< pointer to count number of deleted variables */
   int*                  naggrvars,          /**< pointer to count number of aggregated variables */
   int*                  ndelconss,          /**< pointer to count number of deleted constraints */
   int*                  nchgcoefs,          /**< pointer to count number of changed coefficients */
   int*                  nchgsides,          /**< pointer to count number of changed left hand sides */
   SCIP_Bool*            cutoff              /**< pointer to store if a cut off was detedcted */
   )
{
   SCIP_CONS** usefulconss;
   SCIP_VAR** binvars;
   SCIP_HASHMAP* vartoindex;
   SCIP_Bool* chgtype;
   int* considxs;
   int* posincons;
   SCIP_Bool infeasible;
   SCIP_Bool aggregated;
   SCIP_Bool donotaggr;
   SCIP_Bool donotmultaggr;
   SCIP_Bool mustcheck;
   SCIP_Bool addcut;
   int nposvars;
   int ndecs;
   int nbinvars;
   int nposbinvars;
   int nuplocks;
   int ndownlocks;
   int posreplacements;
   int nhashmapentries;
   int nlocaladdconss;
   int v;
   int c;

   assert(scip != NULL);
   assert(conss != NULL);
   assert(nconss > 0);
   assert(nfixedvars != NULL);
   assert(naggrvars != NULL);
   assert(ndelconss != NULL);
   assert(nchgcoefs != NULL);
   assert(nchgsides != NULL);

   nbinvars = SCIPgetNBinVars(scip);
   nposbinvars = SCIPgetNVars(scip) - SCIPgetNContVars(scip);
   assert(nbinvars + SCIPgetNIntVars(scip) + SCIPgetNImplVars(scip) == nposbinvars);

   binvars = SCIPgetVars(scip);

   /* determine number for possible multi-aggregations */
   nposvars = 0;
   for( v = nposbinvars - 1; v >= 0; --v )
   {
      assert(SCIPvarGetType(binvars[v]) != SCIP_VARTYPE_CONTINUOUS);

      if( v < nbinvars || SCIPvarIsBinary(binvars[v]) )
      {
         nuplocks = SCIPvarGetNLocksUp(binvars[v]);
         ndownlocks = SCIPvarGetNLocksDown(binvars[v]);

         if( (nuplocks == 1 && ndownlocks <= 1) || (nuplocks <= 1 && ndownlocks == 1) || (nuplocks <= 2 && ndownlocks <= 2 && SCIPvarGetNegatedVar(binvars[v]) != NULL) )
            ++nposvars;
      }
   }

   SCIPdebugMsg(scip, "found %d binary variables for possible multi-aggregation\n", nposvars);

   if( nposvars == 0 )
      return SCIP_OKAY;

   /* a hashmap from var to index when found in a set-partitioning constraint */
   SCIP_CALL( SCIPhashmapCreate(&vartoindex, SCIPblkmem(scip), nposvars) );

   /* get temporary memory */
   SCIP_CALL( SCIPallocBufferArray(scip, &chgtype, nconss) );
   BMSclearMemoryArray(chgtype, nconss);

   SCIP_CALL( SCIPallocBufferArray(scip, &considxs, nposbinvars) );
   SCIP_CALL( SCIPallocBufferArray(scip, &posincons, nposbinvars) );

   SCIP_CALL( SCIPduplicateBufferArray(scip, &usefulconss, conss, nconss) );
   /* sort constraints */
   SCIPsortPtr((void**)usefulconss, setppcConssSort2, nconss);

   posreplacements = 0;
   nhashmapentries = 0;
   ndecs = 0;
   donotaggr = SCIPdoNotAggr(scip);
   donotmultaggr = SCIPdoNotMultaggr(scip);
   assert(!donotaggr || !donotmultaggr);

   /* determine singleton variables in set-partitioning/-packing constraints, or doubleton variables (active and
    * negated) in any combination of set-partitioning and set-packing constraints
    *
    * we can multi-aggregate the variable and either change the set-partitioning constraint to a set-packing constraint
    * or even delete it
    */
   for( c = 0; c < nconss; ++c )
   {
      SCIP_CONS* cons;
      SCIP_CONSDATA* consdata;
      int oldnfixedvars;
      nlocaladdconss = 0;

      cons = usefulconss[c];
      assert(cons != NULL);

      if( SCIPconsIsDeleted(cons) )
         continue;

      consdata = SCIPconsGetData(cons);
      assert(consdata != NULL);

      /* if we cannot find any constraint to perform a useful multi-aggregation, stop */
      if( (SCIP_SETPPCTYPE)consdata->setppctype == SCIP_SETPPCTYPE_COVERING )
         break;

      if( !SCIPconsIsChecked(cons) )
         continue;

      if( SCIPconsIsModifiable(cons) )
         continue;

      /* update the variables */
      SCIP_CALL( applyFixings(scip, cons, &nlocaladdconss, ndelconss, nfixedvars, cutoff) );

      if( *cutoff )
         break;

      /* due to resolving multi-aggregations a constraint can become deleted */
      if( SCIPconsIsDeleted(cons) )
         continue;

      SCIP_CALL( processFixings(scip, cons, cutoff, nfixedvars, &addcut, &mustcheck) );
      assert(!addcut);

      if( *cutoff )
         break;

      if( SCIPconsIsDeleted(cons) )
         continue;

      oldnfixedvars = *nfixedvars;

      /* merging unmerged constraints */
      SCIP_CALL( mergeMultiples(scip, cons, nfixedvars, ndelconss, nchgcoefs, cutoff) );

      if( *cutoff )
         break;

      if( SCIPconsIsDeleted(cons) )
         continue;

      if( oldnfixedvars < *nfixedvars )
      {
         /* update the variables */
         SCIP_CALL( applyFixings(scip, cons, &nlocaladdconss, ndelconss, nfixedvars, cutoff) );
         assert(!SCIPconsIsDeleted(cons));
         assert(nlocaladdconss == 0);
         assert(!*cutoff);

         if( SCIPconsIsDeleted(cons) )
            continue;
      }

      /* if the constraint was not merged and consists of a variable with its negation, the constraint is redundant */
      if( consdata->nvars < 2 )
      {
         /* deleting redundant set-packing constraint */
         if( (SCIP_SETPPCTYPE)consdata->setppctype == SCIP_SETPPCTYPE_PACKING )
         {
	    SCIPdebugMsg(scip, "deleting redundant set-packing constraint <%s>\n", SCIPconsGetName(cons));

            SCIP_CALL( SCIPdelCons(scip, cons) );
            ++(*ndelconss);

            continue;
         }
         else
         {
            SCIP_Bool fixed;

            assert((SCIP_SETPPCTYPE)consdata->setppctype == SCIP_SETPPCTYPE_PARTITIONING);

            if( consdata->nvars == 0 )
            {
               SCIPdebugMsg(scip, "empty set partition constraint <%s> led to infeasibility\n", SCIPconsGetName(cons));

               *cutoff = TRUE;
               break;
            }

	    SCIPdebugMsg(scip, "fixing <%s> to 1 because this variable is the last variable in a set partition constraint <%s>\n", SCIPvarGetName(consdata->vars[0]), SCIPconsGetName(cons));

            SCIP_CALL( SCIPfixVar(scip, consdata->vars[0], 1.0, &infeasible, &fixed) );
            assert(!infeasible);

            if( fixed )
               ++(*nfixedvars);

            assert(SCIPvarGetLbGlobal(consdata->vars[0]) > 0.5);

	    SCIPdebugMsg(scip, "deleting redundant set-partition constraint <%s>\n", SCIPconsGetName(cons));

            SCIP_CALL( SCIPdelCons(scip, cons) );
            ++(*ndelconss);

            continue;
         }
      }

      /* perform dualpresolve on set-packing constraints with exactly two variables */
      if( !donotaggr && consdata->nvars == 2 && dualpresolvingenabled && (SCIP_SETPPCTYPE)consdata->setppctype == SCIP_SETPPCTYPE_PACKING )
      {
         SCIP_VAR* var;
         SCIP_Real objval;
         SCIP_Bool redundant;

         var = consdata->vars[0];
         assert(var != NULL);
         assert(SCIPvarGetStatus(var) == SCIP_VARSTATUS_NEGATED || SCIPvarGetStatus(var) == SCIP_VARSTATUS_COLUMN || SCIPvarGetStatus(var) == SCIP_VARSTATUS_LOOSE);

         SCIP_CALL( SCIPvarGetAggregatedObj(var, &objval) );

         nuplocks = SCIPvarGetNLocksUp(var);

         if( nuplocks == 1 && objval <= 0 )
         {
            SCIPdebugMsg(scip, "dualpresolve, aggregating %s + %s = 1, in set-packing constraint %s\n", SCIPvarGetName(var), SCIPvarGetName(consdata->vars[1]), SCIPconsGetName(cons));

            /* perform aggregation on variables resulting from a set-packing constraint */
            SCIP_CALL( SCIPaggregateVars(scip, var, consdata->vars[1], 1.0, 1.0, 1.0, &infeasible, &redundant, &aggregated) );

            if( infeasible )
            {
               *cutoff = TRUE;
               break;
            }

            assert(aggregated);
            ++(*naggrvars);

            SCIP_CALL( SCIPdelCons(scip, cons) );
            ++(*ndelconss);

            continue;
         }
         else
         {
            var = consdata->vars[1];
            assert(var != NULL);
            assert(SCIPvarGetStatus(var) == SCIP_VARSTATUS_NEGATED || SCIPvarGetStatus(var) == SCIP_VARSTATUS_COLUMN || SCIPvarGetStatus(var) == SCIP_VARSTATUS_LOOSE);

            SCIP_CALL( SCIPvarGetAggregatedObj(var, &objval) );

            nuplocks = SCIPvarGetNLocksUp(var);

            if( nuplocks == 1 && objval <= 0 )
            {
               SCIPdebugMsg(scip, "dualpresolve, aggregating %s + %s = 1, in set-packing constraint %s\n", SCIPvarGetName(var), SCIPvarGetName(consdata->vars[0]), SCIPconsGetName(cons));

               /* perform aggregation on variables resulting from a set-packing constraint */
               SCIP_CALL( SCIPaggregateVars(scip, var, consdata->vars[0], 1.0, 1.0, 1.0, &infeasible, &redundant, &aggregated) );

               if( infeasible )
               {
                  *cutoff = TRUE;
                  break;
               }
               assert(aggregated);
               ++(*naggrvars);

               SCIP_CALL( SCIPdelCons(scip, cons) );
               ++(*ndelconss);

               continue;
            }
         }
      }
      else if( !donotaggr && consdata->nvars == 2 && (SCIP_SETPPCTYPE)consdata->setppctype == SCIP_SETPPCTYPE_PARTITIONING )
      {
         SCIP_Bool redundant;

         SCIPdebugMsg(scip, "aggregating %s + %s = 1, in set-partition constraint %s\n", SCIPvarGetName(consdata->vars[0]), SCIPvarGetName(consdata->vars[1]), SCIPconsGetName(cons));

         /* perform aggregation on variables resulting from a set-partitioning constraint */
         SCIP_CALL( SCIPaggregateVars(scip, consdata->vars[0], consdata->vars[1], 1.0, 1.0, 1.0, &infeasible, &redundant, &aggregated) );

         if( infeasible )
         {
            *cutoff = TRUE;
            break;
         }

         assert(aggregated);
         ++(*naggrvars);

         SCIP_CALL( SCIPdelCons(scip, cons) );
         ++(*ndelconss);

         continue;
      }

      /* we already found all possible variables for multi-aggregation */
      if( ndecs >= nposvars )
         continue;

      /* no multi aggregation is allowed, so we can continue */
      if( donotmultaggr )
         continue;

      /* if the following condition does not hold, we have an unmerged constraint, and we might need to merge it first */
      assert(nposbinvars >= consdata->nvars);

      /* search for possible variables for multi-aggregation */
      for( v = consdata->nvars - 1; v >= 0; --v )
      {
         SCIP_VAR* var;
         int deleteconsindex = -1;

         var = consdata->vars[v];
         assert(var != NULL);
         assert(SCIPvarGetStatus(var) == SCIP_VARSTATUS_NEGATED || SCIPvarGetStatus(var) == SCIP_VARSTATUS_COLUMN || SCIPvarGetStatus(var) == SCIP_VARSTATUS_LOOSE);

         aggregated = FALSE;
         nuplocks = SCIPvarGetNLocksUp(var);
         ndownlocks = SCIPvarGetNLocksDown(var);
         assert(nuplocks >= 1 && ndownlocks >= 0); /* we are only treating set partitioning and set packing constraints, so every variable in there should have an uplock */

         if( dualpresolvingenabled && (SCIP_SETPPCTYPE)consdata->setppctype == SCIP_SETPPCTYPE_PACKING && nuplocks <= 1 && nuplocks + ndownlocks <= 2 )
         {
            assert(nuplocks == 1 && ndownlocks <= 1);

            /* we found a redundant variable in a set-partitioning constraint */
            if( ndownlocks == 0 )
            {
               SCIP_Real objval;

               SCIP_CALL( SCIPvarGetAggregatedObj(var, &objval) );

               /* if the objective value is >= 0 the fixing is normally done by the dualfix presolver */
               if( !SCIPisNegative(scip, objval) )
               {
                  SCIP_Bool fixed;

                  SCIPdebugMsg(scip, "dual-fixing of variable <%s> to 0.0\n", SCIPvarGetName(var));

                  SCIP_CALL( SCIPfixVar(scip, var, 0.0, &infeasible, &fixed) );
                  assert(!infeasible);
                  assert(fixed);

                  ++(*nfixedvars);
               }
               else
               {
                  SCIPdebugMsg(scip, "multi-aggregating in set-packing constraint\n");

                  /* perform aggregation on variables resulting from a set-packing constraint */
                  SCIP_CALL( multiAggregateBinvar(scip, linearconshdlrexist, consdata->vars, consdata->nvars, v, &infeasible, &aggregated) );

                  if( infeasible )
                  {
                     *cutoff = TRUE;
                     break;
                  }
               }

               ++ndecs;
            }
            else if( ndownlocks == 1 && SCIPvarGetNegatedVar(var) != NULL )
            {
               SCIP_CONSDATA* aggrconsdata;
               SCIP_VAR* negvar;
               SCIP_VAR* activevar;
               SCIP_Real objval;
               int multaggridx;
               int notmultaggridx;
               int image;
               int consindex;
               int varindex;

               assert(!SCIPhashmapExists(vartoindex, (void*) var));

               negvar = SCIPvarGetNegatedVar(var);

               /* if we found a new variable add it to the data */
               if( !SCIPhashmapExists(vartoindex, (void*) negvar) )
               {
                  ++nhashmapentries;
                  SCIP_CALL( SCIPhashmapInsert(vartoindex, (void*) var, (void*) (size_t) nhashmapentries) );

                  considxs[nhashmapentries - 1] = c;
                  posincons[nhashmapentries - 1] = v;

                  ++posreplacements;
                  continue;
               }

               assert(SCIPhashmapExists(vartoindex, (void*) negvar));
               image = (int) (size_t) SCIPhashmapGetImage(vartoindex, (void*) negvar);
               assert(image > 0 && image <= nhashmapentries);

               consindex = considxs[image - 1];
               assert(0 <= consindex && consindex < nconss);

               /* if the following assert fails, the constraint was not merged, or something really strange happened */
               assert(consindex < c);

               ++ndecs;
               --posreplacements;
               assert(posreplacements >= 0);

               varindex = posincons[image - 1];
               considxs[image - 1] = -1;
               posincons[image - 1] = -1;
               SCIP_CALL( SCIPhashmapRemove(vartoindex, (void*) negvar) );

               /* if two variables in one constraint might be multi-aggregated, it might happen that this constraint was already removed */
               if( SCIPconsIsDeleted(usefulconss[consindex]) )
                  continue;

               aggrconsdata = SCIPconsGetData(usefulconss[consindex]);
               assert(aggrconsdata != NULL);
               assert((SCIP_SETPPCTYPE)aggrconsdata->setppctype == SCIP_SETPPCTYPE_PACKING);
               assert(0 <= varindex);

               /* it might be that due to other multi-aggregations the constraint has fewer variables than when we
                * remembered the position, therefore we need to find the variable again
                */
               if( varindex >= aggrconsdata->nvars || aggrconsdata->vars[varindex] != negvar )
               {
                  int v2;

                  /* if the following assert is raised, then the constraint is redundant and we do not need to aggregate
                   * anymore and can delete this constraint
                   */
                  assert(aggrconsdata->nvars >= 2);

                  for( v2 = aggrconsdata->nvars - 1; v2 >= 0; --v2 )
                  {
                     if( aggrconsdata->vars[v2] == negvar )
                        break;
                  }
                  assert(v2 >= 0);

                  varindex = v2;
               }
               assert(0 <= varindex && varindex < aggrconsdata->nvars);
               assert(aggrconsdata->vars[varindex] == negvar);
               assert(SCIPvarGetStatus(var) == SCIP_VARSTATUS_NEGATED || SCIPvarGetStatus(negvar) == SCIP_VARSTATUS_NEGATED);

               /* determine active variable and constraint that corresponds to */
               if( SCIPvarGetStatus(var) == SCIP_VARSTATUS_NEGATED )
               {
                  activevar = negvar;
                  multaggridx = consindex;
                  notmultaggridx = c;
               }
               else
               {
                  activevar = var;
                  multaggridx = c;
                  notmultaggridx = consindex;
               }
               objval = SCIPvarGetObj(activevar);

               SCIPdebugMsg(scip, "multi-aggregating in two set-packing constraint\n");

               if( objval <= 0.0 )
               {
                  /* perform aggregation on variables resulting from a set-packing constraint */
                  if( multaggridx == c )
                  {
                     SCIP_CALL( multiAggregateBinvar(scip, linearconshdlrexist, consdata->vars, consdata->nvars, v, &infeasible, &aggregated) );
                  }
                  else
                  {
                     SCIP_CALL( multiAggregateBinvar(scip, linearconshdlrexist, aggrconsdata->vars, aggrconsdata->nvars, varindex, &infeasible, &aggregated) );
                  }
                  deleteconsindex = multaggridx;
               }
               else
               {
                  /* perform aggregation on variables resulting from a set-packing constraint */
                  if( multaggridx == c )
                  {
                     SCIP_CALL( multiAggregateBinvar(scip, linearconshdlrexist, aggrconsdata->vars, aggrconsdata->nvars, varindex, &infeasible, &aggregated) );
                  }
                  else
                  {
                     SCIP_CALL( multiAggregateBinvar(scip, linearconshdlrexist, consdata->vars, consdata->nvars, v, &infeasible, &aggregated) );
                  }
                  deleteconsindex = notmultaggridx;
               }

               if( infeasible )
               {
                  *cutoff = TRUE;
                  break;
               }

               assert(deleteconsindex >= 0 && deleteconsindex <= c);
            }
         }
         /* we found a redundant variable in a set-partitioning constraint */
         else if( (SCIP_SETPPCTYPE)consdata->setppctype == SCIP_SETPPCTYPE_PARTITIONING && nuplocks == 1 && ndownlocks == 1 )
         {
            SCIPdebugMsg(scip, "multi-aggregating in set-partitioning constraint\n");

            /* perform aggregation on variables resulting from a set-partitioning constraint */
            SCIP_CALL( multiAggregateBinvar(scip, linearconshdlrexist, consdata->vars, consdata->nvars, v, &infeasible, &aggregated) );

            if( infeasible )
            {
               *cutoff = TRUE;
               break;
            }

            ++ndecs;
         }
         /* we might have found a redundant variable */
         else if( ndownlocks <= 2 && nuplocks <= 2 && SCIPvarGetNegatedVar(var) != NULL )
         {
            SCIP_CONSDATA* aggrconsdata;
            int image;
            int consindex;
            int varindex;

            /* if we have two times the same variable in a set-partitioning constraint, we cannot aggregate this */
            if( SCIPhashmapExists(vartoindex, (void*) var) )
            {
               image = (int) (size_t) SCIPhashmapGetImage(vartoindex, (void*) var);
               assert(image > 0 && image <= nhashmapentries);

               assert(0 <= considxs[image - 1] && considxs[image - 1] < nconss);
               assert(SCIPconsIsDeleted(usefulconss[considxs[image - 1]]) || chgtype[considxs[image - 1]] || (0 <= posincons[image - 1] && posincons[image - 1] < SCIPconsGetData(usefulconss[considxs[image - 1]])->nvars));

               considxs[image - 1] = -1;
               posincons[image - 1] = -1;

               SCIP_CALL( SCIPhashmapRemove(vartoindex, (void*) var) );

               --posreplacements;
               assert(posreplacements >= 0);

               continue;
            }
            else if( (SCIP_SETPPCTYPE)consdata->setppctype == SCIP_SETPPCTYPE_PARTITIONING )
            {
               /* if we found a new variable add it to the data */
               if( !SCIPhashmapExists(vartoindex, (void*) SCIPvarGetNegatedVar(var)) )
               {
                  assert(!SCIPhashmapExists(vartoindex, (void*) var));

                  ++nhashmapentries;
                  SCIP_CALL( SCIPhashmapInsert(vartoindex, (void*) var, (void*) (size_t) nhashmapentries) );

                  considxs[nhashmapentries - 1] = c;
                  posincons[nhashmapentries - 1] = v;

                  ++posreplacements;
                  continue;
               }
            }
            else
            {
               assert((SCIP_SETPPCTYPE)consdata->setppctype == SCIP_SETPPCTYPE_PACKING);

               /* the negated variable did not occur in a set partitioning constraint (those will be iterated over
                * first), so we cannot aggregate this variable
                */
               if( !SCIPhashmapExists(vartoindex, (void*) SCIPvarGetNegatedVar(var)) )
                  continue;
            }

            assert(!chgtype[c]);
            assert(SCIPhashmapExists(vartoindex, (void*) SCIPvarGetNegatedVar(var)));
            image = (int) (size_t) SCIPhashmapGetImage(vartoindex, (void*) SCIPvarGetNegatedVar(var));
            assert(image > 0 && image <= nhashmapentries);

            consindex = considxs[image - 1];
            assert(0 <= consindex && consindex < nconss);

            /* if the following assert fails, the constraint was not merged, or something really strange happened */
            assert(consindex < c);

            ++ndecs;
            --posreplacements;
            assert(posreplacements >= 0);

            varindex = posincons[image - 1];
            considxs[image - 1] = -1;
            posincons[image - 1] = -1;
            SCIP_CALL( SCIPhashmapRemove(vartoindex, (void*) SCIPvarGetNegatedVar(var)) );

            /* if two variables in one constraint might be multi-aggregated, it might happen that this constraint was
             * already removed
             */
            if( SCIPconsIsDeleted(usefulconss[consindex]) )
               continue;

            aggrconsdata = SCIPconsGetData(usefulconss[consindex]);
            assert(aggrconsdata != NULL);

            /* must not multi-aggregate variables that are locked more then twice by all setppc constraints */
            if( (SCIP_SETPPCTYPE)consdata->setppctype == SCIP_SETPPCTYPE_PACKING &&
               (SCIP_SETPPCTYPE)aggrconsdata->setppctype == SCIP_SETPPCTYPE_PACKING )
            {
               assert(!dualpresolvingenabled || nuplocks + ndownlocks > 2);
               continue;
            }

            assert((SCIP_SETPPCTYPE)consdata->setppctype == SCIP_SETPPCTYPE_PARTITIONING ||
               (SCIP_SETPPCTYPE)aggrconsdata->setppctype == SCIP_SETPPCTYPE_PARTITIONING);

            /* we already removed a variable before, so our positioning information might be wrong, so we need to walk
             * over all variables again
             */
            if( chgtype[consindex] )
            {
#ifndef NDEBUG
               int v2;

               assert((SCIP_SETPPCTYPE)aggrconsdata->setppctype == SCIP_SETPPCTYPE_PACKING);

               /* negated variables needs to be still in the upgraded set-packing constraint */
               for( v2 = aggrconsdata->nvars - 1; v2 >= 0; --v2 )
               {
                  if( aggrconsdata->vars[v2] == SCIPvarGetNegatedVar(var) )
                     break;
               }
               assert(v2 >= 0);
#endif
               assert((SCIP_SETPPCTYPE)consdata->setppctype == SCIP_SETPPCTYPE_PARTITIONING);

               SCIPdebugMsg(scip, "multi-aggregating in one set-partitioning or one set-packing constraint\n");

               /* perform aggregation on variables resulting from a set-partitioning constraint */
               SCIP_CALL( multiAggregateBinvar(scip, linearconshdlrexist, consdata->vars, consdata->nvars, v, &infeasible, &aggregated) );

               if( infeasible )
               {
                  *cutoff = TRUE;
                  break;
               }
               assert(deleteconsindex == -1);
            }
            else
            {
               /* @note it might have happened that we have a variable at hand which exists actually in a set-packing
                *       constraint and due to some other aggregation we increased the number of locks and reached this
                *       part of the code, where we would expect only set-partitioning constraints in general, so in
                *       such a strange case we cannot aggregate anything
                */
               if( (SCIP_SETPPCTYPE)aggrconsdata->setppctype != SCIP_SETPPCTYPE_PARTITIONING )
                  continue;

               assert(0 <= varindex && varindex < aggrconsdata->nvars);
               assert(aggrconsdata->vars[varindex] == SCIPvarGetNegatedVar(var));
               assert((SCIP_SETPPCTYPE)aggrconsdata->setppctype == SCIP_SETPPCTYPE_PARTITIONING);

               SCIPdebugMsg(scip, "multi-aggregating in two set-partitioning or one set-partitioning and -packing constraint\n");

               /* perform aggregation on variables resulting from a set-partitioning constraint */
               SCIP_CALL( multiAggregateBinvar(scip, linearconshdlrexist, aggrconsdata->vars, aggrconsdata->nvars, varindex, &infeasible, &aggregated) );

               if( infeasible )
               {
                  *cutoff = TRUE;
                  break;
               }

               /* change pointer for deletion */
               cons = usefulconss[consindex];
               assert(deleteconsindex == -1);
            }
         }

         if( aggregated )
         {
            assert(nuplocks >= 1 && ndownlocks >= 0); /* repeated from above */
            ++(*naggrvars);

            if( nuplocks == 1 && ndownlocks == 0 && (SCIP_SETPPCTYPE)consdata->setppctype == SCIP_SETPPCTYPE_PACKING )
            {
               assert(deleteconsindex < 0);

               SCIP_CALL( delCoefPos(scip, cons, v) );
               ++(*nchgcoefs);
            }
            else if( nuplocks == 1 && ndownlocks == 1 && (SCIP_SETPPCTYPE)consdata->setppctype == SCIP_SETPPCTYPE_PARTITIONING )
            {
               assert(deleteconsindex < 0);

               SCIP_CALL( delCoefPos(scip, cons, v) );
               ++(*nchgcoefs);

               SCIPdebugMsg(scip, "changing constraint <%s> from set-partitioning to set-packing, due to multi-aggregation\n", SCIPconsGetName(cons));

               chgtype[c] = TRUE;

               SCIP_CALL( setSetppcType(scip, cons, SCIP_SETPPCTYPE_PACKING) );
               ++(*nchgsides);
            }
            else
            {
               if( deleteconsindex >= 0 )
               {
                  SCIPdebugMsg(scip, "1: deleting redundant constraint <%s>, due to multi-aggregation\n", SCIPconsGetName(usefulconss[deleteconsindex]));
                  SCIPdebugPrintCons(scip, usefulconss[deleteconsindex], NULL);

                  assert(!SCIPconsIsDeleted(usefulconss[deleteconsindex]));
                  SCIP_CALL( SCIPdelCons(scip, usefulconss[deleteconsindex]) );
               }
               else
               {
                  SCIPdebugMsg(scip, "2: deleting redundant constraint <%s>, due to multi-aggregation\n", SCIPconsGetName(cons));
                  SCIPdebugPrintCons(scip, cons, NULL);

                  assert(!SCIPconsIsDeleted(cons));
                  SCIP_CALL( SCIPdelCons(scip, cons) );
               }
               ++(*ndelconss);
            }

            break;
         }
      }
   }

   /* free temporary memory */
   SCIPfreeBufferArray(scip, &usefulconss);
   SCIPfreeBufferArray(scip, &posincons);
   SCIPfreeBufferArray(scip, &considxs);
   SCIPfreeBufferArray(scip, &chgtype);

   /* free hashmap */
   SCIPhashmapFree(&vartoindex);

   return SCIP_OKAY;
}


/** compares each constraint with all other constraints for possible redundancy and removes or changes constraint
 *  accordingly; in contrast to removeRedundantConstraints(), it uses a hash table
 */
static
SCIP_RETCODE detectRedundantConstraints(
   SCIP*                 scip,               /**< SCIP data structure */
   BMS_BLKMEM*           blkmem,             /**< block memory */
   SCIP_CONS**           conss,              /**< constraint set */
   int                   nconss,             /**< number of constraints in constraint set */
   int*                  firstchange,        /**< pointer to store first changed constraint */
   int*                  ndelconss,          /**< pointer to count number of deleted constraints */
   int*                  nchgsides           /**< pointer to count number of changed left/right hand sides */
   )
{
   SCIP_HASHTABLE* hashtable;
   int hashtablesize;
   int c;

   assert(scip != NULL);
   assert(blkmem != NULL);
   assert(conss != NULL || nconss == 0);
   assert(firstchange != NULL);
   assert(ndelconss != NULL);
   assert(nchgsides != NULL);

   if( nconss == 0 )
      return SCIP_OKAY;

   assert(conss != NULL);

   /* create a hash table for the constraint set */
   hashtablesize = nconss;
   hashtablesize = MAX(hashtablesize, HASHSIZE_SETPPCCONS);
   SCIP_CALL( SCIPhashtableCreate(&hashtable, blkmem, hashtablesize,
         hashGetKeySetppccons, hashKeyEqSetppccons, hashKeyValSetppccons, (void*) scip) );

   /* check all constraints in the given set for redundancy */
   for( c = 0; c < nconss; ++c )
   {
      SCIP_CONS* cons0;
      SCIP_CONS* cons1;

      cons0 = conss[c];

      if( !SCIPconsIsActive(cons0) || SCIPconsIsModifiable(cons0) )
         continue;

      /* get constraint from current hash table with same variables as cons0 and with coefficients either equal or negated
       * to the ones of cons0 */
      cons1 = (SCIP_CONS*)(SCIPhashtableRetrieve(hashtable, (void*)cons0));

      if( cons1 != NULL )
      {
         SCIP_CONSDATA* consdata0;
         SCIP_CONSDATA* consdata1;

         assert(SCIPconsIsActive(cons1));
         assert(!SCIPconsIsModifiable(cons1));

         /* constraint found: create a new constraint with same coefficients and best left and right hand side;
          * delete old constraints afterwards
          */
         consdata0 = SCIPconsGetData(cons0);
         consdata1 = SCIPconsGetData(cons1);

         assert(consdata0 != NULL && consdata1 != NULL);
         assert(consdata0->nvars >= 1 && consdata0->nvars == consdata1->nvars);

         assert(consdata0->sorted && consdata1->sorted);
         assert(consdata0->vars[0] == consdata1->vars[0]);

         SCIPdebugMsg(scip, "setppc constraints <%s> and <%s> have identical variable sets\n",
            SCIPconsGetName(cons0), SCIPconsGetName(cons1));
         SCIPdebugPrintCons(scip, cons0, NULL);
         SCIPdebugPrintCons(scip, cons1, NULL);

         /* if necessary change type of setppc constraint */
         if( consdata1->setppctype != SCIP_SETPPCTYPE_PARTITIONING && consdata0->setppctype != consdata1->setppctype ) /*lint !e641*/
         {
            /* change the type of cons0 */
            SCIP_CALL( setSetppcType(scip, cons1, SCIP_SETPPCTYPE_PARTITIONING) );
            (*nchgsides)++;
         }

         /* update flags of constraint which caused the redundancy s.t. nonredundant information doesn't get lost */
         SCIP_CALL( SCIPupdateConsFlags(scip, cons1, cons0) );

         /* delete cons0 */
         SCIP_CALL( SCIPdelCons(scip, cons0) );
         (*ndelconss)++;

         /* update the first changed constraint to begin the next aggregation round with */
         if( consdata0->changed && SCIPconsGetPos(cons1) < *firstchange )
            *firstchange = SCIPconsGetPos(cons1);

         assert(SCIPconsIsActive(cons1));
      }
      else
      {
         /* no such constraint in current hash table: insert cons0 into hash table */
         SCIP_CALL( SCIPhashtableInsert(hashtable, (void*) cons0) );
      }
   }

   /* free hash table */
   SCIPhashtableFree(&hashtable);

   return SCIP_OKAY;
}

/** removes the redundant second constraint and updates the flags of the first one */
static
SCIP_RETCODE removeRedundantCons(
   SCIP*                 scip,               /**< SCIP data structure */
   SCIP_CONS*            cons0,              /**< constraint that should stay */
   SCIP_CONS*            cons1,              /**< constraint that should be deleted */
   int*                  ndelconss           /**< pointer to count number of deleted constraints */
   )
{
   assert(ndelconss != NULL);

   SCIPdebugMsg(scip, " -> removing setppc constraint <%s> which is redundant to <%s>\n",
      SCIPconsGetName(cons1), SCIPconsGetName(cons0));
   SCIPdebugPrintCons(scip, cons0, NULL);
   SCIPdebugPrintCons(scip, cons1, NULL);

   /* update flags of cons0 */
   SCIP_CALL( SCIPupdateConsFlags(scip, cons0, cons1) );

   /* delete cons1 */
   SCIP_CALL( SCIPdelCons(scip, cons1) );
   (*ndelconss)++;

   return SCIP_OKAY;
}

/** for cons0 contained in cons1, fixes variables of cons1 that are not in cons0 to zero */
static
SCIP_RETCODE fixAdditionalVars(
   SCIP*                 scip,               /**< SCIP data structure */
   SCIP_CONS*            cons0,              /**< constraint that is contained in the other */
   SCIP_CONS*            cons1,              /**< constraint that is a superset of the other */
   SCIP_Bool*            cutoff,             /**< pointer to store whether a cutoff was found */
   int*                  nfixedvars          /**< pointer to count number of fixed variables */
   )
{
   SCIP_CONSDATA* consdata0;
   SCIP_CONSDATA* consdata1;
   int v0;
   int v1;

   assert(cutoff != NULL);
   assert(nfixedvars != NULL);

   *cutoff = FALSE;

   /* get constraint data */
   consdata0 = SCIPconsGetData(cons0);
   consdata1 = SCIPconsGetData(cons1);
   assert(consdata0 != NULL);
   assert(consdata1 != NULL);
   assert(consdata0->nvars < consdata1->nvars);
   assert(consdata0->sorted);
   assert(consdata1->sorted);

   /* fix variables in the range of cons0 */
   for( v0 = 0, v1 = 0; v0 < consdata0->nvars && !(*cutoff); ++v0, ++v1 )
   {
      int index0;

      assert(v1 < consdata1->nvars);
      index0 = SCIPvarGetIndex(consdata0->vars[v0]);
      for( ; SCIPvarGetIndex(consdata1->vars[v1]) < index0 && !(*cutoff); ++v1 )
      {
         SCIP_Bool fixed;

         /* fix variable to zero */
         SCIP_CALL( SCIPfixVar(scip, consdata1->vars[v1], 0.0, cutoff, &fixed) );
         if( fixed )
         {
            SCIPdebugMsg(scip, " -> fixed <%s> == 0\n", SCIPvarGetName(consdata1->vars[v1]));
            (*nfixedvars)++;
         }
         assert(v1 < consdata1->nvars-1);
      }
      assert(SCIPvarGetIndex(consdata1->vars[v1]) == index0 || *cutoff);
   }

   /* fix remaining variables of cons1 */
   for( ; v1 < consdata1->nvars && !(*cutoff); ++v1 )
   {
      SCIP_Bool fixed;

      assert(consdata0->nvars == 0
         || SCIPvarGetIndex(consdata1->vars[v1]) > SCIPvarGetIndex(consdata0->vars[consdata0->nvars-1]));

      /* fix variable to zero */
      SCIP_CALL( SCIPfixVar(scip, consdata1->vars[v1], 0.0, cutoff, &fixed) );
      if( fixed )
      {
         SCIPdebugMsg(scip, " -> fixed <%s> == 0\n", SCIPvarGetName(consdata1->vars[v1]));
         (*nfixedvars)++;
      }
   }

   return SCIP_OKAY;
}

/** applies reductions for cons0 being contained in cons1 */
static
SCIP_RETCODE processContainedCons(
   SCIP*                 scip,               /**< SCIP data structure */
   SCIP_CONS*            cons0,              /**< constraint that is contained in the other */
   SCIP_CONS*            cons1,              /**< constraint that is a superset of the other */
   SCIP_Bool*            cutoff,             /**< pointer to store whether a cutoff was found */
   int*                  nfixedvars,         /**< pointer to count number of fixed variables */
   int*                  ndelconss,          /**< pointer to count number of deleted constraints */
   int*                  nchgsides           /**< pointer to count number of changed left/right hand sides */
   )
{
   SCIP_CONSDATA* consdata0;
   SCIP_CONSDATA* consdata1;

   assert(cutoff != NULL);
   assert(nfixedvars != NULL);
   assert(ndelconss != NULL);
   assert(nchgsides != NULL);

   *cutoff = FALSE;

   /* get constraint data */
   consdata0 = SCIPconsGetData(cons0);
   consdata1 = SCIPconsGetData(cons1);
   assert(consdata0 != NULL);
   assert(consdata1 != NULL);
   assert(consdata0->nvars < consdata1->nvars);
   assert(consdata0->sorted);
   assert(consdata1->sorted);

   switch( consdata0->setppctype )
   {
   case SCIP_SETPPCTYPE_PARTITIONING:
      switch( consdata1->setppctype )
      {
      case SCIP_SETPPCTYPE_PARTITIONING:
      case SCIP_SETPPCTYPE_PACKING:
         /* cons0: partitioning, cons1: partitioning or packing
          * -> fix additional variables in cons1 to zero, remove cons1
          */
         SCIP_CALL( fixAdditionalVars(scip, cons0, cons1, cutoff, nfixedvars) );
         SCIP_CALL( removeRedundantCons(scip, cons0, cons1, ndelconss) );
         break;

      case SCIP_SETPPCTYPE_COVERING:
         /* cons0: partitioning, cons1: covering
          * -> remove cons1
          */
         SCIP_CALL( removeRedundantCons(scip, cons0, cons1, ndelconss) );
         break;

      default:
         SCIPerrorMessage("invalid setppc type <%d> of constraint <%s>\n", consdata1->setppctype, SCIPconsGetName(cons1));
         return SCIP_INVALIDDATA;
      }
      break;

   case SCIP_SETPPCTYPE_PACKING:
      switch( consdata1->setppctype )
      {
      case SCIP_SETPPCTYPE_PARTITIONING:
      case SCIP_SETPPCTYPE_PACKING:
         /* cons0: packing, cons1: partitioning or packing
          * -> remove cons0
          */
         SCIP_CALL( removeRedundantCons(scip, cons1, cons0, ndelconss) );
         break;

      case SCIP_SETPPCTYPE_COVERING:
         /* cons0: packing, cons1: covering
          * -> nothing can be deduced
          */
         break;

      default:
         SCIPerrorMessage("invalid setppc type <%d> of constraint <%s>\n", consdata1->setppctype, SCIPconsGetName(cons1));
         return SCIP_INVALIDDATA;
      }
      break;

   case SCIP_SETPPCTYPE_COVERING:
      switch( consdata1->setppctype )
      {
      case SCIP_SETPPCTYPE_PARTITIONING:
      case SCIP_SETPPCTYPE_PACKING:
         /* cons0: covering, cons1: partitioning or packing
          * -> fix additional variables in cons1 to zero, remove cons1, convert cons0 into partitioning
          */
         SCIP_CALL( fixAdditionalVars(scip, cons0, cons1, cutoff, nfixedvars) );
         SCIP_CALL( setSetppcType(scip, cons0, SCIP_SETPPCTYPE_PARTITIONING) );
         SCIP_CALL( removeRedundantCons(scip, cons0, cons1, ndelconss) );
         (*nchgsides)++;
         break;

      case SCIP_SETPPCTYPE_COVERING:
         /* cons0: covering, cons1: covering
          * -> remove cons1
          */
         SCIP_CALL( removeRedundantCons(scip, cons0, cons1, ndelconss) );
         break;

      default:
         SCIPerrorMessage("invalid setppc type <%d> of constraint <%s>\n", consdata1->setppctype, SCIPconsGetName(cons1));
         return SCIP_INVALIDDATA;
      }
      break;

   default:
      SCIPerrorMessage("invalid setppc type <%d> of constraint <%s>\n", consdata0->setppctype, SCIPconsGetName(cons0));
      return SCIP_INVALIDDATA;
   }

   return SCIP_OKAY;
}

/** deletes redundant constraints */
static
SCIP_RETCODE removeRedundantConstraints(
   SCIP*                 scip,               /**< SCIP data structure */
   SCIP_CONS**           conss,              /**< constraint set */
   int                   firstchange,        /**< first constraint that changed since last pair preprocessing round */
   int                   chkind,             /**< index of constraint to check against all prior indices upto startind */
   SCIP_Bool*            cutoff,             /**< pointer to store whether a cutoff was found */
   int*                  nfixedvars,         /**< pointer to count number of fixed variables */
   int*                  ndelconss,          /**< pointer to count number of deleted constraints */
   int*                  nchgsides           /**< pointer to count number of changed left/right hand sides */
   )
{
   SCIP_CONS* cons0;
   SCIP_CONSDATA* consdata0;
   SCIP_Longint signature0;
   SCIP_Bool cons0changed;
   int c;

   assert(scip != NULL);
   assert(conss != NULL);
   assert(cutoff != NULL);
   assert(nfixedvars != NULL);
   assert(ndelconss != NULL);
   assert(nchgsides != NULL);

   *cutoff = FALSE;

   /* get the constraint to be checked against all prior constraints */
   cons0 = conss[chkind];
   assert(SCIPconsIsActive(cons0));
   assert(!SCIPconsIsModifiable(cons0));

   consdata0 = SCIPconsGetData(cons0);
   assert(consdata0 != NULL);
   assert(consdata0->nvars >= 1);

   /* sort the constraint cons0 */
   consdataSort(consdata0);

   /* get the bit signature of the constraint */
   signature0 = consdataGetSignature(consdata0);

   /* check constraint against all prior constraints */
   cons0changed = consdata0->changed;
   consdata0->changed = FALSE;
   for( c = (cons0changed ? 0 : firstchange); c < chkind && !(*cutoff) && SCIPconsIsActive(cons0); ++c )
   {
      SCIP_CONS* cons1;
      SCIP_CONSDATA* consdata1;
      SCIP_Longint signature1;
      SCIP_Longint jointsignature;
      SCIP_Bool cons0iscontained;
      SCIP_Bool cons1iscontained;
      int v0;
      int v1;

      cons1 = conss[c];

      /* ignore inactive and modifiable constraints */
      if( !SCIPconsIsActive(cons1) || SCIPconsIsModifiable(cons1) )
         continue;

      consdata1 = SCIPconsGetData(cons1);
      assert(consdata1 != NULL);

      /* sort the constraint cons1 */
      consdataSort(consdata1);

      /* get the bit signature of cons1 */
      signature1 = consdataGetSignature(consdata1);

      /* check (based on signature) if the two constraints are not included in each other */
      jointsignature = (signature0 | signature1);
      if( jointsignature != signature0 && jointsignature != signature1 )
         continue;

      /* check whether one constraint is really a subset of the other */
      cons0iscontained = (consdata0->nvars <= consdata1->nvars);
      cons1iscontained = (consdata1->nvars <= consdata0->nvars);
      v0 = 0;
      v1 = 0;
      while( v0 < consdata0->nvars && v1 < consdata1->nvars )
      {
         int index0;
         int index1;

         index0 = SCIPvarGetIndex(consdata0->vars[v0]);
         index1 = SCIPvarGetIndex(consdata1->vars[v1]);
         if( index0 < index1 )
         {
            cons0iscontained = FALSE;
            if( !cons1iscontained )
               break;
            for( v0++; v0 < consdata0->nvars && SCIPvarGetIndex(consdata0->vars[v0]) < index1; v0++ )
            {}
         }
         else if( index1 < index0 )
         {
            cons1iscontained = FALSE;
            if( !cons0iscontained )
               break;
            for( v1++; v1 < consdata1->nvars && SCIPvarGetIndex(consdata1->vars[v1]) < index0; v1++ )
            {}
         }
         else
         {
            v0++;
            v1++;
         }
      }
      cons0iscontained = cons0iscontained && (v0 == consdata0->nvars);
      cons1iscontained = cons1iscontained && (v1 == consdata1->nvars);

      if( cons0iscontained && cons1iscontained )
      {
         SCIPdebugMsg(scip, "setppc constraints <%s> and <%s> have identical variable sets\n",
            SCIPconsGetName(cons0), SCIPconsGetName(cons1));
         SCIPdebugPrintCons(scip, cons0, NULL);
         SCIPdebugPrintCons(scip, cons1, NULL);

         /* both constraints consists of the same variables */
         if( consdata0->setppctype == consdata1->setppctype )
         {
            /* both constraints are equal: update flags in cons0 and delete cons1 */
            SCIP_CALL( removeRedundantCons(scip, cons0, cons1, ndelconss) );
         }
         else if( consdata0->setppctype == SCIP_SETPPCTYPE_PARTITIONING ) /*lint !e641*/
         {
            /* the set partitioning constraint is stronger: remove the other one */
            SCIP_CALL( removeRedundantCons(scip, cons0, cons1, ndelconss) );
         }
         else if( consdata1->setppctype == SCIP_SETPPCTYPE_PARTITIONING ) /*lint !e641*/
         {
            /* the set partitioning constraint is stronger: remove the other one */
            SCIP_CALL( removeRedundantCons(scip, cons1, cons0, ndelconss) );
         }
         else
         {
            /* one is a covering, the other one a packing constraint: replace them by a single partitioning constraint */
            assert((consdata0->setppctype == SCIP_SETPPCTYPE_COVERING && consdata1->setppctype == SCIP_SETPPCTYPE_PACKING)
               || (consdata1->setppctype == SCIP_SETPPCTYPE_COVERING && consdata0->setppctype == SCIP_SETPPCTYPE_PACKING)); /*lint !e641*/

            /* change the type of cons0 */
            SCIP_CALL( setSetppcType(scip, cons0, SCIP_SETPPCTYPE_PARTITIONING) );
            (*nchgsides)++;

            /* delete cons1 */
            SCIP_CALL( removeRedundantCons(scip, cons0, cons1, ndelconss) );
         }
      }
      else if( cons0iscontained )
      {
         /* cons0 is contained in cons1 */
         SCIPdebugMsg(scip, "setppc constraint <%s> is contained in <%s>\n", SCIPconsGetName(cons0), SCIPconsGetName(cons1));
         SCIPdebugPrintCons(scip, cons0, NULL);
         SCIPdebugPrintCons(scip, cons1, NULL);
         SCIP_CALL( processContainedCons(scip, cons0, cons1, cutoff, nfixedvars, ndelconss, nchgsides) );
      }
      else if( cons1iscontained )
      {
         /* cons1 is contained in cons1 */
         SCIPdebugMsg(scip, "setppc constraint <%s> is contained in <%s>\n", SCIPconsGetName(cons1), SCIPconsGetName(cons0));
         SCIPdebugPrintCons(scip, cons0, NULL);
         SCIPdebugPrintCons(scip, cons1, NULL);
         SCIP_CALL( processContainedCons(scip, cons1, cons0, cutoff, nfixedvars, ndelconss, nchgsides) );
      }
   }

   return SCIP_OKAY;
}

/* perform deletion of variables in all constraints of the constraint handler */
static
SCIP_RETCODE performVarDeletions(
   SCIP*                 scip,               /**< SCIP data structure */
   SCIP_CONSHDLR*        conshdlr,           /**< constraint handler */
   SCIP_CONS**           conss,              /**< array of constraints */
   int                   nconss              /**< number of constraints */
   )
{
   SCIP_CONSDATA* consdata;
   int i;
   int v;


   assert(scip != NULL);
   assert(conshdlr != NULL);
   assert(conss != NULL);
   assert(nconss >= 0);
   assert(strcmp(SCIPconshdlrGetName(conshdlr), CONSHDLR_NAME) == 0);

   /* iterate over all constraints */
   for( i = 0; i < nconss; i++ )
   {
      consdata = SCIPconsGetData(conss[i]);

      /* constraint is marked, that some of its variables were deleted */
      if( consdata->varsdeleted )
      {
         /* iterate over all variables of the constraint and delete marked variables */
         for( v = consdata->nvars - 1; v >= 0; v-- )
         {
            if( SCIPvarIsDeleted(consdata->vars[v]) )
            {
               SCIP_CALL( delCoefPos(scip, conss[i], v) );
            }
         }
         consdata->varsdeleted = FALSE;
      }
   }

   return SCIP_OKAY;
}


/*
 * upgrading of linear constraints
 */


/** creates and captures a set partitioning / packing / covering constraint */
static
SCIP_RETCODE createConsSetppc(
   SCIP*                 scip,               /**< SCIP data structure */
   SCIP_CONS**           cons,               /**< pointer to hold the created constraint */
   const char*           name,               /**< name of constraint */
   int                   nvars,              /**< number of variables in the constraint */
   SCIP_VAR**            vars,               /**< array with variables of constraint entries */
   SCIP_SETPPCTYPE       setppctype,         /**< type of constraint: set partitioning, packing, or covering constraint */
   SCIP_Bool             initial,            /**< should the LP relaxation of constraint be in the initial LP? 
                                              *   Usually set to TRUE. Set to FALSE for 'lazy constraints'. */
   SCIP_Bool             separate,           /**< should the constraint be separated during LP processing? 
                                              *   Usually set to TRUE. */
   SCIP_Bool             enforce,            /**< should the constraint be enforced during node processing? 
                                              *   TRUE for model constraints, FALSE for additional, redundant constraints. */
   SCIP_Bool             check,              /**< should the constraint be checked for feasibility? 
                                              *   TRUE for model constraints, FALSE for additional, redundant constraints. */
   SCIP_Bool             propagate,          /**< should the constraint be propagated during node processing? 
                                              *   Usually set to TRUE. */
   SCIP_Bool             local,              /**< is constraint only valid locally? 
                                              *   Usually set to FALSE. Has to be set to TRUE, e.g., for branching constraints. */
   SCIP_Bool             modifiable,         /**< is constraint modifiable (subject to column generation)? 
                                              *   Usually set to FALSE. In column generation applications, set to TRUE if pricing
                                              *   adds coefficients to this constraint. */
   SCIP_Bool             dynamic,            /**< is constraint subject to aging? 
                                              *   Usually set to FALSE. Set to TRUE for own cuts which 
                                              *   are separated as constraints. */
   SCIP_Bool             removable,          /**< should the relaxation be removed from the LP due to aging or cleanup? 
                                              *   Usually set to FALSE. Set to TRUE for 'lazy constraints' and 'user cuts'. */
   SCIP_Bool             stickingatnode      /**< should the constraint always be kept at the node where it was added, even
                                              *   if it may be moved to a more global node? 
                                              *   Usually set to FALSE. Set to TRUE to for constraints that represent node data. */
   )
{
   SCIP_CONSHDLR* conshdlr;
   SCIP_CONSDATA* consdata;
   SCIP_CONSHDLRDATA* conshdlrdata;

   assert(scip != NULL);

   /* find the set partitioning constraint handler */
   conshdlr = SCIPfindConshdlr(scip, CONSHDLR_NAME);
   if( conshdlr == NULL )
   {
      SCIPerrorMessage("set partitioning / packing / covering constraint handler not found\n");
      return SCIP_INVALIDCALL;
   }

   /* create the constraint specific data */
   if( SCIPgetStage(scip) == SCIP_STAGE_PROBLEM )
   {
      /* create constraint in original problem */
      SCIP_CALL( consdataCreate(scip, &consdata, nvars, vars, setppctype) );
   }
   else
   {
      /* create constraint in transformed problem */
      SCIP_CALL( consdataCreateTransformed(scip, &consdata, nvars, vars, setppctype) );
   }

   /* create constraint */
   SCIP_CALL( SCIPcreateCons(scip, cons, name, conshdlr, consdata, initial, separate, enforce, check, propagate,
         local, modifiable, dynamic, removable, stickingatnode) );

   conshdlrdata = SCIPconshdlrGetData(conshdlr);
   assert(conshdlrdata != NULL);

   if( SCIPisTransformed(scip) && setppctype == SCIP_SETPPCTYPE_PARTITIONING )
   {
      ++(conshdlrdata->nsetpart);
      assert(conshdlrdata->nsetpart >= 0);
   }

   if( SCIPgetStage(scip) != SCIP_STAGE_PROBLEM )
   {
      /* get event handler */
      assert(conshdlrdata->eventhdlr != NULL);

      /* catch bound change events of variables */
      SCIP_CALL( catchAllEvents(scip, *cons, conshdlrdata->eventhdlr) );
   }

   return SCIP_OKAY;
}

/** creates and captures a normalized (with all coefficients +1) setppc constraint */
static
SCIP_RETCODE createNormalizedSetppc(
   SCIP*                 scip,               /**< SCIP data structure */
   SCIP_CONS**           cons,               /**< pointer to hold the created constraint */
   const char*           name,               /**< name of constraint */
   int                   nvars,              /**< number of variables in the constraint */
   SCIP_VAR**            vars,               /**< array with variables of constraint entries */
   SCIP_Real*            vals,               /**< array with coefficients (+1.0 or -1.0) */
   int                   mult,               /**< multiplier on the coefficients(+1 or -1) */
   SCIP_SETPPCTYPE       setppctype,         /**< type of constraint: set partitioning, packing, or covering constraint */
   SCIP_Bool             initial,            /**< should the LP relaxation of constraint be in the initial LP? 
                                              *   Usually set to TRUE. Set to FALSE for 'lazy constraints'. */
   SCIP_Bool             separate,           /**< should the constraint be separated during LP processing? 
                                              *   Usually set to TRUE. */
   SCIP_Bool             enforce,            /**< should the constraint be enforced during node processing? 
                                              *   TRUE for model constraints, FALSE for additional, redundant constraints. */
   SCIP_Bool             check,              /**< should the constraint be checked for feasibility? 
                                              *   TRUE for model constraints, FALSE for additional, redundant constraints. */
   SCIP_Bool             propagate,          /**< should the constraint be propagated during node processing? 
                                              *   Usually set to TRUE. */
   SCIP_Bool             local,              /**< is constraint only valid locally? 
                                              *   Usually set to FALSE. Has to be set to TRUE, e.g., for branching constraints. */
   SCIP_Bool             modifiable,         /**< is constraint modifiable (subject to column generation)? 
                                              *   Usually set to FALSE. In column generation applications, set to TRUE if pricing
                                              *   adds coefficients to this constraint. */
   SCIP_Bool             dynamic,            /**< is constraint subject to aging? 
                                              *   Usually set to FALSE. Set to TRUE for own cuts which 
                                              *   are separated as constraints. */
   SCIP_Bool             removable,          /**< should the relaxation be removed from the LP due to aging or cleanup? 
                                              *   Usually set to FALSE. Set to TRUE for 'lazy constraints' and 'user cuts'. */
   SCIP_Bool             stickingatnode      /**< should the constraint always be kept at the node where it was added, even
                                              *   if it may be moved to a more global node? 
                                              *   Usually set to FALSE. Set to TRUE to for constraints that represent node data. */
   )
{
   SCIP_VAR** transvars;
   int v;

   assert(nvars == 0 || vars != NULL);
   assert(nvars == 0 || vals != NULL);
   assert(mult == +1 || mult == -1);

   /* get temporary memory */
   SCIP_CALL( SCIPallocBufferArray(scip, &transvars, nvars) );

   /* negate positive or negative variables */
   for( v = 0; v < nvars; ++v )
   {
      if( mult * vals[v] > 0.0 )
         transvars[v] = vars[v];
      else
      {
         SCIP_CALL( SCIPgetNegatedVar(scip, vars[v], &transvars[v]) );
      }
      assert(transvars[v] != NULL);
   }

   /* create the constraint */
   SCIP_CALL( createConsSetppc(scip, cons, name, nvars, transvars, setppctype,
         initial, separate, enforce, check, propagate, local, modifiable, dynamic, removable, stickingatnode) );

   /* release temporary memory */
   SCIPfreeBufferArray(scip, &transvars);

   return SCIP_OKAY;
}

/** check, if linear constraint can be upgraded to set partitioning, packing, or covering constraint */
static
SCIP_DECL_LINCONSUPGD(linconsUpgdSetppc)
{  /*lint --e{715}*/
   assert(upgdcons != NULL);
   assert( strcmp(SCIPconshdlrGetName(SCIPconsGetHdlr(cons)), "linear") == 0 );

   /* check, if linear constraint can be upgraded to set partitioning, packing, or covering constraint
    * - all set partitioning / packing / covering constraints consist only of binary variables with a
    *   coefficient of +1.0 or -1.0 (variables with -1.0 coefficients can be negated):
    *        lhs     <= x1 + ... + xp - y1 - ... - yn <= rhs
    * - negating all variables y = (1-Y) with negative coefficients gives:
    *        lhs + n <= x1 + ... + xp + Y1 + ... + Yn <= rhs + n
    * - negating all variables x = (1-X) with positive coefficients and multiplying with -1 gives:
    *        p - rhs <= X1 + ... + Xp + y1 + ... + yn <= p - lhs
    * - a set partitioning constraint has left hand side of +1.0, and right hand side of +1.0 : x(S) == 1.0
    *    -> without negations:  lhs == rhs == 1 - n  or  lhs == rhs == p - 1
    * - a set packing constraint has left hand side of -infinity, and right hand side of +1.0 : x(S) <= 1.0
    *    -> without negations:  (lhs == -inf  and  rhs == 1 - n)  or  (lhs == p - 1  and  rhs = +inf)
    * - a set covering constraint has left hand side of +1.0, and right hand side of +infinity: x(S) >= 1.0
    *    -> without negations:  (lhs == 1 - n  and  rhs == +inf)  or  (lhs == -inf  and  rhs = p - 1)
    */
   if( nposbin + nnegbin + nposimplbin + nnegimplbin == nvars && ncoeffspone + ncoeffsnone == nvars )
   {
      int mult;

      if( SCIPisEQ(scip, lhs, rhs) && (SCIPisEQ(scip, lhs, 1.0 - ncoeffsnone) || SCIPisEQ(scip, lhs, ncoeffspone - 1.0)) )
      {
         SCIPdebugMsg(scip, "upgrading constraint <%s> to set partitioning constraint\n", SCIPconsGetName(cons));

         /* check, if we have to multiply with -1 (negate the positive vars) or with +1 (negate the negative vars) */
         mult = SCIPisEQ(scip, lhs, 1.0 - ncoeffsnone) ? +1 : -1;

         /* create the set partitioning constraint (an automatically upgraded constraint is always unmodifiable) */
         assert(!SCIPconsIsModifiable(cons));
         SCIP_CALL( createNormalizedSetppc(scip, upgdcons, SCIPconsGetName(cons), nvars, vars, vals, mult,
               SCIP_SETPPCTYPE_PARTITIONING,
               SCIPconsIsInitial(cons), SCIPconsIsSeparated(cons), SCIPconsIsEnforced(cons),
               SCIPconsIsChecked(cons), SCIPconsIsPropagated(cons),
               SCIPconsIsLocal(cons), SCIPconsIsModifiable(cons),
               SCIPconsIsDynamic(cons), SCIPconsIsRemovable(cons), SCIPconsIsStickingAtNode(cons)) );
      }
      else if( (SCIPisInfinity(scip, -lhs) && SCIPisEQ(scip, rhs, 1.0 - ncoeffsnone))
         || (SCIPisEQ(scip, lhs, ncoeffspone - 1.0) && SCIPisInfinity(scip, rhs)) )
      {
         SCIPdebugMsg(scip, "upgrading constraint <%s> to set packing constraint\n", SCIPconsGetName(cons));

         /* check, if we have to multiply with -1 (negate the positive vars) or with +1 (negate the negative vars) */
         mult = SCIPisInfinity(scip, -lhs) ? +1 : -1;

         /* create the set packing constraint (an automatically upgraded constraint is always unmodifiable) */
         assert(!SCIPconsIsModifiable(cons));
         SCIP_CALL( createNormalizedSetppc(scip, upgdcons, SCIPconsGetName(cons), nvars, vars, vals, mult,
               SCIP_SETPPCTYPE_PACKING,
               SCIPconsIsInitial(cons), SCIPconsIsSeparated(cons), SCIPconsIsEnforced(cons),
               SCIPconsIsChecked(cons), SCIPconsIsPropagated(cons),
               SCIPconsIsLocal(cons), SCIPconsIsModifiable(cons),
               SCIPconsIsDynamic(cons), SCIPconsIsRemovable(cons), SCIPconsIsStickingAtNode(cons)) );
      }
      else if( (SCIPisEQ(scip, lhs, 1.0 - ncoeffsnone) && SCIPisInfinity(scip, rhs))
         || (SCIPisInfinity(scip, -lhs) && SCIPisEQ(scip, rhs, ncoeffspone - 1.0)) )
      {
         SCIPdebugMsg(scip, "upgrading constraint <%s> to set covering constraint\n", SCIPconsGetName(cons));

         /* check, if we have to multiply with -1 (negate the positive vars) or with +1 (negate the negative vars) */
         mult = SCIPisInfinity(scip, rhs) ? +1 : -1;

         /* create the set covering constraint (an automatically upgraded constraint is always unmodifiable) */
         assert(!SCIPconsIsModifiable(cons));
         SCIP_CALL( createNormalizedSetppc(scip, upgdcons, SCIPconsGetName(cons), nvars, vars, vals, mult,
               SCIP_SETPPCTYPE_COVERING,
               SCIPconsIsInitial(cons), SCIPconsIsSeparated(cons), SCIPconsIsEnforced(cons),
               SCIPconsIsChecked(cons), SCIPconsIsPropagated(cons),
               SCIPconsIsLocal(cons), SCIPconsIsModifiable(cons),
               SCIPconsIsDynamic(cons), SCIPconsIsRemovable(cons), SCIPconsIsStickingAtNode(cons)) );
      }
   }

   return SCIP_OKAY;
}

/** tries to upgrade a quadratic constraint to a setpacking constraint */
static
SCIP_DECL_QUADCONSUPGD(quadraticUpgdSetppc)
{
   SCIP_QUADVARTERM* quadvarterms;
   SCIP_BILINTERM* term;
   SCIP_VAR* vars[2];
   SCIP_Real coefx;
   SCIP_Real coefy;
   SCIP_Real rhs;

   assert( scip != NULL );
   assert( cons != NULL );
   assert( nupgdconss != NULL );
   assert( upgdconss  != NULL );
   assert( ! SCIPconsIsModifiable(cons) );
   assert( strcmp(SCIPconshdlrGetName(SCIPconsGetHdlr(cons)), "quadratic") == 0 );

   *nupgdconss = 0;

   SCIPdebugMsg(scip, "try to upgrade quadratic constraint <%s> to setpacking constraint ...\n", SCIPconsGetName(cons));
   SCIPdebugPrintCons(scip, cons, NULL);

   /* cannot currently handle linear part */
   if( SCIPgetNLinearVarsQuadratic(scip, cons) > 0 )
      return SCIP_OKAY;

   /* need only one bilinear term */
   if( SCIPgetNBilinTermsQuadratic(scip, cons) != 1 )
      return SCIP_OKAY;

   /* need exactly two quadratic variables */
   if( SCIPgetNQuadVarTermsQuadratic(scip, cons) != 2 )
      return SCIP_OKAY;

   /* get bilinear term */
   term = SCIPgetBilinTermsQuadratic(scip, cons);
   if( SCIPisZero(scip, term->coef) )
      return SCIP_OKAY;

   /* check types */
   if( SCIPvarGetType(term->var1) != SCIP_VARTYPE_BINARY || SCIPvarGetType(term->var2) != SCIP_VARTYPE_BINARY )
      return SCIP_OKAY;

   /* left and right hand side need to be equal
    * @todo we could also handle inequalities
    */
   rhs = SCIPgetRhsQuadratic(scip, cons);
   if( SCIPisInfinity(scip, rhs) || !SCIPisEQ(scip, SCIPgetLhsQuadratic(scip, cons), rhs) )
      return SCIP_OKAY;

   quadvarterms = SCIPgetQuadVarTermsQuadratic(scip, cons);

   coefx = quadvarterms[0].lincoef + quadvarterms[0].sqrcoef;  /* for binary variables, we can treat sqr coef as lin coef */
   coefy = quadvarterms[1].lincoef + quadvarterms[0].sqrcoef;  /* for binary variables, we can treat sqr coef as lin coef */

   /* divide constraint by coefficient of x*y */
   coefx /= term->coef;
   coefy /= term->coef;
   rhs   /= term->coef;

   /* constraint is now of the form coefx * x + coefy * y + x * y == rhs
    * we can rewrite as (x + coefy) * (y + coefx) == rhs + coefx * coefy
    */

   /* we can only upgrade if coefx and coefy are 0 or -1 and rhs == -coefx * coefy */
   if( !SCIPisZero(scip, coefx) && !SCIPisEQ(scip, coefx, -1.0) )
      return SCIP_OKAY;
   if( !SCIPisZero(scip, coefy) && !SCIPisEQ(scip, coefy, -1.0) )
      return SCIP_OKAY;
   if( !SCIPisEQ(scip, rhs, -coefx * coefy) )
      return SCIP_OKAY;

   if( SCIPisZero(scip, coefy) )
   {
      vars[0] = quadvarterms[0].var;
   }
   else
   {
      assert(SCIPisEQ(scip, coefy, -1.0));
      /* x - 1 = -(1-x) = -(~x) */
      SCIP_CALL( SCIPgetNegatedVar(scip, quadvarterms[0].var, &vars[0]) );
   }
   if( SCIPisZero(scip, coefx) )
   {
      vars[1] = quadvarterms[1].var;
   }
   else
   {
      assert(SCIPisEQ(scip, coefx, -1.0));
      /* y - 1 = -(1 - y) = -(~y) */
      SCIP_CALL( SCIPgetNegatedVar(scip, quadvarterms[1].var, &vars[1]) );
   }

   /* constraint is now of the form  vars[0] * vars[1] == 0 */

   SCIPdebugMsg(scip, "constraint <%s> can be upgraded ...\n", SCIPconsGetName(cons));

   /* vars[0] + vars[1] <= 1 */
   SCIP_CALL( SCIPcreateConsSetpack(scip, &upgdconss[0], SCIPconsGetName(cons), 2, vars,
         SCIPconsIsInitial(cons), SCIPconsIsSeparated(cons), SCIPconsIsEnforced(cons),
         SCIPconsIsChecked(cons), SCIPconsIsPropagated(cons),  SCIPconsIsLocal(cons),
         SCIPconsIsModifiable(cons), SCIPconsIsDynamic(cons), SCIPconsIsRemovable(cons), SCIPconsIsStickingAtNode(cons)) );
   SCIPdebugPrintCons(scip, upgdconss[0], NULL);

   ++(*nupgdconss);

   return SCIP_OKAY;
} /*lint !e715*/


/*
 * Callback methods of constraint handler
 */

/** copy method for constraint handler plugins (called when SCIP copies plugins) */
static
SCIP_DECL_CONSHDLRCOPY(conshdlrCopySetppc)
{  /*lint --e{715}*/
   assert(scip != NULL);
   assert(conshdlr != NULL);
   assert(strcmp(SCIPconshdlrGetName(conshdlr), CONSHDLR_NAME) == 0);

   /* call inclusion method of constraint handler */
   SCIP_CALL( SCIPincludeConshdlrSetppc(scip) );

   *valid = TRUE;

   return SCIP_OKAY;
}

/** destructor of constraint handler to free constraint handler data (called when SCIP is exiting) */
static
SCIP_DECL_CONSFREE(consFreeSetppc)
{  /*lint --e{715}*/
   SCIP_CONSHDLRDATA* conshdlrdata;

   assert(conshdlr != NULL);
   assert(strcmp(SCIPconshdlrGetName(conshdlr), CONSHDLR_NAME) == 0);
   assert(scip != NULL);

   /* free constraint handler data */
   conshdlrdata = SCIPconshdlrGetData(conshdlr);
   assert(conshdlrdata != NULL);
   SCIP_CALL( conshdlrdataFree(scip, &conshdlrdata) );

   SCIPconshdlrSetData(conshdlr, NULL);

   return SCIP_OKAY;
}


/** initialization method of constraint handler (called after problem was transformed) */
static
SCIP_DECL_CONSINIT(consInitSetppc)
{  /*lint --e{715}*/
   SCIP_CONSHDLRDATA* conshdlrdata;

   assert(conshdlr != NULL);
   assert(strcmp(SCIPconshdlrGetName(conshdlr), CONSHDLR_NAME) == 0);
   assert(scip != NULL);

   /* free constraint handler data */
   conshdlrdata = SCIPconshdlrGetData(conshdlr);
   assert(conshdlrdata != NULL);

   conshdlrdata->noldfixedvars = 0;
   conshdlrdata->noldimpls = 0;
   conshdlrdata->noldcliques = 0;
   conshdlrdata->noldupgrs = 0;
   conshdlrdata->nclqpresolve = 0;
   conshdlrdata->updatedsetppctype = FALSE;
   conshdlrdata->enablecliquelifting = TRUE;

   return SCIP_OKAY;
}


/** presolving deinitialization method of constraint handler (called after presolving has been finished) */
static
SCIP_DECL_CONSEXITPRE(consExitpreSetppc)
{  /*lint --e{715}*/
   int c;

   assert(scip != NULL);
   assert(conshdlr != NULL);

   for( c = 0; c < nconss; ++c )
   {
      if( !SCIPconsIsDeleted(conss[c]) )
      {
         /* we are not allowed to detect infeasibility in the exitpre stage */
         SCIP_CALL( applyFixings(scip, conss[c], NULL, NULL, NULL, NULL) );
      }
   }

   return SCIP_OKAY;
}

/** solving process deinitialization method of constraint handler (called before branch and bound process data is freed) */
static
SCIP_DECL_CONSEXITSOL(consExitsolSetppc)
{  /*lint --e{715}*/
   SCIP_CONSDATA* consdata;
   int c;

   /* release the rows of all constraints */
   for( c = 0; c < nconss; ++c )
   {
      consdata = SCIPconsGetData(conss[c]);
      assert(consdata != NULL);

      if( consdata->row != NULL )
      {
         SCIP_CALL( SCIPreleaseRow(scip, &consdata->row) );
      }
   }

   return SCIP_OKAY;
}


/** frees specific constraint data */
static
SCIP_DECL_CONSDELETE(consDeleteSetppc)
{  /*lint --e{715}*/
   SCIP_CONSHDLRDATA* conshdlrdata;

   assert(conshdlr != NULL);
   assert(strcmp(SCIPconshdlrGetName(conshdlr), CONSHDLR_NAME) == 0);

   /* get event handler */
   conshdlrdata = SCIPconshdlrGetData(conshdlr);
   assert(conshdlrdata != NULL);
   assert(conshdlrdata->eventhdlr != NULL);

   if( SCIPisTransformed(scip) )
   {
      if( (SCIP_SETPPCTYPE)((*consdata)->setppctype) == SCIP_SETPPCTYPE_PARTITIONING )
      {
         --(conshdlrdata->nsetpart);
         assert(conshdlrdata->nsetpart >= 0);
      }
   }

   /* if constraint belongs to transformed problem space, drop bound change events on variables */
   if( (*consdata)->nvars > 0 && SCIPvarIsTransformed((*consdata)->vars[0]) )
   {
      SCIP_CALL( dropAllEvents(scip, cons, conshdlrdata->eventhdlr) );
   }

   /* free setppc constraint data */
   SCIP_CALL( consdataFree(scip, consdata) );

   return SCIP_OKAY;
}


/** transforms constraint data into data belonging to the transformed problem */
static
SCIP_DECL_CONSTRANS(consTransSetppc)
{  /*lint --e{715}*/
   SCIP_CONSHDLRDATA* conshdlrdata;
   SCIP_CONSDATA* sourcedata;
   SCIP_CONSDATA* targetdata;

   /*debugMsg(scip, "Trans method of setppc constraints\n");*/

   assert(conshdlr != NULL);
   assert(strcmp(SCIPconshdlrGetName(conshdlr), CONSHDLR_NAME) == 0);
   assert(SCIPgetStage(scip) == SCIP_STAGE_TRANSFORMING);
   assert(sourcecons != NULL);
   assert(targetcons != NULL);

   /* get event handler */
   conshdlrdata = SCIPconshdlrGetData(conshdlr);
   assert(conshdlrdata != NULL);
   assert(conshdlrdata->eventhdlr != NULL);

   sourcedata = SCIPconsGetData(sourcecons);
   assert(sourcedata != NULL);
   assert(sourcedata->row == NULL);  /* in original problem, there cannot be LP rows */

   /* create constraint data for target constraint */
   SCIP_CALL( consdataCreateTransformed(scip, &targetdata, sourcedata->nvars, sourcedata->vars,
         (SCIP_SETPPCTYPE)sourcedata->setppctype) );

   /* create target constraint */
   SCIP_CALL( SCIPcreateCons(scip, targetcons, SCIPconsGetName(sourcecons), conshdlr, targetdata,
         SCIPconsIsInitial(sourcecons), SCIPconsIsSeparated(sourcecons), SCIPconsIsEnforced(sourcecons),
         SCIPconsIsChecked(sourcecons), SCIPconsIsPropagated(sourcecons),
         SCIPconsIsLocal(sourcecons), SCIPconsIsModifiable(sourcecons),
         SCIPconsIsDynamic(sourcecons), SCIPconsIsRemovable(sourcecons), SCIPconsIsStickingAtNode(sourcecons)) );

   if( (SCIP_SETPPCTYPE)sourcedata->setppctype == SCIP_SETPPCTYPE_PARTITIONING )
   {
      ++(conshdlrdata->nsetpart);
      assert(conshdlrdata->nsetpart >= 0);
   }

   /* catch bound change events of variables */
   SCIP_CALL( catchAllEvents(scip, *targetcons, conshdlrdata->eventhdlr) );

   return SCIP_OKAY;
}


/** LP initialization method of constraint handler (called before the initial LP relaxation at a node is solved) */
static
SCIP_DECL_CONSINITLP(consInitlpSetppc)
{  /*lint --e{715}*/
   int c;

   *infeasible = FALSE;

   for( c = 0; c < nconss && !(*infeasible); ++c )
   {
      assert(SCIPconsIsInitial(conss[c]));
      SCIP_CALL( addCut(scip, conss[c], NULL, infeasible) );
   }

   return SCIP_OKAY;
}


/** separation method of constraint handler for LP solutions */
static
SCIP_DECL_CONSSEPALP(consSepalpSetppc)
{  /*lint --e{715}*/
   SCIP_Bool cutoff;
   SCIP_Bool separated;
   SCIP_Bool reduceddom;
   int c;

   assert(conshdlr != NULL);
   assert(strcmp(SCIPconshdlrGetName(conshdlr), CONSHDLR_NAME) == 0);
   assert(nconss == 0 || conss != NULL);
   assert(result != NULL);

   SCIPdebugMsg(scip, "separating %d/%d set partitioning / packing / covering constraints\n", nusefulconss, nconss);

   *result = SCIP_DIDNOTFIND;

   cutoff = FALSE;
   separated = FALSE;
   reduceddom = FALSE;

   /* check all useful set partitioning / packing / covering constraints for feasibility */
   for( c = 0; c < nusefulconss && !cutoff; ++c )
   {
      SCIP_CALL( separateCons(scip, conss[c], NULL, &cutoff, &separated, &reduceddom) );
   }

   /* combine set partitioning / packing / covering constraints to get more cuts */
   /**@todo further cuts of set partitioning / packing / covering constraints */

   /* return the correct result */
   if( cutoff )
      *result = SCIP_CUTOFF;
   else if( reduceddom )
      *result = SCIP_REDUCEDDOM;
   else if( separated )
      *result = SCIP_SEPARATED;

   return SCIP_OKAY;
}


/** separation method of constraint handler for arbitrary primal solutions */
static
SCIP_DECL_CONSSEPASOL(consSepasolSetppc)
{  /*lint --e{715}*/
   SCIP_Bool cutoff;
   SCIP_Bool separated;
   SCIP_Bool reduceddom;
   int c;

   assert(conshdlr != NULL);
   assert(strcmp(SCIPconshdlrGetName(conshdlr), CONSHDLR_NAME) == 0);
   assert(nconss == 0 || conss != NULL);
   assert(result != NULL);

   SCIPdebugMsg(scip, "separating %d/%d set partitioning / packing / covering constraints\n", nusefulconss, nconss);

   *result = SCIP_DIDNOTFIND;

   cutoff = FALSE;
   separated = FALSE;
   reduceddom = FALSE;

   /* check all useful set partitioning / packing / covering constraints for feasibility */
   for( c = 0; c < nusefulconss && !cutoff; ++c )
   {
      SCIP_CALL( separateCons(scip, conss[c], sol, &cutoff, &separated, &reduceddom) );
   }

   /* combine set partitioning / packing / covering constraints to get more cuts */
   /**@todo further cuts of set partitioning / packing / covering constraints */

   /* return the correct result */
   if( cutoff )
      *result = SCIP_CUTOFF;
   else if( reduceddom )
      *result = SCIP_REDUCEDDOM;
   else if( separated )
      *result = SCIP_SEPARATED;

   return SCIP_OKAY;
}


#ifdef VARUSES
#ifdef BRANCHLP
/** if fractional variables exist, chooses a set S of them and branches on (i) x(S) == 0, and (ii) x(S) >= 1 */
static
SCIP_RETCODE branchLP(
   SCIP*                 scip,               /**< SCIP data structure */
   SCIP_CONSHDLR*        conshdlr,           /**< set partitioning / packing / covering constraint handler */
   SCIP_RESULT*          result              /**< pointer to store the result SCIP_BRANCHED, if branching was applied */
   )
{
   SCIP_CONSHDLRDATA* conshdlrdata;
   SCIP_INTARRAY* varuses;
   SCIP_VAR** lpcands;
   SCIP_VAR** sortcands;
   SCIP_VAR* var;
   SCIP_Real branchweight;
   SCIP_Real solval;
   int* uses;
   int nlpcands;
   int nsortcands;
   int nselcands;
   int numuses;
   int i;
   int j;

   /**@todo use a better set partitioning / packing / covering branching on LP solution (use SOS branching) */

   assert(conshdlr != NULL);
   assert(result != NULL);

   conshdlrdata = SCIPconshdlrGetData(conshdlr);
   assert(conshdlrdata != NULL);

   varuses = conshdlrdata->varuses;
   assert(varuses != NULL);

   /* get fractional variables */
   SCIP_CALL( SCIPgetLPBranchCands(scip, &lpcands, NULL, NULL, &nlpcands, NULL, NULL) );
   if( nlpcands == 0 )
      return SCIP_OKAY;

   assert(MINBRANCHWEIGHT <= MAXBRANCHWEIGHT);

   /* get temporary memory */
   SCIP_CALL( SCIPallocBufferArray(scip, &sortcands, nlpcands) );
   SCIP_CALL( SCIPallocBufferArray(scip, &uses, nlpcands) );

   /* sort fractional variables by number of uses in enabled set partitioning / packing / covering constraints */
   nsortcands = 0;
   for( i = 0; i < nlpcands; ++i )
   {
      var = lpcands[i];
      numuses = SCIPgetIntarrayVal(scip, varuses, SCIPvarGetIndex(var));
      if( numuses > 0 )
      {
         for( j = nsortcands; j > 0 && numuses > uses[j-1]; --j )
         {
            sortcands[j] = sortcands[j-1];
            uses[j] = uses[j-1];
         }
         assert(0 <= j && j <= nsortcands);
         sortcands[j] = var;
         uses[j] = numuses;
         nsortcands++;
      }
   }
   assert(nsortcands <= nlpcands);

   /* if none of the fractional variables is member of a set partitioning / packing / covering constraint,
    * we are not responsible for doing the branching
    */
   if( nsortcands > 0 )
   {
      SCIP_Real cumprio = 0.0;
      SCIP_Real minprio = SCIP_INVALID;
      SCIP_Real minestzero = SCIP_INVALID;
      SCIP_Real minestone = SCIP_INVALID;
      SCIP_Real tmp;

      /* select the first variables from the sorted candidate list, until MAXBRANCHWEIGHT is reached;
       * then choose one less
       */
      branchweight = 0.0;
      solval = 0.0;
      for( nselcands = 0; nselcands < nsortcands; ++nselcands )
      {
         solval = SCIPgetVarSol(scip, sortcands[nselcands]);
         assert(SCIPisFeasGE(scip, solval, 0.0) && SCIPisFeasLE(scip, solval, 1.0));
         branchweight += solval;

	 /* did we exceed the maximal weight */
	 if( branchweight > MAXBRANCHWEIGHT )
	    break;

	 /* @todo instead of taking the minimum into account try other variants like the maximum and the average */
	 /* calculate priorities and estimates by adding up/taking the minimum of all single priorities/estimates */
	 cumprio += SCIPcalcNodeselPriority(scip, sortcands[nselcands], SCIP_BRANCHDIR_DOWNWARDS, 0.0);
	 tmp = SCIPcalcNodeselPriority(scip, sortcands[nselcands], SCIP_BRANCHDIR_UPWARDS, 1.0);
	 minprio = MIN(minprio, tmp);
	 tmp = SCIPcalcChildEstimate(scip, sortcands[nselcands], 0.0);;
	 minestzero = MIN(minestzero, tmp);
	 tmp = SCIPcalcChildEstimate(scip, sortcands[nselcands], 1.0);;
	 minestone = MIN(minestone, tmp);
      }
      assert(minestzero != SCIP_INVALID); /*lint !e777*/
      assert(minestone != SCIP_INVALID); /*lint !e777*/
      assert(minprio != SCIP_INVALID); /*lint !e777*/
      assert(nselcands > 0);
      branchweight -= solval;

      /* check, if we accumulated at least MIN and at most MAXBRANCHWEIGHT weight */
      if( MINBRANCHWEIGHT <= branchweight && branchweight <= MAXBRANCHWEIGHT )
      {
         SCIP_NODE* node;

         /* perform the binary set branching on the selected variables */
         assert(1 <= nselcands && nselcands <= nlpcands);

         /* create left child, fix x_i = 0 for all i \in S */
         SCIP_CALL( SCIPcreateChild(scip, &node, cumprio, minestzero) );
         for( i = 0; i < nselcands; ++i )
         {
            SCIP_CALL( SCIPchgVarUbNode(scip, node, sortcands[i], 0.0) );
         }

         /* create right child: add constraint x(S) >= 1 */
         SCIP_CALL( SCIPcreateChild(scip, &node, minprio, minestone) );
         if( nselcands == 1 )
         {
            /* only one candidate selected: fix it to 1.0 */
            SCIPdebugMsg(scip, "fixing variable <%s> to 1.0 in right child node\n", SCIPvarGetName(sortcands[0]));
            SCIP_CALL( SCIPchgVarLbNode(scip, node, sortcands[0], 1.0) );
         }
         else
         {
            SCIP_CONS* newcons;
            char name[SCIP_MAXSTRLEN];

            /* add set covering constraint x(S) >= 1 */
            (void) SCIPsnprintf(name, SCIP_MAXSTRLEN, "BSB%" SCIP_LONGINT_FORMAT, SCIPgetNTotalNodes(scip));

            SCIP_CALL( SCIPcreateConsSetcover(scip, &newcons, name, nselcands, sortcands,
                  FALSE, TRUE, TRUE, FALSE, TRUE, TRUE, FALSE, TRUE, TRUE, FALSE) );
            SCIP_CALL( SCIPaddConsNode(scip, node, newcons, NULL) );
            SCIP_CALL( SCIPreleaseCons(scip, &newcons) );
         }

         *result = SCIP_BRANCHED;

#ifdef SCIP_DEBUG
         SCIPdebugMsg(scip, "binary set branching: nselcands=%d/%d, weight(S)=%g, A={", nselcands, nlpcands, branchweight);
         for( i = 0; i < nselcands; ++i )
            SCIPdebugMsgPrint(scip, " %s[%g]", SCIPvarGetName(sortcands[i]), SCIPgetSolVal(scip, NULL, sortcands[i]));
         SCIPdebugMsgPrint(scip, " }\n");
#endif
      }
   }

   /* free temporary memory */
   SCIPfreeBufferArray(scip, &uses);
   SCIPfreeBufferArray(scip, &sortcands);

   return SCIP_OKAY;
}
#endif

/** if unfixed variables exist, chooses a set S of them and creates |S|+1 child nodes:
 *   - for each variable i from S, create child node with x_0 = ... = x_i-1 = 0, x_i = 1
 *   - create an additional child node x_0 = ... = x_n-1 = 0
 */
static
SCIP_RETCODE branchPseudo(
   SCIP*                 scip,               /**< SCIP data structure */
   SCIP_CONSHDLR*        conshdlr,           /**< set partitioning / packing / covering constraint handler */
   SCIP_RESULT*          result              /**< pointer to store the result SCIP_BRANCHED, if branching was applied */
   )
{
   SCIP_CONSHDLRDATA* conshdlrdata;
   SCIP_INTARRAY* varuses;
   SCIP_VAR** pseudocands;
   SCIP_VAR** branchcands;
   SCIP_VAR* var;
   SCIP_NODE* node;
   int* canduses;
   int npseudocands;
   int maxnbranchcands;
   int nbranchcands;
   int uses;
   int i;
   int j;

   /**@todo use a better set partitioning / packing / covering branching on pseudo solution (use SOS branching) */

   assert(conshdlr != NULL);
   assert(result != NULL);

   conshdlrdata = SCIPconshdlrGetData(conshdlr);
   assert(conshdlrdata != NULL);

   /* check, if pseudo branching is disabled */
   if( conshdlrdata->npseudobranches <= 1 )
      return SCIP_OKAY;

   /* get fractional variables */
   SCIP_CALL( SCIPgetPseudoBranchCands(scip, &pseudocands, NULL, &npseudocands) );
   if( npseudocands == 0 )
      return SCIP_OKAY;

   varuses = conshdlrdata->varuses;
   assert(varuses != NULL);

   /* choose the maximal number of branching variables */
   maxnbranchcands = conshdlrdata->npseudobranches-1;
   assert(maxnbranchcands >= 1);

   /* get temporary memory */
   SCIP_CALL( SCIPallocBufferArray(scip, &branchcands, maxnbranchcands) );
   SCIP_CALL( SCIPallocBufferArray(scip, &canduses, maxnbranchcands) );

   /* sort unfixed variables by number of uses in enabled set partitioning / packing / covering constraints */
   nbranchcands = 0;
   for( i = 0; i < npseudocands; ++i )
   {
      var = pseudocands[i];
      uses = SCIPgetIntarrayVal(scip, varuses, SCIPvarGetIndex(var));
      if( uses > 0 )
      {
         if( nbranchcands < maxnbranchcands || uses > canduses[nbranchcands-1] )
         {
            for( j = MIN(nbranchcands, maxnbranchcands-1); j > 0 && uses > canduses[j-1]; --j )
            {
               branchcands[j] = branchcands[j-1];
               canduses[j] = canduses[j-1];
            }
            assert(0 <= j && j <= nbranchcands && j < maxnbranchcands);
            branchcands[j] = var;
            canduses[j] = uses;
            if( nbranchcands < maxnbranchcands )
               nbranchcands++;
         }
      }
   }
   assert(nbranchcands <= maxnbranchcands);

   /* if none of the unfixed variables is member of a set partitioning / packing / covering constraint,
    * we are not responsible for doing the branching
    */
   if( nbranchcands > 0 )
   {
      SCIP_Real* estone;
      SCIP_Real minestzero = SCIP_INVALID;
      SCIP_Real tmp;

      SCIP_CALL( SCIPallocBufferArray(scip, &estone, nbranchcands) );

      /* @todo instead of taking the minimum into account try other variants like the maximum and the average */
      /* @todo calculate priorities instead of setting it to the number of branching candidates */
      /* calculate estimates by taking the minimum over all single estimates */
      for( i = 0; i < nbranchcands; ++i )
      {
	 tmp = SCIPcalcChildEstimate(scip, branchcands[i], 0.0);;
	 minestzero = MIN(minestzero, tmp);
	 estone[i] = SCIPcalcChildEstimate(scip, branchcands[i], 1.0);
      }
      assert(minestzero != SCIP_INVALID); /*lint !e777*/

      /* branch on the first part of the sorted candidates:
       * - for each of these variables i, create a child node x_0 = ... = x_i-1 = 0, x_i = 1
       * - create an additional child node x_0 = ... = x_n-1 = 0
       */
      for( i = 0; i < nbranchcands; ++i )
      {
         /* create child with x_0 = ... = x_i-1 = 0, x_i = 1 */
         SCIP_CALL( SCIPcreateChild(scip, &node, (SCIP_Real)nbranchcands, MIN(minestzero, estone[i])) );
         for( j = 0; j < i; ++j )
         {
            SCIP_CALL( SCIPchgVarUbNode(scip, node, branchcands[j], 0.0) );
         }
         SCIP_CALL( SCIPchgVarLbNode(scip, node, branchcands[i], 1.0) );
      }
      /* create child with x_0 = ... = x_n = 0 */
      SCIP_CALL( SCIPcreateChild(scip, &node, (SCIP_Real)nbranchcands, minestzero) );
      for( i = 0; i < nbranchcands; ++i )
      {
         SCIP_CALL( SCIPchgVarUbNode(scip, node, branchcands[i], 0.0) );
      }

      *result = SCIP_BRANCHED;

      SCIPfreeBufferArray(scip, &estone);

#ifdef SCIP_DEBUG
      {
         int nchildren;
         SCIP_CALL( SCIPgetChildren(scip, NULL, &nchildren) );
         SCIPdebugMsg(scip, "branched on pseudo solution: %d children\n", nchildren);
      }
#endif
   }

   /* free temporary memory */
   SCIPfreeBufferArray(scip, &canduses);
   SCIPfreeBufferArray(scip, &branchcands);

   return SCIP_OKAY;
}
#endif


/** constraint enforcing method of constraint handler for LP solutions */
static
SCIP_DECL_CONSENFOLP(consEnfolpSetppc)
{  /*lint --e{715}*/
   SCIP_Bool cutoff;
   SCIP_Bool separated;
   SCIP_Bool reduceddom;
   int c;

   assert(conshdlr != NULL);
   assert(strcmp(SCIPconshdlrGetName(conshdlr), CONSHDLR_NAME) == 0);
   assert(nconss == 0 || conss != NULL);
   assert(result != NULL);

   SCIPdebugMsg(scip, "LP enforcing %d set partitioning / packing / covering constraints\n", nconss);

   *result = SCIP_FEASIBLE;

   cutoff = FALSE;
   separated = FALSE;
   reduceddom = FALSE;

   /* check all useful set partitioning / packing / covering constraints for feasibility */
   for( c = 0; c < nusefulconss && !cutoff && !reduceddom; ++c )
   {
      SCIP_CALL( separateCons(scip, conss[c], NULL, &cutoff, &separated, &reduceddom) );
   }

   /* check all obsolete set partitioning / packing / covering constraints for feasibility */
   for( c = nusefulconss; c < nconss && !cutoff && !separated && !reduceddom; ++c )
   {
      SCIP_CALL( separateCons(scip, conss[c], NULL, &cutoff, &separated, &reduceddom) );
   }

#ifdef VARUSES
#ifdef BRANCHLP
   if( !cutoff && !separated && !reduceddom )
   {
      /* if solution is not integral, choose a variable set to branch on */
      SCIP_CALL( branchLP(scip, conshdlr, result) );
      if( *result != SCIP_FEASIBLE )
         return SCIP_OKAY;
   }
#endif
#endif

   /* return the correct result */
   if( cutoff )
      *result = SCIP_CUTOFF;
   else if( separated )
      *result = SCIP_SEPARATED;
   else if( reduceddom )
      *result = SCIP_REDUCEDDOM;

   return SCIP_OKAY;
}


/** constraint enforcing method of constraint handler for pseudo solutions */
static
SCIP_DECL_CONSENFOPS(consEnfopsSetppc)
{  /*lint --e{715}*/
   SCIP_Bool cutoff;
   SCIP_Bool infeasible;
   SCIP_Bool reduceddom;
   SCIP_Bool solvelp;
   int c;

   assert(conshdlr != NULL);
   assert(strcmp(SCIPconshdlrGetName(conshdlr), CONSHDLR_NAME) == 0);
   assert(nconss == 0 || conss != NULL);
   assert(result != NULL);

   /* if the solution is infeasible anyway due to objective value, skip the constraint processing and branch directly */
#ifdef VARUSES
   if( objinfeasible )
   {
      *result = SCIP_DIDNOTRUN;
      SCIP_CALL( branchPseudo(scip, conshdlr, result) );
      return SCIP_OKAY;
   }
#endif

   SCIPdebugMsg(scip, "pseudo enforcing %d set partitioning / packing / covering constraints\n", nconss);

   *result = SCIP_FEASIBLE;

   cutoff = FALSE;
   infeasible = FALSE;
   reduceddom = FALSE;
   solvelp = FALSE;

   /* check all set partitioning / packing / covering constraints for feasibility */
   for( c = 0; c < nconss && !cutoff && !reduceddom && !solvelp; ++c )
   {
      SCIP_CALL( enforcePseudo(scip, conss[c], &cutoff, &infeasible, &reduceddom, &solvelp) );
   }

   if( cutoff )
      *result = SCIP_CUTOFF;
   else if( reduceddom )
      *result = SCIP_REDUCEDDOM;
   else if( solvelp )
      *result = SCIP_SOLVELP;
   else if( infeasible )
   {
      *result = SCIP_INFEASIBLE;

#ifdef VARUSES
      /* at least one constraint is violated by pseudo solution and we didn't find a better way to resolve this:
       * -> branch on pseudo solution
       */
      SCIP_CALL( branchPseudo(scip, conshdlr, result) );
#endif
   }

   return SCIP_OKAY;
}


/** feasibility check method of constraint handler for integral solutions */
static
SCIP_DECL_CONSCHECK(consCheckSetppc)
{  /*lint --e{715}*/
   SCIP_CONS* cons;
   SCIP_CONSDATA* consdata;
   int c;

   assert(conshdlr != NULL);
   assert(strcmp(SCIPconshdlrGetName(conshdlr), CONSHDLR_NAME) == 0);
   assert(nconss == 0 || conss != NULL);
   assert(result != NULL);

   *result = SCIP_FEASIBLE;

   /* check all set partitioning / packing / covering constraints for feasibility */
   for( c = 0; c < nconss && (*result == SCIP_FEASIBLE || completely); ++c )
   {
      cons = conss[c];
      consdata = SCIPconsGetData(cons);
      assert(consdata != NULL);
      if( checklprows || consdata->row == NULL || !SCIProwIsInLP(consdata->row) )
      {
         if( !checkCons(scip, consdata, sol) )
         {
            /* constraint is violated */
            *result = SCIP_INFEASIBLE;

            if( printreason )
            {
               SCIP_Real sum = 0.0;
               int v;

               SCIP_CALL( SCIPprintCons(scip, cons, NULL) );

               for( v = 0; v < consdata->nvars; ++v )
               {
                  assert(SCIPvarIsBinary(consdata->vars[v]));

                  sum += SCIPgetSolVal(scip, sol, consdata->vars[v]);
               }
               SCIPinfoMessage(scip, NULL, ";\n");
               SCIPinfoMessage(scip, NULL, "violation: the right hand side is violated by by %.15g\n", ABS(sum - 1));
            }
         }
      }
   }

   return SCIP_OKAY;
}

/** domain propagation method of constraint handler */
static
SCIP_DECL_CONSPROP(consPropSetppc)
{  /*lint --e{715}*/
   SCIP_Bool cutoff;
   SCIP_Bool addcut;
   SCIP_Bool mustcheck;
   SCIP_Bool inpresolve;
   int nfixedvars = 0;
   int c;

   assert(conshdlr != NULL);
   assert(strcmp(SCIPconshdlrGetName(conshdlr), CONSHDLR_NAME) == 0);
   assert(nconss == 0 || conss != NULL);
   assert(result != NULL);

   *result = SCIP_DIDNOTFIND;

   SCIPdebugMsg(scip, "propagating %d/%d set partitioning / packing / covering constraints\n", nmarkedconss, nconss);

   cutoff = FALSE;
   inpresolve = (SCIPgetStage(scip) < SCIP_STAGE_INITSOLVE);

   /* propagate all marked set partitioning / packing / covering constraints */
   for( c = nmarkedconss - 1; c >= 0 && !cutoff; --c )
   {
      assert(SCIPconsGetData(conss[c]) != NULL);

      /* during presolving, we do not want to propagate constraints with multiaggregated variables. After presolving,
       * we want to resolve the multiaggregation to have a clean data structure; All initial constraints should not
       * have multiaggregated variables, but this is not true for constraints that were introduced during solving
       */
      if( SCIPconsGetData(conss[c])->existmultaggr )
      {
         int naddconss, ndelconss;

         if( inpresolve )
            continue;

         naddconss = ndelconss = 0;
         SCIP_CALL( applyFixings(scip, conss[c], &naddconss, &ndelconss, &nfixedvars, &cutoff) );

         if( cutoff )
            break;
      }

      /* all multiaggregations should be resolved at here */
      assert(inpresolve || ! SCIPconsGetData(conss[c])->existmultaggr);

      SCIP_CALL( processFixings(scip, conss[c], &cutoff, &nfixedvars, &addcut, &mustcheck) );

      SCIP_CALL( SCIPunmarkConsPropagate(scip, conss[c]) );
}

   /* return the correct result */
   if( cutoff )
      *result = SCIP_CUTOFF;
   else if( nfixedvars > 0 )
      *result = SCIP_REDUCEDDOM;

   return SCIP_OKAY;
}


/** presolving method of constraint handler */
static
SCIP_DECL_CONSPRESOL(consPresolSetppc)
{  /*lint --e{715}*/
   SCIP_CONSHDLRDATA* conshdlrdata;
   int oldnfixedvars;
   int oldnaggrvars;
   int oldndelconss;
   int oldnchgcoefs;
   int firstchange;
   int firstclique;
   int lastclique;
   int startdelconss;
   int c;
   SCIP_Bool cutoff;

   assert(conshdlr != NULL);
   assert(strcmp(SCIPconshdlrGetName(conshdlr), CONSHDLR_NAME) == 0);
   assert(scip != NULL);
   assert(result != NULL);

   *result = SCIP_DIDNOTFIND;
   oldnfixedvars = *nfixedvars;
   oldndelconss = *ndelconss;
   oldnaggrvars = *naggrvars;
   oldnchgcoefs = *nchgcoefs;
   cutoff = FALSE;

   conshdlrdata = SCIPconshdlrGetData(conshdlr);
   assert(conshdlrdata != NULL);

   /* determine whether we want to run the clique lifting procedure */
   conshdlrdata->enablecliquelifting = conshdlrdata->enablecliquelifting || conshdlrdata->updatedsetppctype
      || conshdlrdata->noldfixedvars != SCIPgetNFixedVars(scip) || conshdlrdata->noldimpls != SCIPgetNImplications(scip)
      || conshdlrdata->noldcliques != SCIPgetNCliques(scip) || conshdlrdata->noldupgrs != nconss;

   /* remember old values */
   startdelconss = *ndelconss;
   conshdlrdata->noldimpls = SCIPgetNImplications(scip);
   conshdlrdata->noldcliques = SCIPgetNCliques(scip);
   conshdlrdata->updatedsetppctype = FALSE;

   /* process constraints */
   firstchange = INT_MAX;
   firstclique = INT_MAX;
   lastclique = -1;
   for( c = 0; c < nconss && !SCIPisStopped(scip); ++c )
   {
      SCIP_CONS* cons;
      SCIP_CONSDATA* consdata;

      assert(*result != SCIP_CUTOFF);

      cons = conss[c];
      assert(cons != NULL);
      consdata = SCIPconsGetData(cons);
      assert(consdata != NULL);

      /*SCIPdebugMsg(scip, "presolving set partitioning / packing / covering constraint <%s>\n", SCIPconsGetName(cons));*/

      /* remove all variables that are fixed to zero and replace all aggregated variables */
      if( consdata->nfixedzeros > 0 || nnewaggrvars > 0 || nnewaddconss > 0 || nnewupgdconss > 0
            || *naggrvars > oldnaggrvars || (nrounds == 0 && SCIPgetNRuns(scip) > 1) )
      {
         SCIP_CALL( applyFixings(scip, cons, naddconss, ndelconss, nfixedvars, &cutoff) );

         if( cutoff )
         {
            *result = SCIP_CUTOFF;
            return SCIP_OKAY;
         }

         if( SCIPconsIsDeleted(cons) )
            continue;
      }

      /* find pairs of negated variables in constraint:
       * partitioning/packing: all other variables must be zero, constraint is redundant
       * covering: constraint is redundant
       *
       * find sets of equal variables in constraint:
       * partitioning/packing: variable must be zero
       * covering: multiple entries of variable can be replaced by single entry
       */
      SCIP_CALL( mergeMultiples(scip, cons, nfixedvars, ndelconss, nchgcoefs, &cutoff) );

      if( cutoff )
      {
         *result = SCIP_CUTOFF;
         return SCIP_OKAY;
      }

      /* if constraint was deleted while merging, go to the next constraint */
      if( !SCIPconsIsActive(cons) )
         continue;

      /* remove fixings found by merging */
      if( consdata->nfixedzeros > 0 )
      {
         SCIP_CALL( applyFixings(scip, cons, naddconss, ndelconss, nfixedvars, &cutoff) );

         if( cutoff )
         {
            *result = SCIP_CUTOFF;
            return SCIP_OKAY;
         }

         if( SCIPconsIsDeleted(cons) )
            continue;
      }

      /* check if constraint is already redundant or infeasible due to fixings, fix or aggregate left over variables if
       * possible
       */
      SCIP_CALL( presolvePropagateCons(scip, cons, TRUE, NULL, NULL, NULL, NULL, nfixedvars, naggrvars, ndelconss, &cutoff) );

      if( cutoff )
      {
         *result = SCIP_CUTOFF;
         return SCIP_OKAY;
      }

      /* if constraint was deleted while propagation, go to the next constraint */
      if( !SCIPconsIsActive(cons) )
         continue;

      /* remove fixings found by presolvePropagateCons() */
      if( consdata->nfixedzeros > 0 )
      {
         SCIP_CALL( applyFixings(scip, cons, naddconss, ndelconss, nfixedvars, &cutoff) );

         if( cutoff )
         {
            *result = SCIP_CUTOFF;
            return SCIP_OKAY;
         }

         if( SCIPconsIsDeleted(cons) )
            continue;
      }

      /* perform dual reductions */
      if( conshdlrdata->dualpresolving && SCIPallowDualReds(scip) )
      {
         SCIP_CALL( dualPresolving(scip, cons, nfixedvars, ndelconss, result) );

         /* if dual reduction deleted the constraint we take the next */
         if( !SCIPconsIsActive(cons) )
            continue;
      }

      /* remember the first changed constraint to begin the next redundancy round with */
      if( firstchange == INT_MAX && consdata->changed )
         firstchange = c;

      /* remember the first and last constraints for which we have to add the clique information */
      if( !consdata->cliqueadded && consdata->nvars >= 2 )
      {
         if( firstclique == INT_MAX )
            firstclique = c;
         lastclique = c;
      }
   }

   /* update result pointer */
   if( oldnfixedvars < *nfixedvars || oldnaggrvars < *naggrvars || oldndelconss < *ndelconss || oldnchgcoefs < *nchgcoefs )
      *result = SCIP_SUCCESS;

   if( firstchange < nconss && conshdlrdata->presolusehashing )
   {
      /* detect redundant constraints; fast version with hash table instead of pairwise comparison */
      SCIP_CALL( detectRedundantConstraints(scip, SCIPblkmem(scip), conss, nconss, &firstchange, ndelconss, nchgsides) );
      if( oldndelconss < *ndelconss )
         *result = SCIP_SUCCESS;
   }

   /* determine singleton variables in set-partitioning/-packing constraints, or doubleton variables (active and
    * negated) in any combination of set-partitioning and set-packing constraints
    */
   if( nconss > 1 && (presoltiming & SCIP_PRESOLTIMING_MEDIUM) != 0
      && ((conshdlrdata->nsetpart > 0 && !SCIPdoNotMultaggr(scip) && conshdlrdata->conshdlrlinear != NULL)
         || (conshdlrdata->dualpresolving && SCIPallowDualReds(scip)
               && conshdlrdata->nsetpart < nconss && !SCIPdoNotAggr(scip))) )
   {
      SCIP_CALL( removeDoubleAndSingletonsAndPerformDualpresolve(scip, conss, nconss, conshdlrdata->dualpresolving
            && SCIPallowDualReds(scip), conshdlrdata->conshdlrlinear != NULL, nfixedvars,
            naggrvars, ndelconss, nchgcoefs, nchgsides, &cutoff) );

      if( cutoff )
      {
         *result = SCIP_CUTOFF;
         return SCIP_OKAY;
      }
      else if( oldnfixedvars < *nfixedvars || oldnaggrvars < *naggrvars || oldndelconss < *ndelconss )
         *result = SCIP_SUCCESS;
   }

   /* clique lifting */
   if( conshdlrdata->cliquelifting && conshdlrdata->enablecliquelifting && (presoltiming & SCIP_PRESOLTIMING_EXHAUSTIVE) != 0 )
   {
      /* add cliques first before lifting variables */
      SCIP_CALL( addCliques(scip, conss, nconss, firstclique, lastclique, naddconss, ndelconss, nchgbds, &cutoff) );

      if( cutoff )
      {
         *result = SCIP_CUTOFF;
         return SCIP_OKAY;
      }

      firstclique = nconss;
      lastclique = -1;

      /* lift variables and check for fixings due to clique infomation */
      SCIP_CALL( preprocessCliques(scip, conshdlrdata, conss, nconss, nrounds, &firstchange, &firstclique,
            &lastclique, nfixedvars, naggrvars, ndelconss, nchgcoefs, &cutoff) );
      ++(conshdlrdata->nclqpresolve);

      if( cutoff )
      {
         *result = SCIP_CUTOFF;
         return SCIP_OKAY;
      }
      else if( oldnfixedvars < *nfixedvars || oldnaggrvars < *naggrvars || oldndelconss < *ndelconss || oldnchgcoefs < *nchgcoefs )
         *result = SCIP_SUCCESS;

      /* remember the number of fixings */
      conshdlrdata->noldfixedvars = *nfixedvars + *naggrvars;
   }

   if( oldndelconss == *ndelconss && (presoltiming & SCIP_PRESOLTIMING_EXHAUSTIVE) != 0 )
   {
      /* check constraints for redundancy */
      if( conshdlrdata->presolpairwise )
      {
         SCIP_Longint npaircomparisons = 0;

         oldndelconss = *ndelconss;
         oldnfixedvars = *nfixedvars;

         for( c = firstchange; c < nconss && !SCIPisStopped(scip); ++c )
         {
            assert(*result != SCIP_CUTOFF);

            if( SCIPconsIsActive(conss[c]) && !SCIPconsIsModifiable(conss[c]) )
            {
               npaircomparisons += (SCIPconsGetData(conss[c])->changed) ? (SCIP_Longint) c : ((SCIP_Longint) c - (SCIP_Longint) firstchange);

               SCIP_CALL( removeRedundantConstraints(scip, conss, firstchange, c, &cutoff, nfixedvars, ndelconss, nchgsides) );
               if( cutoff )
               {
                  *result = SCIP_CUTOFF;
                  return SCIP_OKAY;
               }

               if( npaircomparisons > NMINCOMPARISONS )
               {
                  if( (*ndelconss - oldndelconss + *nfixedvars - oldnfixedvars) / ((SCIP_Real)npaircomparisons) < MINGAINPERNMINCOMPARISONS )
                     break;
                  oldndelconss = *ndelconss;
                  oldnfixedvars = *nfixedvars;
                  npaircomparisons = 0;
                  *result = SCIP_SUCCESS;
               }
            }
         }
      }
   }

   /* add cliques after lifting variables */
   SCIP_CALL( addCliques(scip, conss, nconss, MIN(firstclique, nconss), MIN(lastclique, nconss), naddconss, ndelconss,
         nchgbds, &cutoff) );

   if( cutoff )
      *result = SCIP_CUTOFF;

   conshdlrdata->enablecliquelifting = FALSE;
   conshdlrdata->noldupgrs = nconss - (*ndelconss - startdelconss);

   return SCIP_OKAY;
}


/** propagation conflict resolving method of constraint handler */
static
SCIP_DECL_CONSRESPROP(consRespropSetppc)
{  /*lint --e{715}*/
   SCIP_CONSDATA* consdata;
   int v;

   assert(conshdlr != NULL);
   assert(strcmp(SCIPconshdlrGetName(conshdlr), CONSHDLR_NAME) == 0);
   assert(cons != NULL);
   assert(infervar != NULL);
   assert(result != NULL);

   consdata = SCIPconsGetData(cons);
   assert(consdata != NULL);

   SCIPdebugMsg(scip, "conflict resolving method of set partitioning / packing / covering constraint handler\n");

   if( (SCIP_SETPPCTYPE)consdata->setppctype == SCIP_SETPPCTYPE_COVERING
      || ((SCIP_SETPPCTYPE)consdata->setppctype == SCIP_SETPPCTYPE_PARTITIONING
         && SCIPgetVarLbAtIndex(scip, infervar, bdchgidx, TRUE) > 0.5) )
   {
#ifndef NDEBUG
      SCIP_Bool confvarfound;
#endif

      /* the inference constraint is a set partitioning or covering constraint with the inference variable infered to 1.0:
       * the reason for the deduction is the assignment of 0.0 to all other variables
       */
#ifndef NDEBUG
      confvarfound = FALSE;
#endif
      for( v = 0; v < consdata->nvars; ++v )
      {
         if( consdata->vars[v] != infervar )
         {
            /* the reason variable must be assigned to zero */
            assert(SCIPgetVarUbAtIndex(scip, consdata->vars[v], bdchgidx, FALSE) < 0.5);
            SCIP_CALL( SCIPaddConflictBinvar(scip, consdata->vars[v]) );
         }
#ifndef NDEBUG
         else
         {
            assert(!confvarfound);
            confvarfound = TRUE;
         }
#endif
      }
      assert(confvarfound);
   }
   else
   {
      /* the inference constraint is a set partitioning or packing constraint with the inference variable infered to 0.0:
       * the reason for the deduction is the assignment of 1.0 to a single variable
       */
      assert(SCIPgetVarUbAtIndex(scip, infervar, bdchgidx, TRUE) < 0.5);

      if( inferinfo >= 0 )
      {
         assert(SCIPgetVarLbAtIndex(scip, consdata->vars[inferinfo], bdchgidx, FALSE) > 0.5);
         SCIP_CALL( SCIPaddConflictBinvar(scip, consdata->vars[inferinfo]) );
      }
      else
      {
         for( v = 0; v < consdata->nvars; ++v )
         {
            if( SCIPgetVarLbAtIndex(scip, consdata->vars[v], bdchgidx, FALSE) > 0.5 )
            {
               SCIP_CALL( SCIPaddConflictBinvar(scip, consdata->vars[v]) );
               break;
            }
         }
         assert(v < consdata->nvars);
      }
   }

   *result = SCIP_SUCCESS;

   return SCIP_OKAY;
}


/** variable rounding lock method of constraint handler */
static
SCIP_DECL_CONSLOCK(consLockSetppc)
{  /*lint --e{715}*/
   SCIP_CONSDATA* consdata;
   int nlocksdown;
   int nlocksup;
   int i;

   consdata = SCIPconsGetData(cons);
   assert(consdata != NULL);

   switch( consdata->setppctype )
   {
   case SCIP_SETPPCTYPE_PARTITIONING:
      nlocksdown = nlockspos + nlocksneg;
      nlocksup = nlockspos + nlocksneg;
      break;
   case SCIP_SETPPCTYPE_PACKING:
      nlocksdown = nlocksneg;
      nlocksup = nlockspos;
      break;
   case SCIP_SETPPCTYPE_COVERING:
      nlocksdown = nlockspos;
      nlocksup = nlocksneg;
      break;
   default:
      SCIPerrorMessage("unknown setppc type\n");
      return SCIP_INVALIDDATA;
   }

   for( i = 0; i < consdata->nvars; ++i )
   {
      SCIP_CALL( SCIPaddVarLocks(scip, consdata->vars[i], nlocksdown, nlocksup) );
   }

   return SCIP_OKAY;
}


/** constraint activation notification method of constraint handler */
static
SCIP_DECL_CONSACTIVE(consActiveSetppc)
{  /*lint --e{715}*/
   assert(cons != NULL);
   assert(strcmp(SCIPconshdlrGetName(conshdlr), CONSHDLR_NAME) == 0);
   assert(SCIPconsIsTransformed(cons));

   SCIPdebugMsg(scip, "activation information for set partitioning / packing / covering constraint <%s>\n",
      SCIPconsGetName(cons));

   /* we only might add the constraint to the propagation list, when we are not activating it in probing mode */
   if( SCIPgetStage(scip) > SCIP_STAGE_TRANSFORMING )
   {
      SCIP_CONSDATA* consdata = SCIPconsGetData(cons);
      assert(consdata != NULL);

      if( consdata->nfixedones >= 1 || consdata->nfixedzeros >= consdata->nvars - 1 )
      {
         SCIP_CALL( SCIPmarkConsPropagate(scip, cons) );
      }
   }

#ifdef VARUSES
   /* increase the number of uses for each variable in the constraint */
   SCIP_CALL( consdataIncVaruses(scip, SCIPconshdlrGetData(conshdlr), SCIPconsGetData(cons)) );
#endif

   return SCIP_OKAY;
}


/** constraint deactivation notification method of constraint handler */
#ifdef VARUSES
static
SCIP_DECL_CONSDEACTIVE(consDeactiveSetppc)
{  /*lint --e{715}*/
   assert(strcmp(SCIPconshdlrGetName(conshdlr), CONSHDLR_NAME) == 0);
   assert(SCIPconsIsTransformed(cons));

   SCIPdebugMsg(scip, "deactivation information for set partitioning / packing / covering constraint <%s>\n",
      SCIPconsGetName(cons));

   /* decrease the number of uses for each variable in the constraint */
   SCIP_CALL( consdataDecVaruses(scip, SCIPconshdlrGetData(conshdlr), SCIPconsGetData(cons)) );

   return SCIP_OKAY;
}
#endif

/** variable deletion method of constraint handler */
static
SCIP_DECL_CONSDELVARS(consDelvarsSetppc)
{
   assert( scip != NULL );
   assert( conshdlr != NULL );
   assert( conss != NULL || nconss == 0 );

   if( nconss > 0 )
   {
      SCIP_CALL( performVarDeletions(scip, conshdlr, conss, nconss) );
   }

   return SCIP_OKAY;
}



/** constraint display method of constraint handler */
static
SCIP_DECL_CONSPRINT(consPrintSetppc)
{  /*lint --e{715}*/

   assert( scip != NULL );
   assert( conshdlr != NULL );
   assert( cons != NULL );

   SCIP_CALL( consdataPrint(scip, SCIPconsGetData(cons), file) );

   return SCIP_OKAY;
}

/** constraint copying method of constraint handler */
static
SCIP_DECL_CONSCOPY(consCopySetppc)
{  /*lint --e{715}*/
   SCIP_VAR** sourcevars;
   const char* consname;
   SCIP_Real lhs;
   SCIP_Real rhs;
   int nvars;
   SCIP_SETPPCTYPE type;

   /* get variables and coefficients of the source constraint */
   sourcevars = SCIPgetVarsSetppc(sourcescip, sourcecons);
   nvars = SCIPgetNVarsSetppc(sourcescip, sourcecons);

   /* get setppc type */
   type = SCIPgetTypeSetppc(sourcescip, sourcecons);
   lhs = -SCIPinfinity(scip);
   rhs = SCIPinfinity(scip);

   switch( type )
   {
   case SCIP_SETPPCTYPE_PARTITIONING:
      lhs = 1.0;
      rhs = 1.0;
      break;
   case SCIP_SETPPCTYPE_PACKING:
      rhs = 1.0;
      break;
   case SCIP_SETPPCTYPE_COVERING:
      lhs = 1.0;
      break;
   default:
      SCIPerrorMessage("unknown setppc type\n");
      return SCIP_INVALIDDATA;
   }

   if( name != NULL )
      consname = name;
   else
      consname = SCIPconsGetName(sourcecons);

   /* copy the logic using the linear constraint copy method */
   SCIP_CALL( SCIPcopyConsLinear(scip, cons, sourcescip, consname, nvars, sourcevars, NULL,
         lhs, rhs, varmap, consmap,
         initial, separate, enforce, check, propagate, local, modifiable, dynamic, removable, stickingatnode, global, valid) );
   assert(cons != NULL);

   return SCIP_OKAY;
}

/** constraint parsing method of constraint handler */
static
SCIP_DECL_CONSPARSE(consParseSetppc)
{  /*lint --e{715}*/
   SCIP_VAR** vars;
   int nvars;

   assert(scip != NULL);
   assert(success != NULL);
   assert(str != NULL);
   assert(name != NULL);
   assert(cons != NULL);

   *success = TRUE;

   nvars = 0;
   vars = NULL;

   /* check if lhs is just 0 */
   if( str[0] == '0' )
   {
      assert(str[1] == ' ');
      str += 2;
   }
   else
   {
      SCIP_Real* coefs;
      char* endptr;
      int coefssize;
      int requsize;

      /* initialize buffers for storing the coefficients */
      coefssize = 100;
      SCIP_CALL( SCIPallocBufferArray(scip, &vars,  coefssize) );
      SCIP_CALL( SCIPallocBufferArray(scip, &coefs, coefssize) );

      /* parse linear sum to get variables and coefficients */
      SCIP_CALL( SCIPparseVarsLinearsum(scip, str, vars, coefs, &nvars, coefssize, &requsize, &endptr, success) );

      if( *success && requsize > coefssize )
      {
         /* realloc buffers and try again */
         coefssize = requsize;
         SCIP_CALL( SCIPreallocBufferArray(scip, &vars,  coefssize) );
         SCIP_CALL( SCIPreallocBufferArray(scip, &coefs, coefssize) );

         SCIP_CALL( SCIPparseVarsLinearsum(scip, str, vars, coefs, &nvars, coefssize, &requsize, &endptr, success) );
         assert(!*success || requsize <= coefssize); /* if successful, then should have had enough space now */
      }

      if( !*success )
      {
         SCIPerrorMessage("no luck in parsing linear sum '%s'\n", str);
      }
      else
         str = endptr;

      /* free coefficient array */
      SCIPfreeBufferArray(scip, &coefs);
   }

   /* remove white spaces */
   while( isspace((unsigned char)*str) )
      str++;

   if( *success )
   {
      switch( *str )
      {
         case '=' :
            SCIP_CALL( SCIPcreateConsSetpart(scip, cons, name, nvars, vars,
                  initial, separate, enforce, check, propagate, local, modifiable, dynamic, removable, stickingatnode) );
            break;
         case '<' :
            SCIP_CALL( SCIPcreateConsSetpack(scip, cons, name, nvars, vars,
                  initial, separate, enforce, check, propagate, local, modifiable, dynamic, removable, stickingatnode) );
            break;
         case '>' :
            SCIP_CALL( SCIPcreateConsSetcover(scip, cons, name, nvars, vars,
                  initial, separate, enforce, check, propagate, local, modifiable, dynamic, removable, stickingatnode) );
            break;
         default:
            SCIPverbMessage(scip, SCIP_VERBLEVEL_MINIMAL, NULL, "error parsing setppc type\n");
            *success = FALSE;
            break;
      }
   }

   /* free variable array */
   SCIPfreeBufferArrayNull(scip, &vars);

   return SCIP_OKAY;
}

/** constraint method of constraint handler which returns the variables (if possible) */
static
SCIP_DECL_CONSGETVARS(consGetVarsSetppc)
{  /*lint --e{715}*/
   SCIP_CONSDATA* consdata;

   consdata = SCIPconsGetData(cons);
   assert(consdata != NULL);

   if( varssize < consdata->nvars )
      (*success) = FALSE;
   else
   {
      assert(vars != NULL);

      BMScopyMemoryArray(vars, consdata->vars, consdata->nvars);
      (*success) = TRUE;
   }

   return SCIP_OKAY;
}

/** constraint method of constraint handler which returns the number of variables (if possible) */
static
SCIP_DECL_CONSGETNVARS(consGetNVarsSetppc)
{  /*lint --e{715}*/
   SCIP_CONSDATA* consdata;

   consdata = SCIPconsGetData(cons);
   assert(consdata != NULL);

   (*nvars) = consdata->nvars;
   (*success) = TRUE;

   return SCIP_OKAY;
}

/*
 * Callback methods of event handler
 */

static
SCIP_DECL_EVENTEXEC(eventExecSetppc)
{  /*lint --e{715}*/
   SCIP_CONS* cons;
   SCIP_CONSDATA* consdata;
   SCIP_EVENTTYPE eventtype;

   assert(eventhdlr != NULL);
   assert(eventdata != NULL);
   assert(strcmp(SCIPeventhdlrGetName(eventhdlr), EVENTHDLR_NAME) == 0);
   assert(event != NULL);

   /*debugMsg(scip, "Exec method of bound change event handler for set partitioning / packing / covering constraints\n");*/

   cons = (SCIP_CONS*)eventdata;
   assert(cons != NULL);

   consdata = SCIPconsGetData(cons);
   assert(consdata != NULL);

   eventtype = SCIPeventGetType(event);

   switch( eventtype )
   {
   case SCIP_EVENTTYPE_LBTIGHTENED:
      consdata->nfixedones++;
      break;
   case SCIP_EVENTTYPE_LBRELAXED:
      consdata->nfixedones--;
      break;
   case SCIP_EVENTTYPE_UBTIGHTENED:
      consdata->nfixedzeros++;
      break;
   case SCIP_EVENTTYPE_UBRELAXED:
      consdata->nfixedzeros--;
      break;
   case SCIP_EVENTTYPE_VARDELETED:
      consdata->varsdeleted = TRUE;
      break;
   case SCIP_EVENTTYPE_VARFIXED:
      if( consdata->merged )
      {
	 SCIP_VAR* var = SCIPeventGetVar(event);

	 /* this event should only arise during the presolving stage */
	 assert(SCIPgetStage(scip) == SCIP_STAGE_PRESOLVING);
	 assert(var != NULL);

	 /* one variable was changed to a negated or aggregated variable, so maybe we can merge again */
	 if( SCIPvarGetStatus(var) != SCIP_VARSTATUS_FIXED && SCIPvarGetLbGlobal(var) < 0.5 && SCIPvarGetUbGlobal(var) > 0.5 )
	    consdata->merged = FALSE;
      }

      if( !consdata->existmultaggr )
      {
	 SCIP_VAR* var = SCIPeventGetVar(event);
	 assert(var != NULL);

         if( SCIPvarGetStatus(SCIPvarGetProbvar(var)) == SCIP_VARSTATUS_MULTAGGR )
            consdata->existmultaggr = TRUE;
      }
      break;
   default:
      SCIPerrorMessage("invalid event type\n");
      return SCIP_INVALIDDATA;
   }
   assert(0 <= consdata->nfixedzeros && consdata->nfixedzeros <= consdata->nvars);
   assert(0 <= consdata->nfixedones && consdata->nfixedones <= consdata->nvars);

   if( eventtype & SCIP_EVENTTYPE_BOUNDTIGHTENED )
   {
      if( consdata->nfixedones >= 1 || consdata->nfixedzeros >= consdata->nvars - 1 )
      {
         consdata->presolpropagated = FALSE;
         SCIP_CALL( SCIPmarkConsPropagate(scip, cons) );
      }
      else if( (SCIPgetStage(scip) < SCIP_STAGE_INITSOLVE) && (consdata->nfixedzeros >= consdata->nvars - 2) )
      {
         consdata->presolpropagated = FALSE;
      }
   }

   /*debugMsg(scip, " -> constraint has %d zero-fixed and %d one-fixed of %d variables\n",
     consdata->nfixedzeros, consdata->nfixedones, consdata->nvars);*/

   return SCIP_OKAY;
}




/*
 * Callback methods of conflict handler
 */

static
SCIP_DECL_CONFLICTEXEC(conflictExecSetppc)
{  /*lint --e{715}*/
   SCIP_VAR** vars;
   int i;

   assert(conflicthdlr != NULL);
   assert(strcmp(SCIPconflicthdlrGetName(conflicthdlr), CONFLICTHDLR_NAME) == 0);
   assert(bdchginfos != NULL || nbdchginfos == 0);
   assert(result != NULL);

   /* don't process already resolved conflicts */
   if( resolved )
   {
      *result = SCIP_DIDNOTRUN;
      return SCIP_OKAY;
   }

   *result = SCIP_DIDNOTFIND;

   /* for two (binary) variables we will create a set packing constraint and add the clique information of the conflict is global */
   if( nbdchginfos == 2 )
   {
      SCIP_CONS* cons;
      char consname[SCIP_MAXSTRLEN];
      SCIP_VAR* twovars[2];

      assert(bdchginfos != NULL);

      twovars[0] = SCIPbdchginfoGetVar(bdchginfos[0]);

      /* we can only treat binary variables */
      if( !SCIPvarIsBinary(twovars[0]) )
         return SCIP_OKAY;

      /* if the variable is fixed to zero in the conflict set, we have to use its negation */
      if( SCIPbdchginfoGetNewbound(bdchginfos[0]) < 0.5 )
      {
         SCIP_CALL( SCIPgetNegatedVar(scip, twovars[0], &twovars[0]) );
      }

      twovars[1] = SCIPbdchginfoGetVar(bdchginfos[1]);

      /* we can only treat binary variables */
      if( !SCIPvarIsBinary(twovars[1]) )
         return SCIP_OKAY;

      /* if the variable is fixed to zero in the conflict set, we have to use its negation */
      if( SCIPbdchginfoGetNewbound(bdchginfos[1]) < 0.5 )
      {
         SCIP_CALL( SCIPgetNegatedVar(scip, twovars[1], &twovars[1]) );
      }

      /* create a constraint out of the conflict set */
      (void) SCIPsnprintf(consname, SCIP_MAXSTRLEN, "cf%d_%" SCIP_LONGINT_FORMAT, SCIPgetNRuns(scip), SCIPgetNConflictConssApplied(scip));
      SCIP_CALL( SCIPcreateConsSetpack(scip, &cons, consname, 2, twovars,
            FALSE, separate, FALSE, FALSE, TRUE, local, FALSE, dynamic, removable, FALSE) );

      /* if the constraint gets globally added, we also add the clique information */
      if( !SCIPconsIsLocal(cons) )
      {
         SCIP_Bool infeasible;
         int ncliquebdchgs;

         SCIP_CALL( SCIPaddClique(scip, twovars, NULL, 2, FALSE, &infeasible, &ncliquebdchgs) );

         SCIPdebugMsg(scip, "new clique of conflict constraint %s led to %d fixings\n", consname, ncliquebdchgs);

         if( infeasible )
         {
            SCIPdebugMsg(scip, "new clique of conflict constraint %s led to infeasibility\n", consname);
         }
      }

      /* add conflict to SCIP */
      SCIP_CALL( SCIPaddConflict(scip, node, cons, validnode, conftype, cutoffinvolved) );

      *result = SCIP_CONSADDED;

      return SCIP_OKAY;
   }

   /* create array of variables in conflict constraint */
   SCIP_CALL( SCIPallocBufferArray(scip, &vars, nbdchginfos) );
   for( i = 0; i < nbdchginfos; ++i )
   {
      assert(bdchginfos != NULL);

      vars[i] = SCIPbdchginfoGetVar(bdchginfos[i]);

      /* we can only treat binary variables */
      if( !SCIPvarIsBinary(vars[i]) )
         break;

      /* if the variable is fixed to one in the conflict set, we have to use its negation */
      if( SCIPbdchginfoGetNewbound(bdchginfos[i]) > 0.5 )
      {
         SCIP_CALL( SCIPgetNegatedVar(scip, vars[i], &vars[i]) );
      }
   }

   if( i == nbdchginfos )
   {
      SCIP_CONS* cons;
      char consname[SCIP_MAXSTRLEN];

      /* create a constraint out of the conflict set */
      (void) SCIPsnprintf(consname, SCIP_MAXSTRLEN, "cf%d_%" SCIP_LONGINT_FORMAT, SCIPgetNRuns(scip), SCIPgetNConflictConssApplied(scip));
      SCIP_CALL( SCIPcreateConsSetcover(scip, &cons, consname, nbdchginfos, vars,
            FALSE, separate, FALSE, FALSE, TRUE, local, FALSE, dynamic, removable, FALSE) );
      SCIP_CALL( SCIPaddConsNode(scip, node, cons, validnode) );
      SCIP_CALL( SCIPreleaseCons(scip, &cons) );

      *result = SCIP_CONSADDED;
   }

   /* free temporary memory */
   SCIPfreeBufferArray(scip, &vars);

   return SCIP_OKAY;
}




/*
 * constraint specific interface methods
 */

/** creates the handler for set partitioning / packing / covering constraints and includes it in SCIP */
SCIP_RETCODE SCIPincludeConshdlrSetppc(
   SCIP*                 scip                /**< SCIP data structure */
   )
{
   SCIP_CONSHDLRDATA* conshdlrdata;
   SCIP_CONSHDLR* conshdlr;
   SCIP_EVENTHDLR* eventhdlr;

   /* create event handler for bound change events */
   SCIP_CALL( SCIPincludeEventhdlrBasic(scip, &eventhdlr, EVENTHDLR_NAME, EVENTHDLR_DESC,
         eventExecSetppc, NULL) );

   /* create conflict handler for setppc constraints */
   SCIP_CALL( SCIPincludeConflicthdlrBasic(scip, NULL, CONFLICTHDLR_NAME, CONFLICTHDLR_DESC, CONFLICTHDLR_PRIORITY,
         conflictExecSetppc, NULL) );

   /* create constraint handler data */
   SCIP_CALL( conshdlrdataCreate(scip, &conshdlrdata, eventhdlr) );

   /* include constraint handler */
   SCIP_CALL( SCIPincludeConshdlrBasic(scip, &conshdlr, CONSHDLR_NAME, CONSHDLR_DESC,
         CONSHDLR_ENFOPRIORITY, CONSHDLR_CHECKPRIORITY, CONSHDLR_EAGERFREQ, CONSHDLR_NEEDSCONS,
         consEnfolpSetppc, consEnfopsSetppc, consCheckSetppc, consLockSetppc,
         conshdlrdata) );
   assert(conshdlr != NULL);

   /* set non-fundamental callbacks via specific setter functions */
   SCIP_CALL( SCIPsetConshdlrActive(scip, conshdlr, consActiveSetppc) );
#ifdef VARUSES
   SCIP_CALL( SCIPsetConshdlrDeactive(scip, conshdlr, consDeactiveSetppc) );
#endif
   SCIP_CALL( SCIPsetConshdlrCopy(scip, conshdlr, conshdlrCopySetppc, consCopySetppc) );
   SCIP_CALL( SCIPsetConshdlrDelete(scip, conshdlr, consDeleteSetppc) );
   SCIP_CALL( SCIPsetConshdlrDelvars(scip, conshdlr, consDelvarsSetppc) );
   SCIP_CALL( SCIPsetConshdlrExitpre(scip, conshdlr, consExitpreSetppc) );
   SCIP_CALL( SCIPsetConshdlrExitsol(scip, conshdlr, consExitsolSetppc) );
   SCIP_CALL( SCIPsetConshdlrFree(scip, conshdlr, consFreeSetppc) );
   SCIP_CALL( SCIPsetConshdlrGetVars(scip, conshdlr, consGetVarsSetppc) );
   SCIP_CALL( SCIPsetConshdlrGetNVars(scip, conshdlr, consGetNVarsSetppc) );
   SCIP_CALL( SCIPsetConshdlrInit(scip, conshdlr, consInitSetppc) );
   SCIP_CALL( SCIPsetConshdlrInitlp(scip, conshdlr, consInitlpSetppc) );
   SCIP_CALL( SCIPsetConshdlrParse(scip, conshdlr, consParseSetppc) );
   SCIP_CALL( SCIPsetConshdlrPresol(scip, conshdlr, consPresolSetppc, CONSHDLR_MAXPREROUNDS, CONSHDLR_PRESOLTIMING) );
   SCIP_CALL( SCIPsetConshdlrPrint(scip, conshdlr, consPrintSetppc) );
   SCIP_CALL( SCIPsetConshdlrProp(scip, conshdlr, consPropSetppc, CONSHDLR_PROPFREQ, CONSHDLR_DELAYPROP,
         CONSHDLR_PROP_TIMING) );
   SCIP_CALL( SCIPsetConshdlrResprop(scip, conshdlr, consRespropSetppc) );
   SCIP_CALL( SCIPsetConshdlrSepa(scip, conshdlr, consSepalpSetppc, consSepasolSetppc, CONSHDLR_SEPAFREQ,
         CONSHDLR_SEPAPRIORITY, CONSHDLR_DELAYSEPA) );
   SCIP_CALL( SCIPsetConshdlrTrans(scip, conshdlr, consTransSetppc) );

   conshdlrdata->conshdlrlinear = SCIPfindConshdlr(scip,"linear");

   if( conshdlrdata->conshdlrlinear != NULL )
   {
      /* include the linear constraint to setppc constraint upgrade in the linear constraint handler */
      SCIP_CALL( SCIPincludeLinconsUpgrade(scip, linconsUpgdSetppc, LINCONSUPGD_PRIORITY, CONSHDLR_NAME) );
   }
   if( SCIPfindConshdlr(scip, "quadratic") != NULL )
   {
      /* notify function that upgrades quadratic constraint to setpacking */
      SCIP_CALL( SCIPincludeQuadconsUpgrade(scip, quadraticUpgdSetppc, QUADCONSUPGD_PRIORITY, TRUE, CONSHDLR_NAME) );
   }


   /* set partitioning constraint handler parameters */
   SCIP_CALL( SCIPaddIntParam(scip,
         "constraints/" CONSHDLR_NAME "/npseudobranches",
         "number of children created in pseudo branching (0: disable pseudo branching)",
         &conshdlrdata->npseudobranches, TRUE, DEFAULT_NPSEUDOBRANCHES, 0, INT_MAX, NULL, NULL) );
   SCIP_CALL( SCIPaddBoolParam(scip,
         "constraints/" CONSHDLR_NAME "/presolpairwise",
         "should pairwise constraint comparison be performed in presolving?",
         &conshdlrdata->presolpairwise, TRUE, DEFAULT_PRESOLPAIRWISE, NULL, NULL) );
   SCIP_CALL( SCIPaddBoolParam(scip,
         "constraints/" CONSHDLR_NAME "/presolusehashing",
         "should hash table be used for detecting redundant constraints in advance",
         &conshdlrdata->presolusehashing, TRUE, DEFAULT_PRESOLUSEHASHING, NULL, NULL) );
   SCIP_CALL( SCIPaddBoolParam(scip,
         "constraints/" CONSHDLR_NAME "/dualpresolving",
         "should dual presolving steps be performed?",
         &conshdlrdata->dualpresolving, TRUE, DEFAULT_DUALPRESOLVING, NULL, NULL) );
   SCIP_CALL( SCIPaddBoolParam(scip,
         "constraints/" CONSHDLR_NAME "/cliquelifting",
         " should we try to lift variables into other clique constraints, fix variables, aggregate them, and also shrink the amount of variables in clique constraints",
         &conshdlrdata->cliquelifting, TRUE, DEFAULT_CLIQUELIFTING, NULL, NULL) );
   SCIP_CALL( SCIPaddBoolParam(scip,
         "constraints/" CONSHDLR_NAME "/addvariablesascliques",
         "should we try to generate extra cliques out of all binary variables to maybe fasten redundant constraint detection",
         &conshdlrdata->addvariablesascliques, TRUE, DEFAULT_ADDVARIABLESASCLIQUES, NULL, NULL) );
   SCIP_CALL( SCIPaddBoolParam(scip,
         "constraints/" CONSHDLR_NAME "/cliqueshrinking",
         "should we try to shrink the number of variables in a clique constraints, by replacing more than one variable by only one",
         &conshdlrdata->cliqueshrinking, TRUE, DEFAULT_CLIQUESHRINKING, NULL, NULL) );

   return SCIP_OKAY;
}

/** creates and captures a set partitioning constraint
 *
 *  @note the constraint gets captured, hence at one point you have to release it using the method SCIPreleaseCons()
 */
SCIP_RETCODE SCIPcreateConsSetpart(
   SCIP*                 scip,               /**< SCIP data structure */
   SCIP_CONS**           cons,               /**< pointer to hold the created constraint */
   const char*           name,               /**< name of constraint */
   int                   nvars,              /**< number of variables in the constraint */
   SCIP_VAR**            vars,               /**< array with variables of constraint entries */
   SCIP_Bool             initial,            /**< should the LP relaxation of constraint be in the initial LP?
                                              *   Usually set to TRUE. Set to FALSE for 'lazy constraints'. */
   SCIP_Bool             separate,           /**< should the constraint be separated during LP processing?
                                              *   Usually set to TRUE. */
   SCIP_Bool             enforce,            /**< should the constraint be enforced during node processing?
                                              *   TRUE for model constraints, FALSE for additional, redundant constraints. */
   SCIP_Bool             check,              /**< should the constraint be checked for feasibility?
                                              *   TRUE for model constraints, FALSE for additional, redundant constraints. */
   SCIP_Bool             propagate,          /**< should the constraint be propagated during node processing?
                                              *   Usually set to TRUE. */
   SCIP_Bool             local,              /**< is constraint only valid locally?
                                              *   Usually set to FALSE. Has to be set to TRUE, e.g., for branching constraints. */
   SCIP_Bool             modifiable,         /**< is constraint modifiable (subject to column generation)?
                                              *   Usually set to FALSE. In column generation applications, set to TRUE if pricing
                                              *   adds coefficients to this constraint. */
   SCIP_Bool             dynamic,            /**< is constraint subject to aging?
                                              *   Usually set to FALSE. Set to TRUE for own cuts which 
                                              *   are separated as constraints. */
   SCIP_Bool             removable,          /**< should the relaxation be removed from the LP due to aging or cleanup?
                                              *   Usually set to FALSE. Set to TRUE for 'lazy constraints' and 'user cuts'. */
   SCIP_Bool             stickingatnode      /**< should the constraint always be kept at the node where it was added, even
                                              *   if it may be moved to a more global node?
                                              *   Usually set to FALSE. Set to TRUE to for constraints that represent node data. */
   )
{
   return createConsSetppc(scip, cons, name, nvars, vars, SCIP_SETPPCTYPE_PARTITIONING,
      initial, separate, enforce, check, propagate, local, modifiable, dynamic, removable, stickingatnode);
}

/** creates and captures a set partitioning constraint with all constraint flags set
 *  to their default values
 *
 *  @note the constraint gets captured, hence at one point you have to release it using the method SCIPreleaseCons()
 */
SCIP_RETCODE SCIPcreateConsBasicSetpart(
   SCIP*                 scip,               /**< SCIP data structure */
   SCIP_CONS**           cons,               /**< pointer to hold the created constraint */
   const char*           name,               /**< name of constraint */
   int                   nvars,              /**< number of variables in the constraint */
   SCIP_VAR**            vars                /**< array with variables of constraint entries */
   )
{
   SCIP_CALL( SCIPcreateConsSetpart(scip, cons, name, nvars, vars,
         TRUE, TRUE, TRUE, TRUE, TRUE, FALSE, FALSE, FALSE, FALSE, FALSE) );

   return SCIP_OKAY;
}

/** creates and captures a set packing constraint
 *
 *  @note the constraint gets captured, hence at one point you have to release it using the method SCIPreleaseCons()
 */
SCIP_RETCODE SCIPcreateConsSetpack(
   SCIP*                 scip,               /**< SCIP data structure */
   SCIP_CONS**           cons,               /**< pointer to hold the created constraint */
   const char*           name,               /**< name of constraint */
   int                   nvars,              /**< number of variables in the constraint */
   SCIP_VAR**            vars,               /**< array with variables of constraint entries */
   SCIP_Bool             initial,            /**< should the LP relaxation of constraint be in the initial LP?
                                              *   Usually set to TRUE. Set to FALSE for 'lazy constraints'. */
   SCIP_Bool             separate,           /**< should the constraint be separated during LP processing?
                                              *   Usually set to TRUE. */
   SCIP_Bool             enforce,            /**< should the constraint be enforced during node processing?
                                              *   TRUE for model constraints, FALSE for additional, redundant constraints. */
   SCIP_Bool             check,              /**< should the constraint be checked for feasibility?
                                              *   TRUE for model constraints, FALSE for additional, redundant constraints. */
   SCIP_Bool             propagate,          /**< should the constraint be propagated during node processing?
                                              *   Usually set to TRUE. */
   SCIP_Bool             local,              /**< is constraint only valid locally?
                                              *   Usually set to FALSE. Has to be set to TRUE, e.g., for branching constraints. */
   SCIP_Bool             modifiable,         /**< is constraint modifiable (subject to column generation)?
                                              *   Usually set to FALSE. In column generation applications, set to TRUE if pricing
                                              *   adds coefficients to this constraint. */
   SCIP_Bool             dynamic,            /**< is constraint subject to aging?
                                              *   Usually set to FALSE. Set to TRUE for own cuts which 
                                              *   are separated as constraints. */
   SCIP_Bool             removable,          /**< should the relaxation be removed from the LP due to aging or cleanup?
                                              *   Usually set to FALSE. Set to TRUE for 'lazy constraints' and 'user cuts'. */
   SCIP_Bool             stickingatnode      /**< should the constraint always be kept at the node where it was added, even
                                              *   if it may be moved to a more global node?
                                              *   Usually set to FALSE. Set to TRUE to for constraints that represent node data. */
   )
{
   return createConsSetppc(scip, cons, name, nvars, vars, SCIP_SETPPCTYPE_PACKING,
      initial, separate, enforce, check, propagate, local, modifiable, dynamic, removable, stickingatnode);
}

/** creates and captures a set packing constraint with all constraint flags set
 *  to their default values
 *
 *  @note the constraint gets captured, hence at one point you have to release it using the method SCIPreleaseCons()
 */
SCIP_RETCODE SCIPcreateConsBasicSetpack(
   SCIP*                 scip,               /**< SCIP data structure */
   SCIP_CONS**           cons,               /**< pointer to hold the created constraint */
   const char*           name,               /**< name of constraint */
   int                   nvars,              /**< number of variables in the constraint */
   SCIP_VAR**            vars                /**< array with variables of constraint entries */
   )
{
   SCIP_CALL( SCIPcreateConsSetpack(scip, cons, name, nvars, vars,
         TRUE, TRUE, TRUE, TRUE, TRUE, FALSE, FALSE, FALSE, FALSE, FALSE) );

   return SCIP_OKAY;

}

/** creates and captures a set covering constraint
 *
 *  @note the constraint gets captured, hence at one point you have to release it using the method SCIPreleaseCons()
 */
SCIP_RETCODE SCIPcreateConsSetcover(
   SCIP*                 scip,               /**< SCIP data structure */
   SCIP_CONS**           cons,               /**< pointer to hold the created constraint */
   const char*           name,               /**< name of constraint */
   int                   nvars,              /**< number of variables in the constraint */
   SCIP_VAR**            vars,               /**< array with variables of constraint entries */
   SCIP_Bool             initial,            /**< should the LP relaxation of constraint be in the initial LP?
                                              *   Usually set to TRUE. Set to FALSE for 'lazy constraints'. */
   SCIP_Bool             separate,           /**< should the constraint be separated during LP processing?
                                              *   Usually set to TRUE. */
   SCIP_Bool             enforce,            /**< should the constraint be enforced during node processing?
                                              *   TRUE for model constraints, FALSE for additional, redundant constraints. */
   SCIP_Bool             check,              /**< should the constraint be checked for feasibility?
                                              *   TRUE for model constraints, FALSE for additional, redundant constraints. */
   SCIP_Bool             propagate,          /**< should the constraint be propagated during node processing?
                                              *   Usually set to TRUE. */
   SCIP_Bool             local,              /**< is constraint only valid locally?
                                              *   Usually set to FALSE. Has to be set to TRUE, e.g., for branching constraints. */
   SCIP_Bool             modifiable,         /**< is constraint modifiable (subject to column generation)?
                                              *   Usually set to FALSE. In column generation applications, set to TRUE if pricing
                                              *   adds coefficients to this constraint. */
   SCIP_Bool             dynamic,            /**< is constraint subject to aging?
                                              *   Usually set to FALSE. Set to TRUE for own cuts which 
                                              *   are separated as constraints. */
   SCIP_Bool             removable,          /**< should the relaxation be removed from the LP due to aging or cleanup?
                                              *   Usually set to FALSE. Set to TRUE for 'lazy constraints' and 'user cuts'. */
   SCIP_Bool             stickingatnode      /**< should the constraint always be kept at the node where it was added, even
                                              *   if it may be moved to a more global node?
                                              *   Usually set to FALSE. Set to TRUE to for constraints that represent node data. */
   )
{
   return createConsSetppc(scip, cons, name, nvars, vars, SCIP_SETPPCTYPE_COVERING,
      initial, separate, enforce, check, propagate, local, modifiable, dynamic, removable, stickingatnode);
}

/** creates and captures a set covering constraint with all constraint flags set
 *  to their default values
 *
 *  @note the constraint gets captured, hence at one point you have to release it using the method SCIPreleaseCons()
 */
SCIP_RETCODE SCIPcreateConsBasicSetcover(
   SCIP*                 scip,               /**< SCIP data structure */
   SCIP_CONS**           cons,               /**< pointer to hold the created constraint */
   const char*           name,               /**< name of constraint */
   int                   nvars,              /**< number of variables in the constraint */
   SCIP_VAR**            vars                /**< array with variables of constraint entries */
   )
{
   SCIP_CALL( SCIPcreateConsSetcover(scip, cons, name, nvars, vars,
         TRUE, TRUE, TRUE, TRUE, TRUE, FALSE, FALSE, FALSE, FALSE, FALSE) );

   return SCIP_OKAY;

}

/** adds coefficient in set partitioning / packing / covering constraint */
SCIP_RETCODE SCIPaddCoefSetppc(
   SCIP*                 scip,               /**< SCIP data structure */
   SCIP_CONS*            cons,               /**< constraint data */
   SCIP_VAR*             var                 /**< variable to add to the constraint */
   )
{
   assert(var != NULL);

   /*debugMsg(scip, "adding variable <%s> to setppc constraint <%s>\n",
     SCIPvarGetName(var), SCIPconsGetName(cons));*/

   if( strcmp(SCIPconshdlrGetName(SCIPconsGetHdlr(cons)), CONSHDLR_NAME) != 0 )
   {
      SCIPerrorMessage("constraint is not a set partitioning / packing / covering constraint\n");
      return SCIP_INVALIDDATA;
   }

   SCIP_CALL( addCoef(scip, cons, var) );

   return SCIP_OKAY;
}

/** gets number of variables in set partitioning / packing / covering constraint */
int SCIPgetNVarsSetppc(
   SCIP*                 scip,               /**< SCIP data structure */
   SCIP_CONS*            cons                /**< constraint data */
   )
{
   SCIP_CONSDATA* consdata;

   if( strcmp(SCIPconshdlrGetName(SCIPconsGetHdlr(cons)), CONSHDLR_NAME) != 0 )
   {
      SCIPerrorMessage("constraint is not a set partitioning / packing / covering constraint\n");
      SCIPABORT();
      return -1;  /*lint !e527*/
   }

   consdata = SCIPconsGetData(cons);
   assert(consdata != NULL);

   return consdata->nvars;
}

/** gets array of variables in set partitioning / packing / covering constraint */
SCIP_VAR** SCIPgetVarsSetppc(
   SCIP*                 scip,               /**< SCIP data structure */
   SCIP_CONS*            cons                /**< constraint data */
   )
{
   SCIP_CONSDATA* consdata;

   if( strcmp(SCIPconshdlrGetName(SCIPconsGetHdlr(cons)), CONSHDLR_NAME) != 0 )
   {
      SCIPerrorMessage("constraint is not a set partitioning / packing / covering constraint\n");
      SCIPABORT();
      return NULL;  /*lint !e527*/
   }

   consdata = SCIPconsGetData(cons);
   assert(consdata != NULL);

   return consdata->vars;
}

/** gets type of set partitioning / packing / covering constraint */
SCIP_SETPPCTYPE SCIPgetTypeSetppc(
   SCIP*                 scip,               /**< SCIP data structure */
   SCIP_CONS*            cons                /**< constraint data */
   )
{
   SCIP_CONSDATA* consdata;

   if( strcmp(SCIPconshdlrGetName(SCIPconsGetHdlr(cons)), CONSHDLR_NAME) != 0 )
   {
      SCIPerrorMessage("constraint is not a set partitioning / packing / covering constraint\n");
      SCIPABORT();
   }

   consdata = SCIPconsGetData(cons);
   assert(consdata != NULL);

   return (SCIP_SETPPCTYPE)(consdata->setppctype);
}

/** gets the dual solution of the set partitioning / packing / covering constraint in the current LP */
SCIP_Real SCIPgetDualsolSetppc(
   SCIP*                 scip,               /**< SCIP data structure */
   SCIP_CONS*            cons                /**< constraint data */
   )
{
   SCIP_CONSDATA* consdata;

   if( strcmp(SCIPconshdlrGetName(SCIPconsGetHdlr(cons)), CONSHDLR_NAME) != 0 )
   {
      SCIPerrorMessage("constraint is not a set partitioning / packing / covering constraint\n");
      SCIPABORT();
      return SCIP_INVALID;  /*lint !e527*/
   }

   consdata = SCIPconsGetData(cons);
   assert(consdata != NULL);

   if( consdata->row != NULL )
      return SCIProwGetDualsol(consdata->row);
   else
      return 0.0;
}

/** gets the dual Farkas value of the set partitioning / packing / covering constraint in the current infeasible LP */
SCIP_Real SCIPgetDualfarkasSetppc(
   SCIP*                 scip,               /**< SCIP data structure */
   SCIP_CONS*            cons                /**< constraint data */
   )
{
   SCIP_CONSDATA* consdata;

   if( strcmp(SCIPconshdlrGetName(SCIPconsGetHdlr(cons)), CONSHDLR_NAME) != 0 )
   {
      SCIPerrorMessage("constraint is not a set partitioning / packing / covering constraint\n");
      SCIPABORT();
      return SCIP_INVALID;  /*lint !e527*/
   }

   consdata = SCIPconsGetData(cons);
   assert(consdata != NULL);

   if( consdata->row != NULL )
      return SCIProwGetDualfarkas(consdata->row);
   else
      return 0.0;
}

/** returns the linear relaxation of the given set partitioning / packing / covering constraint; may return NULL if no
 *  LP row was yet created; the user must not modify the row!
 */
SCIP_ROW* SCIPgetRowSetppc(
   SCIP*                 scip,               /**< SCIP data structure */
   SCIP_CONS*            cons                /**< constraint data */
   )
{
   SCIP_CONSDATA* consdata;

   if( strcmp(SCIPconshdlrGetName(SCIPconsGetHdlr(cons)), CONSHDLR_NAME) != 0 )
   {
      SCIPerrorMessage("constraint is not a set partitioning / packing / covering constraint\n");
      SCIPABORT();
      return NULL;  /*lint !e527*/
   }

   consdata = SCIPconsGetData(cons);
   assert(consdata != NULL);

   return consdata->row;
}

/** returns current number of variables fixed to one in the constraint  */
int SCIPgetNFixedonesSetppc(
   SCIP*                 scip,               /**< SCIP data structure */
   SCIP_CONS*            cons                /**< constraint data */
   )
{
   SCIP_CONSDATA* consdata;

   if( strcmp(SCIPconshdlrGetName(SCIPconsGetHdlr(cons)), CONSHDLR_NAME) != 0 )
   {
      SCIPerrorMessage("constraint is not a set partitioning / packing / covering constraint\n");
      SCIPABORT();
      return -1;  /*lint !e527*/
   }

   consdata = SCIPconsGetData(cons);
   assert(consdata != NULL);

   return consdata->nfixedones;
}


/** returns current number of variables fixed to zero in the constraint  */
int SCIPgetNFixedzerosSetppc(
   SCIP*                 scip,               /**< SCIP data structure */
   SCIP_CONS*            cons                /**< constraint data */
   )
{
   SCIP_CONSDATA* consdata;

   if( strcmp(SCIPconshdlrGetName(SCIPconsGetHdlr(cons)), CONSHDLR_NAME) != 0 )
   {
      SCIPerrorMessage("constraint is not a set partitioning / packing / covering constraint\n");
      SCIPABORT();
      return -1;  /*lint !e527*/
   }

   consdata = SCIPconsGetData(cons);
   assert(consdata != NULL);

   return consdata->nfixedzeros;
}
<|MERGE_RESOLUTION|>--- conflicted
+++ resolved
@@ -36,9 +36,9 @@
 #define CONSHDLR_NAME          "setppc"
 #define CONSHDLR_DESC          "set partitioning / packing / covering constraints"
 #define CONSHDLR_SEPAPRIORITY   +700000 /**< priority of the constraint handler for separation */
-#define CONSHDLR_ENFOPRIORITY   700000 /**< priority of the constraint handler for constraint enforcing */
+#define CONSHDLR_ENFOPRIORITY    700000 /**< priority of the constraint handler for constraint enforcing */
 #define CONSHDLR_CHECKPRIORITY  -700000 /**< priority of the constraint handler for checking feasibility */
-#define CONSHDLR_SEPAFREQ             100 /**< frequency for separating cuts; zero means to separate only in the root node */
+#define CONSHDLR_SEPAFREQ             5 /**< frequency for separating cuts; zero means to separate only in the root node */
 #define CONSHDLR_PROPFREQ             1 /**< frequency for propagating domains; zero means only preprocessing propagation */
 #define CONSHDLR_EAGERFREQ          100 /**< frequency for using all instead of only the useful constraints in separation,
                                               *   propagation and enforcement, -1 for no eager evaluations, 0 for first only */
@@ -67,23 +67,15 @@
 #define NMINCOMPARISONS          200000 /**< number for minimal pairwise presolving comparisons */
 #define MINGAINPERNMINCOMPARISONS 1e-06 /**< minimal gain per minimal pairwise presolving comparisons to repeat pairwise comparison round */
 
-<<<<<<< HEAD
-
-/*
-#define VARUSES   activate variable usage counting, that is necessary for LP and pseudo branching
-#define BRANCHLP  BRANCHLP is only useful if the ENFOPRIORITY is set to a positive value
-*/
-=======
 #define DEFAULT_RANDSEED              3
 
 /*#define VARUSES*/  /* activate variable usage counting, that is necessary for LP and pseudo branching */
 /*#define BRANCHLP*/ /* BRANCHLP is only useful if the ENFOPRIORITY is set to a positive value */
->>>>>>> 51382e60
 #ifdef BRANCHLP
 #define MINBRANCHWEIGHT             0.3 /**< minimum weight of both sets in binary set branching */
 #define MAXBRANCHWEIGHT             0.7 /**< maximum weight of both sets in binary set branching */
 #endif
-#define DEFAULT_NPSEUDOBRANCHES       4 /**< number of children created in pseudo branching (0: disable branching) */
+#define DEFAULT_NPSEUDOBRANCHES       2 /**< number of children created in pseudo branching (0: disable branching) */
 #define DEFAULT_DUALPRESOLVING     TRUE /**< should dual presolving steps be performed? */
 
 #define DEFAULT_CLIQUELIFTING     FALSE /**< should we try to lift variables into other clique constraints, fix
