--- conflicted
+++ resolved
@@ -1222,10 +1222,6 @@
 
    /* the objective value in the columns is correct, s.t. the LP's objective value is also correct */
    SCIPlpExactGetObjval(lp, set, prob, sol->valsexact->obj);
-<<<<<<< HEAD
-=======
-   RatSet(sol->valsexact->obj, lp->lpobjval);
->>>>>>> 3228a4b8
    sol->obj = RatRoundReal(sol->valsexact->obj, SCIP_ROUND_UPWARDS);
    sol->solorigin = SCIP_SOLORIGIN_LPSOL;
 
