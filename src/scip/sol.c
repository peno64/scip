--- conflicted
+++ resolved
@@ -1213,7 +1213,6 @@
    )
 {
    assert(sol != NULL);
-<<<<<<< HEAD
    assert(lp != NULL);
    assert(lp->solved);
    assert(SCIPsolIsExact(sol));
@@ -1241,13 +1240,7 @@
    assert(stat != NULL);
    assert(tree != NULL);
    assert(nlp != NULL);
-   assert(SCIPnlpGetSolstat(nlp) <= SCIP_NLPSOLSTAT_FEASIBLE);
-=======
-   assert(stat != NULL);
-   assert(tree != NULL);
-   assert(nlp != NULL);
    assert(SCIPnlpHasSolution(nlp));
->>>>>>> d2b81736
 
    SCIPstatDebugMsg(stat, "linking solution to NLP\n");
 
