/* * * * * * * * * * * * * * * * * * * * * * * * * * * * * * * * * * * * * * */
/*                                                                           */
/*                  This file is part of the program and library             */
/*         SCIP --- Solving Constraint Integer Programs                      */
/*                                                                           */
/*    Copyright (C) 2002-2017 Konrad-Zuse-Zentrum                            */
/*                            fuer Informationstechnik Berlin                */
/*                                                                           */
/*  SCIP is distributed under the terms of the ZIB Academic License.         */
/*                                                                           */
/*  You should have received a copy of the ZIB Academic License              */
/*  along with SCIP; see the file COPYING. If not email to scip@zib.de.      */
/*                                                                           */
/* * * * * * * * * * * * * * * * * * * * * * * * * * * * * * * * * * * * * * */

/**@file   cons_components.c
 * @brief  constraint handler for handling independent components
 * @author Gerald Gamrath
 *
 * This constraint handler looks for independent components.
 */
/*#define DETAILED_OUTPUT*/
/*#define SCIP_DEBUG*/
/*#define SCIP_MORE_DEBUG*/
/*---+----1----+----2----+----3----+----4----+----5----+----6----+----7----+----8----+----9----+----0----+----1----+----2*/

#include <assert.h>
#include <string.h>

#include "scip/cons_components.h"
#include "scip/debug.h"

#define CONSHDLR_NAME          "components"
#define CONSHDLR_DESC          "independent components constraint handler"
#define CONSHDLR_ENFOPRIORITY         0 /**< priority of the constraint handler for constraint enforcing */
#define CONSHDLR_CHECKPRIORITY -9999999 /**< priority of the constraint handler for checking feasibility */
#define CONSHDLR_EAGERFREQ           -1 /**< frequency for using all instead of only the useful constraints in separation,
                                         *   propagation and enforcement, -1 for no eager evaluations, 0 for first only */
#define CONSHDLR_NEEDSCONS        FALSE /**< should the constraint handler be skipped, if no constraints are available? */

#define CONSHDLR_PROPFREQ             1 /**< frequency for propagating domains; zero means only preprocessing propagation */
#define CONSHDLR_MAXPREROUNDS        -1 /**< maximal number of presolving rounds the constraint handler participates in (-1: no limit) */
#define CONSHDLR_DELAYPROP         TRUE /**< should propagation method be delayed, if other propagators found reductions? */

#define CONSHDLR_PRESOLTIMING    SCIP_PRESOLTIMING_FINAL  /**< presolving timing of the constraint handler (fast, medium, or exhaustive) */
#define CONSHDLR_PROP_TIMING     SCIP_PROPTIMING_BEFORELP /**< propagation timing mask of the constraint handler*/

#define DEFAULT_MAXDEPTH             -1      /**< maximum depth of a node to run components detection (-1: disable component detection during solving) */
#define DEFAULT_MAXINTVARS          500      /**< maximum number of integer (or binary) variables to solve a subproblem directly in presolving (-1: no solving) */
#define DEFAULT_MINSIZE              50      /**< minimum absolute size (in terms of variables) to solve a component individually during branch-and-bound */
#define DEFAULT_MINRELSIZE          0.1      /**< minimum relative size (in terms of variables) to solve a component individually during branch-and-bound */
#define DEFAULT_NODELIMIT       10000LL      /**< maximum number of nodes to be solved in subproblems during presolving */
#define DEFAULT_INTFACTOR           1.0      /**< the weight of an integer variable compared to binary variables */
#define DEFAULT_FEASTOLFACTOR       1.0      /**< default value for parameter to increase the feasibility tolerance in all sub-SCIPs */

/*
 * Data structures
 */

/** data related to one problem (see below) */
typedef struct Problem PROBLEM;

/** data related to one component */
typedef struct Component
{
   PROBLEM*              problem;            /**< the problem this component belongs to */
   SCIP*                 subscip;            /**< sub-SCIP representing the component */
   SCIP_SOL*             workingsol;         /**< working solution for transferring solutions into the sub-SCIP */
   SCIP_VAR**            vars;               /**< variables belonging to this component (in complete problem) */
   SCIP_VAR**            subvars;            /**< variables belonging to this component (in subscip) */
   SCIP_VAR**            fixedvars;          /**< variables in the original SCIP which were copied while copying the component's
                                              *   constraints, but do not count to the subvars, because they were locally fixed */
   SCIP_VAR**            fixedsubvars;       /**< variables in the sub-SCIP which were copied while copying the component's
                                              *   constraints, but do not count to the subvars, because they were locally fixed */
   SCIP_Real             fixedvarsobjsum;    /**< objective contribution of all locally fixed variables */
   SCIP_Real             lastdualbound;      /**< dual bound after last optimization call for this component */
   SCIP_Real             lastprimalbound;    /**< primal bound after last optimization call for this component */
   SCIP_STATUS           laststatus;         /**< solution status of last optimization call for the sub-SCIP of this component */
   SCIP_Bool             solved;             /**< was this component solved already? */
   int                   ncalls;             /**< number of optimization calls for this component */
   int                   lastsolindex;       /**< index of best solution after last optimization call for this component */
   int                   lastbestsolindex;   /**< index of last best solution transferred to this component from the main problem */
   int                   nvars;              /**< number of variables belonging to this component */
   int                   nfixedvars;         /**< number of fixed variables copied during constraint copying */
   int                   fixedvarssize;      /**< size of fixedvars and fixedsubvars arrays */
   int                   number;             /**< component number */
} COMPONENT;

/** data related to one problem
 *  (corresponding to one node in the branch-and-bound tree and consisting of multiple components)
 */
struct Problem
{
   SCIP*                 scip;               /**< the SCIP instance this problem belongs to */
   COMPONENT*            components;         /**< independent components into which the problem can be divided */
   SCIP_PQUEUE*          compqueue;          /**< priority queue for components */
   SCIP_SOL*             bestsol;            /**< best solution found so far for the problem */
   char*                 name;               /**< name of the problem */
   SCIP_Real             fixedvarsobjsum;    /**< objective contribution of all locally fixed variables */
   SCIP_Real             lowerbound;         /**< lower bound of the problem */
   int                   ncomponents;        /**< number of independent components into which the problem can be divided */
   int                   componentssize;     /**< size of components array */
   int                   nfeascomps;         /**< number of components for which a feasible solution was found */
   int                   nsolvedcomps;       /**< number of components solved to optimality */
   int                   nlowerboundinf;     /**< number of components with lower bound equal to -infinity */
};


/** constraint handler data */
struct SCIP_ConshdlrData
{
   SCIP_Longint          nodelimit;          /**< maximum number of nodes to be solved in subproblems */
   SCIP_Real             intfactor;          /**< the weight of an integer variable compared to binary variables */
   SCIP_Real             feastolfactor;      /**< parameter to increase the feasibility tolerance in all sub-SCIPs */
   int                   maxintvars;         /**< maximum number of integer (or binary) variables to solve a subproblem
                                              *   directly (-1: no solving) */
   int                   maxdepth;           /**< maximum depth of a node to run components detection (-1: disable
                                              *   component detection during solving) */
   int                   minsize;            /**< minimum absolute size (in terms of variables) to solve a component
                                              *   individually during branch-and-bound */
   SCIP_Real             minrelsize;         /**< minimum relative size (in terms of variables) to solve a component
                                              *   individually during branch-and-bound */
   int                   subscipdepth;       /**< depth offset of the current (sub-)problem compared to the original
                                              *   problem */
};


/** comparison method for sorting components */
static
SCIP_DECL_SORTPTRCOMP(componentSort)
{
   SCIP* scip;
   COMPONENT* comp1;
   COMPONENT* comp2;
   SCIP_Real gap1;
   SCIP_Real gap2;

   assert(elem1 != NULL);
   assert(elem2 != NULL);

   comp1 = (COMPONENT*)elem1;
   comp2 = (COMPONENT*)elem2;

   if( comp1->ncalls == 0 )
      if( comp2->ncalls == 0 )
         return comp1->number - comp2->number;
      else
         return -1;
   else if( comp2->ncalls == 0 )
      return 1;

   /* the main sorting criterion is the absolute gap; however, we devide it by the number of solving calls for this
    * component to diversify the search if one component does not improve
    * @todo investigate other sorting criteria
    */
   gap1 = SQR(comp1->lastprimalbound - comp1->lastdualbound) / comp1->ncalls;
   gap2 = SQR(comp2->lastprimalbound - comp2->lastdualbound) / comp2->ncalls;

   assert(comp1->problem != NULL);
   assert(comp1->problem == comp2->problem);
   assert(comp1->problem->scip == comp2->problem->scip);

   scip = comp1->problem->scip;
   assert(scip != NULL);

   if( SCIPisFeasGT(scip, gap1, gap2) )
      return -1;
   else if( SCIPisFeasLT(scip, gap1, gap2) )
      return +1;
   else
      return comp1->number - comp2->number;
}

/** returns minimum size of components to be solved individually during the branch-and-bound search */
static
int getMinsize(
   SCIP*                 scip,               /**< main SCIP data structure */
   SCIP_CONSHDLRDATA*    conshdlrdata        /**< constraint handler data */
   )
{
   int minsize;

   assert(conshdlrdata != NULL);

   minsize = (int)(conshdlrdata->minrelsize * SCIPgetNVars(scip));
   minsize = MAX(minsize, conshdlrdata->minsize);

   return minsize;
}

/** initialize component structure */
static
SCIP_RETCODE initComponent(
   PROBLEM*              problem             /**< subproblem structure */
   )
{
   COMPONENT* component;
   SCIP* scip;

   assert(problem != NULL);
   assert(problem->ncomponents < problem->componentssize);

   scip = problem->scip;
   assert(scip != NULL);

   component = &problem->components[problem->ncomponents];

   component->problem = problem;
   component->subscip = NULL;
   component->workingsol = NULL;
   component->vars = NULL;
   component->subvars = NULL;
   component->fixedvars = NULL;
   component->fixedsubvars = NULL;
   component->fixedvarsobjsum = 0.0;
   component->lastdualbound = -SCIPinfinity(scip);
   component->lastprimalbound = SCIPinfinity(scip);
   component->laststatus = SCIP_STATUS_UNKNOWN;
   component->solved = FALSE;
   component->ncalls = 0;
   component->lastsolindex = -1;
   component->lastbestsolindex = -1;
   component->nvars = 0;
   component->nfixedvars = 0;
   component->fixedvarssize = 0;
   component->number = problem->ncomponents;

   ++problem->ncomponents;

   return SCIP_OKAY;
}

/** free component structure */
static
SCIP_RETCODE freeComponent(
   COMPONENT*            component           /**< pointer to component structure */
   )
{
   PROBLEM* problem;
   SCIP* scip;

   assert(component != NULL);

   problem = component->problem;
   assert(problem != NULL);

   scip = problem->scip;
   assert(scip != NULL);

   SCIPdebugMsg(scip, "freeing component %d of problem <%s>\n", component->number, component->problem->name);

   assert((component->vars != NULL) == (component->subvars != NULL));
   if( component->vars != NULL )
   {
      SCIPfreeBlockMemoryArray(scip, &component->vars, component->nvars);
      SCIPfreeBlockMemoryArray(scip, &component->subvars, component->nvars);
   }

   assert((component->fixedvars != NULL) == (component->fixedsubvars != NULL));
   if( component->fixedvars != NULL )
   {
      SCIPfreeBlockMemoryArray(scip, &component->fixedsubvars, component->fixedvarssize);
      SCIPfreeBlockMemoryArray(scip, &component->fixedvars, component->fixedvarssize);
   }

   /* free sub-SCIP belonging to this component and the working solution */
   if( component->subscip != NULL )
   {
      if( component->workingsol != NULL )
      {
         SCIP_CALL( SCIPfreeSol(component->subscip, &component->workingsol) );
      }

      SCIP_CALL( SCIPfree(&component->subscip) );
   }

   return SCIP_OKAY;
}


/** create the working solution for a given component, store fixed variables and the corresponding objective offset */
static
SCIP_RETCODE componentSetupWorkingSol(
   COMPONENT*            component,          /**< component structure */
   SCIP_HASHMAP*         varmap              /**< variable hashmap */
   )
{
   SCIP* subscip;

   assert(component != NULL);

   subscip = component->subscip;
   assert(subscip != NULL);
   assert(SCIPgetStage(subscip) == SCIP_STAGE_PROBLEM);

   /* the solution should live in the primal, not the origprimal, of the sub-SCIP, so we need to transform it first */
   SCIP_CALL( SCIPtransformProb(subscip) );
   SCIP_CALL( SCIPcreateOrigSol(subscip, &(component->workingsol), NULL) );

   /* the number of variables was increased by copying the constraints */
   if( SCIPgetNOrigVars(subscip) > component->nvars )
   {
      PROBLEM* problem;
      SCIP* scip;
      SCIP_VAR** sourcevars;
      SCIP_VAR* subvar;
      int nsourcevars;
      int nnewvars;
      int idx = 0;
      int nvars;
      int v;

      problem = component->problem;
      assert(problem != NULL);

      scip = problem->scip;
      assert(scip != NULL);

      sourcevars = SCIPgetVars(scip);
      nsourcevars = SCIPgetNVars(scip);
      nnewvars = SCIPgetNOrigVars(subscip);
      nvars = component->nvars;

      component->fixedvarssize = nnewvars - nvars;
      SCIP_CALL( SCIPallocBlockMemoryArray(scip, &component->fixedvars, component->fixedvarssize) );
      SCIP_CALL( SCIPallocBlockMemoryArray(scip, &component->fixedsubvars, component->fixedvarssize) );

      for( v = 0; v < nsourcevars; ++v )
      {
         subvar = (SCIP_VAR*)SCIPhashmapGetImage(varmap, sourcevars[v]);
         if( subvar != NULL && SCIPvarGetIndex(subvar) >= nvars )
         {
            /* the variable is either locally fixed or could be an inactive variable present in a constraint
             * for which an aggregation constraint linking it to the active variable was created in the subscip
             */
            assert(SCIPisZero(subscip, SCIPvarGetObj(subvar)) ||
               SCIPisEQ(subscip, SCIPvarGetLbGlobal(subvar), SCIPvarGetUbGlobal(subvar)));

            /* variable is gloablly fixed in sub-SCIP, so it was locally fixed in the main-SCIP */
            if( SCIPisEQ(subscip, SCIPvarGetLbGlobal(subvar), SCIPvarGetUbGlobal(subvar)) )
            {
               assert(SCIPisEQ(scip, SCIPvarGetLbLocal(sourcevars[v]), SCIPvarGetUbLocal(sourcevars[v])));

               component->fixedvarsobjsum += SCIPvarGetLbGlobal(subvar) * SCIPvarGetObj(subvar);
               component->fixedvars[idx] = sourcevars[v];
               component->fixedsubvars[idx] = subvar;
               ++idx;

               SCIP_CALL( SCIPsetSolVal(subscip, component->workingsol, subvar, SCIPvarGetLbGlobal(subvar)) );
            }
            /* inactive variable */
            else
            {
               assert(SCIPisZero(subscip, SCIPvarGetObj(subvar)));
            }
         }
         else
         {
            assert(subvar == NULL || SCIPisLT(scip, SCIPvarGetLbGlobal(sourcevars[v]), SCIPvarGetUbGlobal(sourcevars[v])));
            assert(subvar == NULL || SCIPisLT(subscip, SCIPvarGetLbGlobal(subvar), SCIPvarGetUbGlobal(subvar)));
         }
      }
      component->nfixedvars = idx;
      assert(component->nfixedvars <= component->fixedvarssize);
      SCIPdebugMsg(scip, "%d locally fixed variables have been copied, objective contribution: %g\n",
         component->nfixedvars, component->fixedvarsobjsum);
   }

   /* set up debug solution */
#ifdef SCIP_DEBUG_SOLUTION
   {
      PROBLEM* problem;
      SCIP* scip;
      SCIP_Bool isvalid = FALSE;

      problem = component->problem;
      assert(problem != NULL);

      scip = problem->scip;
      assert(scip != NULL);

      SCIP_CALL( SCIPdebugSolIsValidInSubtree(scip, &isvalid) );

      if( isvalid )
      {
         SCIP_Real val;
         int i;

         SCIPdebugSolEnable(component->subscip);

         for( i = 0; i < component->nvars; ++i )
         {
            SCIP_CALL( SCIPdebugGetSolVal(scip, component->vars[i], &val) );
            SCIP_CALL( SCIPdebugAddSolVal(component->subscip, component->subvars[i], val) );
         }
         for( i = 0; i < component->nfixedvars; ++i )
         {
            SCIP_CALL( SCIPdebugGetSolVal(scip, component->fixedvars[i], &val) );
            SCIP_CALL( SCIPdebugAddSolVal(component->subscip, component->fixedsubvars[i], val) );
         }
      }
   }
#endif

   return SCIP_OKAY;
}

/** create a sub-SCIP for the given variables and constraints */
static
SCIP_RETCODE createSubscip(
   SCIP*                 scip,               /**< main SCIP data structure */
   SCIP_CONSHDLRDATA*    conshdlrdata,       /**< constraint handler data */
   SCIP**                subscip             /**< pointer to store created sub-SCIP */
   )
{
   SCIP_Bool success;

   assert(conshdlrdata != NULL);

   /* create a new SCIP instance */
   SCIP_CALL( SCIPcreate(subscip) );

   /* copy plugins, we omit pricers (because we do not run if there are active pricers) and dialogs */
   SCIP_CALL( SCIPcopyPlugins(scip, *subscip, TRUE, FALSE, TRUE, TRUE, TRUE, TRUE, TRUE,
         TRUE, TRUE, TRUE, TRUE, TRUE, TRUE, FALSE, TRUE, TRUE, &success) );

   /* the plugins were successfully copied */
   if( success )
   {
      SCIP_CONSHDLR* newconshdlr;
      SCIP_CONSHDLRDATA* newconshdlrdata;
#ifdef SCIP_DEBUG_SOLUTION
      SCIP_Bool isvalid = FALSE;
#endif

      /* copy parameter settings */
      SCIP_CALL( SCIPcopyParamSettings(scip, *subscip) );

      /* some general settings should not be fixed */
      assert(!SCIPisParamFixed(*subscip, "limits/solutions"));
      assert(!SCIPisParamFixed(*subscip, "limits/bestsol"));
      assert(!SCIPisParamFixed(*subscip, "misc/usevartable"));
      assert(!SCIPisParamFixed(*subscip, "misc/useconstable"));
      assert(!SCIPisParamFixed(*subscip, "numerics/feastol"));
      assert(!SCIPisParamFixed(*subscip, "misc/usesmalltables"));

      /* disable solution limits */
      SCIP_CALL( SCIPsetIntParam(*subscip, "limits/solutions", -1) );
      SCIP_CALL( SCIPsetIntParam(*subscip, "limits/bestsol", -1) );

      /* reduce the effort spent for hash tables; however, if the debug solution is enabled and valid in this subtree,
       * hash tables are needed for installing the debug solution
       */
#ifdef SCIP_DEBUG_SOLUTION
      SCIP_CALL( SCIPdebugSolIsValidInSubtree(scip, &isvalid) );
      if( !isvalid && SCIPgetStage(scip) > SCIP_STAGE_PRESOLVING )
#endif
      {
         SCIP_CALL( SCIPsetBoolParam(*subscip, "misc/usevartable", FALSE) );
         SCIP_CALL( SCIPsetBoolParam(*subscip, "misc/useconstable", FALSE) );
      }

      /* disable presolving */
      SCIP_CALL( SCIPsetPresolving(*subscip, SCIP_PARAMSETTING_OFF, TRUE) );

      /* disable component presolving and fix the parameter */
      SCIP_CALL( SCIPsetIntParam(*subscip, "constraints/" CONSHDLR_NAME "/maxprerounds", 0) );
      SCIP_CALL( SCIPfixParam(*subscip, "constraints/" CONSHDLR_NAME "/maxprerounds") );

      /* find the components constraint handler in the sub-SCIP and inform it about the actual depth in the tree */
      newconshdlr = SCIPfindConshdlr(*subscip, CONSHDLR_NAME);
      assert(newconshdlr != NULL);

      newconshdlrdata = SCIPconshdlrGetData(newconshdlr);
      assert(newconshdlrdata != NULL);
      newconshdlrdata->subscipdepth = conshdlrdata->subscipdepth + SCIPgetDepth(scip);

      /* disable output, unless in extended debug mode */
#ifndef SCIP_MORE_DEBUG
      SCIP_CALL( SCIPsetIntParam(*subscip, "display/verblevel", 0) );
#endif
   }
   else
   {
      SCIP_CALL( SCIPfree(subscip) );
      *subscip = NULL;
   }

   return SCIP_OKAY;
}

/** copies the given variables and constraints to the given sub-SCIP */
static
SCIP_RETCODE copyToSubscip(
   SCIP*                 scip,               /**< source SCIP */
   SCIP*                 subscip,            /**< target SCIP */
   const char*           name,               /**< name for copied problem */
   SCIP_VAR**            vars,               /**< array of variables to copy */
   SCIP_VAR**            subvars,            /**< array to fill with copied vars */
   SCIP_CONS**           conss,              /**< constraint to copy */
   SCIP_HASHMAP*         varmap,             /**< hashmap used for the copy process of variables */
   SCIP_HASHMAP*         consmap,            /**< hashmap used for the copy process of constraints */
   int                   nvars,              /**< number of variables to copy */
   int                   nconss,             /**< number of constraints to copy */
   SCIP_Bool*            success             /**< pointer to store whether copying was successful */
   )
{
   SCIP_CONS* newcons;
   int i;

   assert(scip != NULL);
   assert(subscip != NULL);
   assert(vars != NULL);
   assert(subvars != NULL);
   assert(conss != NULL);
   assert(varmap != NULL);
   assert(consmap != NULL);
   assert(success != NULL);

   *success = TRUE;

   /* create problem in sub-SCIP */
   SCIP_CALL( SCIPcopyProb(scip, subscip, varmap, consmap, FALSE, name) );

   /* copy variables */
   for( i = 0; i < nvars; ++i )
   {
      SCIP_CALL( SCIPgetVarCopy(scip, subscip, vars[i], &subvars[i], varmap, consmap, FALSE, success) );

      /* abort if variable was not successfully copied */
      if( !(*success) )
         return SCIP_OKAY;
   }
   assert(nvars == SCIPgetNOrigVars(subscip));

   /* copy constraints */
   for( i = 0; i < nconss; ++i )
   {
      assert(!SCIPconsIsModifiable(conss[i]));

      /* copy the constraint */
      SCIP_CALL( SCIPgetConsCopy(scip, subscip, conss[i], &newcons, SCIPconsGetHdlr(conss[i]), varmap, consmap, NULL,
            SCIPconsIsInitial(conss[i]), SCIPconsIsSeparated(conss[i]), SCIPconsIsEnforced(conss[i]),
            SCIPconsIsChecked(conss[i]), SCIPconsIsPropagated(conss[i]), FALSE, FALSE,
            SCIPconsIsDynamic(conss[i]), SCIPconsIsRemovable(conss[i]), FALSE, FALSE, success) );

      /* abort if constraint was not successfully copied */
      if( !(*success) )
         return SCIP_OKAY;

      SCIP_CALL( SCIPaddCons(subscip, newcons) );
      SCIP_CALL( SCIPreleaseCons(subscip, &newcons) );
   }

   return SCIP_OKAY;
}

/** create the sub-SCIP for a given component */
static
SCIP_RETCODE componentCreateSubscip(
   COMPONENT*            component,          /**< component structure */
   SCIP_CONSHDLRDATA*    conshdlrdata,       /**< constraint handler data */
   SCIP_HASHMAP*         varmap,             /**< variable hashmap used to improve performance */
   SCIP_HASHMAP*         consmap,            /**< constraint hashmap used to improve performance */
   SCIP_CONS**           conss,              /**< constraints contained in this component */
   int                   nconss,             /**< number of constraints contained in this component */
   SCIP_Bool*            success             /**< pointer to store whether the copying process was successful */
   )
{
   char name[SCIP_MAXSTRLEN];
   PROBLEM* problem;
   SCIP* scip;
   int minsize;

   assert(component != NULL);
   assert(consmap != NULL);
   assert(conss != NULL);
   assert(success != NULL);
   assert(component->nvars > 0);

   problem = component->problem;
   assert(problem != NULL);

   scip = problem->scip;
   assert(scip != NULL);

   (*success) = TRUE;

   SCIP_CALL( createSubscip(scip, conshdlrdata, &component->subscip) );

   if( component->subscip != NULL )
   {
      /* get minimum size of components to solve individually and set the parameter in the sub-SCIP */
      minsize = getMinsize(scip, conshdlrdata);

      SCIP_CALL( SCIPsetIntParam(component->subscip, "constraints/" CONSHDLR_NAME "/minsize", minsize) );

      /* get name of the original problem and add "comp_nr" */
      (void) SCIPsnprintf(name, SCIP_MAXSTRLEN, "%s_comp_%d", problem->name, component->number);

      SCIP_CALL( copyToSubscip(scip, component->subscip, name, component->vars, component->subvars,
            conss, varmap, consmap, component->nvars, nconss, success) );

      if( !(*success) )
      {
         SCIP_CALL( SCIPfree(&component->subscip) );
         component->subscip = NULL;
      }
   }
   else
      (*success) = FALSE;

   return SCIP_OKAY;
}

/** solve a given sub-SCIP up to the given limits */
static
SCIP_RETCODE solveSubscip(
   SCIP*                 scip,               /**< main SCIP */
   SCIP*                 subscip,            /**< sub-SCIP to solve */
   SCIP_Longint          nodelimit,          /**< node limit */
   SCIP_Real             gaplimit            /**< gap limit */
   )
{
   SCIP_Real timelimit;
   SCIP_Real softtimelimit;
   SCIP_Real memorylimit;

   assert(scip != NULL);
   assert(subscip != NULL);

   /* set time limit */
   SCIP_CALL( SCIPgetRealParam(scip, "limits/time", &timelimit) );
   if( !SCIPisInfinity(scip, timelimit) )
   {
      timelimit -= SCIPgetSolvingTime(scip);
      timelimit += SCIPgetSolvingTime(subscip);
   }

   /* set soft time limit, if specified in main SCIP */
   SCIP_CALL( SCIPgetRealParam(scip, "limits/softtime", &softtimelimit) );
   if( softtimelimit > -0.5 )
   {
      softtimelimit -= SCIPgetSolvingTime(scip);
      softtimelimit += SCIPgetSolvingTime(subscip);
      softtimelimit = MAX(softtimelimit, 0.0);
   }

   /* substract the memory already used by the main SCIP and the estimated memory usage of external software */
   /* @todo count memory of other components */
   SCIP_CALL( SCIPgetRealParam(scip, "limits/memory", &memorylimit) );
   if( !SCIPisInfinity(scip, memorylimit) )
   {
      memorylimit -= SCIPgetMemUsed(scip)/1048576.0;
      memorylimit -= SCIPgetMemExternEstim(scip)/1048576.0;
   }

   /* abort if no time is left or not enough memory to create a copy of SCIP, including external memory usage */
   if( timelimit <= 0.0 || memorylimit <= 0.0)
   {
      SCIPdebugMessage("--> not solved (not enough memory or time left)\n");
      return SCIP_OKAY;
   }

   /* SCIP copy limits will set wrong time limits since it does not take into account time spent already in the
    * sub-SCIP; nevertheless, we call it to set the memory limit and unset all other limits, if set in the main SCIP
    */
   SCIP_CALL( SCIPcopyLimits(scip, subscip) );

   /* set time and memory limit for the subproblem */
   SCIP_CALL( SCIPsetRealParam(subscip, "limits/time", timelimit) );
   SCIP_CALL( SCIPsetRealParam(subscip, "limits/softtime", softtimelimit) );

   /* set gap limit */
   SCIP_CALL( SCIPsetRealParam(subscip, "limits/gap", gaplimit) );

   /* set node limit */
   SCIP_CALL( SCIPsetLongintParam(subscip, "limits/nodes", nodelimit) );

   /* solve the subproblem */
   SCIP_CALL( SCIPsolve(subscip) );

#ifdef SCIP_MORE_DEBUG
   SCIP_CALL( SCIPprintBestSol(subscip, NULL, FALSE) );
   SCIP_CALL( SCIPprintStatistics(subscip, NULL) );
#endif

   return SCIP_OKAY;
}

/** solve a connected component during presolving and evaluate the result */
static
SCIP_RETCODE solveAndEvalSubscip(
   SCIP*                 scip,               /**< SCIP main data structure */
   SCIP_CONSHDLRDATA*    conshdlrdata,       /**< the components constraint handler data */
   SCIP*                 subscip,            /**< sub-SCIP to be solved */
   SCIP_VAR**            vars,               /**< array of variables copied to this component */
   SCIP_VAR**            subvars,            /**< array of sub-SCIP variables corresponding to the vars array */
   SCIP_CONS**           conss,              /**< array of constraints copied to this component */
   int                   nvars,              /**< number of variables copied to this component */
   int                   nconss,             /**< number of constraints copied to this component */
   int*                  ndeletedconss,      /**< pointer to store the number of deleted constraints */
   int*                  nfixedvars,         /**< pointer to store the number of fixed variables */
   int*                  ntightenedbounds,   /**< pointer to store the number of bound tightenings */
   SCIP_RESULT*          result,             /**< pointer to store the result of the component solving */
   SCIP_Bool*            solved              /**< pointer to store if the problem was solved to optimality */
   )
{
   int i;

   assert(scip != NULL);
   assert(conshdlrdata != NULL);
   assert(subscip != NULL);
   assert(vars != NULL);
   assert(conss != NULL);
   assert(ndeletedconss != NULL);
   assert(nfixedvars != NULL);
   assert(ntightenedbounds != NULL);
   assert(result != NULL);

   *solved  = FALSE;

   SCIP_CALL( solveSubscip(scip, subscip, conshdlrdata->nodelimit, 0.0) );

   if( SCIPgetStatus(subscip) == SCIP_STATUS_OPTIMAL )
   {
      SCIP_SOL* sol;
      SCIP_VAR* var;
      SCIP_VAR* subvar;
      SCIP_Real* fixvals;
      SCIP_Bool feasible;
      SCIP_Bool infeasible;
      SCIP_Bool fixed;

      sol = SCIPgetBestSol(subscip);

#ifdef SCIP_DEBUG
      SCIP_CALL( SCIPcheckSolOrig(subscip, sol, &feasible, TRUE, TRUE) );
#else
      SCIP_CALL( SCIPcheckSolOrig(subscip, sol, &feasible, FALSE, FALSE) );
#endif

      SCIPdebugMessage("--> solved to optimality: time=%.2f, solution is%s feasible\n", SCIPgetSolvingTime(subscip), feasible ? "" : " not");

      SCIP_CALL( SCIPallocBufferArray(scip, &fixvals, nvars) );

      if( feasible )
      {
         SCIP_Real glb;
         SCIP_Real gub;

         /* get values of variables in the optimal solution */
         for( i = 0; i < nvars; ++i )
         {
            var = vars[i];
            subvar = subvars[i];

            /* get global bounds */
            glb = SCIPvarGetLbGlobal(var);
            gub = SCIPvarGetUbGlobal(var);

            if( subvar != NULL )
            {
               /* get solution value from optimal solution of the sub-SCIP */
               fixvals[i] = SCIPgetSolVal(subscip, sol, subvar);

               assert(SCIPisFeasLE(scip, fixvals[i], SCIPvarGetUbLocal(var)));
               assert(SCIPisFeasGE(scip, fixvals[i], SCIPvarGetLbLocal(var)));

               /* checking a solution is done with a relative tolerance of feasibility epsilon, if we really want to
                * change the bounds of the variables by fixing them, the old bounds must not be violated by more than
                * the absolute epsilon; therefore, we change the fixing values, if needed, and mark that the solution
                * has to be checked again
                */
               if( SCIPisGT(scip, fixvals[i], gub) )
               {
                  SCIPdebugMessage("variable <%s> fixval: %f violates global upperbound: %f\n",
                     SCIPvarGetName(var), fixvals[i], gub);
                  fixvals[i] = gub;
                  feasible = FALSE;
               }
               else if( SCIPisLT(scip, fixvals[i], glb) )
               {
                  SCIPdebugMessage("variable <%s> fixval: %f violates global lowerbound: %f\n",
                     SCIPvarGetName(var), fixvals[i], glb);
                  fixvals[i] = glb;
                  feasible = FALSE;
               }
               assert(SCIPisLE(scip, fixvals[i], SCIPvarGetUbLocal(var)));
               assert(SCIPisGE(scip, fixvals[i], SCIPvarGetLbLocal(var)));
            }
            else
            {
               /* the variable was not copied, so it was cancelled out of constraints during copying;
                * thus, the variable is not constrained and we fix it to its best bound
                */
               if( SCIPisPositive(scip, SCIPvarGetObj(var)) )
                  fixvals[i] = glb;
               else if( SCIPisNegative(scip, SCIPvarGetObj(var)) )
                  fixvals[i] = gub;
               else
               {
                  fixvals[i] = 0.0;
                  fixvals[i] = MIN(fixvals[i], gub);
                  fixvals[i] = MAX(fixvals[i], glb);
               }
            }
         }

         /* the solution value of at least one variable is feasible with a relative tolerance of feasibility epsilon,
          * but infeasible with an absolute tolerance of epsilon; try to set the variables to the bounds and check
          * solution again in the original space (changing the values might now introduce infeasibilities of constraints)
          */
         if( !feasible )
         {
            SCIP_Real origobj;

            SCIPdebugMessage("solution violates bounds by more than epsilon, check the corrected solution...\n");

            origobj = SCIPgetSolOrigObj(subscip, SCIPgetBestSol(subscip));

            SCIP_CALL( SCIPfreeTransform(subscip) );

            SCIP_CALL( SCIPcreateOrigSol(subscip, &sol, NULL) );

            /* set solution values of variables */
            for( i = 0; i < nvars; ++i )
            {
               SCIP_CALL( SCIPsetSolVal(subscip, sol, subvars[i], fixvals[i]) );
            }

            /* check the solution; integrality and bounds should be fulfilled and do not have to be checked */
            SCIP_CALL( SCIPcheckSol(subscip, sol, FALSE, FALSE, FALSE, FALSE, TRUE, &feasible) );

#ifndef NDEBUG
            /* in debug mode, we additionally check integrality and bounds */
            if( feasible )
            {
               SCIP_CALL( SCIPcheckSol(subscip, sol, FALSE, FALSE, TRUE, TRUE, FALSE, &feasible) );
               assert(feasible);
            }
#endif

            SCIPdebugMessage("--> corrected solution is%s feasible\n", feasible ? "" : " not");

            if( !SCIPisFeasEQ(subscip, SCIPsolGetOrigObj(sol), origobj) )
            {
               SCIPdebugMessage("--> corrected solution has a different objective value (old=%16.9g, corrected=%16.9g)\n",
                  origobj, SCIPsolGetOrigObj(sol));

               feasible = FALSE;
            }

            SCIP_CALL( SCIPfreeSol(subscip, &sol) );
         }

         /* if the solution is feasible, fix variables and delete constraints of the component */
         if( feasible )
         {
            /* fix variables */
            for( i = 0; i < nvars; ++i )
            {
               assert(SCIPisLE(scip, fixvals[i], SCIPvarGetUbLocal(vars[i])));
               assert(SCIPisGE(scip, fixvals[i], SCIPvarGetLbLocal(vars[i])));
               assert(SCIPisLE(scip, fixvals[i], SCIPvarGetUbGlobal(vars[i])));
               assert(SCIPisGE(scip, fixvals[i], SCIPvarGetLbGlobal(vars[i])));

               SCIP_CALL( SCIPfixVar(scip, vars[i], fixvals[i], &infeasible, &fixed) );
               SCIPvarMarkDeleteGlobalStructures(vars[i]);
               assert(!infeasible);
               assert(fixed);
               (*nfixedvars)++;
            }

            /* delete constraints */
            for( i = 0; i < nconss; ++i )
            {
               SCIP_CALL( SCIPdelCons(scip, conss[i]) );
               (*ndeletedconss)++;
            }

            *result = SCIP_SUCCESS;
            *solved = TRUE;
         }
      }

      SCIPfreeBufferArray(scip, &fixvals);
   }
   else if( SCIPgetStatus(subscip) == SCIP_STATUS_INFEASIBLE )
   {
      *result = SCIP_CUTOFF;
   }
   else if( SCIPgetStatus(subscip) == SCIP_STATUS_UNBOUNDED || SCIPgetStatus(subscip) == SCIP_STATUS_INFORUNBD )
   {
      /* TODO: store unbounded ray in original SCIP data structure */
      *result = SCIP_UNBOUNDED;
   }
   else
   {
      SCIPdebugMessage("--> solving interrupted (status=%d, time=%.2f)\n",
         SCIPgetStatus(subscip), SCIPgetSolvingTime(subscip));

      /* transfer global fixings to the original problem; we can only do this, if we did not find a solution in the
       * subproblem, because otherwise, the primal bound might lead to dual reductions that cannot be transferred to
       * the original problem without also transferring the possibly suboptimal solution (which is currently not
       * possible)
       */
      if( SCIPgetNSols(subscip) == 0 )
      {
         SCIP_Bool infeasible;
         SCIP_Bool tightened;
         int ntightened;

         ntightened = 0;

         for( i = 0; i < nvars; ++i )
         {
            assert(subvars[i] != NULL);

            SCIP_CALL( SCIPtightenVarLb(scip, vars[i], SCIPvarGetLbGlobal(subvars[i]), FALSE,
                  &infeasible, &tightened) );
            assert(!infeasible);
            if( tightened )
               ntightened++;

            SCIP_CALL( SCIPtightenVarUb(scip, vars[i], SCIPvarGetUbGlobal(subvars[i]), FALSE,
                  &infeasible, &tightened) );
            assert(!infeasible);
            if( tightened )
               ntightened++;
         }

         *result = SCIP_SUCCESS;

         *ntightenedbounds += ntightened;

         SCIPdebugMessage("--> tightened %d bounds of variables due to global bounds in the sub-SCIP\n", ntightened);
      }
   }

   return SCIP_OKAY;
}

/** (continues) solving a connected component */
static
SCIP_RETCODE solveComponent(
   COMPONENT*            component,          /**< component structure */
   SCIP_Bool             lastcomponent,      /**< is this the last component to be solved? */
   SCIP_RESULT*          result              /**< pointer to store the result of the solving process */
   )
{
   PROBLEM* problem;
   SCIP* scip;
   SCIP* subscip;
   SCIP_SOL* bestsol;
   SCIP_Longint nodelimit;
   SCIP_Longint lastnnodes;
   SCIP_Real gaplimit;
   SCIP_STATUS status;

   assert(component != NULL);

   problem = component->problem;
   assert(problem != NULL);

   scip = problem->scip;
   assert(scip != NULL);

   subscip = component->subscip;
   assert(subscip != NULL);

   *result = SCIP_DIDNOTRUN;

   SCIPdebugMessage("solve component <%s> (ncalls=%d, absgap=%.9g)\n",
      SCIPgetProbName(subscip), component->ncalls, component->lastprimalbound - component->lastdualbound);

   bestsol = SCIPgetBestSol(scip);

   /* update best solution of component */
   if( bestsol != NULL && SCIPsolGetIndex(bestsol) != component->lastbestsolindex )
   {
      SCIP_SOL* compsol = component->workingsol;
      SCIP_VAR** vars = component->vars;
      SCIP_VAR** subvars = component->subvars;
      int nvars = component->nvars;
      int v;

      component->lastbestsolindex = SCIPsolGetIndex(bestsol);

      /* set solution values of component variables */
      for( v = 0; v < nvars; ++v )
      {
         SCIP_CALL( SCIPsetSolVal(subscip, compsol, subvars[v], SCIPgetSolVal(scip, bestsol, vars[v])) );
      }
#ifndef NDEBUG
      for( v = 0; v < component->nfixedvars; ++v )
      {
         assert(SCIPisEQ(scip, SCIPgetSolVal(subscip, compsol, component->fixedsubvars[v]),
               SCIPvarGetLbGlobal(component->fixedsubvars[v])));
      }
#endif

      if( SCIPgetStage(subscip) == SCIP_STAGE_PROBLEM
         || SCIPisLT(subscip, SCIPgetSolOrigObj(subscip, compsol), SCIPgetPrimalbound(subscip)) )
      {
         SCIP_Bool feasible;

         SCIPdebugMessage("checking new solution in component <%s> inherited from problem <%s>: primal bound %.9g --> %.9g\n",
            SCIPgetProbName(subscip), problem->name,
            SCIPgetStage(subscip) == SCIP_STAGE_PROBLEM ? SCIPinfinity(subscip) : SCIPgetPrimalbound(subscip),
            SCIPgetSolOrigObj(subscip, compsol));

         SCIP_CALL( SCIPcheckSolOrig(subscip, compsol, &feasible, FALSE, FALSE) );
         if( feasible )
         {
            SCIPdebugMessage("... feasible, adding solution.\n");

            SCIP_CALL( SCIPaddSol(subscip, compsol, &feasible) );
         }

         /* We cannot take the value of compsol as a cutoff bound if it was not feasible; some of the fixed connecting
          * variables are different and might not allow for a better solution in this component, but still for far
          * better solutions in other components. Therefore, the only cutoffbound we can apply is the cutoffbound
          * of the problem reduced by the dual bounds of the other components
          */
         if( problem->nlowerboundinf == 0 || (problem->nlowerboundinf == 1
               && SCIPisInfinity(scip, -component->lastdualbound)) )
         {
            SCIP_Real newcutoffbound = SCIPgetSolTransObj(scip, bestsol);

            assert(problem->nlowerboundinf > 0 || SCIPisGE(scip, newcutoffbound, problem->lowerbound));

            newcutoffbound = newcutoffbound - problem->lowerbound + component->fixedvarsobjsum;

            if( problem->nlowerboundinf == 0 )
               newcutoffbound += component->lastdualbound;

            if( SCIPisSumLT(subscip, newcutoffbound, SCIPgetCutoffbound(subscip)) )
            {
               SCIPdebugMessage("update cutoff bound to %16.9g\n", newcutoffbound);

               SCIP_CALL( SCIPupdateCutoffbound(subscip, newcutoffbound) );
            }
         }
      }
   }

   assert(component->laststatus != SCIP_STATUS_OPTIMAL);

   SCIPdebugMsg(scip, "solve sub-SCIP for component <%s> (ncalls=%d, absgap=%16.9g)\n",
      SCIPgetProbName(component->subscip), component->ncalls, component->lastprimalbound - component->lastdualbound);

   if( component->ncalls == 0 )
   {
      nodelimit = 1LL;
      gaplimit = 0.0;

      lastnnodes = 0;
   }
   else
   {
      SCIP_Longint mainnodelimit;

      lastnnodes = SCIPgetNNodes(component->subscip);

      SCIP_CALL( SCIPgetLongintParam(scip, "limits/nodes", &mainnodelimit) );

      nodelimit = 2 * lastnnodes;
      nodelimit = MAX(nodelimit, 10LL);

      if( mainnodelimit != -1 )
      {
         assert(mainnodelimit >= lastnnodes);
         nodelimit = MIN(nodelimit, mainnodelimit - lastnnodes);
      }

      /* set a gap limit of half the current gap (at most 10%) */
      if( SCIPgetGap(component->subscip) < 0.2 )
         gaplimit = 0.5 * SCIPgetGap(component->subscip);
      else
         gaplimit = 0.1;

      if( lastcomponent )
         gaplimit = 0.0;
   }

   SCIP_CALL( solveSubscip(scip, subscip, nodelimit, gaplimit) );

   SCIPaddNNodes(scip, SCIPgetNNodes(subscip) - lastnnodes);

   SCIP_CALL( SCIPprintDisplayLine(scip, NULL, SCIP_VERBLEVEL_NORMAL, TRUE) );

   status = SCIPgetStatus(subscip);

   component->laststatus = status;
   ++component->ncalls;

   SCIPdebugMsg(scip, "--> (status=%d, nodes=%lld, time=%.2f): gap: %12.5g%% absgap: %16.9g\n",
      status, SCIPgetNNodes(subscip), SCIPgetSolvingTime(subscip), 100.0*SCIPgetGap(subscip),
      SCIPgetPrimalbound(subscip) - SCIPgetDualbound(subscip));

   *result = SCIP_SUCCESS;

   switch( status )
   {
   case SCIP_STATUS_OPTIMAL:
      component->solved = TRUE;
      break;
   case SCIP_STATUS_INFEASIBLE:
      component->solved = TRUE;

      /* the problem is really infeasible */
      if( SCIPisInfinity(subscip, SCIPgetPrimalbound(subscip)) )
      {
         *result = SCIP_CUTOFF;
      }
      /* the cutoff bound was reached; no solution better than the cutoff bound exists */
      else
      {
         *result = SCIP_SUCCESS;
         component->laststatus = SCIP_STATUS_OPTIMAL;
         assert(SCIPisLE(subscip, SCIPgetDualbound(subscip), SCIPgetPrimalbound(subscip)));
      }
      break;
   case SCIP_STATUS_UNBOUNDED:
   case SCIP_STATUS_INFORUNBD:
      /* TODO: store unbounded ray in original SCIP data structure */
      *result = SCIP_UNBOUNDED;
      component->solved = TRUE;
      break;
   case SCIP_STATUS_USERINTERRUPT:
      SCIP_CALL( SCIPinterruptSolve(scip) );
      break;
   case SCIP_STATUS_UNKNOWN:
   case SCIP_STATUS_NODELIMIT:
   case SCIP_STATUS_TOTALNODELIMIT:
   case SCIP_STATUS_STALLNODELIMIT:
   case SCIP_STATUS_TIMELIMIT:
   case SCIP_STATUS_MEMLIMIT:
   case SCIP_STATUS_GAPLIMIT:
   case SCIP_STATUS_SOLLIMIT:
   case SCIP_STATUS_BESTSOLLIMIT:
   case SCIP_STATUS_RESTARTLIMIT:
   default:
      break;
   }

   /* evaluate call */
   if( *result == SCIP_SUCCESS )
   {
      SCIP_SOL* sol = SCIPgetBestSol(subscip);
      SCIP_VAR* var;
      SCIP_VAR* subvar;
      SCIP_Real newdualbound;
      int v;

      /* get dual bound as the minimum of SCIP dual bound and sub-problems dual bound */
      newdualbound = SCIPgetDualbound(subscip) - component->fixedvarsobjsum;

      /* update dual bound of problem */
      if( !SCIPisEQ(scip, component->lastdualbound, newdualbound) )
      {
         assert(!SCIPisInfinity(scip, -newdualbound));

         /* first finite dual bound: decrease inf counter and add dual bound to problem dualbound */
         if( SCIPisInfinity(scip, -component->lastdualbound) )
         {
            --problem->nlowerboundinf;
            problem->lowerbound += newdualbound;
         }
         /* increase problem dual bound by dual bound delta */
         else
         {
            problem->lowerbound += (newdualbound - component->lastdualbound);
         }

         /* update problem dual bound if all problem components have a finite dual bound */
         if( problem->nlowerboundinf == 0 )
         {
            SCIPdebugMessage("component <%s>: dual bound increased from %16.9g to %16.9g, new dual bound of problem <%s>: %16.9g (gap: %16.9g, absgap: %16.9g)\n",
               SCIPgetProbName(subscip), component->lastdualbound, newdualbound, problem->name,
               SCIPretransformObj(scip, problem->lowerbound),
               problem->nfeascomps == problem->ncomponents ?
               (SCIPgetSolOrigObj(scip, problem->bestsol) - SCIPretransformObj(scip, problem->lowerbound)) /
               MAX( ABS( SCIPretransformObj(scip, problem->lowerbound) ), SCIPgetSolOrigObj(scip, problem->bestsol) ) /*lint !e666*/
               : SCIPinfinity(scip),
               problem->nfeascomps == problem->ncomponents ?
               SCIPgetSolOrigObj(scip, problem->bestsol) - SCIPretransformObj(scip, problem->lowerbound) : SCIPinfinity(scip));
            SCIP_CALL( SCIPupdateLocalLowerbound(scip, problem->lowerbound) );
         }

         /* store dual bound of this call */
         component->lastdualbound = newdualbound;
      }

      /* update primal solution of problem */
      if( sol != NULL && component->lastsolindex != SCIPsolGetIndex(sol) )
      {
         component->lastsolindex = SCIPsolGetIndex(sol);

         if( SCIPsolGetHeur(sol) != NULL )
            SCIPsolSetHeur(problem->bestsol, SCIPfindHeur(scip, SCIPheurGetName(SCIPsolGetHeur(sol))));
         else
            SCIPsolSetHeur(problem->bestsol, NULL);

         /* increase counter for feasible problems if no solution was known before */
         if( SCIPisInfinity(scip, component->lastprimalbound) )
            ++(problem->nfeascomps);

         /* update working best solution in problem */
         for( v = 0; v < component->nvars; ++v )
         {
            var = component->vars[v];
            subvar = component->subvars[v];
            assert(var != NULL);
            assert(subvar != NULL);
            assert(SCIPvarIsActive(var));

            SCIP_CALL( SCIPsetSolVal(scip, problem->bestsol, var, SCIPgetSolVal(subscip, sol, subvar)) );
         }

         /* if we have a feasible solution for each component, add the working solution to the main problem */
         if( problem->nfeascomps == problem->ncomponents )
         {
            SCIP_Bool feasible;
#ifdef SCIP_MORE_DEBUG
            SCIP_CALL( SCIPcheckSol(scip, problem->bestsol, TRUE, FALSE, TRUE, TRUE, TRUE, &feasible) );
            assert(feasible);
#endif
            SCIP_CALL( SCIPaddSol(scip, problem->bestsol, &feasible) );

            SCIPdebugMessage("component <%s>: primal bound decreased from %16.9g to %16.9g, new primal bound of problem <%s>: %16.9g (gap: %16.9g, absgap: %16.9g)\n",
               SCIPgetProbName(subscip), component->lastprimalbound, SCIPgetPrimalbound(subscip), problem->name,
               SCIPgetSolOrigObj(scip, problem->bestsol),
               problem->nfeascomps == problem->ncomponents ?
               (SCIPgetSolOrigObj(scip, problem->bestsol) - SCIPretransformObj(scip, problem->lowerbound)) /
               MAX( ABS( SCIPretransformObj(scip, problem->lowerbound) ),SCIPgetSolOrigObj(scip, problem->bestsol) ) /*lint !e666*/
               : SCIPinfinity(scip),
               problem->nfeascomps == problem->ncomponents ?
               SCIPgetSolOrigObj(scip, problem->bestsol) - SCIPretransformObj(scip, problem->lowerbound) : SCIPinfinity(scip));
         }

         /* store primal bound of this call */
         component->lastprimalbound = SCIPgetPrimalbound(subscip) - component->fixedvarsobjsum;
      }

      /* if the component was solved to optimality, we increase the respective counter and free the subscip */
      if( component->laststatus == SCIP_STATUS_OPTIMAL || component->laststatus == SCIP_STATUS_INFEASIBLE ||
            component->laststatus == SCIP_STATUS_UNBOUNDED || component->laststatus == SCIP_STATUS_INFORUNBD )
      {
         ++(problem->nsolvedcomps);
         component->solved = TRUE;

         /* free working solution and component */
         SCIP_CALL( SCIPfreeSol(subscip, &component->workingsol) );

         SCIP_CALL( SCIPfree(&subscip) );
         component->subscip = NULL;
      }
   }

   return SCIP_OKAY;
}

/** initialize subproblem structure */
static
SCIP_RETCODE initProblem(
   SCIP*                 scip,               /**< SCIP data structure */
   PROBLEM**             problem,            /**< pointer to subproblem structure */
   SCIP_Real             fixedvarsobjsum,    /**< objective contribution of all locally fixed variables */
   int                   ncomponents         /**< number of independent components */
   )
{
   char name[SCIP_MAXSTRLEN];
   SCIP_VAR** vars;
   int nvars;
   int v;

   assert(scip != NULL);
   assert(problem != NULL);

   vars = SCIPgetVars(scip);
   nvars = SCIPgetNVars(scip);

   SCIP_CALL( SCIPallocBlockMemory(scip, problem) );
   assert(*problem != NULL);

   SCIP_CALL( SCIPallocBlockMemoryArray(scip, &(*problem)->components, ncomponents) );

   /* create a priority queue for the components: we need exactly ncomponents slots in the queue so it should never be
    * resized
    */
   SCIP_CALL( SCIPpqueueCreate(&(*problem)->compqueue, ncomponents, 1.2, componentSort) );

   (*problem)->scip = scip;
   (*problem)->lowerbound = fixedvarsobjsum;
   (*problem)->fixedvarsobjsum = fixedvarsobjsum;
   (*problem)->ncomponents = 0;
   (*problem)->componentssize = ncomponents;
   (*problem)->nlowerboundinf = ncomponents;
   (*problem)->nfeascomps = 0;
   (*problem)->nsolvedcomps = 0;

   if( SCIPgetDepth(scip) == 0 )
      (void) SCIPsnprintf(name, SCIP_MAXSTRLEN, "%s", SCIPgetProbName(scip));
   else
      (void) SCIPsnprintf(name, SCIP_MAXSTRLEN, "%s_node_%d", SCIPgetProbName(scip), SCIPnodeGetNumber(SCIPgetCurrentNode(scip)));

   SCIP_CALL( SCIPduplicateMemoryArray(scip, &(*problem)->name, name, strlen(name)+1) );

   SCIP_CALL( SCIPcreateSol(scip, &(*problem)->bestsol, NULL) );

   for( v = 0; v < nvars; v++ )
   {
      if( SCIPisFeasEQ(scip, SCIPvarGetLbLocal(vars[v]), SCIPvarGetUbLocal(vars[v])) )
      {
         SCIP_CALL( SCIPsetSolVal(scip, (*problem)->bestsol, vars[v],
               (SCIPvarGetUbLocal(vars[v]) + SCIPvarGetLbLocal(vars[v]))/2) );
      }
   }

   SCIPdebugMessage("initialized problem <%s>\n", (*problem)->name);

   return SCIP_OKAY;
}

/** free subproblem structure */
static
SCIP_RETCODE freeProblem(
   PROBLEM**             problem             /**< pointer to problem to free */
   )
{
   SCIP* scip;
   int c;

   assert(problem != NULL);
   assert(*problem != NULL);

   scip = (*problem)->scip;
   assert(scip != NULL);

   /* free best solution */
   if( (*problem)->bestsol != NULL )
   {
      SCIP_CALL( SCIPfreeSol(scip, &(*problem)->bestsol) );
   }

   /* free all components */
   for( c = (*problem)->ncomponents - 1; c >= 0; --c )
   {
      SCIP_CALL( freeComponent(&(*problem)->components[c]) );
   }
   if( (*problem)->components != NULL )
   {
      SCIPfreeBlockMemoryArray(scip, &(*problem)->components, (*problem)->componentssize);
   }

   /* free priority queue */
   SCIPpqueueFree(&(*problem)->compqueue);

   /* free problem name */
   SCIPfreeMemoryArray(scip, &(*problem)->name);

   /* free PROBLEM struct and set the pointer to NULL */
   SCIPfreeBlockMemory(scip, problem);
   *problem = NULL;

   return SCIP_OKAY;
}

/** creates and captures a components constraint */
static
SCIP_RETCODE createConsComponents(
   SCIP*                 scip,               /**< SCIP data structure */
   SCIP_CONS**           cons,               /**< pointer to hold the created constraint */
   const char*           name,               /**< name of constraint */
   PROBLEM*              problem             /**< problem to be stored in the constraint */
   )
{
   SCIP_CONSHDLR* conshdlr;

   /* find the samediff constraint handler */
   conshdlr = SCIPfindConshdlr(scip, CONSHDLR_NAME);
   if( conshdlr == NULL )
   {
      SCIPerrorMessage("components constraint handler not found\n");
      return SCIP_PLUGINNOTFOUND;
   }

   /* create constraint */
   SCIP_CALL( SCIPcreateCons(scip, cons, name, conshdlr, (SCIP_CONSDATA*)problem,
         FALSE, FALSE, FALSE, FALSE, TRUE,
         TRUE, FALSE, FALSE, FALSE, TRUE) );

   return SCIP_OKAY;
}


/** sort the components by size and sort vars and conss arrays by component numbers */
static
SCIP_RETCODE sortComponents(
   SCIP*                 scip,               /**< SCIP data structure */
   SCIP_CONSHDLRDATA*    conshdlrdata,       /**< constraint handler data */
   SCIP_DIGRAPH*         digraph,            /**< directed graph */
   SCIP_CONS**           conss,              /**< constraints */
   SCIP_VAR**            vars,               /**< variables */
   int*                  varcomponent,       /**< component numbers for the variables */
   int*                  conscomponent,      /**< array to store component numbers for the constraints */
   int                   nconss,             /**< number of constraints */
   int                   nvars,              /**< number of variables */
   int*                  firstvaridxpercons, /**< array with index of first variable in vars array for each constraint */
   int*                  ncompsminsize,      /**< pointer to store the number of components not exceeding the minimum size */
   int*                  ncompsmaxsize       /**< pointer to store the number of components not exceeding the maximum size */
   )
{
   SCIP_Real* compsize;
   int* permu;
   int ncomponents;
   int nbinvars;
   int nintvars;
   int ndiscvars;
   int ncontvars;
   int minsize;
   int v;
   int c;

   assert(scip != NULL);
   assert(conshdlrdata != NULL);
   assert(digraph != NULL);
   assert(conss != NULL);
   assert(vars != NULL);
   assert(firstvaridxpercons != NULL);

   /* compute minimum size of components to solve individually */
   minsize = getMinsize(scip, conshdlrdata);

   ncomponents = SCIPdigraphGetNComponents(digraph);
   *ncompsminsize = 0;
   *ncompsmaxsize = 0;

   /* We want to sort the components in increasing complexity (number of discrete variables,
    * integer weighted with factor intfactor, continuous used as tie-breaker).
    * Therefore, we now get the variables for each component, count the different variable types
    * and compute a size as described above. Then, we rename the components
    * such that for i < j, component i has no higher complexity than component j.
    */
   SCIP_CALL( SCIPallocBufferArray(scip, &compsize, ncomponents) );
   SCIP_CALL( SCIPallocBufferArray(scip, &permu, ncomponents) );

   /* get number of variables in the components */
   for( c = 0; c < ncomponents; ++c )
   {
      int* cvars;
      int ncvars;

      SCIPdigraphGetComponent(digraph, c, &cvars, &ncvars);
      permu[c] = c;
      nbinvars = 0;
      nintvars = 0;

      for( v = 0; v < ncvars; ++v )
      {
         /* check whether variable is of binary or integer type */
         if( SCIPvarGetType(vars[cvars[v]]) == SCIP_VARTYPE_BINARY )
            nbinvars++;
         else if( SCIPvarGetType(vars[cvars[v]]) == SCIP_VARTYPE_INTEGER )
            nintvars++;
      }
      ncontvars = ncvars - nintvars - nbinvars;
      ndiscvars = (int)(nbinvars + conshdlrdata->intfactor * nintvars);
      compsize[c] = ((1000.0 * ndiscvars + (950.0 * ncontvars)/nvars));

      /* component fulfills the maxsize requirement */
      if( ndiscvars <= conshdlrdata->maxintvars )
         ++(*ncompsmaxsize);

      /* component fulfills the minsize requirement */
      if( ncvars >= minsize )
         ++(*ncompsminsize);
   }

   /* get permutation of component numbers such that the size of the components is increasing */
   SCIPsortRealInt(compsize, permu, ncomponents);

   /* now, we need the reverse direction, i.e., for each component number, we store its new number
    * such that the components are sorted; for this, we abuse the conscomponent array
    */
   for( c = 0; c < ncomponents; ++c )
      conscomponent[permu[c]] = c;

   /* for each variable, replace the old component number by the new one */
   for( c = 0; c < nvars; ++c )
      varcomponent[c] = conscomponent[varcomponent[c]];

   SCIPfreeBufferArray(scip, &permu);
   SCIPfreeBufferArray(scip, &compsize);

   /* do the mapping from calculated components per variable to corresponding
    * constraints and sort the component-arrays for faster finding the
    * actual variables and constraints belonging to one component
    */
   for( c = 0; c < nconss; c++ )
      conscomponent[c] = (firstvaridxpercons[c] == -1 ? -1 : varcomponent[firstvaridxpercons[c]]);

   SCIPsortIntPtr(varcomponent, (void**)vars, nvars);
   SCIPsortIntPtr(conscomponent, (void**)conss, nconss);

   return SCIP_OKAY;
}



/** create PROBLEM structure for the current node and split it into components */
static
SCIP_RETCODE createAndSplitProblem(
   SCIP*                 scip,               /**< SCIP data structure */
   SCIP_CONSHDLRDATA*    conshdlrdata,       /**< constraint handler data */
   SCIP_Real             fixedvarsobjsum,    /**< objective contribution of all locally fixed variables */
   SCIP_VAR**            sortedvars,         /**< array of unfixed variables sorted by components */
   SCIP_CONS**           sortedconss,        /**< array of (checked) constraints sorted by components */
   int*                  compstartsvars,     /**< start points of components in sortedvars array */
   int*                  compstartsconss,    /**< start points of components in sortedconss array */
   int                   ncomponents,        /**< number of components */
   PROBLEM**             problem             /**< pointer to store problem structure */
   )
{
   COMPONENT* component;
   SCIP_HASHMAP* consmap;
   SCIP_HASHMAP* varmap;
   SCIP_VAR** compvars;
   SCIP_CONS** compconss;
   SCIP_Bool success = TRUE;
   int nfixedvars = SCIPgetNVars(scip) - compstartsvars[ncomponents];
   int ncompconss;
   int comp;

   /* init subproblem data structure */
   SCIP_CALL( initProblem(scip, problem, fixedvarsobjsum, ncomponents) );
   assert((*problem)->components != NULL);

   /* hashmap mapping from original constraints to constraints in the sub-SCIPs (for performance reasons) */
   SCIP_CALL( SCIPhashmapCreate(&consmap, SCIPblkmem(scip), compstartsconss[ncomponents]) );

   /* loop over all components */
   for( comp = 0; comp < ncomponents; comp++ )
   {
      SCIP_CALL( initComponent(*problem) );
      assert((*problem)->ncomponents == comp+1);

      component = &(*problem)->components[comp];

      /* get component variables and store them in component structure */
      compvars = &(sortedvars[compstartsvars[comp]]);
      component->nvars = compstartsvars[comp + 1 ] - compstartsvars[comp];
      SCIP_CALL( SCIPduplicateBlockMemoryArray(scip, &component->vars, compvars, component->nvars) );
      SCIP_CALL( SCIPallocBlockMemoryArray(scip, &component->subvars, component->nvars) );
      SCIP_CALL( SCIPhashmapCreate(&varmap, SCIPblkmem(scip), component->nvars + nfixedvars) );

      /* get component constraints */
      compconss = &(sortedconss[compstartsconss[comp]]);
      ncompconss = compstartsconss[comp + 1] - compstartsconss[comp];

#ifdef DETAILED_OUTPUT
      /* print details about the component including its size */
      if( component->nvars > 1 && ncompconss > 1 )
      {
         int nbinvars = 0;
         int nintvars = 0;
         int ncontvars = 0;
         int i;

         for( i = 0; i < component->nvars; ++i )
         {
            if( SCIPvarGetType(compvars[i]) == SCIP_VARTYPE_BINARY )
               ++nbinvars;
            else if( SCIPvarGetType(compvars[i]) == SCIP_VARTYPE_INTEGER )
               ++nintvars;
            else
               ++ncontvars;
         }
         SCIPdebugMsg(scip, "component %d at node %lld, depth %d (%d): %d vars (%d bin, %d int, %d cont), %d conss\n",
            comp, SCIPnodeGetNumber(SCIPgetCurrentNode(scip)), SCIPgetDepth(scip), SCIPgetDepth(scip) + conshdlrdata->subscipdepth,
            component->nvars, nbinvars, nintvars, ncontvars, ncompconss);
      }
#endif
      assert(ncompconss > 0 || component->nvars == 1);

      SCIPdebugMsg(scip, "build sub-SCIP for component %d of problem <%s>: %d vars, %d conss\n",
         component->number, (*problem)->name, component->nvars, ncompconss);

#ifndef NDEBUG
      {
         int i;
         for( i = 0; i < component->nvars; ++i )
            assert(SCIPvarIsActive(component->vars[i]));
      }
#endif

      /* build subscip for component */
      SCIP_CALL( componentCreateSubscip(component, conshdlrdata, varmap, consmap, compconss, ncompconss, &success) );

      if( success )
      {
         SCIP_CALL( componentSetupWorkingSol(component, varmap) );

         /* add component to the priority queue of the problem structure */
         SCIP_CALL( SCIPpqueueInsert((*problem)->compqueue, component) );
      }

      SCIPhashmapFree(&varmap);

      if( !success )
         break;
   }

   SCIPhashmapFree(&consmap);

   if( !success )
   {
      /* free subproblem data structure since not all component could be copied */
      SCIP_CALL( freeProblem(problem) );
   }

   return SCIP_OKAY;
}

/** continue solving a problem  */
static
SCIP_RETCODE solveProblem(
   PROBLEM*              problem,            /**< problem structure */
   SCIP_RESULT*          result              /**< result pointer for the problem solve */
   )
{
   COMPONENT* component;
   SCIP_RESULT subscipresult;

   assert(problem != NULL);

   *result = SCIP_SUCCESS;

   component = (COMPONENT*)SCIPpqueueRemove(problem->compqueue);

   /* continue solving the component */
   SCIP_CALL( solveComponent(component, SCIPpqueueNElems(problem->compqueue) == 0, &subscipresult) );

   /* if infeasibility or unboundedness was detected, return this */
   if( subscipresult == SCIP_CUTOFF || subscipresult == SCIP_UNBOUNDED )
   {
      *result = subscipresult;
   }
   /* the component was not solved to optimality, so we need to re-insert it in the components queue */
   else if( !component->solved )
   {
      SCIP_CALL( SCIPpqueueInsert(problem->compqueue, component) );
      *result = SCIP_DELAYNODE;
   }
   /* no unsolved components are left, so this problem has be completely evaluated and the node can be pruned */
   else if( SCIPpqueueNElems(problem->compqueue) == 0 )
      *result = SCIP_CUTOFF;
   /* there are some unsolved components left, so we delay this node */
   else
      *result = SCIP_DELAYNODE;

   return SCIP_OKAY;
}

/*
 * Local methods
 */

/** loop over constraints, get active variables and fill directed graph */
static
SCIP_RETCODE fillDigraph(
   SCIP*                 scip,               /**< SCIP data structure */
   SCIP_DIGRAPH*         digraph,            /**< directed graph */
   SCIP_CONS**           conss,              /**< constraints */
   int                   nconss,             /**< number of constraints */
   int*                  unfixedvarpos,      /**< mapping from variable problem index to unfixed var index */
   int                   nunfixedvars,       /**< number of unfixed variables */
   int*                  firstvaridxpercons, /**< array to store for each constraint the index in the local vars array
                                              *   of the first variable of the constraint */
   SCIP_Bool*            success             /**< flag indicating successful directed graph filling */
   )
{
   SCIP_VAR** consvars;
   int requiredsize;
   int nconsvars;
   int nvars;
   int idx1;
   int idx2;
   int c;
   int v;

   assert(scip != NULL);
   assert(digraph != NULL);
   assert(conss != NULL);
   assert(firstvaridxpercons != NULL);
   assert(success != NULL);

   *success = TRUE;

   nconsvars = 0;
   requiredsize = 0;
   nvars = SCIPgetNVars(scip);

   /* allocate buffer for storing active variables per constraint; size = nvars ensures that it will be big enough */
   SCIP_CALL( SCIPallocBufferArray(scip, &consvars, nvars) );

   for( c = 0; c < nconss; ++c )
   {
      /* check for reached timelimit */
      if( (c % 1000 == 0) && SCIPisStopped(scip) )
      {
         *success = FALSE;
         break;
      }

      /* get number of variables for this constraint */
      SCIP_CALL( SCIPgetConsNVars(scip, conss[c], &nconsvars, success) );

      if( !(*success) )
         break;

      /* reallocate consvars array, if needed */
      if( nconsvars > nvars )
      {
         nvars = nconsvars;
         SCIP_CALL( SCIPreallocBufferArray(scip, &consvars, nvars) );
      }

#ifndef NDEBUG
      /* clearing variables array to check for consistency */
      if( nconsvars == nvars )
      {
	 BMSclearMemoryArray(consvars, nconsvars);
      }
      else
      {
	 assert(nconsvars < nvars);
	 BMSclearMemoryArray(consvars, nconsvars + 1);
      }
#endif

      /* get variables for this constraint */
      SCIP_CALL( SCIPgetConsVars(scip, conss[c], consvars, nvars, success) );

      if( !(*success) )
      {
#ifndef NDEBUG
	 /* it looks strange if returning the number of variables was successful but not returning the variables */
	 SCIPwarningMessage(scip, "constraint <%s> returned number of variables but returning variables failed\n", SCIPconsGetName(conss[c]));
#endif
         break;
      }

#ifndef NDEBUG
      /* check if returned variables are consistent with the number of variables that were returned */
      for( v = nconsvars - 1; v >= 0; --v )
	 assert(consvars[v] != NULL);
      if( nconsvars < nvars )
	 assert(consvars[nconsvars] == NULL);
#endif

      /* transform given variables to active variables */
      SCIP_CALL( SCIPgetActiveVars(scip, consvars, &nconsvars, nvars, &requiredsize) );
      assert(requiredsize <= nvars);

      firstvaridxpercons[c] = -1;

      /* store the index of the first unfixed variable and add edges to the directed graph */
      if( nconsvars > 0 )
      {
         v = 0;
         idx1 = -1;

         /* go through variables until the first unfixed one is reached (which has unfixedvarpos >= 0) */
         while( idx1 == -1 && v < nconsvars )
         {
            idx1 = SCIPvarGetProbindex(consvars[v]);
            assert(idx1 >= 0);
            idx1 = unfixedvarpos[idx1];
            assert(idx1 < nunfixedvars);
            ++v;
         }

         if( idx1 >= 0 )
         {
            /* save index of the first variable for later component assignment */
            firstvaridxpercons[c] = idx1;

            /* create sparse directed graph; sparse means to add only those edges necessary for component calculation,
             * i.e., add edges from the first variable to all others
             */
            for(; v < nconsvars; ++v )
            {
               idx2 = SCIPvarGetProbindex(consvars[v]);
               assert(idx2 >= 0);
               idx2 = unfixedvarpos[idx2];
               assert(idx2 < nunfixedvars);

               /* variable is fixed */
               if( idx2 < 0 )
                  continue;

               /* we add only one directed edge, because the other direction is automatically added for component computation */
               SCIP_CALL( SCIPdigraphAddArc(digraph, idx1, idx2, NULL) );
            }
         }
      }
   }

   SCIPfreeBufferArray(scip, &consvars);

   return SCIP_OKAY;
}

/** search for components in the problem */
static
SCIP_RETCODE findComponents(
   SCIP*                 scip,               /**< SCIP main data structure */
   SCIP_CONSHDLRDATA*    conshdlrdata,       /**< the components constraint handler data */
   SCIP_Real*            fixedvarsobjsum,    /**< objective contribution of all locally fixed variables, or NULL if
                                              *   fixed variables should not be disregarded */
   SCIP_VAR**            sortedvars,         /**< array to store variables sorted by components, should have enough size
                                              *   for all variables */
   SCIP_CONS**           sortedconss,        /**< array to store (checked) constraints sorted by components, should have
                                              *   enough size for all constraints */
   int*                  compstartsvars,     /**< start points of components in sortedvars array */
   int*                  compstartsconss,    /**< start points of components in sortedconss array */
   int*                  nsortedvars,        /**< pointer to store the number of variables belonging to any component */
   int*                  nsortedconss,       /**< pointer to store the number of (checked) constraints in components */
   int*                  ncomponents,        /**< pointer to store the number of components */
   int*                  ncompsminsize,      /**< pointer to store the number of components not exceeding the minimum size */
   int*                  ncompsmaxsize       /**< pointer to store the number of components not exceeding the maximum size */

   )
{
   SCIP_CONS** tmpconss;
   SCIP_VAR** vars;
   SCIP_Bool success;
   int ntmpconss;
   int nvars;
   int c;

   assert(scip != NULL);
   assert(conshdlrdata != NULL);
   assert(sortedvars != NULL);
   assert(sortedconss != NULL);
   assert(compstartsvars != NULL);
   assert(compstartsconss != NULL);
   assert(nsortedvars != NULL);
   assert(nsortedconss != NULL);
   assert(ncomponents != NULL);
   assert(ncompsminsize != NULL);
   assert(ncompsmaxsize != NULL);

   vars = SCIPgetVars(scip);
   nvars = SCIPgetNVars(scip);

   if( fixedvarsobjsum != NULL )
      *fixedvarsobjsum = 0.0;

   *ncomponents = 0;
   *ncompsminsize = 0;
   *ncompsmaxsize = 0;

   /* collect checked constraints for component detection */
   ntmpconss = SCIPgetNConss(scip);
   tmpconss = SCIPgetConss(scip);
   (*nsortedconss) = 0;
   for( c = 0; c < ntmpconss; c++ )
   {
      sortedconss[(*nsortedconss)] = tmpconss[c];
      (*nsortedconss)++;
   }

   if( nvars > 1 && *nsortedconss > 1 )
   {
      int* unfixedvarpos;
      int* firstvaridxpercons;
      int* varlocks;
      int nunfixedvars = 0;
      int v;

      /* arrays for storing the first variable in each constraint (for later component assignment), the number of
       * variable locks, and the positions in the sortedvars array for all unfixed variables
       */
      SCIP_CALL( SCIPallocBufferArray(scip, &firstvaridxpercons, *nsortedconss) );
      SCIP_CALL( SCIPallocBufferArray(scip, &varlocks, nvars) );
      SCIP_CALL( SCIPallocBufferArray(scip, &unfixedvarpos, nvars) );

      /* count number of varlocks for each variable (up + down locks) and multiply it by 2;
       * that value is used as an estimate of the number of arcs incident to the variable's node in the digraph
       * to be safe, we double this value
       */
      for( v = 0; v < nvars; ++v )
      {
         /* variable is not fixed or we do not want to disregard fixed variables */
         if( (fixedvarsobjsum == NULL) || SCIPisLT(scip, SCIPvarGetLbLocal(vars[v]), SCIPvarGetUbLocal(vars[v])) )
         {
            assert(nunfixedvars <= v);
            sortedvars[nunfixedvars] = vars[v];
            varlocks[nunfixedvars] = 4 * (SCIPvarGetNLocksDown(vars[v]) + SCIPvarGetNLocksUp(vars[v]));
            unfixedvarpos[v] = nunfixedvars;
            ++nunfixedvars;
         }
         /* variable is fixed; update the objective sum of all fixed variables */
         else
         {
            unfixedvarpos[v] = -1;
            (*fixedvarsobjsum) += SCIPvarGetObj(vars[v]) * SCIPvarGetLbLocal(vars[v]);
         }
      }
      *nsortedvars = nunfixedvars;

      if( nunfixedvars > 0 )
      {
         SCIP_DIGRAPH* digraph;

         /* create and fill directed graph */
<<<<<<< HEAD
         SCIP_CALL( SCIPdigraphCreate(&digraph, SCIPblkmem(scip), nunfixedvars) );
=======
         SCIP_CALL( SCIPcreateDigraph(scip, &digraph, nunfixedvars) );
>>>>>>> 8c84f18c
         SCIP_CALL( SCIPdigraphSetSizes(digraph, varlocks) );
         SCIP_CALL( fillDigraph(scip, digraph, sortedconss, *nsortedconss, unfixedvarpos, nunfixedvars, firstvaridxpercons, &success) );

         if( success )
         {
            int* varcomponent;
            int* conscomponent;

            SCIP_CALL( SCIPallocBufferArray(scip, &varcomponent, nunfixedvars) );
            SCIP_CALL( SCIPallocBufferArray(scip, &conscomponent, MAX(nunfixedvars,*nsortedconss)) );

            /* compute independent components */
            SCIP_CALL( SCIPdigraphComputeUndirectedComponents(digraph, 1, varcomponent, ncomponents) );

            if( *ncomponents > 1 )
            {
               int nconss = *nsortedconss;
               int i;

               nvars = *nsortedvars;

               SCIPverbMessage(scip, SCIP_VERBLEVEL_FULL, NULL,
                  "cons components found %d undirected components at node %lld, depth %d (%d)\n",
                  *ncomponents, SCIPnodeGetNumber(SCIPgetCurrentNode(scip)), SCIPgetDepth(scip), SCIPgetDepth(scip) + conshdlrdata->subscipdepth);

               /* sort components by size and sort variables and constraints by component number */
               SCIP_CALL( sortComponents(scip, conshdlrdata, digraph, sortedconss, sortedvars, varcomponent, conscomponent, nconss, *nsortedvars,
                     firstvaridxpercons, ncompsminsize, ncompsmaxsize) );

               /* determine start indices of components in sortedvars and sortedconss array */
               i = 0;

               while( i < nconss && conscomponent[i] == -1 )
                  ++i;

               for( c = 0; c < *ncomponents + 1; ++c )
               {
                  assert(i == nconss || conscomponent[i] >= c);

                  compstartsconss[c] = i;

                  while( i < nconss && conscomponent[i] == c )
                     ++i;
               }

               for( c = 0, i = 0; c < *ncomponents + 1; ++c )
               {
                  assert(i == nvars || varcomponent[i] >= c);

                  compstartsvars[c] = i;

                  while( i < nvars && varcomponent[i] == c )
                     ++i;
               }

#ifndef NDEBUG
               for( c = 0; c < *ncomponents; ++c )
               {
                  for( i = compstartsconss[c]; i < compstartsconss[c+1]; ++i )
                     assert(conscomponent[i] == c);
                  for( i = compstartsvars[c]; i < compstartsvars[c+1]; ++i )
                     assert(varcomponent[i] == c);
               }
#endif
            }

            SCIPfreeBufferArray(scip, &conscomponent);
            SCIPfreeBufferArray(scip, &varcomponent);
         }

         SCIPdigraphFree(&digraph);
      }

      SCIPfreeBufferArray(scip, &unfixedvarpos);
      SCIPfreeBufferArray(scip, &varlocks);
      SCIPfreeBufferArray(scip, &firstvaridxpercons);
   }

   return SCIP_OKAY;
}


/*
 * Callback methods of constraint handler
 */

/** copy method for constraint handler plugins (called when SCIP copies plugins) */
static
SCIP_DECL_CONSHDLRCOPY(conshdlrCopyComponents)
{  /*lint --e{715}*/
   assert(scip != NULL);
   assert(conshdlr != NULL);
   assert(strcmp(SCIPconshdlrGetName(conshdlr), CONSHDLR_NAME) == 0);

   /* call inclusion method of constraint handler */
   SCIP_CALL( SCIPincludeConshdlrComponents(scip) );

   *valid = TRUE;

   return SCIP_OKAY;
}

/** destructor of constraint handler to free user data (called when SCIP is exiting) */
static
SCIP_DECL_CONSFREE(conshdlrFreeComponents)
{  /*lint --e{715}*/
   SCIP_CONSHDLRDATA* conshdlrdata;

   /* free constraint handler data */
   conshdlrdata = SCIPconshdlrGetData(conshdlr);
   assert(conshdlrdata != NULL);

   SCIPfreeBlockMemory(scip, &conshdlrdata);
   SCIPconshdlrSetData(conshdlr, NULL);

   return SCIP_OKAY;
}

/** domain propagation method of constraint handler */
static
SCIP_DECL_CONSPROP(consPropComponents)
{  /*lint --e{715}*/
   PROBLEM* problem;
   SCIP_CONSHDLRDATA* conshdlrdata;
   SCIP_Longint nodelimit;

   assert(conshdlr != NULL);
   assert(strcmp(SCIPconshdlrGetName(conshdlr), CONSHDLR_NAME) == 0);
   assert(result != NULL);
   assert(SCIPconshdlrGetNActiveConss(conshdlr) >= 0);
   assert(SCIPconshdlrGetNActiveConss(conshdlr) <= 1);

   conshdlrdata = SCIPconshdlrGetData(conshdlr);
   assert(conshdlrdata != NULL);

   *result = SCIP_DIDNOTRUN;

   /* do not try to detect independent components if the depth is too high */
   if( SCIPgetDepth(scip) + conshdlrdata->subscipdepth > conshdlrdata->maxdepth
      && SCIPconshdlrGetNActiveConss(conshdlr) == 0 )
      return SCIP_OKAY;

   /* don't run in probing or in repropagation */
   if( SCIPinProbing(scip) || SCIPinRepropagation(scip) )
      return SCIP_OKAY;

   /* do not run, if not all variables are explicitly known */
   if( SCIPgetNActivePricers(scip) > 0 )
      return SCIP_OKAY;

   /* we do not want to run, if there are no variables left */
   if( SCIPgetNVars(scip) == 0 )
      return SCIP_OKAY;

   /* check for a reached timelimit */
   if( SCIPisStopped(scip) )
      return SCIP_OKAY;

   /* the components constraint handler does kind of dual reductions */
   if( !SCIPallowDualReds(scip) || !SCIPallowObjProp(scip) )
      return SCIP_OKAY;

   problem = NULL;
   *result = SCIP_DIDNOTFIND;

   /* the current node already has a components constraint storing a problem split into individual components */
   if( SCIPconshdlrGetNActiveConss(conshdlr) >= 1 )
   {
      assert(SCIPconshdlrGetNActiveConss(conshdlr) == 1);

      problem = (PROBLEM*)SCIPconsGetData(SCIPconshdlrGetConss(conshdlr)[0]);
   }
   /* no components constraint at the current node, search for components */
   else
   {
      SCIP_Real fixedvarsobjsum;
      SCIP_VAR** sortedvars;
      SCIP_CONS** sortedconss;
      int* compstartsvars;
      int* compstartsconss;
      int nsortedvars;
      int nsortedconss;
      int ncomponents;
      int ncompsminsize;
      int ncompsmaxsize;

      assert(SCIPconshdlrGetNActiveConss(conshdlr) == 0);

      /* allocate memory for sorted components */
      SCIP_CALL( SCIPallocBufferArray(scip, &sortedvars, SCIPgetNVars(scip)) );
      SCIP_CALL( SCIPallocBufferArray(scip, &sortedconss, SCIPgetNConss(scip)) );
      SCIP_CALL( SCIPallocBufferArray(scip, &compstartsvars, SCIPgetNVars(scip) + 1) );
      SCIP_CALL( SCIPallocBufferArray(scip, &compstartsconss, SCIPgetNVars(scip) + 1) );

      /* search for components */
      SCIP_CALL( findComponents(scip, conshdlrdata, &fixedvarsobjsum, sortedvars, sortedconss, compstartsvars,
            compstartsconss, &nsortedvars, &nsortedconss, &ncomponents, &ncompsminsize, &ncompsmaxsize) );

      if( ncompsminsize > 1 )
      {
         SCIP_CONS* cons;

         SCIPdebugMsg(scip, "found %d components (%d fulfulling the minsize requirement) at node %lld at depth %d (%d)\n",
            ncomponents, ncompsminsize, SCIPnodeGetNumber(SCIPgetCurrentNode(scip)), SCIPgetDepth(scip),
            SCIPgetDepth(scip) + conshdlrdata->subscipdepth);

         /* if there are components with size smaller than the limit, we merge them with the smallest component */
         if( ncomponents > ncompsminsize )
         {
            int minsize;
            int size;
            int c;
            int m = 0;

            /* compute minimum size of components to solve individually */
            minsize = getMinsize(scip, conshdlrdata);

            for( c = 0; c < ncomponents; ++c )
            {
               size = compstartsvars[c+1] - compstartsvars[c];

               if( size >= minsize )
               {
                  ++m;
                  compstartsvars[m] = compstartsvars[c+1];
                  compstartsconss[m] = compstartsconss[c+1];
               }
               /* the last component is too small */
               else if( c == ncomponents - 1 )
               {
                  assert(m == ncompsminsize);
                  compstartsvars[m] = compstartsvars[c+1];
                  compstartsconss[m] = compstartsconss[c+1];
               }
            }
            assert(m == ncompsminsize);
            assert(compstartsvars[m] == nsortedvars);
            assert(compstartsconss[m] == nsortedconss);

            ncomponents = m;
         }

         SCIP_CALL( createAndSplitProblem(scip, conshdlrdata, fixedvarsobjsum, sortedvars, sortedconss, compstartsvars,
               compstartsconss, ncomponents, &problem) );

         /* if the problem is not NULL, copying worked fine */
         if( problem != NULL )
         {
            SCIP_CALL( createConsComponents(scip, &cons, problem->name, problem) );
            SCIP_CALL( SCIPaddConsNode(scip, SCIPgetCurrentNode(scip), cons, NULL) );
            SCIP_CALL( SCIPreleaseCons(scip, &cons) );
         }
      }

      SCIPfreeBufferArray(scip, &compstartsconss);
      SCIPfreeBufferArray(scip, &compstartsvars);
      SCIPfreeBufferArray(scip, &sortedconss);
      SCIPfreeBufferArray(scip, &sortedvars);
   }

   /* (continue to) solve the problem
    *
    * If the problem was not solved to optimality yet, the result code is set to SCIP_DELAYNODE, so that after the
    * propagation is finished, the node is put back into the queue of open nodes and solving the components of the
    * problem will be continued when the node is focused and propagated the next time.
    * However, if we are at the root node, we continue solving the problem until it is solved or some limit is reached
    * since there are no other nodes to process and we want to avoid calling other propagation methods or heuristics
    * again and again
    */
   SCIP_CALL( SCIPgetLongintParam(scip, "limits/nodes", &nodelimit) );
   if( nodelimit == -1 )
      nodelimit = SCIP_LONGINT_MAX;

   do
   {
      if( problem != NULL )
      {
         SCIP_CALL( solveProblem(problem, result) );
      }
   } while( *result == SCIP_DELAYNODE && SCIPgetDepth(scip) == 0 && !SCIPisStopped(scip) && SCIPgetNNodes(scip) < nodelimit);

   return SCIP_OKAY;
}

/** presolving method of constraint handler */
static
SCIP_DECL_CONSPRESOL(consPresolComponents)
{  /*lint --e{715}*/
   SCIP_CONSHDLRDATA* conshdlrdata;
   SCIP_VAR** sortedvars;
   SCIP_CONS** sortedconss;
   int* compstartsvars;
   int* compstartsconss;
   int nsortedvars;
   int nsortedconss;
   int ncomponents;
   int ncompsminsize;
   int ncompsmaxsize;
   int nvars;

   assert(conshdlr != NULL);
   assert(strcmp(SCIPconshdlrGetName(conshdlr), CONSHDLR_NAME) == 0);
   assert(result != NULL);
   assert(SCIPconshdlrGetNActiveConss(conshdlr) >= 0);
   assert(SCIPconshdlrGetNActiveConss(conshdlr) <= 1);

   conshdlrdata = SCIPconshdlrGetData(conshdlr);
   assert(conshdlrdata != NULL);

   *result = SCIP_DIDNOTRUN;

   if( SCIPgetStage(scip) != SCIP_STAGE_PRESOLVING || SCIPinProbing(scip) )
      return SCIP_OKAY;

   /* do not run, if not all variables are explicitly known */
   if( SCIPgetNActivePricers(scip) > 0 )
      return SCIP_OKAY;

   nvars = SCIPgetNVars(scip);

   /* we do not want to run, if there are no variables left */
   if( nvars == 0 )
      return SCIP_OKAY;

   /* only call the components presolving, if presolving would be stopped otherwise */
   if( !SCIPisPresolveFinished(scip) )
      return SCIP_OKAY;

   /* the components constraint handler does kind of dual reductions */
   if( !SCIPallowDualReds(scip) || !SCIPallowObjProp(scip) )
      return SCIP_OKAY;

   /* check for a reached timelimit */
   if( SCIPisStopped(scip) )
      return SCIP_OKAY;

   *result = SCIP_DIDNOTFIND;

   assert(SCIPconshdlrGetNActiveConss(conshdlr) == 0);

   /* allocate memory for sorted components */
   SCIP_CALL( SCIPallocBufferArray(scip, &sortedvars, SCIPgetNVars(scip)) );
   SCIP_CALL( SCIPallocBufferArray(scip, &sortedconss, SCIPgetNConss(scip)) );
   SCIP_CALL( SCIPallocBufferArray(scip, &compstartsvars, SCIPgetNVars(scip) + 1) );
   SCIP_CALL( SCIPallocBufferArray(scip, &compstartsconss, SCIPgetNVars(scip) + 1) );

   /* search for components */
   SCIP_CALL( findComponents(scip, conshdlrdata, NULL, sortedvars, sortedconss, compstartsvars,
         compstartsconss, &nsortedvars, &nsortedconss, &ncomponents, &ncompsminsize, &ncompsmaxsize) );

   if( ncompsmaxsize > 0 )
   {
      char name[SCIP_MAXSTRLEN];
      SCIP* subscip;
      SCIP_HASHMAP* consmap;
      SCIP_HASHMAP* varmap;
      SCIP_VAR** compvars;
      SCIP_VAR** subvars;
      SCIP_CONS** compconss;
      SCIP_Bool success;
      SCIP_Bool solved;
      int nsolved = 0;
      int ncompvars;
      int ncompconss;
      int comp;

      SCIPdebugMsg(scip, "found %d components (%d with small size) during presolving; overall problem size: %d vars (%d int, %d bin, %d cont), %d conss\n",
         ncomponents, ncompsmaxsize, SCIPgetNVars(scip), SCIPgetNBinVars(scip), SCIPgetNIntVars(scip), SCIPgetNContVars(scip) + SCIPgetNImplVars(scip), SCIPgetNConss(scip));

      /* build subscip */
      SCIP_CALL( createSubscip(scip, conshdlrdata, &subscip) );

      if( subscip == NULL )
         goto TERMINATE;

      SCIP_CALL( SCIPsetBoolParam(subscip, "misc/usesmalltables", TRUE) );
      SCIP_CALL( SCIPsetIntParam(subscip, "constraints/" CONSHDLR_NAME "/propfreq", -1) );

      /* hashmap mapping from original constraints to constraints in the sub-SCIPs (for performance reasons) */
      SCIP_CALL( SCIPhashmapCreate(&consmap, SCIPblkmem(scip), nsortedconss) );

      SCIP_CALL( SCIPallocBufferArray(scip, &subvars, nsortedvars) );

      /* loop over all components */
      for( comp = 0; comp < ncompsmaxsize && !SCIPisStopped(scip); comp++ )
      {
#ifdef SCIP_DEBUG_SOLUTION
         if( SCIPgetStage(subscip) > SCIP_STAGE_INIT )
         {
            SCIP_CALL( SCIPfree(&subscip) );
            SCIP_CALL( createSubscip(scip, conshdlrdata, &subscip) );
         }
#endif
         /* get component variables */
         compvars = &(sortedvars[compstartsvars[comp]]);
         ncompvars = compstartsvars[comp + 1 ] - compstartsvars[comp];

         /* get component constraints */
         compconss = &(sortedconss[compstartsconss[comp]]);
         ncompconss = compstartsconss[comp + 1] - compstartsconss[comp];

         /* if we have an unlocked variable, let duality fixing do the job! */
         if( ncompconss == 0 )
         {
            assert(ncompvars == 1);
            continue;
         }

         SCIP_CALL( SCIPhashmapCreate(&varmap, SCIPblkmem(scip), ncompvars) );
#ifdef DETAILED_OUTPUT
         {
            int nbinvars = 0;
            int nintvars = 0;
            int ncontvars = 0;
            int i;

            for( i = 0; i < ncompvars; ++i )
            {
               if( SCIPvarGetType(compvars[i]) == SCIP_VARTYPE_BINARY )
                  ++nbinvars;
               else if( SCIPvarGetType(compvars[i]) == SCIP_VARTYPE_INTEGER )
                  ++nintvars;
               else
                  ++ncontvars;
            }
            SCIPdebugMsg(scip, "solve component %d: %d vars (%d bin, %d int, %d cont), %d conss\n",
               comp, ncompvars, nbinvars, nintvars, ncontvars, ncompconss);
         }
#endif
#ifndef NDEBUG
         {
            int i;
            for( i = 0; i < ncompvars; ++i )
               assert(SCIPvarIsActive(compvars[i]));
         }
#endif

         /* get name of the original problem and add "comp_nr" */
         (void) SCIPsnprintf(name, SCIP_MAXSTRLEN, "%s_comp_%d", SCIPgetProbName(scip), comp);

         SCIP_CALL( copyToSubscip(scip, subscip, name, compvars, subvars,
               compconss, varmap, consmap, ncompvars, ncompconss, &success) );

         if( !success )
         {
            SCIPhashmapFree(&varmap);
            continue;
         }

            /* set up debug solution */
#ifdef SCIP_DEBUG_SOLUTION
         {
            SCIP_SOL* debugsol = NULL;
            SCIP_Real val;
            int i;

            SCIPdebugSolEnable(subscip);

            SCIP_CALL( SCIPdebugGetSol(scip, &debugsol) );
            assert(debugsol != NULL);

            for( i = 0; i < ncompvars; ++i )
            {
               SCIP_CALL( SCIPdebugGetSolVal(scip, compvars[i], &val) );
               SCIP_CALL( SCIPdebugAddSolVal(subscip, subvars[i], val) );
            }
         }
#endif

         /* solve the subproblem and evaluate the result, i.e. apply fixings of variables and remove constraints */
         SCIP_CALL( solveAndEvalSubscip(scip, conshdlrdata, subscip, compvars, subvars, compconss,
               ncompvars, ncompconss, ndelconss, nfixedvars, nchgbds, result, &solved) );

         /* free variable hash map */
         SCIPhashmapFree(&varmap);

         if( solved )
            ++nsolved;

         /* if the component is unbounded or infeasible, this holds for the complete problem as well */
         if( *result == SCIP_UNBOUNDED || *result == SCIP_CUTOFF )
            break;
         /* if there is only one component left, let's solve this in the main SCIP */
         else if( nsolved == ncomponents - 1 )
            break;
      }

      SCIPfreeBufferArray(scip, &subvars);
      SCIPhashmapFree(&consmap);

      SCIP_CALL( SCIPfree(&subscip) );
   }

 TERMINATE:
   SCIPfreeBufferArray(scip, &compstartsconss);
   SCIPfreeBufferArray(scip, &compstartsvars);
   SCIPfreeBufferArray(scip, &sortedconss);
   SCIPfreeBufferArray(scip, &sortedvars);

   return SCIP_OKAY;
}

/** frees specific constraint data */
static
SCIP_DECL_CONSDELETE(consDeleteComponents)
{  /*lint --e{715}*/
   PROBLEM* problem;

   assert(conshdlr != NULL);
   assert(strcmp(SCIPconshdlrGetName(conshdlr), CONSHDLR_NAME) == 0);
   assert(consdata != NULL);
   assert(*consdata != NULL);

   problem = (PROBLEM*)(*consdata);

   SCIP_CALL( freeProblem(&problem) );

   *consdata = NULL;

   return SCIP_OKAY;
}

/** constraint enforcing method of constraint handler for relaxation solutions */
static
SCIP_DECL_CONSENFORELAX(consEnforelaxComponents)
{  /*lint --e{715}*/
   assert(result != NULL );

   /* no enforcement is performed, but the callback is needed for all constraint handlers with needscons = FALSE */
   *result = SCIP_FEASIBLE;

   return SCIP_OKAY;
}

/** variable rounding lock method of constraint handler */
static
SCIP_DECL_CONSLOCK(consLockComponents)
{  /*lint --e{715}*/
   return SCIP_OKAY;
}

#ifndef NDEBUG
/** solving process initialization method of constraint handler (called when branch and bound process is about to begin) */
static
SCIP_DECL_CONSINITSOL(consInitsolComponents)
{  /*lint --e{715}*/
   assert(nconss == 0);

   return SCIP_OKAY;
}
#endif

#define consEnfolpComponents NULL
#define consEnfopsComponents NULL
#define consCheckComponents NULL

/**@} */

/**@name Interface methods
 *
 * @{
 */

/** creates the components constraint handler and includes it in SCIP */
SCIP_RETCODE SCIPincludeConshdlrComponents(
   SCIP*                 scip                /**< SCIP data structure */
   )
{
   SCIP_CONSHDLRDATA* conshdlrdata;
   SCIP_CONSHDLR* conshdlr;

   /* create components propagator data */
   SCIP_CALL( SCIPallocBlockMemory(scip, &conshdlrdata) );
   conshdlrdata->subscipdepth = 0;

   /* include constraint handler */
   SCIP_CALL( SCIPincludeConshdlrBasic(scip, &conshdlr, CONSHDLR_NAME, CONSHDLR_DESC, CONSHDLR_ENFOPRIORITY,
         CONSHDLR_CHECKPRIORITY, CONSHDLR_EAGERFREQ, CONSHDLR_NEEDSCONS,
         consEnfolpComponents, consEnfopsComponents, consCheckComponents, consLockComponents,
         conshdlrdata) );
   assert(conshdlr != NULL);

   SCIP_CALL( SCIPsetConshdlrProp(scip, conshdlr, consPropComponents,
         CONSHDLR_PROPFREQ, CONSHDLR_DELAYPROP, CONSHDLR_PROP_TIMING));
   SCIP_CALL( SCIPsetConshdlrPresol(scip, conshdlr, consPresolComponents,
         CONSHDLR_MAXPREROUNDS, CONSHDLR_PRESOLTIMING));

   SCIP_CALL( SCIPsetConshdlrFree(scip, conshdlr, conshdlrFreeComponents) );
   SCIP_CALL( SCIPsetConshdlrEnforelax(scip, conshdlr, consEnforelaxComponents) );
#ifndef NDEBUG
   SCIP_CALL( SCIPsetConshdlrInitsol(scip, conshdlr, consInitsolComponents) );
#endif
   SCIP_CALL( SCIPsetConshdlrCopy(scip, conshdlr, conshdlrCopyComponents, NULL) );
   SCIP_CALL( SCIPsetConshdlrDelete(scip, conshdlr, consDeleteComponents) );

   SCIP_CALL( SCIPaddIntParam(scip,
         "constraints/" CONSHDLR_NAME "/maxdepth",
         "maximum depth of a node to run components detection (-1: disable component detection during solving)",
         &conshdlrdata->maxdepth, FALSE, DEFAULT_MAXDEPTH, -1, INT_MAX, NULL, NULL) );
   SCIP_CALL( SCIPaddIntParam(scip,
         "constraints/" CONSHDLR_NAME "/maxintvars",
         "maximum number of integer (or binary) variables to solve a subproblem during presolving (-1: unlimited)",
         &conshdlrdata->maxintvars, TRUE, DEFAULT_MAXINTVARS, -1, INT_MAX, NULL, NULL) );
   SCIP_CALL( SCIPaddIntParam(scip,
         "constraints/" CONSHDLR_NAME "/minsize",
         "minimum absolute size (in terms of variables) to solve a component individually during branch-and-bound",
         &conshdlrdata->minsize, TRUE, DEFAULT_MINSIZE, 0, INT_MAX, NULL, NULL) );
   SCIP_CALL( SCIPaddRealParam(scip,
         "constraints/" CONSHDLR_NAME "/minrelsize",
         "minimum relative size (in terms of variables) to solve a component individually during branch-and-bound",
         &conshdlrdata->minrelsize, TRUE, DEFAULT_MINRELSIZE, 0.0, 1.0, NULL, NULL) );
   SCIP_CALL( SCIPaddLongintParam(scip,
         "constraints/" CONSHDLR_NAME "/nodelimit",
         "maximum number of nodes to be solved in subproblems during presolving",
         &conshdlrdata->nodelimit, FALSE, DEFAULT_NODELIMIT, -1LL, SCIP_LONGINT_MAX, NULL, NULL) );
   SCIP_CALL( SCIPaddRealParam(scip,
         "constraints/" CONSHDLR_NAME "/intfactor",
         "the weight of an integer variable compared to binary variables",
         &conshdlrdata->intfactor, FALSE, DEFAULT_INTFACTOR, 0.0, SCIP_REAL_MAX, NULL, NULL) );
   SCIP_CALL( SCIPaddRealParam(scip,
         "constraints/" CONSHDLR_NAME "/feastolfactor",
         "factor to increase the feasibility tolerance of the main SCIP in all sub-SCIPs, default value 1.0",
         &conshdlrdata->feastolfactor, TRUE, DEFAULT_FEASTOLFACTOR, 0.0, 1000000.0, NULL, NULL) );


   return SCIP_OKAY;
}<|MERGE_RESOLUTION|>--- conflicted
+++ resolved
@@ -1918,11 +1918,7 @@
          SCIP_DIGRAPH* digraph;
 
          /* create and fill directed graph */
-<<<<<<< HEAD
-         SCIP_CALL( SCIPdigraphCreate(&digraph, SCIPblkmem(scip), nunfixedvars) );
-=======
          SCIP_CALL( SCIPcreateDigraph(scip, &digraph, nunfixedvars) );
->>>>>>> 8c84f18c
          SCIP_CALL( SCIPdigraphSetSizes(digraph, varlocks) );
          SCIP_CALL( fillDigraph(scip, digraph, sortedconss, *nsortedconss, unfixedvarpos, nunfixedvars, firstvaridxpercons, &success) );
 
