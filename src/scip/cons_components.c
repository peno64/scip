/* * * * * * * * * * * * * * * * * * * * * * * * * * * * * * * * * * * * * * */
/*                                                                           */
/*                  This file is part of the program and library             */
/*         SCIP --- Solving Constraint Integer Programs                      */
/*                                                                           */
/*    Copyright (C) 2002-2018 Konrad-Zuse-Zentrum                            */
/*                            fuer Informationstechnik Berlin                */
/*                                                                           */
/*  SCIP is distributed under the terms of the ZIB Academic License.         */
/*                                                                           */
/*  You should have received a copy of the ZIB Academic License              */
/*  along with SCIP; see the file COPYING. If not email to scip@zib.de.      */
/*                                                                           */
/* * * * * * * * * * * * * * * * * * * * * * * * * * * * * * * * * * * * * * */

/**@file   cons_components.c
 * @brief  constraint handler for handling independent components
 * @author Gerald Gamrath
 *
 * This constraint handler looks for independent components.
 */
/*#define DETAILED_OUTPUT*/
/*#define SCIP_DEBUG*/
/*#define SCIP_MORE_DEBUG*/
/*---+----1----+----2----+----3----+----4----+----5----+----6----+----7----+----8----+----9----+----0----+----1----+----2*/

#include <assert.h>
#include <string.h>

#include "scip/cons_components.h"
#include "scip/debug.h"

#define CONSHDLR_NAME          "components"
#define CONSHDLR_DESC          "independent components constraint handler"
#define CONSHDLR_ENFOPRIORITY         0 /**< priority of the constraint handler for constraint enforcing */
#define CONSHDLR_CHECKPRIORITY -9999999 /**< priority of the constraint handler for checking feasibility */
#define CONSHDLR_EAGERFREQ           -1 /**< frequency for using all instead of only the useful constraints in separation,
                                         *   propagation and enforcement, -1 for no eager evaluations, 0 for first only */
#define CONSHDLR_NEEDSCONS        FALSE /**< should the constraint handler be skipped, if no constraints are available? */

#define CONSHDLR_PROPFREQ             1 /**< frequency for propagating domains; zero means only preprocessing propagation */
#define CONSHDLR_MAXPREROUNDS        -1 /**< maximal number of presolving rounds the constraint handler participates in (-1: no limit) */
#define CONSHDLR_DELAYPROP         TRUE /**< should propagation method be delayed, if other propagators found reductions? */

#define CONSHDLR_PRESOLTIMING    SCIP_PRESOLTIMING_FINAL  /**< presolving timing of the constraint handler (fast, medium, or exhaustive) */
#define CONSHDLR_PROP_TIMING     SCIP_PROPTIMING_BEFORELP /**< propagation timing mask of the constraint handler*/

#define DEFAULT_MAXDEPTH             -1      /**< maximum depth of a node to run components detection (-1: disable component detection during solving) */
#define DEFAULT_MAXINTVARS          500      /**< maximum number of integer (or binary) variables to solve a subproblem directly in presolving (-1: no solving) */
#define DEFAULT_MINSIZE              50      /**< minimum absolute size (in terms of variables) to solve a component individually during branch-and-bound */
#define DEFAULT_MINRELSIZE          0.1      /**< minimum relative size (in terms of variables) to solve a component individually during branch-and-bound */
#define DEFAULT_NODELIMIT       10000LL      /**< maximum number of nodes to be solved in subproblems during presolving */
#define DEFAULT_INTFACTOR           1.0      /**< the weight of an integer variable compared to binary variables */
#define DEFAULT_FEASTOLFACTOR       1.0      /**< default value for parameter to increase the feasibility tolerance in all sub-SCIPs */

/*
 * Data structures
 */

/** data related to one problem (see below) */
typedef struct Problem PROBLEM;

/** data related to one component */
typedef struct Component
{
   PROBLEM*              problem;            /**< the problem this component belongs to */
   SCIP*                 subscip;            /**< sub-SCIP representing the component */
   SCIP_SOL*             workingsol;         /**< working solution for transferring solutions into the sub-SCIP */
   SCIP_VAR**            vars;               /**< variables belonging to this component (in complete problem) */
   SCIP_VAR**            subvars;            /**< variables belonging to this component (in subscip) */
   SCIP_VAR**            fixedvars;          /**< variables in the original SCIP which were copied while copying the component's
                                              *   constraints, but do not count to the subvars, because they were locally fixed */
   SCIP_VAR**            fixedsubvars;       /**< variables in the sub-SCIP which were copied while copying the component's
                                              *   constraints, but do not count to the subvars, because they were locally fixed */
   SCIP_Real             fixedvarsobjsum;    /**< objective contribution of all locally fixed variables */
   SCIP_Real             lastdualbound;      /**< dual bound after last optimization call for this component */
   SCIP_Real             lastprimalbound;    /**< primal bound after last optimization call for this component */
   SCIP_STATUS           laststatus;         /**< solution status of last optimization call for the sub-SCIP of this component */
   SCIP_Bool             solved;             /**< was this component solved already? */
   int                   ncalls;             /**< number of optimization calls for this component */
   int                   lastsolindex;       /**< index of best solution after last optimization call for this component */
   int                   lastbestsolindex;   /**< index of last best solution transferred to this component from the main problem */
   int                   nvars;              /**< number of variables belonging to this component */
   int                   nfixedvars;         /**< number of fixed variables copied during constraint copying */
   int                   fixedvarssize;      /**< size of fixedvars and fixedsubvars arrays */
   int                   number;             /**< component number */
} COMPONENT;

/** data related to one problem
 *  (corresponding to one node in the branch-and-bound tree and consisting of multiple components)
 */
struct Problem
{
   SCIP*                 scip;               /**< the SCIP instance this problem belongs to */
   COMPONENT*            components;         /**< independent components into which the problem can be divided */
   SCIP_PQUEUE*          compqueue;          /**< priority queue for components */
   SCIP_SOL*             bestsol;            /**< best solution found so far for the problem */
   char*                 name;               /**< name of the problem */
   SCIP_Real             fixedvarsobjsum;    /**< objective contribution of all locally fixed variables */
   SCIP_Real             lowerbound;         /**< lower bound of the problem */
   int                   ncomponents;        /**< number of independent components into which the problem can be divided */
   int                   componentssize;     /**< size of components array */
   int                   nfeascomps;         /**< number of components for which a feasible solution was found */
   int                   nsolvedcomps;       /**< number of components solved to optimality */
   int                   nlowerboundinf;     /**< number of components with lower bound equal to -infinity */
};


/** constraint handler data */
struct SCIP_ConshdlrData
{
   SCIP_Longint          nodelimit;          /**< maximum number of nodes to be solved in subproblems */
   SCIP_Real             intfactor;          /**< the weight of an integer variable compared to binary variables */
   SCIP_Real             feastolfactor;      /**< parameter to increase the feasibility tolerance in all sub-SCIPs */
   int                   maxintvars;         /**< maximum number of integer (or binary) variables to solve a subproblem
                                              *   directly (-1: no solving) */
   int                   maxdepth;           /**< maximum depth of a node to run components detection (-1: disable
                                              *   component detection during solving) */
   int                   minsize;            /**< minimum absolute size (in terms of variables) to solve a component
                                              *   individually during branch-and-bound */
   SCIP_Real             minrelsize;         /**< minimum relative size (in terms of variables) to solve a component
                                              *   individually during branch-and-bound */
   int                   subscipdepth;       /**< depth offset of the current (sub-)problem compared to the original
                                              *   problem */
};


/** comparison method for sorting components */
static
SCIP_DECL_SORTPTRCOMP(componentSort)
{
   SCIP* scip;
   COMPONENT* comp1;
   COMPONENT* comp2;
   SCIP_Real gap1;
   SCIP_Real gap2;

   assert(elem1 != NULL);
   assert(elem2 != NULL);

   comp1 = (COMPONENT*)elem1;
   comp2 = (COMPONENT*)elem2;

   if( comp1->ncalls == 0 )
      if( comp2->ncalls == 0 )
         return comp1->number - comp2->number;
      else
         return -1;
   else if( comp2->ncalls == 0 )
      return 1;

   /* the main sorting criterion is the absolute gap; however, we devide it by the number of solving calls for this
    * component to diversify the search if one component does not improve
    * @todo investigate other sorting criteria
    */
   gap1 = SQR(comp1->lastprimalbound - comp1->lastdualbound) / comp1->ncalls;
   gap2 = SQR(comp2->lastprimalbound - comp2->lastdualbound) / comp2->ncalls;

   assert(comp1->problem != NULL);
   assert(comp1->problem == comp2->problem);
   assert(comp1->problem->scip == comp2->problem->scip);

   scip = comp1->problem->scip;
   assert(scip != NULL);

   if( SCIPisFeasGT(scip, gap1, gap2) )
      return -1;
   else if( SCIPisFeasLT(scip, gap1, gap2) )
      return +1;
   else
      return comp1->number - comp2->number;
}

/** returns minimum size of components to be solved individually during the branch-and-bound search */
static
int getMinsize(
   SCIP*                 scip,               /**< main SCIP data structure */
   SCIP_CONSHDLRDATA*    conshdlrdata        /**< constraint handler data */
   )
{
   int minsize;

   assert(conshdlrdata != NULL);

   minsize = (int)(conshdlrdata->minrelsize * SCIPgetNVars(scip));
   minsize = MAX(minsize, conshdlrdata->minsize);

   return minsize;
}

/** initialize component structure */
static
SCIP_RETCODE initComponent(
   PROBLEM*              problem             /**< subproblem structure */
   )
{
   COMPONENT* component;
   SCIP* scip;

   assert(problem != NULL);
   assert(problem->ncomponents < problem->componentssize);

   scip = problem->scip;
   assert(scip != NULL);

   component = &problem->components[problem->ncomponents];

   component->problem = problem;
   component->subscip = NULL;
   component->workingsol = NULL;
   component->vars = NULL;
   component->subvars = NULL;
   component->fixedvars = NULL;
   component->fixedsubvars = NULL;
   component->fixedvarsobjsum = 0.0;
   component->lastdualbound = -SCIPinfinity(scip);
   component->lastprimalbound = SCIPinfinity(scip);
   component->laststatus = SCIP_STATUS_UNKNOWN;
   component->solved = FALSE;
   component->ncalls = 0;
   component->lastsolindex = -1;
   component->lastbestsolindex = -1;
   component->nvars = 0;
   component->nfixedvars = 0;
   component->fixedvarssize = 0;
   component->number = problem->ncomponents;

   ++problem->ncomponents;

   return SCIP_OKAY;
}

/** free component structure */
static
SCIP_RETCODE freeComponent(
   COMPONENT*            component           /**< pointer to component structure */
   )
{
   PROBLEM* problem;
   SCIP* scip;

   assert(component != NULL);

   problem = component->problem;
   assert(problem != NULL);

   scip = problem->scip;
   assert(scip != NULL);

   SCIPdebugMsg(scip, "freeing component %d of problem <%s>\n", component->number, component->problem->name);

   assert((component->vars != NULL) == (component->subvars != NULL));
   if( component->vars != NULL )
   {
      SCIPfreeBlockMemoryArray(scip, &component->vars, component->nvars);
      SCIPfreeBlockMemoryArray(scip, &component->subvars, component->nvars);
   }

   assert((component->fixedvars != NULL) == (component->fixedsubvars != NULL));
   if( component->fixedvars != NULL )
   {
      SCIPfreeBlockMemoryArray(scip, &component->fixedsubvars, component->fixedvarssize);
      SCIPfreeBlockMemoryArray(scip, &component->fixedvars, component->fixedvarssize);
   }

   /* free sub-SCIP belonging to this component and the working solution */
   if( component->subscip != NULL )
   {
      if( component->workingsol != NULL )
      {
         SCIP_CALL( SCIPfreeSol(component->subscip, &component->workingsol) );
      }

      SCIP_CALL( SCIPfree(&component->subscip) );
   }

   return SCIP_OKAY;
}


/** create the working solution for a given component, store fixed variables and the corresponding objective offset */
static
SCIP_RETCODE componentSetupWorkingSol(
   COMPONENT*            component,          /**< component structure */
   SCIP_HASHMAP*         varmap              /**< variable hashmap */
   )
{
   SCIP* subscip;

   assert(component != NULL);

   subscip = component->subscip;
   assert(subscip != NULL);
   assert(SCIPgetStage(subscip) == SCIP_STAGE_PROBLEM);

   /* the solution should live in the primal, not the origprimal, of the sub-SCIP, so we need to transform it first */
   SCIP_CALL( SCIPtransformProb(subscip) );
   SCIP_CALL( SCIPcreateOrigSol(subscip, &(component->workingsol), NULL) );

   /* the number of variables was increased by copying the constraints */
   if( SCIPgetNOrigVars(subscip) > component->nvars )
   {
      PROBLEM* problem;
      SCIP* scip;
      SCIP_VAR** sourcevars;
      SCIP_VAR* subvar;
      int nsourcevars;
      int nnewvars;
      int idx = 0;
      int nvars;
      int v;

      problem = component->problem;
      assert(problem != NULL);

      scip = problem->scip;
      assert(scip != NULL);

      sourcevars = SCIPgetVars(scip);
      nsourcevars = SCIPgetNVars(scip);
      nnewvars = SCIPgetNOrigVars(subscip);
      nvars = component->nvars;

      component->fixedvarssize = nnewvars - nvars;
      SCIP_CALL( SCIPallocBlockMemoryArray(scip, &component->fixedvars, component->fixedvarssize) );
      SCIP_CALL( SCIPallocBlockMemoryArray(scip, &component->fixedsubvars, component->fixedvarssize) );

      for( v = 0; v < nsourcevars; ++v )
      {
         subvar = (SCIP_VAR*)SCIPhashmapGetImage(varmap, sourcevars[v]);
         if( subvar != NULL && SCIPvarGetIndex(subvar) >= nvars )
         {
            /* the variable is either locally fixed or could be an inactive variable present in a constraint
             * for which an aggregation constraint linking it to the active variable was created in the subscip
             */
            assert(SCIPisZero(subscip, SCIPvarGetObj(subvar)) ||
               SCIPisEQ(subscip, SCIPvarGetLbGlobal(subvar), SCIPvarGetUbGlobal(subvar)));

            /* variable is gloablly fixed in sub-SCIP, so it was locally fixed in the main-SCIP */
            if( SCIPisEQ(subscip, SCIPvarGetLbGlobal(subvar), SCIPvarGetUbGlobal(subvar)) )
            {
               assert(SCIPisEQ(scip, SCIPvarGetLbLocal(sourcevars[v]), SCIPvarGetUbLocal(sourcevars[v])));

               component->fixedvarsobjsum += SCIPvarGetLbGlobal(subvar) * SCIPvarGetObj(subvar);
               component->fixedvars[idx] = sourcevars[v];
               component->fixedsubvars[idx] = subvar;
               ++idx;

               SCIP_CALL( SCIPsetSolVal(subscip, component->workingsol, subvar, SCIPvarGetLbGlobal(subvar)) );
            }
            /* inactive variable */
            else
            {
               assert(SCIPisZero(subscip, SCIPvarGetObj(subvar)));
            }
         }
         else
         {
            assert(subvar == NULL || SCIPisLT(scip, SCIPvarGetLbGlobal(sourcevars[v]), SCIPvarGetUbGlobal(sourcevars[v])));
            assert(subvar == NULL || SCIPisLT(subscip, SCIPvarGetLbGlobal(subvar), SCIPvarGetUbGlobal(subvar)));
         }
      }
      component->nfixedvars = idx;
      assert(component->nfixedvars <= component->fixedvarssize);
      SCIPdebugMsg(scip, "%d locally fixed variables have been copied, objective contribution: %g\n",
         component->nfixedvars, component->fixedvarsobjsum);
   }

   /* set up debug solution */
#ifdef WITH_DEBUG_SOLUTION
   {
      PROBLEM* problem;
      SCIP* scip;
      SCIP_Bool isvalid = FALSE;

      problem = component->problem;
      assert(problem != NULL);

      scip = problem->scip;
      assert(scip != NULL);

      SCIP_CALL( SCIPdebugSolIsValidInSubtree(scip, &isvalid) );

      if( isvalid )
      {
         SCIP_Real val;
         int i;

         SCIPdebugSolEnable(component->subscip);

         for( i = 0; i < component->nvars; ++i )
         {
            SCIP_CALL( SCIPdebugGetSolVal(scip, component->vars[i], &val) );
            SCIP_CALL( SCIPdebugAddSolVal(component->subscip, component->subvars[i], val) );
         }
         for( i = 0; i < component->nfixedvars; ++i )
         {
            SCIP_CALL( SCIPdebugGetSolVal(scip, component->fixedvars[i], &val) );
            SCIP_CALL( SCIPdebugAddSolVal(component->subscip, component->fixedsubvars[i], val) );
         }
      }
   }
#endif

   return SCIP_OKAY;
}

/** create a sub-SCIP for the given variables and constraints */
static
SCIP_RETCODE createSubscip(
   SCIP*                 scip,               /**< main SCIP data structure */
   SCIP_CONSHDLRDATA*    conshdlrdata,       /**< constraint handler data */
   SCIP**                subscip             /**< pointer to store created sub-SCIP */
   )
{
   SCIP_Bool success;

   assert(conshdlrdata != NULL);

   /* create a new SCIP instance */
   SCIP_CALL( SCIPcreate(subscip) );

   /* copy plugins, we omit pricers (because we do not run if there are active pricers) and dialogs */
#ifdef SCIP_MORE_DEBUG /* we print statistics later, so we need to copy statistics tables */
   SCIP_CALL( SCIPcopyPlugins(scip, *subscip, TRUE, FALSE, TRUE, TRUE, TRUE, TRUE, TRUE,
<<<<<<< HEAD
         TRUE, TRUE, TRUE, TRUE, TRUE, TRUE, FALSE, TRUE, FALSE, TRUE, &success) );
=======
         TRUE, TRUE, TRUE, TRUE, TRUE, TRUE, FALSE, TRUE, TRUE, TRUE, &success) );
#else
   SCIP_CALL( SCIPcopyPlugins(scip, *subscip, TRUE, FALSE, TRUE, TRUE, TRUE, TRUE, TRUE,
         TRUE, TRUE, TRUE, TRUE, TRUE, TRUE, FALSE, FALSE, TRUE, TRUE, &success) );
#endif
>>>>>>> 0f628062

   /* the plugins were successfully copied */
   if( success )
   {
      SCIP_CONSHDLR* newconshdlr;
      SCIP_CONSHDLRDATA* newconshdlrdata;
#ifdef WITH_DEBUG_SOLUTION
      SCIP_Bool isvalid = FALSE;
#endif

      /* copy parameter settings */
      SCIP_CALL( SCIPcopyParamSettings(scip, *subscip) );

      /* some general settings should not be fixed */
      assert(!SCIPisParamFixed(*subscip, "limits/solutions"));
      assert(!SCIPisParamFixed(*subscip, "limits/bestsol"));
      assert(!SCIPisParamFixed(*subscip, "misc/usevartable"));
      assert(!SCIPisParamFixed(*subscip, "misc/useconstable"));
      assert(!SCIPisParamFixed(*subscip, "numerics/feastol"));
      assert(!SCIPisParamFixed(*subscip, "misc/usesmalltables"));

      /* disable solution limits */
      SCIP_CALL( SCIPsetIntParam(*subscip, "limits/solutions", -1) );
      SCIP_CALL( SCIPsetIntParam(*subscip, "limits/bestsol", -1) );

      /* reduce the effort spent for hash tables; however, if the debug solution is enabled and valid in this subtree,
       * hash tables are needed for installing the debug solution
       */
#ifdef WITH_DEBUG_SOLUTION
      SCIP_CALL( SCIPdebugSolIsValidInSubtree(scip, &isvalid) );
      if( !isvalid && SCIPgetStage(scip) > SCIP_STAGE_PRESOLVING )
#endif
      {
         SCIP_CALL( SCIPsetBoolParam(*subscip, "misc/usevartable", FALSE) );
         SCIP_CALL( SCIPsetBoolParam(*subscip, "misc/useconstable", FALSE) );
      }

      /* disable presolving */
      SCIP_CALL( SCIPsetPresolving(*subscip, SCIP_PARAMSETTING_OFF, TRUE) );

      /* disable component presolving and fix the parameter */
      SCIP_CALL( SCIPsetIntParam(*subscip, "constraints/" CONSHDLR_NAME "/maxprerounds", 0) );
      SCIP_CALL( SCIPfixParam(*subscip, "constraints/" CONSHDLR_NAME "/maxprerounds") );

      /* find the components constraint handler in the sub-SCIP and inform it about the actual depth in the tree */
      newconshdlr = SCIPfindConshdlr(*subscip, CONSHDLR_NAME);
      assert(newconshdlr != NULL);

      newconshdlrdata = SCIPconshdlrGetData(newconshdlr);
      assert(newconshdlrdata != NULL);
      newconshdlrdata->subscipdepth = conshdlrdata->subscipdepth + SCIPgetDepth(scip);

      /* disable output, unless in extended debug mode */
#ifndef SCIP_MORE_DEBUG
      SCIP_CALL( SCIPsetIntParam(*subscip, "display/verblevel", 0) );
#endif
   }
   else
   {
      SCIP_CALL( SCIPfree(subscip) );
      *subscip = NULL;
   }

   return SCIP_OKAY;
}

/** copies the given variables and constraints to the given sub-SCIP */
static
SCIP_RETCODE copyToSubscip(
   SCIP*                 scip,               /**< source SCIP */
   SCIP*                 subscip,            /**< target SCIP */
   const char*           name,               /**< name for copied problem */
   SCIP_VAR**            vars,               /**< array of variables to copy */
   SCIP_VAR**            subvars,            /**< array to fill with copied vars */
   SCIP_CONS**           conss,              /**< constraint to copy */
   SCIP_HASHMAP*         varmap,             /**< hashmap used for the copy process of variables */
   SCIP_HASHMAP*         consmap,            /**< hashmap used for the copy process of constraints */
   int                   nvars,              /**< number of variables to copy */
   int                   nconss,             /**< number of constraints to copy */
   SCIP_Bool*            success             /**< pointer to store whether copying was successful */
   )
{
   SCIP_CONS* newcons;
   int i;

   assert(scip != NULL);
   assert(subscip != NULL);
   assert(vars != NULL);
   assert(subvars != NULL);
   assert(conss != NULL);
   assert(varmap != NULL);
   assert(consmap != NULL);
   assert(success != NULL);

   *success = TRUE;

   /* create problem in sub-SCIP */
   SCIP_CALL( SCIPcopyProb(scip, subscip, varmap, consmap, FALSE, name) );

   /* copy variables */
   for( i = 0; i < nvars; ++i )
   {
      SCIP_CALL( SCIPgetVarCopy(scip, subscip, vars[i], &subvars[i], varmap, consmap, FALSE, success) );

      /* abort if variable was not successfully copied */
      if( !(*success) )
         return SCIP_OKAY;
   }
   assert(nvars == SCIPgetNOrigVars(subscip));

   /* copy constraints */
   for( i = 0; i < nconss; ++i )
   {
      assert(!SCIPconsIsModifiable(conss[i]));

      /* copy the constraint */
      SCIP_CALL( SCIPgetConsCopy(scip, subscip, conss[i], &newcons, SCIPconsGetHdlr(conss[i]), varmap, consmap, NULL,
            SCIPconsIsInitial(conss[i]), SCIPconsIsSeparated(conss[i]), SCIPconsIsEnforced(conss[i]),
            SCIPconsIsChecked(conss[i]), SCIPconsIsPropagated(conss[i]), FALSE, FALSE,
            SCIPconsIsDynamic(conss[i]), SCIPconsIsRemovable(conss[i]), FALSE, FALSE, success) );

      /* abort if constraint was not successfully copied */
      if( !(*success) )
         return SCIP_OKAY;

      SCIP_CALL( SCIPaddCons(subscip, newcons) );
      SCIP_CALL( SCIPreleaseCons(subscip, &newcons) );
   }

   return SCIP_OKAY;
}

/** create the sub-SCIP for a given component */
static
SCIP_RETCODE componentCreateSubscip(
   COMPONENT*            component,          /**< component structure */
   SCIP_CONSHDLRDATA*    conshdlrdata,       /**< constraint handler data */
   SCIP_HASHMAP*         varmap,             /**< variable hashmap used to improve performance */
   SCIP_HASHMAP*         consmap,            /**< constraint hashmap used to improve performance */
   SCIP_CONS**           conss,              /**< constraints contained in this component */
   int                   nconss,             /**< number of constraints contained in this component */
   SCIP_Bool*            success             /**< pointer to store whether the copying process was successful */
   )
{
   char name[SCIP_MAXSTRLEN];
   PROBLEM* problem;
   SCIP* scip;
   int minsize;

   assert(component != NULL);
   assert(consmap != NULL);
   assert(conss != NULL);
   assert(success != NULL);
   assert(component->nvars > 0);

   problem = component->problem;
   assert(problem != NULL);

   scip = problem->scip;
   assert(scip != NULL);

   (*success) = TRUE;

   SCIP_CALL( createSubscip(scip, conshdlrdata, &component->subscip) );

   if( component->subscip != NULL )
   {
      /* get minimum size of components to solve individually and set the parameter in the sub-SCIP */
      minsize = getMinsize(scip, conshdlrdata);

      SCIP_CALL( SCIPsetIntParam(component->subscip, "constraints/" CONSHDLR_NAME "/minsize", minsize) );

      /* get name of the original problem and add "comp_nr" */
      (void) SCIPsnprintf(name, SCIP_MAXSTRLEN, "%s_comp_%d", problem->name, component->number);

      SCIP_CALL( copyToSubscip(scip, component->subscip, name, component->vars, component->subvars,
            conss, varmap, consmap, component->nvars, nconss, success) );

      if( !(*success) )
      {
         SCIP_CALL( SCIPfree(&component->subscip) );
         component->subscip = NULL;
      }
   }
   else
      (*success) = FALSE;

   return SCIP_OKAY;
}

/** solve a given sub-SCIP up to the given limits */
static
SCIP_RETCODE solveSubscip(
   SCIP*                 scip,               /**< main SCIP */
   SCIP*                 subscip,            /**< sub-SCIP to solve */
   SCIP_Longint          nodelimit,          /**< node limit */
   SCIP_Real             gaplimit            /**< gap limit */
   )
{
   SCIP_Real timelimit;
   SCIP_Real softtimelimit;
   SCIP_Real memorylimit;

   assert(scip != NULL);
   assert(subscip != NULL);

   /* set time limit */
   SCIP_CALL( SCIPgetRealParam(scip, "limits/time", &timelimit) );
   if( !SCIPisInfinity(scip, timelimit) )
   {
      timelimit -= SCIPgetSolvingTime(scip);
      timelimit += SCIPgetSolvingTime(subscip);
   }

   /* set soft time limit, if specified in main SCIP */
   SCIP_CALL( SCIPgetRealParam(scip, "limits/softtime", &softtimelimit) );
   if( softtimelimit > -0.5 )
   {
      softtimelimit -= SCIPgetSolvingTime(scip);
      softtimelimit += SCIPgetSolvingTime(subscip);
      softtimelimit = MAX(softtimelimit, 0.0);
   }

   /* substract the memory already used by the main SCIP and the estimated memory usage of external software */
   /* @todo count memory of other components */
   SCIP_CALL( SCIPgetRealParam(scip, "limits/memory", &memorylimit) );
   if( !SCIPisInfinity(scip, memorylimit) )
   {
      memorylimit -= SCIPgetMemUsed(scip)/1048576.0;
      memorylimit -= SCIPgetMemExternEstim(scip)/1048576.0;
   }

   /* abort if no time is left or not enough memory to create a copy of SCIP, including external memory usage */
   if( timelimit <= 0.0 || memorylimit <= 0.0)
   {
      SCIPdebugMessage("--> not solved (not enough memory or time left)\n");
      return SCIP_OKAY;
   }

   /* SCIP copy limits will set wrong time limits since it does not take into account time spent already in the
    * sub-SCIP; nevertheless, we call it to set the memory limit and unset all other limits, if set in the main SCIP
    */
   SCIP_CALL( SCIPcopyLimits(scip, subscip) );

   /* set time and memory limit for the subproblem */
   SCIP_CALL( SCIPsetRealParam(subscip, "limits/time", timelimit) );
   SCIP_CALL( SCIPsetRealParam(subscip, "limits/softtime", softtimelimit) );

   /* set gap limit */
   SCIP_CALL( SCIPsetRealParam(subscip, "limits/gap", gaplimit) );

   /* set node limit */
   SCIP_CALL( SCIPsetLongintParam(subscip, "limits/nodes", nodelimit) );

   /* solve the subproblem */
   SCIP_CALL( SCIPsolve(subscip) );

#ifdef SCIP_MORE_DEBUG
   SCIP_CALL( SCIPprintBestSol(subscip, NULL, FALSE) );
   SCIP_CALL( SCIPprintStatistics(subscip, NULL) );
#endif

   return SCIP_OKAY;
}

/** solve a connected component during presolving and evaluate the result */
static
SCIP_RETCODE solveAndEvalSubscip(
   SCIP*                 scip,               /**< SCIP main data structure */
   SCIP_CONSHDLRDATA*    conshdlrdata,       /**< the components constraint handler data */
   SCIP*                 subscip,            /**< sub-SCIP to be solved */
   SCIP_VAR**            vars,               /**< array of variables copied to this component */
   SCIP_VAR**            subvars,            /**< array of sub-SCIP variables corresponding to the vars array */
   SCIP_CONS**           conss,              /**< array of constraints copied to this component */
   int                   nvars,              /**< number of variables copied to this component */
   int                   nconss,             /**< number of constraints copied to this component */
   int*                  ndeletedconss,      /**< pointer to store the number of deleted constraints */
   int*                  nfixedvars,         /**< pointer to store the number of fixed variables */
   int*                  ntightenedbounds,   /**< pointer to store the number of bound tightenings */
   SCIP_RESULT*          result,             /**< pointer to store the result of the component solving */
   SCIP_Bool*            solved              /**< pointer to store if the problem was solved to optimality */
   )
{
   int i;

   assert(scip != NULL);
   assert(conshdlrdata != NULL);
   assert(subscip != NULL);
   assert(vars != NULL);
   assert(conss != NULL);
   assert(ndeletedconss != NULL);
   assert(nfixedvars != NULL);
   assert(ntightenedbounds != NULL);
   assert(result != NULL);

   *solved  = FALSE;

   SCIP_CALL( solveSubscip(scip, subscip, conshdlrdata->nodelimit, 0.0) );

   if( SCIPgetStatus(subscip) == SCIP_STATUS_OPTIMAL )
   {
      SCIP_SOL* sol;
      SCIP_VAR* var;
      SCIP_VAR* subvar;
      SCIP_Real* fixvals;
      SCIP_Bool feasible;
      SCIP_Bool infeasible;
      SCIP_Bool fixed;

      sol = SCIPgetBestSol(subscip);

#ifdef SCIP_DEBUG
      SCIP_CALL( SCIPcheckSolOrig(subscip, sol, &feasible, TRUE, TRUE) );
#else
      SCIP_CALL( SCIPcheckSolOrig(subscip, sol, &feasible, FALSE, FALSE) );
#endif

      SCIPdebugMessage("--> solved to optimality: time=%.2f, solution is%s feasible\n", SCIPgetSolvingTime(subscip), feasible ? "" : " not");

      SCIP_CALL( SCIPallocBufferArray(scip, &fixvals, nvars) );

      if( feasible )
      {
         SCIP_Real glb;
         SCIP_Real gub;

         /* get values of variables in the optimal solution */
         for( i = 0; i < nvars; ++i )
         {
            var = vars[i];
            subvar = subvars[i];

            /* get global bounds */
            glb = SCIPvarGetLbGlobal(var);
            gub = SCIPvarGetUbGlobal(var);

            if( subvar != NULL )
            {
               /* get solution value from optimal solution of the sub-SCIP */
               fixvals[i] = SCIPgetSolVal(subscip, sol, subvar);

               assert(SCIPisFeasLE(scip, fixvals[i], SCIPvarGetUbLocal(var)));
               assert(SCIPisFeasGE(scip, fixvals[i], SCIPvarGetLbLocal(var)));

               /* checking a solution is done with a relative tolerance of feasibility epsilon, if we really want to
                * change the bounds of the variables by fixing them, the old bounds must not be violated by more than
                * the absolute epsilon; therefore, we change the fixing values, if needed, and mark that the solution
                * has to be checked again
                */
               if( SCIPisGT(scip, fixvals[i], gub) )
               {
                  SCIPdebugMessage("variable <%s> fixval: %f violates global upperbound: %f\n",
                     SCIPvarGetName(var), fixvals[i], gub);
                  fixvals[i] = gub;
                  feasible = FALSE;
               }
               else if( SCIPisLT(scip, fixvals[i], glb) )
               {
                  SCIPdebugMessage("variable <%s> fixval: %f violates global lowerbound: %f\n",
                     SCIPvarGetName(var), fixvals[i], glb);
                  fixvals[i] = glb;
                  feasible = FALSE;
               }
               assert(SCIPisLE(scip, fixvals[i], SCIPvarGetUbLocal(var)));
               assert(SCIPisGE(scip, fixvals[i], SCIPvarGetLbLocal(var)));
            }
            else
            {
               /* the variable was not copied, so it was cancelled out of constraints during copying;
                * thus, the variable is not constrained and we fix it to its best bound
                */
               if( SCIPisPositive(scip, SCIPvarGetObj(var)) )
                  fixvals[i] = glb;
               else if( SCIPisNegative(scip, SCIPvarGetObj(var)) )
                  fixvals[i] = gub;
               else
               {
                  fixvals[i] = 0.0;
                  fixvals[i] = MIN(fixvals[i], gub);
                  fixvals[i] = MAX(fixvals[i], glb);
               }
            }
         }

         /* the solution value of at least one variable is feasible with a relative tolerance of feasibility epsilon,
          * but infeasible with an absolute tolerance of epsilon; try to set the variables to the bounds and check
          * solution again in the original space (changing the values might now introduce infeasibilities of constraints)
          */
         if( !feasible )
         {
            SCIP_Real origobj;

            SCIPdebugMessage("solution violates bounds by more than epsilon, check the corrected solution...\n");

            origobj = SCIPgetSolOrigObj(subscip, SCIPgetBestSol(subscip));

            SCIP_CALL( SCIPfreeTransform(subscip) );

            SCIP_CALL( SCIPcreateOrigSol(subscip, &sol, NULL) );

            /* set solution values of variables */
            for( i = 0; i < nvars; ++i )
            {
               SCIP_CALL( SCIPsetSolVal(subscip, sol, subvars[i], fixvals[i]) );
            }

            /* check the solution; integrality and bounds should be fulfilled and do not have to be checked */
            SCIP_CALL( SCIPcheckSol(subscip, sol, FALSE, FALSE, FALSE, FALSE, TRUE, &feasible) );

#ifndef NDEBUG
            /* in debug mode, we additionally check integrality and bounds */
            if( feasible )
            {
               SCIP_CALL( SCIPcheckSol(subscip, sol, FALSE, FALSE, TRUE, TRUE, FALSE, &feasible) );
               assert(feasible);
            }
#endif

            SCIPdebugMessage("--> corrected solution is%s feasible\n", feasible ? "" : " not");

            if( !SCIPisFeasEQ(subscip, SCIPsolGetOrigObj(sol), origobj) )
            {
               SCIPdebugMessage("--> corrected solution has a different objective value (old=%16.9g, corrected=%16.9g)\n",
                  origobj, SCIPsolGetOrigObj(sol));

               feasible = FALSE;
            }

            SCIP_CALL( SCIPfreeSol(subscip, &sol) );
         }

         /* if the solution is feasible, fix variables and delete constraints of the component */
         if( feasible )
         {
            /* fix variables */
            for( i = 0; i < nvars; ++i )
            {
               assert(SCIPisLE(scip, fixvals[i], SCIPvarGetUbLocal(vars[i])));
               assert(SCIPisGE(scip, fixvals[i], SCIPvarGetLbLocal(vars[i])));
               assert(SCIPisLE(scip, fixvals[i], SCIPvarGetUbGlobal(vars[i])));
               assert(SCIPisGE(scip, fixvals[i], SCIPvarGetLbGlobal(vars[i])));

               SCIP_CALL( SCIPfixVar(scip, vars[i], fixvals[i], &infeasible, &fixed) );
               SCIPvarMarkDeleteGlobalStructures(vars[i]);
               assert(!infeasible);
               assert(fixed);
               (*nfixedvars)++;
            }

            /* delete constraints */
            for( i = 0; i < nconss; ++i )
            {
               SCIP_CALL( SCIPdelCons(scip, conss[i]) );
               (*ndeletedconss)++;
            }

            *result = SCIP_SUCCESS;
            *solved = TRUE;
         }
      }

      SCIPfreeBufferArray(scip, &fixvals);
   }
   else if( SCIPgetStatus(subscip) == SCIP_STATUS_INFEASIBLE )
   {
      *result = SCIP_CUTOFF;
   }
   else if( SCIPgetStatus(subscip) == SCIP_STATUS_UNBOUNDED || SCIPgetStatus(subscip) == SCIP_STATUS_INFORUNBD )
   {
      /* TODO: store unbounded ray in original SCIP data structure */
      *result = SCIP_UNBOUNDED;
   }
   else
   {
      SCIPdebugMessage("--> solving interrupted (status=%d, time=%.2f)\n",
         SCIPgetStatus(subscip), SCIPgetSolvingTime(subscip));

      /* transfer global fixings to the original problem; we can only do this, if we did not find a solution in the
       * subproblem, because otherwise, the primal bound might lead to dual reductions that cannot be transferred to
       * the original problem without also transferring the possibly suboptimal solution (which is currently not
       * possible)
       */
      if( SCIPgetNSols(subscip) == 0 )
      {
         SCIP_Bool infeasible;
         SCIP_Bool tightened;
         int ntightened;

         ntightened = 0;

         for( i = 0; i < nvars; ++i )
         {
            assert(subvars[i] != NULL);

            SCIP_CALL( SCIPtightenVarLb(scip, vars[i], SCIPvarGetLbGlobal(subvars[i]), FALSE,
                  &infeasible, &tightened) );
            assert(!infeasible);
            if( tightened )
               ntightened++;

            SCIP_CALL( SCIPtightenVarUb(scip, vars[i], SCIPvarGetUbGlobal(subvars[i]), FALSE,
                  &infeasible, &tightened) );
            assert(!infeasible);
            if( tightened )
               ntightened++;
         }

         *result = SCIP_SUCCESS;

         *ntightenedbounds += ntightened;

         SCIPdebugMessage("--> tightened %d bounds of variables due to global bounds in the sub-SCIP\n", ntightened);
      }
   }

   return SCIP_OKAY;
}

/** (continues) solving a connected component */
static
SCIP_RETCODE solveComponent(
   COMPONENT*            component,          /**< component structure */
   SCIP_Bool             lastcomponent,      /**< is this the last component to be solved? */
   SCIP_RESULT*          result              /**< pointer to store the result of the solving process */
   )
{
   PROBLEM* problem;
   SCIP* scip;
   SCIP* subscip;
   SCIP_SOL* bestsol;
   SCIP_Longint nodelimit;
   SCIP_Longint lastnnodes;
   SCIP_Real gaplimit;
   SCIP_STATUS status;

   assert(component != NULL);

   problem = component->problem;
   assert(problem != NULL);

   scip = problem->scip;
   assert(scip != NULL);

   subscip = component->subscip;
   assert(subscip != NULL);

   *result = SCIP_DIDNOTRUN;

   SCIPdebugMessage("solve component <%s> (ncalls=%d, absgap=%.9g)\n",
      SCIPgetProbName(subscip), component->ncalls, component->lastprimalbound - component->lastdualbound);

   bestsol = SCIPgetBestSol(scip);

   /* update best solution of component */
   if( bestsol != NULL && SCIPsolGetIndex(bestsol) != component->lastbestsolindex )
   {
      SCIP_SOL* compsol = component->workingsol;
      SCIP_VAR** vars = component->vars;
      SCIP_VAR** subvars = component->subvars;
      int nvars = component->nvars;
      int v;

      component->lastbestsolindex = SCIPsolGetIndex(bestsol);

      /* set solution values of component variables */
      for( v = 0; v < nvars; ++v )
      {
         SCIP_CALL( SCIPsetSolVal(subscip, compsol, subvars[v], SCIPgetSolVal(scip, bestsol, vars[v])) );
      }
#ifndef NDEBUG
      for( v = 0; v < component->nfixedvars; ++v )
      {
         assert(SCIPisEQ(scip, SCIPgetSolVal(subscip, compsol, component->fixedsubvars[v]),
               SCIPvarGetLbGlobal(component->fixedsubvars[v])));
      }
#endif

      if( SCIPgetStage(subscip) == SCIP_STAGE_PROBLEM
         || SCIPisLT(subscip, SCIPgetSolOrigObj(subscip, compsol), SCIPgetPrimalbound(subscip)) )
      {
         SCIP_Bool feasible;

         SCIPdebugMessage("checking new solution in component <%s> inherited from problem <%s>: primal bound %.9g --> %.9g\n",
            SCIPgetProbName(subscip), problem->name,
            SCIPgetStage(subscip) == SCIP_STAGE_PROBLEM ? SCIPinfinity(subscip) : SCIPgetPrimalbound(subscip),
            SCIPgetSolOrigObj(subscip, compsol));

         SCIP_CALL( SCIPcheckSolOrig(subscip, compsol, &feasible, FALSE, FALSE) );
         if( feasible )
         {
            SCIPdebugMessage("... feasible, adding solution.\n");

            SCIP_CALL( SCIPaddSol(subscip, compsol, &feasible) );
         }

         /* We cannot take the value of compsol as a cutoff bound if it was not feasible; some of the fixed connecting
          * variables are different and might not allow for a better solution in this component, but still for far
          * better solutions in other components. Therefore, the only cutoffbound we can apply is the cutoffbound
          * of the problem reduced by the dual bounds of the other components
          */
         if( problem->nlowerboundinf == 0 || (problem->nlowerboundinf == 1
               && SCIPisInfinity(scip, -component->lastdualbound)) )
         {
            SCIP_Real newcutoffbound = SCIPgetSolTransObj(scip, bestsol);

            assert(problem->nlowerboundinf > 0 || SCIPisGE(scip, newcutoffbound, problem->lowerbound));

            newcutoffbound = newcutoffbound - problem->lowerbound + component->fixedvarsobjsum;

            if( problem->nlowerboundinf == 0 )
               newcutoffbound += component->lastdualbound;

            if( SCIPisSumLT(subscip, newcutoffbound, SCIPgetCutoffbound(subscip)) )
            {
               SCIPdebugMessage("update cutoff bound to %16.9g\n", newcutoffbound);

               SCIP_CALL( SCIPupdateCutoffbound(subscip, newcutoffbound) );
            }
         }
      }
   }

   assert(component->laststatus != SCIP_STATUS_OPTIMAL);

   SCIPdebugMsg(scip, "solve sub-SCIP for component <%s> (ncalls=%d, absgap=%16.9g)\n",
      SCIPgetProbName(component->subscip), component->ncalls, component->lastprimalbound - component->lastdualbound);

   if( component->ncalls == 0 )
   {
      nodelimit = 1LL;
      gaplimit = 0.0;

      lastnnodes = 0;
   }
   else
   {
      SCIP_Longint mainnodelimit;

      lastnnodes = SCIPgetNNodes(component->subscip);

      SCIP_CALL( SCIPgetLongintParam(scip, "limits/nodes", &mainnodelimit) );

      nodelimit = 2 * lastnnodes;
      nodelimit = MAX(nodelimit, 10LL);

      if( mainnodelimit != -1 )
      {
         assert(mainnodelimit >= lastnnodes);
         nodelimit = MIN(nodelimit, mainnodelimit - lastnnodes);
      }

      /* set a gap limit of half the current gap (at most 10%) */
      if( SCIPgetGap(component->subscip) < 0.2 )
         gaplimit = 0.5 * SCIPgetGap(component->subscip);
      else
         gaplimit = 0.1;

      if( lastcomponent )
         gaplimit = 0.0;
   }

   SCIP_CALL( solveSubscip(scip, subscip, nodelimit, gaplimit) );

   SCIPaddNNodes(scip, SCIPgetNNodes(subscip) - lastnnodes);

   SCIP_CALL( SCIPprintDisplayLine(scip, NULL, SCIP_VERBLEVEL_NORMAL, TRUE) );

   status = SCIPgetStatus(subscip);

   component->laststatus = status;
   ++component->ncalls;

   SCIPdebugMsg(scip, "--> (status=%d, nodes=%lld, time=%.2f): gap: %12.5g%% absgap: %16.9g\n",
      status, SCIPgetNNodes(subscip), SCIPgetSolvingTime(subscip), 100.0*SCIPgetGap(subscip),
      SCIPgetPrimalbound(subscip) - SCIPgetDualbound(subscip));

   *result = SCIP_SUCCESS;

   switch( status )
   {
   case SCIP_STATUS_OPTIMAL:
      component->solved = TRUE;
      break;
   case SCIP_STATUS_INFEASIBLE:
      component->solved = TRUE;

      /* the problem is really infeasible */
      if( SCIPisInfinity(subscip, SCIPgetPrimalbound(subscip)) )
      {
         *result = SCIP_CUTOFF;
      }
      /* the cutoff bound was reached; no solution better than the cutoff bound exists */
      else
      {
         *result = SCIP_SUCCESS;
         component->laststatus = SCIP_STATUS_OPTIMAL;
         assert(SCIPisLE(subscip, SCIPgetDualbound(subscip), SCIPgetPrimalbound(subscip)));
      }
      break;
   case SCIP_STATUS_UNBOUNDED:
   case SCIP_STATUS_INFORUNBD:
      /* TODO: store unbounded ray in original SCIP data structure */
      *result = SCIP_UNBOUNDED;
      component->solved = TRUE;
      break;
   case SCIP_STATUS_USERINTERRUPT:
      SCIP_CALL( SCIPinterruptSolve(scip) );
      break;
   case SCIP_STATUS_UNKNOWN:
   case SCIP_STATUS_NODELIMIT:
   case SCIP_STATUS_TOTALNODELIMIT:
   case SCIP_STATUS_STALLNODELIMIT:
   case SCIP_STATUS_TIMELIMIT:
   case SCIP_STATUS_MEMLIMIT:
   case SCIP_STATUS_GAPLIMIT:
   case SCIP_STATUS_SOLLIMIT:
   case SCIP_STATUS_BESTSOLLIMIT:
   case SCIP_STATUS_RESTARTLIMIT:
   default:
      break;
   }

   /* evaluate call */
   if( *result == SCIP_SUCCESS )
   {
      SCIP_SOL* sol = SCIPgetBestSol(subscip);
      SCIP_VAR* var;
      SCIP_VAR* subvar;
      SCIP_Real newdualbound;
      int v;

      /* get dual bound as the minimum of SCIP dual bound and sub-problems dual bound */
      newdualbound = SCIPgetDualbound(subscip) - component->fixedvarsobjsum;

      /* update dual bound of problem */
      if( !SCIPisEQ(scip, component->lastdualbound, newdualbound) )
      {
         assert(!SCIPisInfinity(scip, -newdualbound));

         /* first finite dual bound: decrease inf counter and add dual bound to problem dualbound */
         if( SCIPisInfinity(scip, -component->lastdualbound) )
         {
            --problem->nlowerboundinf;
            problem->lowerbound += newdualbound;
         }
         /* increase problem dual bound by dual bound delta */
         else
         {
            problem->lowerbound += (newdualbound - component->lastdualbound);
         }

         /* update problem dual bound if all problem components have a finite dual bound */
         if( problem->nlowerboundinf == 0 )
         {
            SCIPdebugMessage("component <%s>: dual bound increased from %16.9g to %16.9g, new dual bound of problem <%s>: %16.9g (gap: %16.9g, absgap: %16.9g)\n",
               SCIPgetProbName(subscip), component->lastdualbound, newdualbound, problem->name,
               SCIPretransformObj(scip, problem->lowerbound),
               problem->nfeascomps == problem->ncomponents ?
               (SCIPgetSolOrigObj(scip, problem->bestsol) - SCIPretransformObj(scip, problem->lowerbound)) /
               MAX( ABS( SCIPretransformObj(scip, problem->lowerbound) ), SCIPgetSolOrigObj(scip, problem->bestsol) ) /*lint !e666*/
               : SCIPinfinity(scip),
               problem->nfeascomps == problem->ncomponents ?
               SCIPgetSolOrigObj(scip, problem->bestsol) - SCIPretransformObj(scip, problem->lowerbound) : SCIPinfinity(scip));
            SCIP_CALL( SCIPupdateLocalLowerbound(scip, problem->lowerbound) );
         }

         /* store dual bound of this call */
         component->lastdualbound = newdualbound;
      }

      /* update primal solution of problem */
      if( sol != NULL && component->lastsolindex != SCIPsolGetIndex(sol) )
      {
         component->lastsolindex = SCIPsolGetIndex(sol);

         if( SCIPsolGetHeur(sol) != NULL )
            SCIPsolSetHeur(problem->bestsol, SCIPfindHeur(scip, SCIPheurGetName(SCIPsolGetHeur(sol))));
         else
            SCIPsolSetHeur(problem->bestsol, NULL);

         /* increase counter for feasible problems if no solution was known before */
         if( SCIPisInfinity(scip, component->lastprimalbound) )
            ++(problem->nfeascomps);

         /* update working best solution in problem */
         for( v = 0; v < component->nvars; ++v )
         {
            var = component->vars[v];
            subvar = component->subvars[v];
            assert(var != NULL);
            assert(subvar != NULL);
            assert(SCIPvarIsActive(var));

            SCIP_CALL( SCIPsetSolVal(scip, problem->bestsol, var, SCIPgetSolVal(subscip, sol, subvar)) );
         }

         /* if we have a feasible solution for each component, add the working solution to the main problem */
         if( problem->nfeascomps == problem->ncomponents )
         {
            SCIP_Bool feasible;
#ifdef SCIP_MORE_DEBUG
            SCIP_CALL( SCIPcheckSol(scip, problem->bestsol, TRUE, FALSE, TRUE, TRUE, TRUE, &feasible) );
            assert(feasible);
#endif
            SCIP_CALL( SCIPaddSol(scip, problem->bestsol, &feasible) );

            SCIPdebugMessage("component <%s>: primal bound decreased from %16.9g to %16.9g, new primal bound of problem <%s>: %16.9g (gap: %16.9g, absgap: %16.9g)\n",
               SCIPgetProbName(subscip), component->lastprimalbound, SCIPgetPrimalbound(subscip), problem->name,
               SCIPgetSolOrigObj(scip, problem->bestsol),
               problem->nfeascomps == problem->ncomponents ?
               (SCIPgetSolOrigObj(scip, problem->bestsol) - SCIPretransformObj(scip, problem->lowerbound)) /
               MAX( ABS( SCIPretransformObj(scip, problem->lowerbound) ),SCIPgetSolOrigObj(scip, problem->bestsol) ) /*lint !e666*/
               : SCIPinfinity(scip),
               problem->nfeascomps == problem->ncomponents ?
               SCIPgetSolOrigObj(scip, problem->bestsol) - SCIPretransformObj(scip, problem->lowerbound) : SCIPinfinity(scip));
         }

         /* store primal bound of this call */
         component->lastprimalbound = SCIPgetPrimalbound(subscip) - component->fixedvarsobjsum;
      }

      /* if the component was solved to optimality, we increase the respective counter and free the subscip */
      if( component->laststatus == SCIP_STATUS_OPTIMAL || component->laststatus == SCIP_STATUS_INFEASIBLE ||
            component->laststatus == SCIP_STATUS_UNBOUNDED || component->laststatus == SCIP_STATUS_INFORUNBD )
      {
         ++(problem->nsolvedcomps);
         component->solved = TRUE;

         /* free working solution and component */
         SCIP_CALL( SCIPfreeSol(subscip, &component->workingsol) );

         SCIP_CALL( SCIPfree(&subscip) );
         component->subscip = NULL;
      }
   }

   return SCIP_OKAY;
}

/** initialize subproblem structure */
static
SCIP_RETCODE initProblem(
   SCIP*                 scip,               /**< SCIP data structure */
   PROBLEM**             problem,            /**< pointer to subproblem structure */
   SCIP_Real             fixedvarsobjsum,    /**< objective contribution of all locally fixed variables */
   int                   ncomponents         /**< number of independent components */
   )
{
   char name[SCIP_MAXSTRLEN];
   SCIP_VAR** vars;
   int nvars;
   int v;

   assert(scip != NULL);
   assert(problem != NULL);

   vars = SCIPgetVars(scip);
   nvars = SCIPgetNVars(scip);

   SCIP_CALL( SCIPallocBlockMemory(scip, problem) );
   assert(*problem != NULL);

   SCIP_CALL( SCIPallocBlockMemoryArray(scip, &(*problem)->components, ncomponents) );

   /* create a priority queue for the components: we need exactly ncomponents slots in the queue so it should never be
    * resized
    */
   SCIP_CALL( SCIPpqueueCreate(&(*problem)->compqueue, ncomponents, 1.2, componentSort) );

   (*problem)->scip = scip;
   (*problem)->lowerbound = fixedvarsobjsum;
   (*problem)->fixedvarsobjsum = fixedvarsobjsum;
   (*problem)->ncomponents = 0;
   (*problem)->componentssize = ncomponents;
   (*problem)->nlowerboundinf = ncomponents;
   (*problem)->nfeascomps = 0;
   (*problem)->nsolvedcomps = 0;

   if( SCIPgetDepth(scip) == 0 )
      (void) SCIPsnprintf(name, SCIP_MAXSTRLEN, "%s", SCIPgetProbName(scip));
   else
      (void) SCIPsnprintf(name, SCIP_MAXSTRLEN, "%s_node_%d", SCIPgetProbName(scip), SCIPnodeGetNumber(SCIPgetCurrentNode(scip)));

   SCIP_CALL( SCIPduplicateMemoryArray(scip, &(*problem)->name, name, strlen(name)+1) );

   SCIP_CALL( SCIPcreateSol(scip, &(*problem)->bestsol, NULL) );

   for( v = 0; v < nvars; v++ )
   {
      if( SCIPisFeasEQ(scip, SCIPvarGetLbLocal(vars[v]), SCIPvarGetUbLocal(vars[v])) )
      {
         SCIP_CALL( SCIPsetSolVal(scip, (*problem)->bestsol, vars[v],
               (SCIPvarGetUbLocal(vars[v]) + SCIPvarGetLbLocal(vars[v]))/2) );
      }
   }

   SCIPdebugMessage("initialized problem <%s>\n", (*problem)->name);

   return SCIP_OKAY;
}

/** free subproblem structure */
static
SCIP_RETCODE freeProblem(
   PROBLEM**             problem             /**< pointer to problem to free */
   )
{
   SCIP* scip;
   int c;

   assert(problem != NULL);
   assert(*problem != NULL);

   scip = (*problem)->scip;
   assert(scip != NULL);

   /* free best solution */
   if( (*problem)->bestsol != NULL )
   {
      SCIP_CALL( SCIPfreeSol(scip, &(*problem)->bestsol) );
   }

   /* free all components */
   for( c = (*problem)->ncomponents - 1; c >= 0; --c )
   {
      SCIP_CALL( freeComponent(&(*problem)->components[c]) );
   }
   if( (*problem)->components != NULL )
   {
      SCIPfreeBlockMemoryArray(scip, &(*problem)->components, (*problem)->componentssize);
   }

   /* free priority queue */
   SCIPpqueueFree(&(*problem)->compqueue);

   /* free problem name */
   SCIPfreeMemoryArray(scip, &(*problem)->name);

   /* free PROBLEM struct and set the pointer to NULL */
   SCIPfreeBlockMemory(scip, problem);
   *problem = NULL;

   return SCIP_OKAY;
}

/** creates and captures a components constraint */
static
SCIP_RETCODE createConsComponents(
   SCIP*                 scip,               /**< SCIP data structure */
   SCIP_CONS**           cons,               /**< pointer to hold the created constraint */
   const char*           name,               /**< name of constraint */
   PROBLEM*              problem             /**< problem to be stored in the constraint */
   )
{
   SCIP_CONSHDLR* conshdlr;

   /* find the samediff constraint handler */
   conshdlr = SCIPfindConshdlr(scip, CONSHDLR_NAME);
   if( conshdlr == NULL )
   {
      SCIPerrorMessage("components constraint handler not found\n");
      return SCIP_PLUGINNOTFOUND;
   }

   /* create constraint */
   SCIP_CALL( SCIPcreateCons(scip, cons, name, conshdlr, (SCIP_CONSDATA*)problem,
         FALSE, FALSE, FALSE, FALSE, TRUE,
         TRUE, FALSE, FALSE, FALSE, TRUE) );

   return SCIP_OKAY;
}


/** sort the components by size and sort vars and conss arrays by component numbers */
static
SCIP_RETCODE sortComponents(
   SCIP*                 scip,               /**< SCIP data structure */
   SCIP_CONSHDLRDATA*    conshdlrdata,       /**< constraint handler data */
   SCIP_DIGRAPH*         digraph,            /**< directed graph */
   SCIP_CONS**           conss,              /**< constraints */
   SCIP_VAR**            vars,               /**< variables */
   int*                  varcomponent,       /**< component numbers for the variables */
   int*                  conscomponent,      /**< array to store component numbers for the constraints */
   int                   nconss,             /**< number of constraints */
   int                   nvars,              /**< number of variables */
   int*                  firstvaridxpercons, /**< array with index of first variable in vars array for each constraint */
   int*                  ncompsminsize,      /**< pointer to store the number of components not exceeding the minimum size */
   int*                  ncompsmaxsize       /**< pointer to store the number of components not exceeding the maximum size */
   )
{
   SCIP_Real* compsize;
   int* permu;
   int ncomponents;
   int nbinvars;
   int nintvars;
   int ndiscvars;
   int ncontvars;
   int minsize;
   int v;
   int c;

   assert(scip != NULL);
   assert(conshdlrdata != NULL);
   assert(digraph != NULL);
   assert(conss != NULL);
   assert(vars != NULL);
   assert(firstvaridxpercons != NULL);

   /* compute minimum size of components to solve individually */
   minsize = getMinsize(scip, conshdlrdata);

   ncomponents = SCIPdigraphGetNComponents(digraph);
   *ncompsminsize = 0;
   *ncompsmaxsize = 0;

   /* We want to sort the components in increasing complexity (number of discrete variables,
    * integer weighted with factor intfactor, continuous used as tie-breaker).
    * Therefore, we now get the variables for each component, count the different variable types
    * and compute a size as described above. Then, we rename the components
    * such that for i < j, component i has no higher complexity than component j.
    */
   SCIP_CALL( SCIPallocBufferArray(scip, &compsize, ncomponents) );
   SCIP_CALL( SCIPallocBufferArray(scip, &permu, ncomponents) );

   /* get number of variables in the components */
   for( c = 0; c < ncomponents; ++c )
   {
      int* cvars;
      int ncvars;

      SCIPdigraphGetComponent(digraph, c, &cvars, &ncvars);
      permu[c] = c;
      nbinvars = 0;
      nintvars = 0;

      for( v = 0; v < ncvars; ++v )
      {
         /* check whether variable is of binary or integer type */
         if( SCIPvarGetType(vars[cvars[v]]) == SCIP_VARTYPE_BINARY )
            nbinvars++;
         else if( SCIPvarGetType(vars[cvars[v]]) == SCIP_VARTYPE_INTEGER )
            nintvars++;
      }
      ncontvars = ncvars - nintvars - nbinvars;
      ndiscvars = (int)(nbinvars + conshdlrdata->intfactor * nintvars);
      compsize[c] = ((1000.0 * ndiscvars + (950.0 * ncontvars)/nvars));

      /* component fulfills the maxsize requirement */
      if( ndiscvars <= conshdlrdata->maxintvars )
         ++(*ncompsmaxsize);

      /* component fulfills the minsize requirement */
      if( ncvars >= minsize )
         ++(*ncompsminsize);
   }

   /* get permutation of component numbers such that the size of the components is increasing */
   SCIPsortRealInt(compsize, permu, ncomponents);

   /* now, we need the reverse direction, i.e., for each component number, we store its new number
    * such that the components are sorted; for this, we abuse the conscomponent array
    */
   for( c = 0; c < ncomponents; ++c )
      conscomponent[permu[c]] = c;

   /* for each variable, replace the old component number by the new one */
   for( c = 0; c < nvars; ++c )
      varcomponent[c] = conscomponent[varcomponent[c]];

   SCIPfreeBufferArray(scip, &permu);
   SCIPfreeBufferArray(scip, &compsize);

   /* do the mapping from calculated components per variable to corresponding
    * constraints and sort the component-arrays for faster finding the
    * actual variables and constraints belonging to one component
    */
   for( c = 0; c < nconss; c++ )
      conscomponent[c] = (firstvaridxpercons[c] == -1 ? -1 : varcomponent[firstvaridxpercons[c]]);

   SCIPsortIntPtr(varcomponent, (void**)vars, nvars);
   SCIPsortIntPtr(conscomponent, (void**)conss, nconss);

   return SCIP_OKAY;
}



/** create PROBLEM structure for the current node and split it into components */
static
SCIP_RETCODE createAndSplitProblem(
   SCIP*                 scip,               /**< SCIP data structure */
   SCIP_CONSHDLRDATA*    conshdlrdata,       /**< constraint handler data */
   SCIP_Real             fixedvarsobjsum,    /**< objective contribution of all locally fixed variables */
   SCIP_VAR**            sortedvars,         /**< array of unfixed variables sorted by components */
   SCIP_CONS**           sortedconss,        /**< array of (checked) constraints sorted by components */
   int*                  compstartsvars,     /**< start points of components in sortedvars array */
   int*                  compstartsconss,    /**< start points of components in sortedconss array */
   int                   ncomponents,        /**< number of components */
   PROBLEM**             problem             /**< pointer to store problem structure */
   )
{
   COMPONENT* component;
   SCIP_HASHMAP* consmap;
   SCIP_HASHMAP* varmap;
   SCIP_VAR** compvars;
   SCIP_CONS** compconss;
   SCIP_Bool success = TRUE;
   int nfixedvars = SCIPgetNVars(scip) - compstartsvars[ncomponents];
   int ncompconss;
   int comp;

   /* init subproblem data structure */
   SCIP_CALL( initProblem(scip, problem, fixedvarsobjsum, ncomponents) );
   assert((*problem)->components != NULL);

   /* hashmap mapping from original constraints to constraints in the sub-SCIPs (for performance reasons) */
   SCIP_CALL( SCIPhashmapCreate(&consmap, SCIPblkmem(scip), compstartsconss[ncomponents]) );

   /* loop over all components */
   for( comp = 0; comp < ncomponents; comp++ )
   {
      SCIP_CALL( initComponent(*problem) );
      assert((*problem)->ncomponents == comp+1);

      component = &(*problem)->components[comp];

      /* get component variables and store them in component structure */
      compvars = &(sortedvars[compstartsvars[comp]]);
      component->nvars = compstartsvars[comp + 1 ] - compstartsvars[comp];
      SCIP_CALL( SCIPduplicateBlockMemoryArray(scip, &component->vars, compvars, component->nvars) );
      SCIP_CALL( SCIPallocBlockMemoryArray(scip, &component->subvars, component->nvars) );
      SCIP_CALL( SCIPhashmapCreate(&varmap, SCIPblkmem(scip), component->nvars + nfixedvars) );

      /* get component constraints */
      compconss = &(sortedconss[compstartsconss[comp]]);
      ncompconss = compstartsconss[comp + 1] - compstartsconss[comp];

#ifdef DETAILED_OUTPUT
      /* print details about the component including its size */
      if( component->nvars > 1 && ncompconss > 1 )
      {
         int nbinvars = 0;
         int nintvars = 0;
         int ncontvars = 0;
         int i;

         for( i = 0; i < component->nvars; ++i )
         {
            if( SCIPvarGetType(compvars[i]) == SCIP_VARTYPE_BINARY )
               ++nbinvars;
            else if( SCIPvarGetType(compvars[i]) == SCIP_VARTYPE_INTEGER )
               ++nintvars;
            else
               ++ncontvars;
         }
         SCIPdebugMsg(scip, "component %d at node %lld, depth %d (%d): %d vars (%d bin, %d int, %d cont), %d conss\n",
            comp, SCIPnodeGetNumber(SCIPgetCurrentNode(scip)), SCIPgetDepth(scip), SCIPgetDepth(scip) + conshdlrdata->subscipdepth,
            component->nvars, nbinvars, nintvars, ncontvars, ncompconss);
      }
#endif
      assert(ncompconss > 0 || component->nvars == 1);

      SCIPdebugMsg(scip, "build sub-SCIP for component %d of problem <%s>: %d vars, %d conss\n",
         component->number, (*problem)->name, component->nvars, ncompconss);

#ifndef NDEBUG
      {
         int i;
         for( i = 0; i < component->nvars; ++i )
            assert(SCIPvarIsActive(component->vars[i]));
      }
#endif

      /* build subscip for component */
      SCIP_CALL( componentCreateSubscip(component, conshdlrdata, varmap, consmap, compconss, ncompconss, &success) );

      if( success )
      {
         SCIP_CALL( componentSetupWorkingSol(component, varmap) );

         /* add component to the priority queue of the problem structure */
         SCIP_CALL( SCIPpqueueInsert((*problem)->compqueue, component) );
      }

      SCIPhashmapFree(&varmap);

      if( !success )
         break;
   }

   SCIPhashmapFree(&consmap);

   if( !success )
   {
      /* free subproblem data structure since not all component could be copied */
      SCIP_CALL( freeProblem(problem) );
   }

   return SCIP_OKAY;
}

/** continue solving a problem  */
static
SCIP_RETCODE solveProblem(
   PROBLEM*              problem,            /**< problem structure */
   SCIP_RESULT*          result              /**< result pointer for the problem solve */
   )
{
   COMPONENT* component;
   SCIP_RESULT subscipresult;

   assert(problem != NULL);

   *result = SCIP_SUCCESS;

   component = (COMPONENT*)SCIPpqueueRemove(problem->compqueue);

   /* continue solving the component */
   SCIP_CALL( solveComponent(component, SCIPpqueueNElems(problem->compqueue) == 0, &subscipresult) );

   /* if infeasibility or unboundedness was detected, return this */
   if( subscipresult == SCIP_CUTOFF || subscipresult == SCIP_UNBOUNDED )
   {
      *result = subscipresult;
   }
   /* the component was not solved to optimality, so we need to re-insert it in the components queue */
   else if( !component->solved )
   {
      SCIP_CALL( SCIPpqueueInsert(problem->compqueue, component) );
      *result = SCIP_DELAYNODE;
   }
   /* no unsolved components are left, so this problem has be completely evaluated and the node can be pruned */
   else if( SCIPpqueueNElems(problem->compqueue) == 0 )
      *result = SCIP_CUTOFF;
   /* there are some unsolved components left, so we delay this node */
   else
      *result = SCIP_DELAYNODE;

   return SCIP_OKAY;
}

/*
 * Local methods
 */

/** loop over constraints, get active variables and fill directed graph */
static
SCIP_RETCODE fillDigraph(
   SCIP*                 scip,               /**< SCIP data structure */
   SCIP_DIGRAPH*         digraph,            /**< directed graph */
   SCIP_CONS**           conss,              /**< constraints */
   int                   nconss,             /**< number of constraints */
   int*                  unfixedvarpos,      /**< mapping from variable problem index to unfixed var index */
   int                   nunfixedvars,       /**< number of unfixed variables */
   int*                  firstvaridxpercons, /**< array to store for each constraint the index in the local vars array
                                              *   of the first variable of the constraint */
   SCIP_Bool*            success             /**< flag indicating successful directed graph filling */
   )
{
   SCIP_VAR** consvars;
   int requiredsize;
   int nconsvars;
   int nvars;
   int idx1;
   int idx2;
   int c;
   int v;

   assert(scip != NULL);
   assert(digraph != NULL);
   assert(conss != NULL);
   assert(firstvaridxpercons != NULL);
   assert(success != NULL);

   *success = TRUE;

   nconsvars = 0;
   requiredsize = 0;
   nvars = SCIPgetNVars(scip);

   /* allocate buffer for storing active variables per constraint; size = nvars ensures that it will be big enough */
   SCIP_CALL( SCIPallocBufferArray(scip, &consvars, nvars) );

   for( c = 0; c < nconss; ++c )
   {
      /* check for reached timelimit */
      if( (c % 1000 == 0) && SCIPisStopped(scip) )
      {
         *success = FALSE;
         break;
      }

      /* get number of variables for this constraint */
      SCIP_CALL( SCIPgetConsNVars(scip, conss[c], &nconsvars, success) );

      if( !(*success) )
         break;

      /* reallocate consvars array, if needed */
      if( nconsvars > nvars )
      {
         nvars = nconsvars;
         SCIP_CALL( SCIPreallocBufferArray(scip, &consvars, nvars) );
      }

#ifndef NDEBUG
      /* clearing variables array to check for consistency */
      if( nconsvars == nvars )
      {
	 BMSclearMemoryArray(consvars, nconsvars);
      }
      else
      {
	 assert(nconsvars < nvars);
	 BMSclearMemoryArray(consvars, nconsvars + 1);
      }
#endif

      /* get variables for this constraint */
      SCIP_CALL( SCIPgetConsVars(scip, conss[c], consvars, nvars, success) );

      if( !(*success) )
      {
#ifndef NDEBUG
	 /* it looks strange if returning the number of variables was successful but not returning the variables */
	 SCIPwarningMessage(scip, "constraint <%s> returned number of variables but returning variables failed\n", SCIPconsGetName(conss[c]));
#endif
         break;
      }

#ifndef NDEBUG
      /* check if returned variables are consistent with the number of variables that were returned */
      for( v = nconsvars - 1; v >= 0; --v )
	 assert(consvars[v] != NULL);
      if( nconsvars < nvars )
	 assert(consvars[nconsvars] == NULL);
#endif

      /* transform given variables to active variables */
      SCIP_CALL( SCIPgetActiveVars(scip, consvars, &nconsvars, nvars, &requiredsize) );
      assert(requiredsize <= nvars);

      firstvaridxpercons[c] = -1;

      /* store the index of the first unfixed variable and add edges to the directed graph */
      if( nconsvars > 0 )
      {
         v = 0;
         idx1 = -1;

         /* go through variables until the first unfixed one is reached (which has unfixedvarpos >= 0) */
         while( idx1 == -1 && v < nconsvars )
         {
            idx1 = SCIPvarGetProbindex(consvars[v]);
            assert(idx1 >= 0);
            idx1 = unfixedvarpos[idx1];
            assert(idx1 < nunfixedvars);
            ++v;
         }

         if( idx1 >= 0 )
         {
            /* save index of the first variable for later component assignment */
            firstvaridxpercons[c] = idx1;

            /* create sparse directed graph; sparse means to add only those edges necessary for component calculation,
             * i.e., add edges from the first variable to all others
             */
            for(; v < nconsvars; ++v )
            {
               idx2 = SCIPvarGetProbindex(consvars[v]);
               assert(idx2 >= 0);
               idx2 = unfixedvarpos[idx2];
               assert(idx2 < nunfixedvars);

               /* variable is fixed */
               if( idx2 < 0 )
                  continue;

               /* we add only one directed edge, because the other direction is automatically added for component computation */
               SCIP_CALL( SCIPdigraphAddArc(digraph, idx1, idx2, NULL) );
            }
         }
      }
   }

   SCIPfreeBufferArray(scip, &consvars);

   return SCIP_OKAY;
}

/** search for components in the problem */
static
SCIP_RETCODE findComponents(
   SCIP*                 scip,               /**< SCIP main data structure */
   SCIP_CONSHDLRDATA*    conshdlrdata,       /**< the components constraint handler data */
   SCIP_Real*            fixedvarsobjsum,    /**< objective contribution of all locally fixed variables, or NULL if
                                              *   fixed variables should not be disregarded */
   SCIP_VAR**            sortedvars,         /**< array to store variables sorted by components, should have enough size
                                              *   for all variables */
   SCIP_CONS**           sortedconss,        /**< array to store (checked) constraints sorted by components, should have
                                              *   enough size for all constraints */
   int*                  compstartsvars,     /**< start points of components in sortedvars array */
   int*                  compstartsconss,    /**< start points of components in sortedconss array */
   int*                  nsortedvars,        /**< pointer to store the number of variables belonging to any component */
   int*                  nsortedconss,       /**< pointer to store the number of (checked) constraints in components */
   int*                  ncomponents,        /**< pointer to store the number of components */
   int*                  ncompsminsize,      /**< pointer to store the number of components not exceeding the minimum size */
   int*                  ncompsmaxsize       /**< pointer to store the number of components not exceeding the maximum size */

   )
{
   SCIP_CONS** tmpconss;
   SCIP_VAR** vars;
   SCIP_Bool success;
   int ntmpconss;
   int nvars;
   int c;

   assert(scip != NULL);
   assert(conshdlrdata != NULL);
   assert(sortedvars != NULL);
   assert(sortedconss != NULL);
   assert(compstartsvars != NULL);
   assert(compstartsconss != NULL);
   assert(nsortedvars != NULL);
   assert(nsortedconss != NULL);
   assert(ncomponents != NULL);
   assert(ncompsminsize != NULL);
   assert(ncompsmaxsize != NULL);

   vars = SCIPgetVars(scip);
   nvars = SCIPgetNVars(scip);

   if( fixedvarsobjsum != NULL )
      *fixedvarsobjsum = 0.0;

   *ncomponents = 0;
   *ncompsminsize = 0;
   *ncompsmaxsize = 0;

   /* collect checked constraints for component detection */
   ntmpconss = SCIPgetNConss(scip);
   tmpconss = SCIPgetConss(scip);
   (*nsortedconss) = 0;
   for( c = 0; c < ntmpconss; c++ )
   {
      sortedconss[(*nsortedconss)] = tmpconss[c];
      (*nsortedconss)++;
   }

   if( nvars > 1 && *nsortedconss > 1 )
   {
      int* unfixedvarpos;
      int* firstvaridxpercons;
      int* varlocks;
      int nunfixedvars = 0;
      int v;

      /* arrays for storing the first variable in each constraint (for later component assignment), the number of
       * variable locks, and the positions in the sortedvars array for all unfixed variables
       */
      SCIP_CALL( SCIPallocBufferArray(scip, &firstvaridxpercons, *nsortedconss) );
      SCIP_CALL( SCIPallocBufferArray(scip, &varlocks, nvars) );
      SCIP_CALL( SCIPallocBufferArray(scip, &unfixedvarpos, nvars) );

      /* count number of varlocks for each variable (up + down locks) and multiply it by 2;
       * that value is used as an estimate of the number of arcs incident to the variable's node in the digraph
       * to be safe, we double this value
       */
      for( v = 0; v < nvars; ++v )
      {
         /* variable is not fixed or we do not want to disregard fixed variables */
         if( (fixedvarsobjsum == NULL) || SCIPisLT(scip, SCIPvarGetLbLocal(vars[v]), SCIPvarGetUbLocal(vars[v])) )
         {
            assert(nunfixedvars <= v);
            sortedvars[nunfixedvars] = vars[v];
            varlocks[nunfixedvars] = 4 * (SCIPvarGetNLocksDown(vars[v]) + SCIPvarGetNLocksUp(vars[v]));
            unfixedvarpos[v] = nunfixedvars;
            ++nunfixedvars;
         }
         /* variable is fixed; update the objective sum of all fixed variables */
         else
         {
            unfixedvarpos[v] = -1;
            (*fixedvarsobjsum) += SCIPvarGetObj(vars[v]) * SCIPvarGetLbLocal(vars[v]);
         }
      }
      *nsortedvars = nunfixedvars;

      if( nunfixedvars > 0 )
      {
         SCIP_DIGRAPH* digraph;

         /* create and fill directed graph */
         SCIP_CALL( SCIPcreateDigraph(scip, &digraph, nunfixedvars) );
         SCIP_CALL( SCIPdigraphSetSizes(digraph, varlocks) );
         SCIP_CALL( fillDigraph(scip, digraph, sortedconss, *nsortedconss, unfixedvarpos, nunfixedvars, firstvaridxpercons, &success) );

         if( success )
         {
            int* varcomponent;
            int* conscomponent;

            SCIP_CALL( SCIPallocBufferArray(scip, &varcomponent, nunfixedvars) );
            SCIP_CALL( SCIPallocBufferArray(scip, &conscomponent, MAX(nunfixedvars,*nsortedconss)) );

            /* compute independent components */
            SCIP_CALL( SCIPdigraphComputeUndirectedComponents(digraph, 1, varcomponent, ncomponents) );

            if( *ncomponents > 1 )
            {
               int nconss = *nsortedconss;
               int i;

               nvars = *nsortedvars;

               SCIPverbMessage(scip, SCIP_VERBLEVEL_FULL, NULL,
                  "cons components found %d undirected components at node %lld, depth %d (%d)\n",
                  *ncomponents, SCIPnodeGetNumber(SCIPgetCurrentNode(scip)), SCIPgetDepth(scip), SCIPgetDepth(scip) + conshdlrdata->subscipdepth);

               /* sort components by size and sort variables and constraints by component number */
               SCIP_CALL( sortComponents(scip, conshdlrdata, digraph, sortedconss, sortedvars, varcomponent, conscomponent, nconss, *nsortedvars,
                     firstvaridxpercons, ncompsminsize, ncompsmaxsize) );

               /* determine start indices of components in sortedvars and sortedconss array */
               i = 0;

               while( i < nconss && conscomponent[i] == -1 )
                  ++i;

               for( c = 0; c < *ncomponents + 1; ++c )
               {
                  assert(i == nconss || conscomponent[i] >= c);

                  compstartsconss[c] = i;

                  while( i < nconss && conscomponent[i] == c )
                     ++i;
               }

               for( c = 0, i = 0; c < *ncomponents + 1; ++c )
               {
                  assert(i == nvars || varcomponent[i] >= c);

                  compstartsvars[c] = i;

                  while( i < nvars && varcomponent[i] == c )
                     ++i;
               }

#ifndef NDEBUG
               for( c = 0; c < *ncomponents; ++c )
               {
                  for( i = compstartsconss[c]; i < compstartsconss[c+1]; ++i )
                     assert(conscomponent[i] == c);
                  for( i = compstartsvars[c]; i < compstartsvars[c+1]; ++i )
                     assert(varcomponent[i] == c);
               }
#endif
            }

            SCIPfreeBufferArray(scip, &conscomponent);
            SCIPfreeBufferArray(scip, &varcomponent);
         }

         SCIPdigraphFree(&digraph);
      }

      SCIPfreeBufferArray(scip, &unfixedvarpos);
      SCIPfreeBufferArray(scip, &varlocks);
      SCIPfreeBufferArray(scip, &firstvaridxpercons);
   }

   return SCIP_OKAY;
}


/*
 * Callback methods of constraint handler
 */

/** copy method for constraint handler plugins (called when SCIP copies plugins) */
static
SCIP_DECL_CONSHDLRCOPY(conshdlrCopyComponents)
{  /*lint --e{715}*/
   assert(scip != NULL);
   assert(conshdlr != NULL);
   assert(strcmp(SCIPconshdlrGetName(conshdlr), CONSHDLR_NAME) == 0);

   /* call inclusion method of constraint handler */
   SCIP_CALL( SCIPincludeConshdlrComponents(scip) );

   *valid = TRUE;

   return SCIP_OKAY;
}

/** destructor of constraint handler to free user data (called when SCIP is exiting) */
static
SCIP_DECL_CONSFREE(conshdlrFreeComponents)
{  /*lint --e{715}*/
   SCIP_CONSHDLRDATA* conshdlrdata;

   /* free constraint handler data */
   conshdlrdata = SCIPconshdlrGetData(conshdlr);
   assert(conshdlrdata != NULL);

   SCIPfreeBlockMemory(scip, &conshdlrdata);
   SCIPconshdlrSetData(conshdlr, NULL);

   return SCIP_OKAY;
}

/** domain propagation method of constraint handler */
static
SCIP_DECL_CONSPROP(consPropComponents)
{  /*lint --e{715}*/
   PROBLEM* problem;
   SCIP_CONSHDLRDATA* conshdlrdata;
   SCIP_Longint nodelimit;

   assert(conshdlr != NULL);
   assert(strcmp(SCIPconshdlrGetName(conshdlr), CONSHDLR_NAME) == 0);
   assert(result != NULL);
   assert(SCIPconshdlrGetNActiveConss(conshdlr) >= 0);
   assert(SCIPconshdlrGetNActiveConss(conshdlr) <= 1);

   conshdlrdata = SCIPconshdlrGetData(conshdlr);
   assert(conshdlrdata != NULL);

   *result = SCIP_DIDNOTRUN;

   /* do not try to detect independent components if the depth is too high */
   if( SCIPgetDepth(scip) + conshdlrdata->subscipdepth > conshdlrdata->maxdepth
      && SCIPconshdlrGetNActiveConss(conshdlr) == 0 )
      return SCIP_OKAY;

   /* don't run in probing or in repropagation */
   if( SCIPinProbing(scip) || SCIPinRepropagation(scip) )
      return SCIP_OKAY;

   /* do not run, if not all variables are explicitly known */
   if( SCIPgetNActivePricers(scip) > 0 )
      return SCIP_OKAY;

   /* we do not want to run, if there are no variables left */
   if( SCIPgetNVars(scip) == 0 )
      return SCIP_OKAY;

   /* check for a reached timelimit */
   if( SCIPisStopped(scip) )
      return SCIP_OKAY;

   /* the components constraint handler does kind of dual reductions */
   if( !SCIPallowDualReds(scip) || !SCIPallowObjProp(scip) )
      return SCIP_OKAY;

   problem = NULL;
   *result = SCIP_DIDNOTFIND;

   /* the current node already has a components constraint storing a problem split into individual components */
   if( SCIPconshdlrGetNActiveConss(conshdlr) >= 1 )
   {
      assert(SCIPconshdlrGetNActiveConss(conshdlr) == 1);

      problem = (PROBLEM*)SCIPconsGetData(SCIPconshdlrGetConss(conshdlr)[0]);
   }
   /* no components constraint at the current node, search for components */
   else
   {
      SCIP_Real fixedvarsobjsum;
      SCIP_VAR** sortedvars;
      SCIP_CONS** sortedconss;
      int* compstartsvars;
      int* compstartsconss;
      int nsortedvars;
      int nsortedconss;
      int ncomponents;
      int ncompsminsize;
      int ncompsmaxsize;

      assert(SCIPconshdlrGetNActiveConss(conshdlr) == 0);

      /* allocate memory for sorted components */
      SCIP_CALL( SCIPallocBufferArray(scip, &sortedvars, SCIPgetNVars(scip)) );
      SCIP_CALL( SCIPallocBufferArray(scip, &sortedconss, SCIPgetNConss(scip)) );
      SCIP_CALL( SCIPallocBufferArray(scip, &compstartsvars, SCIPgetNVars(scip) + 1) );
      SCIP_CALL( SCIPallocBufferArray(scip, &compstartsconss, SCIPgetNVars(scip) + 1) );

      /* search for components */
      SCIP_CALL( findComponents(scip, conshdlrdata, &fixedvarsobjsum, sortedvars, sortedconss, compstartsvars,
            compstartsconss, &nsortedvars, &nsortedconss, &ncomponents, &ncompsminsize, &ncompsmaxsize) );

      if( ncompsminsize > 1 )
      {
         SCIP_CONS* cons;

         SCIPdebugMsg(scip, "found %d components (%d fulfulling the minsize requirement) at node %lld at depth %d (%d)\n",
            ncomponents, ncompsminsize, SCIPnodeGetNumber(SCIPgetCurrentNode(scip)), SCIPgetDepth(scip),
            SCIPgetDepth(scip) + conshdlrdata->subscipdepth);

         /* if there are components with size smaller than the limit, we merge them with the smallest component */
         if( ncomponents > ncompsminsize )
         {
            int minsize;
            int size;
            int c;
            int m = 0;

            /* compute minimum size of components to solve individually */
            minsize = getMinsize(scip, conshdlrdata);

            for( c = 0; c < ncomponents; ++c )
            {
               size = compstartsvars[c+1] - compstartsvars[c];

               if( size >= minsize )
               {
                  ++m;
                  compstartsvars[m] = compstartsvars[c+1];
                  compstartsconss[m] = compstartsconss[c+1];
               }
               /* the last component is too small */
               else if( c == ncomponents - 1 )
               {
                  assert(m == ncompsminsize);
                  compstartsvars[m] = compstartsvars[c+1];
                  compstartsconss[m] = compstartsconss[c+1];
               }
            }
            assert(m == ncompsminsize);
            assert(compstartsvars[m] == nsortedvars);
            assert(compstartsconss[m] == nsortedconss);

            ncomponents = m;
         }

         SCIP_CALL( createAndSplitProblem(scip, conshdlrdata, fixedvarsobjsum, sortedvars, sortedconss, compstartsvars,
               compstartsconss, ncomponents, &problem) );

         /* if the problem is not NULL, copying worked fine */
         if( problem != NULL )
         {
            SCIP_CALL( createConsComponents(scip, &cons, problem->name, problem) );
            SCIP_CALL( SCIPaddConsNode(scip, SCIPgetCurrentNode(scip), cons, NULL) );
            SCIP_CALL( SCIPreleaseCons(scip, &cons) );
         }
      }

      SCIPfreeBufferArray(scip, &compstartsconss);
      SCIPfreeBufferArray(scip, &compstartsvars);
      SCIPfreeBufferArray(scip, &sortedconss);
      SCIPfreeBufferArray(scip, &sortedvars);
   }

   /* (continue to) solve the problem
    *
    * If the problem was not solved to optimality yet, the result code is set to SCIP_DELAYNODE, so that after the
    * propagation is finished, the node is put back into the queue of open nodes and solving the components of the
    * problem will be continued when the node is focused and propagated the next time.
    * However, if we are at the root node, we continue solving the problem until it is solved or some limit is reached
    * since there are no other nodes to process and we want to avoid calling other propagation methods or heuristics
    * again and again
    */
   SCIP_CALL( SCIPgetLongintParam(scip, "limits/nodes", &nodelimit) );
   if( nodelimit == -1 )
      nodelimit = SCIP_LONGINT_MAX;

   do
   {
      if( problem != NULL )
      {
         SCIP_CALL( solveProblem(problem, result) );
      }
   } while( *result == SCIP_DELAYNODE && SCIPgetDepth(scip) == 0 && !SCIPisStopped(scip) && SCIPgetNNodes(scip) < nodelimit);

   return SCIP_OKAY;
}

/** presolving method of constraint handler */
static
SCIP_DECL_CONSPRESOL(consPresolComponents)
{  /*lint --e{715}*/
   SCIP_CONSHDLRDATA* conshdlrdata;
   SCIP_VAR** sortedvars;
   SCIP_CONS** sortedconss;
   int* compstartsvars;
   int* compstartsconss;
   int nsortedvars;
   int nsortedconss;
   int ncomponents;
   int ncompsminsize;
   int ncompsmaxsize;
   int nvars;

   assert(conshdlr != NULL);
   assert(strcmp(SCIPconshdlrGetName(conshdlr), CONSHDLR_NAME) == 0);
   assert(result != NULL);
   assert(SCIPconshdlrGetNActiveConss(conshdlr) >= 0);
   assert(SCIPconshdlrGetNActiveConss(conshdlr) <= 1);

   conshdlrdata = SCIPconshdlrGetData(conshdlr);
   assert(conshdlrdata != NULL);

   *result = SCIP_DIDNOTRUN;

   if( SCIPgetStage(scip) != SCIP_STAGE_PRESOLVING || SCIPinProbing(scip) )
      return SCIP_OKAY;

   /* do not run, if not all variables are explicitly known */
   if( SCIPgetNActivePricers(scip) > 0 )
      return SCIP_OKAY;

   nvars = SCIPgetNVars(scip);

   /* we do not want to run, if there are no variables left */
   if( nvars == 0 )
      return SCIP_OKAY;

   /* only call the components presolving, if presolving would be stopped otherwise */
   if( !SCIPisPresolveFinished(scip) )
      return SCIP_OKAY;

   /* the components constraint handler does kind of dual reductions */
   if( !SCIPallowDualReds(scip) || !SCIPallowObjProp(scip) )
      return SCIP_OKAY;

   /* check for a reached timelimit */
   if( SCIPisStopped(scip) )
      return SCIP_OKAY;

   *result = SCIP_DIDNOTFIND;

   assert(SCIPconshdlrGetNActiveConss(conshdlr) == 0);

   /* allocate memory for sorted components */
   SCIP_CALL( SCIPallocBufferArray(scip, &sortedvars, SCIPgetNVars(scip)) );
   SCIP_CALL( SCIPallocBufferArray(scip, &sortedconss, SCIPgetNConss(scip)) );
   SCIP_CALL( SCIPallocBufferArray(scip, &compstartsvars, SCIPgetNVars(scip) + 1) );
   SCIP_CALL( SCIPallocBufferArray(scip, &compstartsconss, SCIPgetNVars(scip) + 1) );

   /* search for components */
   SCIP_CALL( findComponents(scip, conshdlrdata, NULL, sortedvars, sortedconss, compstartsvars,
         compstartsconss, &nsortedvars, &nsortedconss, &ncomponents, &ncompsminsize, &ncompsmaxsize) );

   if( ncompsmaxsize > 0 )
   {
      char name[SCIP_MAXSTRLEN];
      SCIP* subscip;
      SCIP_HASHMAP* consmap;
      SCIP_HASHMAP* varmap;
      SCIP_VAR** compvars;
      SCIP_VAR** subvars;
      SCIP_CONS** compconss;
      SCIP_Bool success;
      SCIP_Bool solved;
      int nsolved = 0;
      int ncompvars;
      int ncompconss;
      int comp;

      SCIPdebugMsg(scip, "found %d components (%d with small size) during presolving; overall problem size: %d vars (%d int, %d bin, %d cont), %d conss\n",
         ncomponents, ncompsmaxsize, SCIPgetNVars(scip), SCIPgetNBinVars(scip), SCIPgetNIntVars(scip), SCIPgetNContVars(scip) + SCIPgetNImplVars(scip), SCIPgetNConss(scip));

      /* build subscip */
      SCIP_CALL( createSubscip(scip, conshdlrdata, &subscip) );

      if( subscip == NULL )
         goto TERMINATE;

      SCIP_CALL( SCIPsetBoolParam(subscip, "misc/usesmalltables", TRUE) );
      SCIP_CALL( SCIPsetIntParam(subscip, "constraints/" CONSHDLR_NAME "/propfreq", -1) );

      /* hashmap mapping from original constraints to constraints in the sub-SCIPs (for performance reasons) */
      SCIP_CALL( SCIPhashmapCreate(&consmap, SCIPblkmem(scip), nsortedconss) );

      SCIP_CALL( SCIPallocBufferArray(scip, &subvars, nsortedvars) );

      /* loop over all components */
      for( comp = 0; comp < ncompsmaxsize && !SCIPisStopped(scip); comp++ )
      {
#ifdef WITH_DEBUG_SOLUTION
         if( SCIPgetStage(subscip) > SCIP_STAGE_INIT )
         {
            SCIP_CALL( SCIPfree(&subscip) );
            SCIP_CALL( createSubscip(scip, conshdlrdata, &subscip) );
         }
#endif
         /* get component variables */
         compvars = &(sortedvars[compstartsvars[comp]]);
         ncompvars = compstartsvars[comp + 1 ] - compstartsvars[comp];

         /* get component constraints */
         compconss = &(sortedconss[compstartsconss[comp]]);
         ncompconss = compstartsconss[comp + 1] - compstartsconss[comp];

         /* if we have an unlocked variable, let duality fixing do the job! */
         if( ncompconss == 0 )
         {
            assert(ncompvars == 1);
            continue;
         }

         SCIP_CALL( SCIPhashmapCreate(&varmap, SCIPblkmem(scip), ncompvars) );
#ifdef DETAILED_OUTPUT
         {
            int nbinvars = 0;
            int nintvars = 0;
            int ncontvars = 0;
            int i;

            for( i = 0; i < ncompvars; ++i )
            {
               if( SCIPvarGetType(compvars[i]) == SCIP_VARTYPE_BINARY )
                  ++nbinvars;
               else if( SCIPvarGetType(compvars[i]) == SCIP_VARTYPE_INTEGER )
                  ++nintvars;
               else
                  ++ncontvars;
            }
            SCIPdebugMsg(scip, "solve component %d: %d vars (%d bin, %d int, %d cont), %d conss\n",
               comp, ncompvars, nbinvars, nintvars, ncontvars, ncompconss);
         }
#endif
#ifndef NDEBUG
         {
            int i;
            for( i = 0; i < ncompvars; ++i )
               assert(SCIPvarIsActive(compvars[i]));
         }
#endif

         /* get name of the original problem and add "comp_nr" */
         (void) SCIPsnprintf(name, SCIP_MAXSTRLEN, "%s_comp_%d", SCIPgetProbName(scip), comp);

         SCIP_CALL( copyToSubscip(scip, subscip, name, compvars, subvars,
               compconss, varmap, consmap, ncompvars, ncompconss, &success) );

         if( !success )
         {
            SCIPhashmapFree(&varmap);
            continue;
         }

            /* set up debug solution */
#ifdef WITH_DEBUG_SOLUTION
         {
            SCIP_SOL* debugsol;
            SCIP_Real val;
            int i;

            SCIP_CALL( SCIPdebugGetSol(scip, &debugsol) );

            /* set solution values in the debug solution if it is available */
            if( debugsol != NULL )
            {
               SCIPdebugSolEnable(subscip);

               for( i = 0; i < ncompvars; ++i )
               {
                  SCIP_CALL( SCIPdebugGetSolVal(scip, compvars[i], &val) );
                  SCIP_CALL( SCIPdebugAddSolVal(subscip, subvars[i], val) );
               }
            }
         }
#endif

         /* solve the subproblem and evaluate the result, i.e. apply fixings of variables and remove constraints */
         SCIP_CALL( solveAndEvalSubscip(scip, conshdlrdata, subscip, compvars, subvars, compconss,
               ncompvars, ncompconss, ndelconss, nfixedvars, nchgbds, result, &solved) );

         /* free variable hash map */
         SCIPhashmapFree(&varmap);

         if( solved )
            ++nsolved;

         /* if the component is unbounded or infeasible, this holds for the complete problem as well */
         if( *result == SCIP_UNBOUNDED || *result == SCIP_CUTOFF )
            break;
         /* if there is only one component left, let's solve this in the main SCIP */
         else if( nsolved == ncomponents - 1 )
            break;
      }

      SCIPfreeBufferArray(scip, &subvars);
      SCIPhashmapFree(&consmap);

      SCIP_CALL( SCIPfree(&subscip) );
   }

 TERMINATE:
   SCIPfreeBufferArray(scip, &compstartsconss);
   SCIPfreeBufferArray(scip, &compstartsvars);
   SCIPfreeBufferArray(scip, &sortedconss);
   SCIPfreeBufferArray(scip, &sortedvars);

   return SCIP_OKAY;
}

/** frees specific constraint data */
static
SCIP_DECL_CONSDELETE(consDeleteComponents)
{  /*lint --e{715}*/
   PROBLEM* problem;

   assert(conshdlr != NULL);
   assert(strcmp(SCIPconshdlrGetName(conshdlr), CONSHDLR_NAME) == 0);
   assert(consdata != NULL);
   assert(*consdata != NULL);

   problem = (PROBLEM*)(*consdata);

   SCIP_CALL( freeProblem(&problem) );

   *consdata = NULL;

   return SCIP_OKAY;
}

/** constraint enforcing method of constraint handler for relaxation solutions */
static
SCIP_DECL_CONSENFORELAX(consEnforelaxComponents)
{  /*lint --e{715}*/
   assert(result != NULL );

   /* no enforcement is performed, but the callback is needed for all constraint handlers with needscons = FALSE */
   *result = SCIP_FEASIBLE;

   return SCIP_OKAY;
}

/** variable rounding lock method of constraint handler */
static
SCIP_DECL_CONSLOCK(consLockComponents)
{  /*lint --e{715}*/
   return SCIP_OKAY;
}

#ifndef NDEBUG
/** solving process initialization method of constraint handler (called when branch and bound process is about to begin) */
static
SCIP_DECL_CONSINITSOL(consInitsolComponents)
{  /*lint --e{715}*/
   assert(nconss == 0);

   return SCIP_OKAY;
}
#endif

#define consEnfolpComponents NULL
#define consEnfopsComponents NULL
#define consCheckComponents NULL

/**@} */

/**@name Interface methods
 *
 * @{
 */

/** creates the components constraint handler and includes it in SCIP */
SCIP_RETCODE SCIPincludeConshdlrComponents(
   SCIP*                 scip                /**< SCIP data structure */
   )
{
   SCIP_CONSHDLRDATA* conshdlrdata;
   SCIP_CONSHDLR* conshdlr;

   /* create components propagator data */
   SCIP_CALL( SCIPallocBlockMemory(scip, &conshdlrdata) );
   conshdlrdata->subscipdepth = 0;

   /* include constraint handler */
   SCIP_CALL( SCIPincludeConshdlrBasic(scip, &conshdlr, CONSHDLR_NAME, CONSHDLR_DESC, CONSHDLR_ENFOPRIORITY,
         CONSHDLR_CHECKPRIORITY, CONSHDLR_EAGERFREQ, CONSHDLR_NEEDSCONS,
         consEnfolpComponents, consEnfopsComponents, consCheckComponents, consLockComponents,
         conshdlrdata) );
   assert(conshdlr != NULL);

   SCIP_CALL( SCIPsetConshdlrProp(scip, conshdlr, consPropComponents,
         CONSHDLR_PROPFREQ, CONSHDLR_DELAYPROP, CONSHDLR_PROP_TIMING));
   SCIP_CALL( SCIPsetConshdlrPresol(scip, conshdlr, consPresolComponents,
         CONSHDLR_MAXPREROUNDS, CONSHDLR_PRESOLTIMING));

   SCIP_CALL( SCIPsetConshdlrFree(scip, conshdlr, conshdlrFreeComponents) );
   SCIP_CALL( SCIPsetConshdlrEnforelax(scip, conshdlr, consEnforelaxComponents) );
#ifndef NDEBUG
   SCIP_CALL( SCIPsetConshdlrInitsol(scip, conshdlr, consInitsolComponents) );
#endif
   SCIP_CALL( SCIPsetConshdlrCopy(scip, conshdlr, conshdlrCopyComponents, NULL) );
   SCIP_CALL( SCIPsetConshdlrDelete(scip, conshdlr, consDeleteComponents) );

   SCIP_CALL( SCIPaddIntParam(scip,
         "constraints/" CONSHDLR_NAME "/maxdepth",
         "maximum depth of a node to run components detection (-1: disable component detection during solving)",
         &conshdlrdata->maxdepth, FALSE, DEFAULT_MAXDEPTH, -1, INT_MAX, NULL, NULL) );
   SCIP_CALL( SCIPaddIntParam(scip,
         "constraints/" CONSHDLR_NAME "/maxintvars",
         "maximum number of integer (or binary) variables to solve a subproblem during presolving (-1: unlimited)",
         &conshdlrdata->maxintvars, TRUE, DEFAULT_MAXINTVARS, -1, INT_MAX, NULL, NULL) );
   SCIP_CALL( SCIPaddIntParam(scip,
         "constraints/" CONSHDLR_NAME "/minsize",
         "minimum absolute size (in terms of variables) to solve a component individually during branch-and-bound",
         &conshdlrdata->minsize, TRUE, DEFAULT_MINSIZE, 0, INT_MAX, NULL, NULL) );
   SCIP_CALL( SCIPaddRealParam(scip,
         "constraints/" CONSHDLR_NAME "/minrelsize",
         "minimum relative size (in terms of variables) to solve a component individually during branch-and-bound",
         &conshdlrdata->minrelsize, TRUE, DEFAULT_MINRELSIZE, 0.0, 1.0, NULL, NULL) );
   SCIP_CALL( SCIPaddLongintParam(scip,
         "constraints/" CONSHDLR_NAME "/nodelimit",
         "maximum number of nodes to be solved in subproblems during presolving",
         &conshdlrdata->nodelimit, FALSE, DEFAULT_NODELIMIT, -1LL, SCIP_LONGINT_MAX, NULL, NULL) );
   SCIP_CALL( SCIPaddRealParam(scip,
         "constraints/" CONSHDLR_NAME "/intfactor",
         "the weight of an integer variable compared to binary variables",
         &conshdlrdata->intfactor, FALSE, DEFAULT_INTFACTOR, 0.0, SCIP_REAL_MAX, NULL, NULL) );
   SCIP_CALL( SCIPaddRealParam(scip,
         "constraints/" CONSHDLR_NAME "/feastolfactor",
         "factor to increase the feasibility tolerance of the main SCIP in all sub-SCIPs, default value 1.0",
         &conshdlrdata->feastolfactor, TRUE, DEFAULT_FEASTOLFACTOR, 0.0, 1000000.0, NULL, NULL) );


   return SCIP_OKAY;
}<|MERGE_RESOLUTION|>--- conflicted
+++ resolved
@@ -423,15 +423,11 @@
    /* copy plugins, we omit pricers (because we do not run if there are active pricers) and dialogs */
 #ifdef SCIP_MORE_DEBUG /* we print statistics later, so we need to copy statistics tables */
    SCIP_CALL( SCIPcopyPlugins(scip, *subscip, TRUE, FALSE, TRUE, TRUE, TRUE, TRUE, TRUE,
-<<<<<<< HEAD
-         TRUE, TRUE, TRUE, TRUE, TRUE, TRUE, FALSE, TRUE, FALSE, TRUE, &success) );
-=======
-         TRUE, TRUE, TRUE, TRUE, TRUE, TRUE, FALSE, TRUE, TRUE, TRUE, &success) );
+         TRUE, TRUE, TRUE, TRUE, TRUE, TRUE, FALSE, TRUE, TRUE, FALSE, TRUE, &success) );
 #else
    SCIP_CALL( SCIPcopyPlugins(scip, *subscip, TRUE, FALSE, TRUE, TRUE, TRUE, TRUE, TRUE,
-         TRUE, TRUE, TRUE, TRUE, TRUE, TRUE, FALSE, FALSE, TRUE, TRUE, &success) );
+         TRUE, TRUE, TRUE, TRUE, TRUE, TRUE, FALSE, FALSE, TRUE, FALSE, TRUE, &success) );
 #endif
->>>>>>> 0f628062
 
    /* the plugins were successfully copied */
    if( success )
