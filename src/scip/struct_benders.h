/* * * * * * * * * * * * * * * * * * * * * * * * * * * * * * * * * * * * * * */
/*                                                                           */
/*                  This file is part of the program and library             */
/*         SCIP --- Solving Constraint Integer Programs                      */
/*                                                                           */
/*    Copyright (C) 2002-2018 Konrad-Zuse-Zentrum                            */
/*                            fuer Informationstechnik Berlin                */
/*                                                                           */
/*  SCIP is distributed under the terms of the ZIB Academic License.         */
/*                                                                           */
/*  You should have received a copy of the ZIB Academic License              */
/*  along with SCIP; see the file COPYING. If not visit scip.zib.de.         */
/*                                                                           */
/* * * * * * * * * * * * * * * * * * * * * * * * * * * * * * * * * * * * * * */

/**@file   struct_benders.h
 * @ingroup INTERNALAPI
 * @brief  data structures required for Benders' decomposition
 * @author Stephen J. Maher
 */

/*---+----1----+----2----+----3----+----4----+----5----+----6----+----7----+----8----+----9----+----0----+----1----+----2*/

#ifndef __SCIP_STRUCT_BENDERS_H__
#define __SCIP_STRUCT_BENDERS_H__


#include "scip/def.h"
#include "scip/type_clock.h"
#include "scip/type_benders.h"
#include "scip/type_benderscut.h"

#ifdef __cplusplus
extern "C" {
#endif

struct SCIP_BenderscutCut
{
   SCIP_VAR**            vars;               /**< the variables forming the cut */
   SCIP_Real*            vals;               /**< the coefficients of the variables in the cut */
   SCIP_Real             lhs;                /**< the left hand side of the cut */
   SCIP_Real             rhs;                /**< the right hand side of the cut */
   int                   nvars;              /**< the number of variables in the cut */
};
typedef struct SCIP_BenderscutCut SCIP_BENDERSCUTCUT;

/** Benders' decomposition data */
struct SCIP_Benders
{
   char*                 name;               /**< name of Benders' decomposition */
   char*                 desc;               /**< description of Benders' decomposition */
   SCIP_DECL_BENDERSCOPY ((*benderscopy));   /**< copy method of Benders' decomposition or NULL if you don't want to copy your plugin into sub-SCIPs */
   SCIP_DECL_BENDERSFREE ((*bendersfree));   /**< destructor of Benders' decomposition */
   SCIP_DECL_BENDERSINIT ((*bendersinit));   /**< initialize Benders' decomposition */
   SCIP_DECL_BENDERSEXIT ((*bendersexit));   /**< deinitialize Benders' decomposition */
   SCIP_DECL_BENDERSINITPRE((*bendersinitpre));/**< presolving initialization method for Benders' decomposition */
   SCIP_DECL_BENDERSEXITPRE((*bendersexitpre));/**< presolving deinitialization method for Benders' decomposition */
   SCIP_DECL_BENDERSINITSOL((*bendersinitsol));/**< solving process initialization method of Benders' decomposition */
   SCIP_DECL_BENDERSEXITSOL((*bendersexitsol));/**< solving process deinitialization method of Benders' decomposition */
   SCIP_DECL_BENDERSGETVAR((*bendersgetvar)); /**< returns the corresponding variable from the master or subproblem */
   SCIP_DECL_BENDERSPRESUBSOLVE((*benderspresubsolve));/**< called prior to the subproblem solving loop */
   SCIP_DECL_BENDERSCREATESUB((*benderscreatesub));/**< creates the Benders' decomposition subproblems */
   SCIP_DECL_BENDERSSOLVESUBCONVEX((*benderssolvesubconvex));/**< the solving method for convex Benders' decomposition subproblems */
   SCIP_DECL_BENDERSSOLVESUB((*benderssolvesub));/**< the solving method for the Benders' decomposition subproblems */
   SCIP_DECL_BENDERSPOSTSOLVE((*benderspostsolve));/**< called after the subproblems are solved. */
   SCIP_DECL_BENDERSFREESUB((*bendersfreesub));/**< the freeing method for the Benders' decomposition subproblems */
   SCIP_BENDERSDATA*     bendersdata;        /**< Benders' decomposition local data */
   SCIP_CLOCK*           setuptime;          /**< time spend for setting up this Benders' decomposition for the next stages */
   SCIP_CLOCK*           bendersclock;       /**< Benders' decomposition execution time */
   int                   priority;           /**< priority of the Benders' decomposition */
   int                   ncalls;             /**< number of times, this Benders' decomposition was called */
   int                   ncutsfound;         /**< number of cuts found by the Benders' decomposition */
   int                   ntransferred;       /**< number of cuts transferred from sub SCIP to the master SCIP */
   SCIP_Bool             active;             /**< is the Benders' decomposition active? */
   SCIP_Bool             initialized;        /**< is Benders' decomposition initialized? */
   SCIP_Bool             cutlp;              /**< should Benders' cuts be generated for LP solutions? */
   SCIP_Bool             cutpseudo;          /**< should Benders' cuts be generated for pseudo solutions? */
   SCIP_Bool             cutrelax;           /**< should Benders' cuts be generated for relaxation solutions? */
   SCIP_Bool             shareauxvars;       /**< should this Benders' share the highest priority Benders' auxiliary vars */

   /* additional Benders' decomposition parameters */
   SCIP_Bool             transfercuts;       /**< should Benders' cuts generated in LNS heuristics be transferred to the main SCIP instance? */
   SCIP_Bool             lnscheck;           /**< should Benders' decomposition be used in LNS heuristics? */
   int                   lnsmaxdepth;        /**< maximum depth at which the LNS check is performed */
   SCIP_Bool             cutsasconss;        /**< should the transferred cuts be added as constraints? */
   SCIP_Real             subprobfrac;        /**< fraction of subproblems that are solved in each iteration */
   SCIP_Bool             updateauxvarbound;  /**< should the auxiliary variable lower bound be updated by solving the subproblem? */
   SCIP_Bool             auxvarsimplint;     /**< if subproblem objective is integer, then set the auxiliary variables as implint */
<<<<<<< HEAD
   SCIP_Bool             cutcheck;           /**< should cuts be generated while checking solutions? */
=======
   SCIP_Bool             threadsafe;         /**< has the copy been created requiring thread safety */
>>>>>>> 302229e3

   /* information for heuristics */
   SCIP*                 sourcescip;         /**< the source scip from when the Benders' was copied */
   SCIP_Bool             iscopy;             /**< is the Benders' decomposition struct a copy */
   SCIP_HASHMAP*         mastervarsmap;      /**< hash map for the master variables from the subscip to the master */

   /* the subproblem information */
   SCIP**                subproblems;        /**< the Benders' decomposition subproblems */
   SCIP_VAR**            auxiliaryvars;      /**< the auxiliary variables for the Benders' optimality cuts */
   SCIP_Real*            subprobobjval;      /**< the objective value of the subproblem in the current iteration */
   SCIP_Real*            bestsubprobobjval;  /**< the best objective value of the subproblem */
   SCIP_Real*            subproblowerbound;  /**< a lower bound on the subproblem - used for the integer cuts */
   int                   naddedsubprobs;     /**< subproblems added to the Benders' decomposition data */
   int                   nsubproblems;       /**< number of subproblems */
   SCIP_Bool*            subprobisconvex;    /**< is the subproblem convex? This implies that the dual sol can be used for cuts */
   int                   nconvexsubprobs;    /**< the number of subproblems that are convex */
   SCIP_Bool             subprobscreated;    /**< have the subproblems been created for this Benders' decomposition.
                                                  This flag is used when retransforming the problem.*/
   SCIP_Bool*            mastervarscont;     /**< flag to indicate that the master problem variable have been converted
                                               to continuous variables. */
   SCIP_Bool*            subprobsetup;       /**< flag to indicate whether the subproblem has been set up. */
   SCIP_Bool*            indepsubprob;       /**< flag to indicate if a subproblem is independent of the master prob */
   SCIP_Bool*            subprobenabled;     /**< flag to indicate whether the subproblem is enabled */
   int                   nactivesubprobs;    /**< the number of active subproblems */
   int                   firstchecked;       /**< the subproblem index first checked in the current iteration */
   int                   lastchecked;        /**< the subproblem index last checked in the current iteration */

   /* solving process information */
   int                   npseudosols;        /**< the number of pseudo solutions checked since the last generated cut */

   /* Bender's cut information */
   SCIP_BENDERSCUT**     benderscuts;        /**< the available Benders' cut algorithms */
   int                   nbenderscuts;       /**< the number of Benders' cut algorithms */
   int                   benderscutssize;    /**< the size of the Benders' cuts algorithms array */
   SCIP_Bool             benderscutssorted;  /**< are the Benders' cuts algorithms sorted by priority */
   SCIP_Bool             benderscutsnamessorted;/**< are the Benders' cuts algorithms sorted by name */

   /* cut storage information */
   SCIP_BENDERSCUTCUT**  storedcuts;         /**< array to store the data required to form a cut/constraint */
   int                   storedcutssize;     /**< the size of the added cuts array */
   int                   nstoredcuts;        /**< the number of the added cuts */

};

/** parameters that are set to solve the subproblem. This will be changed from what the user inputs, so they are stored
 *  and reset after the solving loop. */
struct SCIP_SubproblemParams
{
   SCIP_Real limits_memory;
   SCIP_Real limits_time;
   int cons_linear_propfreq;
   int lp_disablecutoff;
   int lp_scaling;
   int prop_maxrounds;
   int prop_maxroundsroot;
   char lp_initalg;
   char lp_resolvealg;
   SCIP_Bool conflict_enable;
   SCIP_Bool lp_alwaysgetduals;
   SCIP_Bool misc_catchctrlc;
   SCIP_Bool misc_scaleobj;
};
typedef struct SCIP_SubproblemParams SCIP_SUBPROBPARAMS;

#ifdef __cplusplus
}
#endif

#endif<|MERGE_RESOLUTION|>--- conflicted
+++ resolved
@@ -86,11 +86,8 @@
    SCIP_Real             subprobfrac;        /**< fraction of subproblems that are solved in each iteration */
    SCIP_Bool             updateauxvarbound;  /**< should the auxiliary variable lower bound be updated by solving the subproblem? */
    SCIP_Bool             auxvarsimplint;     /**< if subproblem objective is integer, then set the auxiliary variables as implint */
-<<<<<<< HEAD
    SCIP_Bool             cutcheck;           /**< should cuts be generated while checking solutions? */
-=======
    SCIP_Bool             threadsafe;         /**< has the copy been created requiring thread safety */
->>>>>>> 302229e3
 
    /* information for heuristics */
    SCIP*                 sourcescip;         /**< the source scip from when the Benders' was copied */
