--- conflicted
+++ resolved
@@ -2031,38 +2031,15 @@
       /* 1.stage: search dominance relations of parallel columns
        *          within equalities and ranged rows
        */
-<<<<<<< HEAD
-      if( presoldata->singcolstuffing && (presoltiming & SCIP_PRESOLTIMING_MEDIUM) != 0 )
-      {
-         SCIP_CALL( singletonColumnStuffing(scip, matrix, varsprocessed, varstofix, &nfixingsstuffing) );
-#ifdef SCIP_STATISTIC
-         presoldata->nfixingsstuffing += nfixingsstuffing;
-#endif
-      }
-
-
-      /* 1.stage: we search for dominance relations only within parallel columns
-       *          concerning equalities and ranged rows
-       */
       if( (presoltiming & SCIP_PRESOLTIMING_MEDIUM) != 0 )
-=======
-      SCIP_CALL( detectParallelCols(scip, matrix, pclass, varineq) );
-      SCIPsortIntInt(pclass, colidx, ncols);
-
-      varcount = 0;
-
-      pc = 0;
-      while( pc < ncols )
->>>>>>> 0f3ca80f
       {
          SCIP_CALL( detectParallelCols(scip, matrix, pclass, varineq) );
-         SCIPsortIntInt(pclass, colidx, nvars);
+         SCIPsortIntInt(pclass, colidx, ncols);
 
          varcount = 0;
 
-<<<<<<< HEAD
          pc = 0;
-         while( pc < nvars )
+         while( pc < ncols )
          {
             int varidx;
 
@@ -2072,71 +2049,40 @@
             nbinfill = 0;
 
             pclassstart = pclass[pc];
-            while( pc < nvars && pclassstart == pclass[pc] )
+            while( pc < ncols && pclassstart == pclass[pc] )
             {
+               SCIP_VAR* var;
+
                varidx = colidx[pc];
-
-               /* we only regard variables which were not processed yet and are present within equalities or ranged rows */
+               var = SCIPmatrixGetVar(matrix, varidx);
+
+               /* we only regard variables which were not processed yet and
+                  are present within equalities or ranged rows */
                if( !varsprocessed[varidx] && varineq[varidx] )
                {
                   /* we search only for dominance relations between the same variable type */
-                  if( SCIPvarGetType(matrix->vars[varidx]) == SCIP_VARTYPE_CONTINUOUS )
+                  if( SCIPvarGetType(var) == SCIP_VARTYPE_CONTINUOUS )
                   {
                      consearchcols[nconfill++] = varidx;
                   }
-                  else if( SCIPvarIsBinary(matrix->vars[varidx]) )
+                  else if( SCIPvarIsBinary(var) )
                   {
                      binsearchcols[nbinfill++] = varidx;
                   }
                   else
                   {
-                     assert(SCIPvarGetType(matrix->vars[varidx]) == SCIP_VARTYPE_INTEGER || SCIPvarGetType(matrix->vars[varidx]) == SCIP_VARTYPE_IMPLINT);
+                     assert(SCIPvarGetType(var) == SCIP_VARTYPE_INTEGER || SCIPvarGetType(var) == SCIP_VARTYPE_IMPLINT);
                      intsearchcols[nintfill++] = varidx;
                   }
-=======
-         pclassstart = pclass[pc];
-         while( pc < ncols && pclassstart == pclass[pc] )
-         {
-            SCIP_VAR* var;
-
-            varidx = colidx[pc];
-            var = SCIPmatrixGetVar(matrix, varidx);
-
-            /* we only regard variables which were not processed yet and
-               are present within equalities or ranged rows */
-            if( !varsprocessed[varidx] && varineq[varidx] )
-            {
-               /* we search only for dominance relations between the same variable type */
-               if( SCIPvarGetType(var) == SCIP_VARTYPE_CONTINUOUS )
-               {
-                  consearchcols[nconfill++] = varidx;
-               }
-               else if( SCIPvarIsBinary(var) )
-               {
-                  binsearchcols[nbinfill++] = varidx;
-               }
-               else
-               {
-                  assert(SCIPvarGetType(var) == SCIP_VARTYPE_INTEGER || SCIPvarGetType(var) == SCIP_VARTYPE_IMPLINT);
-                  intsearchcols[nintfill++] = varidx;
->>>>>>> 0f3ca80f
                }
                ++pc;
             }
 
-<<<<<<< HEAD
-            /* search for dominance relations between continuous variables */
+            /* continuous variables */
             if( nconfill > 1 )
             {
                SCIP_CALL( findDominancePairs(scip, matrix, presoldata, consearchcols, nconfill, FALSE,
                      varstofix, &nfixings, &ndomrelations, nchgbds) );
-=======
-         /* continuous variables */
-         if( nconfill > 1 )
-         {
-            SCIP_CALL( findDominancePairs(scip, matrix, presoldata, consearchcols, nconfill, FALSE,
-                  varstofix, &nfixings, &ndomrelations, nchgbds) );
->>>>>>> 0f3ca80f
 
                for( v = 0; v < nconfill; ++v )
                   varsprocessed[consearchcols[v]] = TRUE;
@@ -2149,19 +2095,11 @@
                   varsprocessed[consearchcols[0]] = TRUE;
             }
 
-<<<<<<< HEAD
-            /* search for dominance relations between integer and impl-integer variables */
+            /* integer and impl-integer variables */
             if( nintfill > 1 )
             {
                SCIP_CALL( findDominancePairs(scip, matrix, presoldata, intsearchcols, nintfill, FALSE,
                      varstofix, &nfixings, &ndomrelations, nchgbds) );
-=======
-         /* integer and impl-integer variables */
-         if( nintfill > 1 )
-         {
-            SCIP_CALL( findDominancePairs(scip, matrix, presoldata, intsearchcols, nintfill, FALSE,
-                  varstofix, &nfixings, &ndomrelations, nchgbds) );
->>>>>>> 0f3ca80f
 
                for( v = 0; v < nintfill; ++v )
                   varsprocessed[intsearchcols[v]] = TRUE;
@@ -2174,19 +2112,11 @@
                   varsprocessed[intsearchcols[0]] = TRUE;
             }
 
-<<<<<<< HEAD
-            /* search for dominance relations between binary variables */
+            /* binary variables */
             if( nbinfill > 1 )
             {
                SCIP_CALL( findDominancePairs(scip, matrix, presoldata, binsearchcols, nbinfill, TRUE,
                      varstofix, &nfixings, &ndomrelations, nchgbds) );
-=======
-         /* binary variables */
-         if( nbinfill > 1 )
-         {
-            SCIP_CALL( findDominancePairs(scip, matrix, presoldata, binsearchcols, nbinfill, TRUE,
-                  varstofix, &nfixings, &ndomrelations, nchgbds) );
->>>>>>> 0f3ca80f
 
                for( v = 0; v < nbinfill; ++v )
                   varsprocessed[binsearchcols[v]] = TRUE;
@@ -2199,32 +2129,16 @@
                   varsprocessed[binsearchcols[0]] = TRUE;
             }
 
-<<<<<<< HEAD
-            /* break if no vars are left */
-            if( varcount >= nvars )
+            if( varcount >= ncols )
                break;
          }
       }
-
-      /* 2.stage: we search for dominance relations of the left columns
-       *          by row-sparsity order
-       */
-      if( (presoltiming & SCIP_PRESOLTIMING_EXHAUSTIVE) != 0 )
-=======
-         if( varcount >= ncols )
-            break;
-      }
-
 
       /* 2.stage: search dominance relations for the remaining columns
        *          by increasing row-sparsity
        */
-      SCIPsortIntInt(rowsparsity, rowidxsorted, nrows);
-
-      for( r = 0; r < nrows; ++r )
->>>>>>> 0f3ca80f
-      {
-         /* sort rows per sparsity monotonically increasing */
+      if( (presoltiming & SCIP_PRESOLTIMING_EXHAUSTIVE) != 0 )
+      {
          SCIPsortIntInt(rowsparsity, rowidxsorted, nrows);
 
          for( r = 0; r < nrows; ++r )
@@ -2233,7 +2147,6 @@
             int* rowpnt;
             int* rowend;
 
-<<<<<<< HEAD
             /* break if the time limit was reached; since the check is expensive,
              * we only check all 1000 constraints
              */
@@ -2241,21 +2154,12 @@
                break;
 
             rowidx = rowidxsorted[r];
-            rowpnt = matrix->rowmatind + matrix->rowmatbeg[rowidx];
-            rowend = rowpnt + matrix->rowmatcnt[rowidx];
-=======
-         rowidx = rowidxsorted[r];
-         rowpnt = SCIPmatrixGetRowIdxPtr(matrix, rowidx);
-         rowend = rowpnt + SCIPmatrixGetRowNNonzs(matrix, rowidx);
-
-         if( SCIPmatrixGetRowNNonzs(matrix, rowidx) == 1 )
-            continue;
->>>>>>> 0f3ca80f
-
-            if( matrix->rowmatcnt[rowidx] == 1 )
+            rowpnt = SCIPmatrixGetRowIdxPtr(matrix, rowidx);
+            rowend = rowpnt + SCIPmatrixGetRowNNonzs(matrix, rowidx);
+
+            if( SCIPmatrixGetRowNNonzs(matrix, rowidx) == 1 )
                continue;
 
-<<<<<<< HEAD
             nconfill = 0;
             nintfill = 0;
             nbinfill = 0;
@@ -2265,63 +2169,33 @@
                if( !(varsprocessed[*rowpnt]) )
                {
                   int varidx;
+                  SCIP_VAR* var;
+
                   varidx = *rowpnt;
+                  var = SCIPmatrixGetVar(matrix, varidx);
 
                   /* we search only for dominance relations between the same variable type */
-                  if( SCIPvarGetType(matrix->vars[varidx]) == SCIP_VARTYPE_CONTINUOUS )
+                  if( SCIPvarGetType(var) == SCIP_VARTYPE_CONTINUOUS )
                   {
                      consearchcols[nconfill++] = varidx;
                   }
-                  else if( SCIPvarIsBinary(matrix->vars[varidx]) )
+                  else if( SCIPvarIsBinary(var) )
                   {
                      binsearchcols[nbinfill++] = varidx;
                   }
                   else
                   {
-                     assert(SCIPvarGetType(matrix->vars[varidx]) == SCIP_VARTYPE_INTEGER || SCIPvarGetType(matrix->vars[varidx]) == SCIP_VARTYPE_IMPLINT);
+                     assert(SCIPvarGetType(var) == SCIP_VARTYPE_INTEGER || SCIPvarGetType(var) == SCIP_VARTYPE_IMPLINT);
                      intsearchcols[nintfill++] = varidx;
                   }
-=======
-         for( ; rowpnt < rowend; rowpnt++ )
-         {
-            if( !(varsprocessed[*rowpnt]) )
-            {
-               int varidx;
-               SCIP_VAR* var;
-
-               varidx = *rowpnt;
-               var = SCIPmatrixGetVar(matrix, varidx);
-
-               /* we search only for dominance relations between the same variable type */
-               if( SCIPvarGetType(var) == SCIP_VARTYPE_CONTINUOUS )
-               {
-                  consearchcols[nconfill++] = varidx;
-               }
-               else if( SCIPvarIsBinary(var) )
-               {
-                  binsearchcols[nbinfill++] = varidx;
-               }
-               else
-               {
-                  assert(SCIPvarGetType(var) == SCIP_VARTYPE_INTEGER || SCIPvarGetType(var) == SCIP_VARTYPE_IMPLINT);
-                  intsearchcols[nintfill++] = varidx;
->>>>>>> 0f3ca80f
                }
             }
 
-<<<<<<< HEAD
-            /* search for dominance relations between continuous variables */
+            /* continuous variables */
             if( nconfill > 1 )
             {
                SCIP_CALL( findDominancePairs(scip, matrix, presoldata, consearchcols, nconfill, FALSE,
                      varstofix, &nfixings, &ndomrelations, nchgbds) );
-=======
-         /* continuous variables */
-         if( nconfill > 1 )
-         {
-            SCIP_CALL( findDominancePairs(scip, matrix, presoldata, consearchcols, nconfill, FALSE,
-                  varstofix, &nfixings, &ndomrelations, nchgbds) );
->>>>>>> 0f3ca80f
 
                for( v = 0; v < nconfill; ++v )
                   varsprocessed[consearchcols[v]] = TRUE;
@@ -2329,19 +2203,11 @@
                varcount += nconfill;
             }
 
-<<<<<<< HEAD
-            /* search for dominance relations between integer and impl-integer variables */
+            /* integer and impl-integer variables */
             if( nintfill > 1 )
             {
                SCIP_CALL( findDominancePairs(scip, matrix, presoldata, intsearchcols, nintfill, FALSE,
                      varstofix, &nfixings, &ndomrelations, nchgbds) );
-=======
-         /* integer and impl-integer variables */
-         if( nintfill > 1 )
-         {
-            SCIP_CALL( findDominancePairs(scip, matrix, presoldata, intsearchcols, nintfill, FALSE,
-                  varstofix, &nfixings, &ndomrelations, nchgbds) );
->>>>>>> 0f3ca80f
 
                for( v = 0; v < nintfill; ++v )
                   varsprocessed[intsearchcols[v]] = TRUE;
@@ -2349,19 +2215,11 @@
                varcount += nintfill;
             }
 
-<<<<<<< HEAD
-            /* search for dominance relations between binary variables */
+            /* binary variables */
             if( nbinfill > 1 )
             {
                SCIP_CALL( findDominancePairs(scip, matrix, presoldata, binsearchcols, nbinfill, TRUE,
                      varstofix, &nfixings, &ndomrelations, nchgbds) );
-=======
-         /* binary variables */
-         if( nbinfill > 1 )
-         {
-            SCIP_CALL( findDominancePairs(scip, matrix, presoldata, binsearchcols, nbinfill, TRUE,
-                  varstofix, &nfixings, &ndomrelations, nchgbds) );
->>>>>>> 0f3ca80f
 
                for( v = 0; v < nbinfill; ++v )
                   varsprocessed[binsearchcols[v]] = TRUE;
@@ -2369,81 +2227,38 @@
                varcount += nbinfill;
             }
 
-<<<<<<< HEAD
-            /* break if no vars are left */
-            if( varcount >= nvars )
+            if( varcount >= ncols )
                break;
          }
 
 
-#ifdef SCIP_STATISTIC
-         presoldata->nfixingsdomcol += nfixings;
-#endif
-
-         if( (nfixings + nfixingsstuffing) > 0 )
-=======
-         if( varcount >= ncols )
-            break;
-      }
-
-
-      if( nfixings > 0 )
-      {
-         int oldnfixedvars;
-
-         oldnfixedvars = *nfixedvars;
-
-         for( v = ncols - 1; v >= 0; --v )
->>>>>>> 0f3ca80f
-         {
-            int oldnfixedvars = *nfixedvars;
-
-<<<<<<< HEAD
-            /* look for fixable variables */
-            for( v = matrix->ncols - 1; v >= 0; --v )
+         if( nfixings > 0 )
+         {
+            int oldnfixedvars;
+
+            oldnfixedvars = *nfixedvars;
+
+            for( v = ncols - 1; v >= 0; --v )
             {
                SCIP_Bool infeasible;
                SCIP_Bool fixed;
                SCIP_VAR* var;
-=======
-            var = SCIPmatrixGetVar(matrix,v);
-
-            if( SCIPvarGetNLocksUp(var) != SCIPmatrixGetColNUplocks(matrix, v) ||
-               SCIPvarGetNLocksDown(var) != SCIPmatrixGetColNDownlocks(matrix, v) )
-            {
-               /* no fixing, locks not consistent */
-               continue;
-            }
->>>>>>> 0f3ca80f
-
-               if( SCIPvarGetNLocksUp(matrix->vars[v]) != matrix->nuplocks[v] ||
-                  SCIPvarGetNLocksDown(matrix->vars[v]) != matrix->ndownlocks[v] )
+
+               var = SCIPmatrixGetVar(matrix,v);
+
+               if( SCIPvarGetNLocksUp(var) != SCIPmatrixGetColNUplocks(matrix, v) ||
+                  SCIPvarGetNLocksDown(var) != SCIPmatrixGetColNDownlocks(matrix, v) )
                {
-                  /* no fixing, maybe countsols constraint handler did additional locks */
+                  /* no fixing, locks not consistent */
                   continue;
                }
 
-<<<<<<< HEAD
                if( varstofix[v] == FIXATLB )
                {
                   SCIP_Real lb;
 
-                  var = matrix->vars[v];
                   lb = SCIPvarGetLbGlobal(var);
                   assert(SCIPvarGetType(var) == SCIP_VARTYPE_CONTINUOUS || SCIPisFeasIntegral(scip, lb));
-
-                  SCIPdebugMessage("fixing dominated variable <%s> to its lower bound %g\n", SCIPvarGetName(var), lb);
-=======
-               lb = SCIPvarGetLbGlobal(var);
-               assert(SCIPvarGetType(var) == SCIP_VARTYPE_CONTINUOUS || SCIPisFeasIntegral(scip, lb));
-
-               /* fix at lower bound */
-               SCIP_CALL( SCIPfixVar(scip, var, lb, &infeasible, &fixed) );
-               if( infeasible )
-               {
-                  SCIPdebugMessage(" -> infeasible fixing\n");
-                  *result = SCIP_CUTOFF;
->>>>>>> 0f3ca80f
 
                   /* fix at lower bound */
                   SCIP_CALL( SCIPfixVar(scip, var, lb, &infeasible, &fixed) );
@@ -2458,31 +2273,20 @@
                   (*nfixedvars)++;
 
 #ifdef SCIP_DEBUG
-<<<<<<< HEAD
                   if( SCIPvarGetType(var) == SCIP_VARTYPE_CONTINUOUS )
-                  {
                      nconvarsfixed++;
-                  }
                   else if( SCIPvarIsBinary(var) )
-                  {
                      nbinvarsfixed++;
-                  }
                   else
-                  {
-                     assert(SCIPvarGetType(var) == SCIP_VARTYPE_INTEGER || SCIPvarGetType(var) == SCIP_VARTYPE_IMPLINT);
                      nintvarsfixed++;
-                  }
 #endif
                }
                else if( varstofix[v] == FIXATUB )
                {
                   SCIP_Real ub;
 
-                  var = matrix->vars[v];
                   ub = SCIPvarGetUbGlobal(var);
                   assert(SCIPvarGetType(var) == SCIP_VARTYPE_CONTINUOUS || SCIPisFeasIntegral(scip, ub));
-
-                  SCIPdebugMessage("fixing dominated variable <%s> to its upper bound %g\n", SCIPvarGetName(var), ub);
 
                   /* fix at upper bound */
                   SCIP_CALL( SCIPfixVar(scip, var, ub, &infeasible, &fixed) );
@@ -2494,59 +2298,15 @@
                      break;
                   }
                   assert(fixed);
-
                   (*nfixedvars)++;
 
 #ifdef SCIP_DEBUG
                   if( SCIPvarGetType(var) == SCIP_VARTYPE_CONTINUOUS )
-                  {
                      nconvarsfixed++;
-                  }
                   else if( SCIPvarIsBinary(var) )
-                  {
                      nbinvarsfixed++;
-                  }
                   else
-                  {
-                     assert(SCIPvarGetType(var) == SCIP_VARTYPE_INTEGER || SCIPvarGetType(var) == SCIP_VARTYPE_IMPLINT);
                      nintvarsfixed++;
-                  }
-=======
-               if( SCIPvarGetType(var) == SCIP_VARTYPE_CONTINUOUS )
-                  nconvarsfixed++;
-               else if( SCIPvarIsBinary(var) )
-                  nbinvarsfixed++;
-               else
-                  nintvarsfixed++;
-#endif
-            }
-            else if( varstofix[v] == FIXATUB )
-            {
-               SCIP_Real ub;
-
-               ub = SCIPvarGetUbGlobal(var);
-               assert(SCIPvarGetType(var) == SCIP_VARTYPE_CONTINUOUS || SCIPisFeasIntegral(scip, ub));
-
-               /* fix at upper bound */
-               SCIP_CALL( SCIPfixVar(scip, var, ub, &infeasible, &fixed) );
-               if( infeasible )
-               {
-                  SCIPdebugMessage(" -> infeasible fixing\n");
-                  *result = SCIP_CUTOFF;
-
-                  break;
-               }
-               assert(fixed);
-               (*nfixedvars)++;
-
-#ifdef SCIP_DEBUG
-               if( SCIPvarGetType(var) == SCIP_VARTYPE_CONTINUOUS )
-                  nconvarsfixed++;
-               else if( SCIPvarIsBinary(var) )
-                  nbinvarsfixed++;
-               else
-                  nintvarsfixed++;
->>>>>>> 0f3ca80f
 #endif
                }
             }
