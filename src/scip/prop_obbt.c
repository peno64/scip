--- conflicted
+++ resolved
@@ -3131,12 +3131,6 @@
       return SCIP_OKAY;
    }
 
-<<<<<<< HEAD
-=======
-   if( !SCIPallowWeakDualReds(scip) )
-      return SCIP_OKAY;
-
->>>>>>> 485d77d7
    /* get propagator data */
    propdata = SCIPpropGetData(prop);
    assert(propdata != NULL);
