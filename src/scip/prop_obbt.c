/* * * * * * * * * * * * * * * * * * * * * * * * * * * * * * * * * * * * * * */
/*                                                                           */
/*                  This file is part of the program and library             */
/*         SCIP --- Solving Constraint Integer Programs                      */
/*                                                                           */
/*    Copyright (C) 2002-2019 Konrad-Zuse-Zentrum                            */
/*                            fuer Informationstechnik Berlin                */
/*                                                                           */
/*  SCIP is distributed under the terms of the ZIB Academic License.         */
/*                                                                           */
/*  You should have received a copy of the ZIB Academic License              */
/*  along with SCIP; see the file COPYING. If not visit scip.zib.de.         */
/*                                                                           */
/* * * * * * * * * * * * * * * * * * * * * * * * * * * * * * * * * * * * * * */

/**@file    prop_obbt.c
 * @ingroup DEFPLUGINS_PROP
 * @brief   optimization-based bound tightening propagator
 * @author  Stefan Weltge
 * @author  Benjamin Mueller
 */

/**@todo if bound tightenings of other propagators are the reason for lpsolstat != SCIP_LPSOLSTAT_OPTIMAL, resolve LP */
/**@todo only run more than once in root node if primal bound improved or many cuts were added to the LP */
/**@todo filter bounds of a variable already if SCIPisLbBetter()/SCIPisUbBetter() would return FALSE */
/**@todo improve warmstarting of LP solving */
/**@todo include bound value (finite/infinite) into getScore() function */
/**@todo use unbounded ray in filtering */
/**@todo do we want to run if the LP is unbounded, maybe for infinite variable bounds? */
/**@todo add first filter round in direction of objective function */
/**@todo implement conflict resolving callback by calling public method of genvbounds propagator, since the reason are
 *       exactly the variable bounds with nonnegative reduced costs stored in the right-hand side of the generated
 *       generalized variable bound (however, this only makes sense if we run locally)
 */

/*---+----1----+----2----+----3----+----4----+----5----+----6----+----7----+----8----+----9----+----0----+----1----+----2*/

#include <assert.h>
#include <string.h>

#include "scip/cons_abspower.h"
#include "scip/cons_linear.h"
#include "scip/cons_bivariate.h"
#include "scip/cons_nonlinear.h"
#include "scip/cons_quadratic.h"
#include "scip/intervalarith.h"
#include "scip/prop_genvbounds.h"
#include "scip/prop_obbt.h"
#include "scip/pub_cons.h"
#include "scip/pub_lp.h"
#include "scip/pub_message.h"
#include "scip/pub_misc.h"
#include "scip/pub_misc_sort.h"
#include "scip/pub_nlp.h"
#include "scip/pub_prop.h"
#include "scip/pub_tree.h"
#include "scip/pub_var.h"
#include "scip/scip_cons.h"
#include "scip/scip_copy.h"
#include "scip/scip_cut.h"
#include "scip/scip_general.h"
#include "scip/scip_lp.h"
#include "scip/scip_mem.h"
#include "scip/scip_message.h"
#include "scip/scip_nlp.h"
#include "scip/scip_numerics.h"
#include "scip/scip_param.h"
#include "scip/scip_prob.h"
#include "scip/scip_probing.h"
#include "scip/scip_prop.h"
#include "scip/scip_randnumgen.h"
#include "scip/scip_solvingstats.h"
#include "scip/scip_tree.h"
#include "scip/scip_var.h"

#include "scip/cons_expr.h"
#include "scip/cons_expr_product.h"
#include "scip/cons_expr_nlhdlr_bilinear.h"

#define PROP_NAME                       "obbt"
#define PROP_DESC                       "optimization-based bound tightening propagator"
#define PROP_TIMING                     SCIP_PROPTIMING_AFTERLPLOOP
#define PROP_PRIORITY                -1000000      /**< propagator priority */
#define PROP_FREQ                           0      /**< propagator frequency */
#define PROP_DELAY                       TRUE      /**< should propagation method be delayed, if other propagators
                                                    *   found reductions? */

#define DEFAULT_CREATE_GENVBOUNDS        TRUE      /**< should obbt try to provide genvbounds if possible? */
#define DEFAULT_FILTERING_NORM           TRUE      /**< should coefficients in filtering be normalized w.r.t. the
                                                    *   domains sizes? */
#define DEFAULT_APPLY_FILTERROUNDS      FALSE      /**< try to filter bounds in so-called filter rounds by solving
                                                    *   auxiliary LPs? */
#define DEFAULT_APPLY_TRIVIALFITLERING   TRUE      /**< should obbt try to use the LP solution to filter some bounds? */
#define DEFAULT_GENVBDSDURINGFILTER      TRUE      /**< try to genrate genvbounds during trivial and aggressive filtering? */
#define DEFAULT_DUALFEASTOL              1e-9      /**< feasibility tolerance for reduced costs used in obbt; this value
                                                    *   is used if SCIP's dual feastol is greater */
#define DEFAULT_CONDITIONLIMIT           -1.0      /**< maximum condition limit used in LP solver (-1.0: no limit) */
#define DEFAULT_BOUNDSTREPS             0.001      /**< minimal relative improve for strengthening bounds */
#define DEFAULT_FILTERING_MIN               2      /**< minimal number of filtered bounds to apply another filter
                                                    *   round */
#define DEFAULT_ITLIMITFACTOR            10.0      /**< multiple of root node LP iterations used as total LP iteration
                                                    *   limit for obbt (<= 0: no limit ) */
#define DEFAULT_MINITLIMIT              5000L      /**< minimum LP iteration limit */
#define DEFAULT_ONLYNONCONVEXVARS       FALSE      /**< only apply obbt on non-convex variables */
#define DEFAULT_TIGHTINTBOUNDSPROBING    TRUE      /**< should bounds of integral variables be tightened during
                                                    *   the probing mode? */
#define DEFAULT_TIGHTCONTBOUNDSPROBING  FALSE      /**< should bounds of continuous variables be tightened during
                                                    *   the probing mode? */
#define DEFAULT_ORDERINGALGO                1      /**< which type of ordering algorithm should we use?
                                                    *   (0: no, 1: greedy, 2: greedy reverse) */
#define OBBT_SCOREBASE                      5      /**< base that is used to calculate a bounds score value */
#define GENVBOUND_PROP_NAME             "genvbounds"
#define INTERVALINFTY                   1E+43      /**< value for infinity in interval operations */

#define DEFAULT_SEPARATESOL             FALSE      /**< should the obbt LP solution be separated? note that that by
                                                    *   separating solution OBBT will apply all bound tightenings
                                                    *   immediatly */
#define DEFAULT_SEPAMINITER                 0      /**< minimum number of iteration spend to separate an obbt LP solution */
#define DEFAULT_SEPAMAXITER                10      /**< maximum number of iteration spend to separate an obbt LP solution */
#define DEFAULT_GENVBDSDURINGSEPA        TRUE      /**< try to create genvbounds during separation process? */
#define DEFAULT_PROPAGATEFREQ               0      /**< trigger a propagation round after that many bound tightenings
                                                    *   (0: no propagation) */
#define DEFAULT_CREATE_BILININEQS        TRUE      /**< solve auxiliary LPs in order to find valid inequalities for bilinear terms? */
#define DEFAULT_CREATE_LINCONS          FALSE      /**< create linear constraints from inequalities for bilinear terms? */
#define DEFAULT_ITLIMITFAC_BILININEQS     3.0      /**< multiple of OBBT LP limit used as total LP iteration limit for solving bilinear inequality LPs (< 0 for no limit) */
#define DEFAULT_MINNONCONVEXITY          1e-1      /**< minimum nonconvexity for choosing a bilinear term */
#define DEFAULT_RANDSEED                  149      /**< initial random seed */


/** translate from one value of infinity to another
 *
 *  if val is >= infty1, then give infty2, else give val
 */
#define infty2infty(infty1, infty2, val) ((val) >= (infty1) ? (infty2) : (val))

/*
 * Data structures
 */

/** bound data */
struct Bound
{
   SCIP_VAR*             var;                /**< variable */
   SCIP_Real             newval;             /**< stores a probably tighter value for this bound */
   SCIP_BOUNDTYPE        boundtype;          /**< type of bound */
   unsigned int          score;              /**< score value that is used to group bounds */
   unsigned int          filtered:1;         /**< thrown out during pre-filtering step */
   unsigned int          found:1;            /**< stores whether a probably tighter value for this bound was found */
   unsigned int          done:1;             /**< has this bound been processed already? */
   unsigned int          nonconvex:1;        /**< is this bound affecting a nonconvex term? */
   int                   index;              /**< unique index */
};
typedef struct Bound BOUND;

/* all possible corners of a rectangular domain */
enum Corner
{
   LEFTBOTTOM  = 1,
   RIGHTBOTTOM = 2,
   RIGHTTOP    = 4,
   LEFTTOP     = 8,
   FILTERED    = 15
};
typedef enum Corner CORNER;

/** bilinear bound data */
struct BilinBound
{
   SCIP_CONSEXPR_EXPR*   expr;               /**< product expression */
   int                   filtered;           /**< corners that could be thrown out during pre-filtering step */
   unsigned int          done:1;             /**< has this bilinear term been processed already? */
   SCIP_Real             score;              /**< score value that is used to group bilinear term bounds */
};
typedef struct BilinBound BILINBOUND;

/** propagator data */
struct SCIP_PropData
{
   BOUND**               bounds;             /**< array of interesting bounds */
   BILINBOUND**          bilinbounds;        /**< array of interesting bilinear bounds */
   SCIP_ROW*             cutoffrow;          /**< pointer to current objective cutoff row */
   SCIP_PROP*            genvboundprop;      /**< pointer to genvbound propagator */
   SCIP_RANDNUMGEN*      randnumgen;         /**< random number generator */
   SCIP_Longint          lastnode;           /**< number of last node where obbt was performed */
   SCIP_Longint          npropagatedomreds;  /**< number of domain reductions found during propagation */
   SCIP_Longint          nprobingiterations; /**< number of LP iterations during the probing mode */
   SCIP_Longint          nfilterlpiters;     /**< number of LP iterations spend for filtering */
   SCIP_Longint          minitlimit;         /**< minimum LP iteration limit */
   SCIP_Longint          itlimitbilin;       /**< total LP iterations limit for solving bilinear inequality LPs */
   SCIP_Longint          itusedbilin;        /**< total LP iterations used for solving bilinear inequality LPs */
   SCIP_Real             dualfeastol;        /**< feasibility tolerance for reduced costs used in obbt; this value is
                                              *   used if SCIP's dual feastol is greater */
   SCIP_Real             conditionlimit;     /**< maximum condition limit used in LP solver (-1.0: no limit) */
   SCIP_Real             boundstreps;        /**< minimal relative improve for strengthening bounds */
   SCIP_Real             itlimitfactor;      /**< LP iteration limit for obbt will be this factor times total LP
                                              *   iterations in root node */
   SCIP_Real             itlimitfactorbilin; /**< multiple of OBBT LP limit used as total LP iteration limit for solving bilinear inequality LPs (< 0 for no limit) */
   SCIP_Real             minnonconvexity;    /**< lower bound on minimum absolute value of nonconvex eigenvalues for a bilinear term */
   SCIP_Bool             applyfilterrounds;  /**< apply filter rounds? */
   SCIP_Bool             applytrivialfilter; /**< should obbt try to use the LP solution to filter some bounds? */
   SCIP_Bool             genvbdsduringfilter;/**< should we try to generate genvbounds during trivial and aggressive
                                              *   filtering? */
   SCIP_Bool             genvbdsduringsepa;  /**< try to create genvbounds during separation process? */
   SCIP_Bool             creategenvbounds;   /**< should obbt try to provide genvbounds if possible? */
   SCIP_Bool             normalize;          /**< should coefficients in filtering be normalized w.r.t. the domains
                                              *   sizes? */
   SCIP_Bool             onlynonconvexvars;  /**< only apply obbt on non-convex variables */
   SCIP_Bool             tightintboundsprobing; /**< should bounds of integral variables be tightened during
                                              *   the probing mode? */
   SCIP_Bool             tightcontboundsprobing;/**< should bounds of continuous variables be tightened during
                                              *   the probing mode? */
   SCIP_Bool             separatesol;        /**< should the obbt LP solution be separated? note that that by
                                              *   separating solution OBBT will apply all bound tightenings
                                              *   immediatly */
   SCIP_Bool             createbilinineqs;   /**< solve auxiliary LPs in order to find valid inequalities for bilinear terms? */
   SCIP_Bool             createlincons;      /**< create linear constraints from inequalities for bilinear terms? */
   int                   orderingalgo;       /**< which type of ordering algorithm should we use?
                                              *   (0: no, 1: greedy, 2: greedy reverse) */
   int                   nbounds;            /**< length of interesting bounds array */
   int                   nbilinbounds;       /**< length of interesting bilinear bounds array */
   int                   bilinboundssize;    /**< size of bilinear bounds array */
   int                   boundssize;         /**< size of bounds array */
   int                   nminfilter;         /**< minimal number of filtered bounds to apply another filter round */
   int                   nfiltered;          /**< number of filtered bounds by solving auxiliary variables */
   int                   ntrivialfiltered;   /**< number of filtered bounds because the LP value was equal to the bound */
   int                   nsolvedbounds;      /**< number of solved bounds during the loop in applyObbt() */
   int                   ngenvboundsprobing; /**< number of non-trivial genvbounds generated and added during obbt */
   int                   ngenvboundsaggrfil; /**< number of non-trivial genvbounds found during aggressive filtering */
   int                   ngenvboundstrivfil; /**< number of non-trivial genvbounds found during trivial filtering */
   int                   lastidx;            /**< index to store the last undone and unfiltered bound */
   int                   lastbilinidx;       /**< index to store the last undone and unfiltered bilinear bound */
   int                   sepaminiter;        /**< minimum number of iteration spend to separate an obbt LP solution */
   int                   sepamaxiter;        /**< maximum number of iteration spend to separate an obbt LP solution */
   int                   propagatefreq;      /**< trigger a propagation round after that many bound tightenings
                                              *   (0: no propagation) */
   int                   propagatecounter;   /**< number of bound tightenings since the last propagation round */
};


/*
 * Local methods
 */

/** solves the LP and handles errors */
static
SCIP_RETCODE solveLP(
   SCIP*                 scip,               /**< SCIP data structure */
   int                   itlimit,            /**< maximal number of LP iterations to perform, or -1 for no limit */
   SCIP_Bool*            error,              /**< pointer to store whether an unresolved LP error occurred */
   SCIP_Bool*            optimal             /**< was the LP solved to optimalilty? */
   )
{
   SCIP_LPSOLSTAT lpsolstat;
   SCIP_RETCODE retcode;

   assert(scip != NULL);
   assert(itlimit == -1 || itlimit >= 0);
   assert(error != NULL);
   assert(optimal != NULL);

   *optimal = FALSE;
   *error = FALSE;

   retcode = SCIPsolveProbingLP(scip, itlimit, error, NULL);

   lpsolstat = SCIPgetLPSolstat(scip);

   /* an error should not kill the overall solving process */
   if( retcode != SCIP_OKAY )
   {
      SCIPwarningMessage(scip, "   error while solving LP in obbt propagator; LP solve terminated with code <%d>\n", retcode);
      SCIPwarningMessage(scip, "   this does not affect the remaining solution procedure --> continue\n");

      *error = TRUE;

      return SCIP_OKAY;
   }

   if( lpsolstat == SCIP_LPSOLSTAT_OPTIMAL )
   {
      assert(!*error);
      *optimal = TRUE;
   }
#ifdef SCIP_DEBUG
   else
   {
      switch( lpsolstat )
      {
      case SCIP_LPSOLSTAT_ITERLIMIT:
         SCIPdebugMsg(scip, "   reached lp iteration limit\n");
         break;
      case SCIP_LPSOLSTAT_TIMELIMIT:
         SCIPdebugMsg(scip, "   reached time limit while solving lp\n");
         break;
      case SCIP_LPSOLSTAT_UNBOUNDEDRAY:
         SCIPdebugMsg(scip, "   lp was unbounded\n");
         break;
      case SCIP_LPSOLSTAT_NOTSOLVED:
         SCIPdebugMsg(scip, "   lp was not solved\n");
         break;
      case SCIP_LPSOLSTAT_ERROR:
         SCIPdebugMsg(scip, "   an error occured during solving lp\n");
         break;
      case SCIP_LPSOLSTAT_INFEASIBLE:
      case SCIP_LPSOLSTAT_OBJLIMIT:
      case SCIP_LPSOLSTAT_OPTIMAL: /* should not appear because it is handled earlier */
      default:
         SCIPdebugMsg(scip, "   received an unexpected solstat during solving lp: %d\n", lpsolstat);
      }
   }
#endif

   return SCIP_OKAY;
}

/** adds the objective cutoff to the LP; must be in probing mode */
static
SCIP_RETCODE addObjCutoff(
   SCIP*                 scip,               /**< SCIP data structure */
   SCIP_PROPDATA*        propdata            /**< data of the obbt propagator */
   )
{
   SCIP_ROW* row;
   SCIP_VAR** vars;
   char rowname[SCIP_MAXSTRLEN];

   int nvars;
   int i;

   assert(scip != NULL);
   assert(SCIPinProbing(scip));
   assert(propdata != NULL);
   assert(propdata->cutoffrow == NULL);

   if( SCIPisInfinity(scip, SCIPgetCutoffbound(scip)) )
   {
      SCIPdebugMsg(scip, "no objective cutoff since there is no cutoff bound\n");
      return SCIP_OKAY;
   }

   SCIPdebugMsg(scip, "create objective cutoff and add it to the LP\n");

   /* get variables data */
   SCIP_CALL( SCIPgetVarsData(scip, &vars, &nvars, NULL, NULL, NULL, NULL) );

   /* create objective cutoff row; set local flag to FALSE since primal cutoff is globally valid */
   (void) SCIPsnprintf(rowname, SCIP_MAXSTRLEN, "obbt_objcutoff");
   SCIP_CALL( SCIPcreateEmptyRowUnspec(scip, &row, rowname, -SCIPinfinity(scip), SCIPgetCutoffbound(scip), FALSE, FALSE, FALSE) );
   SCIP_CALL( SCIPcacheRowExtensions(scip, row) );

   for( i = 0; i < nvars; i++ )
   {
      SCIP_CALL( SCIPaddVarToRow(scip, row, vars[i], SCIPvarGetObj(vars[i])) );
   }
   SCIP_CALL( SCIPflushRowExtensions(scip, row) );

   /* add row to the LP */
   SCIP_CALL( SCIPaddRowProbing(scip, row) );

   propdata->cutoffrow = row;
   assert(SCIProwIsInLP(propdata->cutoffrow));

   return SCIP_OKAY;
}

/** determines, whether a variable is already locally fixed */
static
SCIP_Bool varIsFixedLocal(
   SCIP*                 scip,               /**< SCIP data structure */
   SCIP_VAR*             var                 /**< variable to check */
   )
{
   return SCIPisFeasEQ(scip, SCIPvarGetLbLocal(var), SCIPvarGetUbLocal(var));
}

/** sets objective to minimize or maximize a single variable */
static
SCIP_RETCODE setObjProbing(
   SCIP*                 scip,
   SCIP_PROPDATA*        propdata,
   BOUND*                bound,
   SCIP_Real             coef
   )
{
#ifdef SCIP_DEBUG
   SCIP_VAR** vars;
   int nvars;
   int counter;
   int i;
#endif

   assert( scip != NULL );
   assert( propdata != NULL );
   assert( bound != NULL );

   /* set the objective for bound->var */
   if( bound->boundtype == SCIP_BOUNDTYPE_LOWER )
   {
      SCIP_CALL( SCIPchgVarObjProbing(scip, bound->var, coef) );
   }
   else
   {
      SCIP_CALL( SCIPchgVarObjProbing(scip, bound->var, -coef) );
   }

#ifdef SCIP_DEBUG
   vars = SCIPgetVars(scip);
   nvars = SCIPgetNVars(scip);
   counter = 0;

   for( i = 0; i < nvars; ++i )
   {
      if( SCIPgetVarObjProbing(scip, vars[i]) != 0.0 )
         ++counter;
   }

   assert((counter == 0 && coef == 0.0) || (counter == 1 && coef != 0.0));
#endif

   return SCIP_OKAY;
}

/** determines whether variable should be included in the right-hand side of the generalized variable bound */
static
SCIP_Bool includeVarGenVBound(
   SCIP*                 scip,               /**< SCIP data structure */
   SCIP_VAR*             var                 /**< variable to check */
   )
{
   SCIP_Real redcost;

   assert(scip != NULL);
   assert(var != NULL);

   if( SCIPvarGetStatus(var) != SCIP_VARSTATUS_COLUMN )
      return FALSE;

   redcost = SCIPgetVarRedcost(scip, var);
   assert(redcost != SCIP_INVALID); /*lint !e777 */

   if( redcost == SCIP_INVALID ) /*lint !e777 */
      return FALSE;

   if( redcost < SCIPdualfeastol(scip) && redcost > -SCIPdualfeastol(scip) )
      return FALSE;

   return TRUE;
}

/** returns number of LP iterations left (-1: no limit ) */
static
int getIterationsLeft(
   SCIP*                 scip,               /**< SCIP data structure */
   SCIP_Longint          nolditerations,     /**< iterations count at the beginning of the corresponding function */
   SCIP_Longint          itlimit             /**< LP iteration limit (-1: no limit) */
   )
{
   SCIP_Longint itsleft;

   assert(scip != NULL);
   assert(nolditerations >= 0);
   assert(itlimit == -1 || itlimit >= 0);

   if( itlimit == -1 )
   {
      SCIPdebugMsg(scip, "iterations left: unlimited\n");
      return -1;
   }
   else
   {
      itsleft = itlimit - ( SCIPgetNLPIterations(scip) - nolditerations );
      itsleft = MAX(itsleft, 0);
      itsleft = MIN(itsleft, INT_MAX);

      SCIPdebugMsg(scip, "iterations left: %d\n", (int) itsleft);
      return (int) itsleft;
   }
}

/** returns the objective coefficient for a variable's bound that will be chosen during filtering */
static
SCIP_Real getFilterCoef(
   SCIP*                 scip,               /**< SCIP data structure */
   SCIP_PROPDATA*        propdata,           /**< data of the obbt propagator */
   SCIP_VAR*             var,                /**< variable */
   SCIP_BOUNDTYPE        boundtype           /**< boundtype to be filtered? */
   )
{
   SCIP_Real lb;
   SCIP_Real ub;

   assert(scip != NULL);
   assert(propdata != NULL);
   assert(var != NULL);

   lb = SCIPvarGetLbLocal(var);
   ub = SCIPvarGetUbLocal(var);

   /* this function should not be called for fixed variables */
   assert(!varIsFixedLocal(scip, var));

   /* infinite bounds will not be reached */
   if( boundtype == SCIP_BOUNDTYPE_LOWER && SCIPisInfinity(scip, -lb) )
      return 0.0;
   if( boundtype == SCIP_BOUNDTYPE_UPPER && SCIPisInfinity(scip, ub) )
      return 0.0;

   if( propdata->normalize )
   {
      /* if the length of the domain is too large then the coefficient should be set to +/- 1.0 */
      if( boundtype == SCIP_BOUNDTYPE_LOWER && SCIPisInfinity(scip, ub) )
         return 1.0;
      if( boundtype == SCIP_BOUNDTYPE_UPPER && SCIPisInfinity(scip, -lb) )
         return -1.0;

      /* otherwise the coefficient is +/- 1.0 / ( ub - lb ) */
      return boundtype == SCIP_BOUNDTYPE_LOWER ? 1.0 / (ub - lb) : -1.0 / (ub - lb);
   }
   else
   {
      return boundtype == SCIP_BOUNDTYPE_LOWER ? 1.0 : -1.0;
   }
}

/** creates a genvbound if the dual LP solution provides such information
 *
 *  Consider the problem
 *
 *     min { +/- x_i : obj * x <= z, lb <= Ax <= ub, l <= x <= u },
 *
 *  where z is the current cutoff bound. Let (mu, nu, gamma, alpha, beta) >= 0 be the optimal solution of the dual of
 *  problem (P), where the variables correspond to the primal inequalities in the following way:
 *
 *           Ax >=  lb    <->   mu
 *          -Ax >= -ub    <->   nu
 *     -obj * x >=  -z    <->   gamma
 *            x >=   l    <->   alpha
 *           -x >=  -u    <->   beta
 *
 *  Fixing these multipliers, by weak duality, we obtain the inequality
 *
 *     +/- x_i >= lb*mu - ub*nu - z*gamma + l*alpha - u*beta
 *
 *  that holds for all primal feasible points x with objective value at least z. Setting
 *
 *     c = lb*mu - ub*nu, redcost_k = alpha_k - beta_k
 *
 *  we obtain the inequality
 *
 *     +/- x_i >= sum ( redcost_k * x_k ) + (-gamma) * cutoff_bound + c,
 *
 *  that holds for all primal feasible points with objective value at least cutoff_bound. Therefore, the latter
 *  inequality can be added as a generalized variable bound.
 */
static
SCIP_RETCODE createGenVBound(
   SCIP*                 scip,               /**< SCIP data structure */
   SCIP_PROPDATA*        propdata,           /**< data of the obbt propagator */
   BOUND*                bound,              /**< bound of x_i */
   SCIP_Bool*            found               /**< pointer to store if we have found a non-trivial genvbound */
   )
{
   assert(scip != NULL);
   assert(bound != NULL);
   assert(propdata != NULL);
   assert(propdata->genvboundprop != NULL);
   assert(found != NULL);

   *found = FALSE;

   /* make sure we are in probing mode having an optimal LP solution */
   assert(SCIPinProbing(scip));

   assert(SCIPgetLPSolstat(scip) == SCIP_LPSOLSTAT_OPTIMAL);

   /* only genvbounds created in the root node are globally valid
    *
    * note: depth changes to one if we use the probing mode to solve the obbt LPs
    */
   assert(SCIPgetDepth(scip) == 0 || (SCIPinProbing(scip) && SCIPgetDepth(scip) == 1));

   SCIPdebugMsg(scip, "      try to create a genvbound for <%s>...\n", SCIPvarGetName(bound->var));

   /* a genvbound with a multiplier for x_i would not help us */
   if( SCIPisZero(scip, SCIPgetVarRedcost(scip, bound->var)) )
   {
      SCIP_VAR** vars;                          /* global variables array */
      SCIP_VAR** genvboundvars;                 /* genvbound variables array */

      SCIP_VAR* xi;                             /* variable x_i */

      SCIP_Real* genvboundcoefs;                /* genvbound coefficients array */

      SCIP_Real gamma_dual;                     /* dual multiplier of objective cutoff */

      int k;                                    /* variable for indexing global variables array */
      int ncoefs;                               /* number of nonzero coefficients in genvbound */
      int nvars;                                /* number of global variables */

      /* set x_i */
      xi = bound->var;

      /* get variable data */
      SCIP_CALL( SCIPgetVarsData(scip, &vars, &nvars, NULL, NULL, NULL, NULL) );

      /* count nonzero coefficients in genvbound */
      ncoefs = 0;
      for( k = 0; k < nvars; k++ )
      {
         if( includeVarGenVBound(scip, vars[k]) )
         {
            assert(vars[k] != xi);
            ncoefs++;
         }
      }

      /* get dual multiplier for the objective cutoff (set to zero if there is no) */
      if( propdata->cutoffrow == NULL )
      {
         gamma_dual = 0.0;
      }
      else
      {
         assert(!SCIPisInfinity(scip, SCIPgetCutoffbound(scip)));

         /* note that the objective cutoff is of the form
          *    -inf <= obj * x <= cutoff_bound
          * but we want the positive dual multiplier!
          */
         gamma_dual = -SCIProwGetDualsol(propdata->cutoffrow);
      }

      /* we need at least one nonzero coefficient or a nonzero dual multiplier for the objective cutoff */
      if( ncoefs > 0 || !SCIPisZero(scip, gamma_dual) )
      {
         SCIP_Bool addgenvbound;                /* if everything is fine with the redcosts and the bounds, add the genvbound */
         SCIP_Real c;                           /* helper variable to calculate constant term in genvbound */
         int idx;                               /* variable for indexing genvbound's coefficients array */

         /* add the bound if the bool is still TRUE after the loop */
         addgenvbound = TRUE;

         /* there should be no coefficient for x_i */
         assert(SCIPisZero(scip, SCIPgetVarRedcost(scip, xi)));

         /* allocate memory for storing the genvbounds right-hand side variables and coefficients */
         SCIP_CALL( SCIPallocBufferArray(scip, &(genvboundvars), ncoefs) );
         SCIP_CALL( SCIPallocBufferArray(scip, &(genvboundcoefs), ncoefs) );

         /* set c = lb*mu - ub*nu - z*gamma + l*alpha - u*beta */
         c = SCIPgetLPObjval(scip);

         /* subtract ( - z * gamma ) from c */
         c += SCIPgetCutoffbound(scip) * gamma_dual;

         /* subtract ( l*alpha - u*beta ) from c and set the coefficients of the variables */
         idx = 0;
         for( k = 0; k < nvars; k++ )
         {
            SCIP_VAR* xk;

            xk = vars[k];

            if( includeVarGenVBound(scip, xk) )
            {
               SCIP_Real redcost;

               redcost = SCIPgetVarRedcost(scip, xk);

               assert(redcost != SCIP_INVALID); /*lint !e777 */
               assert(xk != xi);

               /* in this case dont add a genvbound */
               if( ( (redcost > SCIPdualfeastol(scip))  && SCIPisInfinity(scip, -SCIPvarGetLbLocal(xk)) ) ||
                  ( (redcost < -SCIPdualfeastol(scip))  && SCIPisInfinity(scip, SCIPvarGetUbLocal(xk)) ) )
               {
                  addgenvbound = FALSE;
                  break;
               }

               /* store coefficients */
               assert(idx < ncoefs);
               genvboundvars[idx] = xk;
               genvboundcoefs[idx] = redcost;
               idx++;

               /* if redcost > 0, then redcost = alpha_k, otherwise redcost = - beta_k */
               assert(redcost <= 0 || !SCIPisInfinity(scip, -SCIPvarGetLbLocal(xk)));
               assert(redcost >= 0 || !SCIPisInfinity(scip, SCIPvarGetUbLocal(xk)));
               c -= redcost > 0 ? redcost * SCIPvarGetLbLocal(xk) : redcost * SCIPvarGetUbLocal(xk);
            }
         }

         assert(!addgenvbound || idx == ncoefs);

         /* add genvbound */
         if( addgenvbound && !SCIPisInfinity(scip, -c) )
         {
            SCIPdebugMsg(scip, "         adding genvbound\n");
            SCIP_CALL( SCIPgenVBoundAdd(scip, propdata->genvboundprop, genvboundvars, xi, genvboundcoefs, ncoefs,
                  !SCIPisPositive(scip, gamma_dual) ? 0.0 : -gamma_dual, c, bound->boundtype) );

            *found = TRUE;
         }

         /* free arrays */
         SCIPfreeBufferArray(scip, &genvboundcoefs);
         SCIPfreeBufferArray(scip, &genvboundvars);
      }
      else
      {
         SCIPdebugMsg(scip, "         trivial genvbound, skipping\n");
      }
   }
   else
   {
      SCIPdebugMsg(scip, "         found multiplier for <%s>: %g, skipping\n",
         SCIPvarGetName(bound->var), SCIPgetVarRedcost(scip, bound->var));
   }

   return SCIP_OKAY;
}

/** exchange a bound which has been processed and updates the last undone and unfiltered bound index
 *  NOTE: this method has to be called after filtering or processing a bound
 */
static
void exchangeBounds(
   SCIP_PROPDATA*        propdata,           /**< propagator data */
   int                   i                   /**< bound that was filtered or processed */
   )
{
   assert(i >= 0 && i < propdata->nbounds);
   assert(propdata->lastidx >= 0 && propdata->lastidx < propdata->nbounds);

   /* exchange the bounds */
   if( propdata->lastidx != i )
   {
      BOUND* tmp;

      tmp = propdata->bounds[i];
      propdata->bounds[i] = propdata->bounds[propdata->lastidx];
      propdata->bounds[propdata->lastidx] = tmp;
   }

   propdata->lastidx -= 1;
}

/** helper function to return a corner of the domain of two variables */
static
void getCorner(
   SCIP_VAR*             x,                  /**< first variable */
   SCIP_VAR*             y,                  /**< second variable */
   CORNER                corner,             /**< corner */
   SCIP_Real*            px,                 /**< buffer to store point for x */
   SCIP_Real*            py                  /**< buffer to store point for y */
   )
{
   assert(x != NULL);
   assert(y != NULL);
   assert(px != NULL);
   assert(py != NULL);

   switch( corner )
   {
      case LEFTBOTTOM:
         *px = SCIPvarGetLbGlobal(x);
         *py = SCIPvarGetLbGlobal(y);
         break;
      case RIGHTBOTTOM:
         *px = SCIPvarGetUbGlobal(x);
         *py = SCIPvarGetLbGlobal(y);
         break;
      case LEFTTOP:
         *px = SCIPvarGetLbGlobal(x);
         *py = SCIPvarGetUbGlobal(y);
         break;
      case RIGHTTOP:
         *px = SCIPvarGetUbGlobal(x);
         *py = SCIPvarGetUbGlobal(y);
         break;
      case FILTERED:
         SCIPABORT();
   }
}

/** helper function to return the two end points of a diagonal */
static
void getCorners(
   SCIP_VAR*             x,                  /**< first variable */
   SCIP_VAR*             y,                  /**< second variable */
   CORNER                corner,             /**< corner */
   SCIP_Real*            xs,                 /**< buffer to store start point for x */
   SCIP_Real*            ys,                 /**< buffer to store start point for y */
   SCIP_Real*            xt,                 /**< buffer to store end point for x */
   SCIP_Real*            yt                  /**< buffer to store end point for y */
   )
{
   assert(x != NULL);
   assert(y != NULL);
   assert(xs != NULL);
   assert(ys != NULL);
   assert(xt != NULL);
   assert(yt != NULL);

   /* get end point */
   getCorner(x,y, corner, xt, yt);

   /* get start point */
   switch( corner )
   {
      case LEFTBOTTOM:
         getCorner(x,y, RIGHTTOP, xs, ys);
         break;
      case RIGHTBOTTOM:
         getCorner(x,y, LEFTTOP, xs, ys);
         break;
      case LEFTTOP:
         getCorner(x,y, RIGHTBOTTOM, xs, ys);
         break;
      case RIGHTTOP:
         getCorner(x,y, LEFTBOTTOM, xs, ys);
         break;
      case FILTERED:
         SCIPABORT();
   }
}

/** returns the first variable of a bilinear bound */
static
SCIP_VAR* bilinboundGetX(
   BILINBOUND*           bilinbound         /**< bilinear bound */
   )
{
   assert(bilinbound->expr != NULL);
   assert(SCIPgetConsExprExprNChildren(bilinbound->expr) == 2);

   return SCIPgetConsExprExprAuxVar(SCIPgetConsExprExprChildren(bilinbound->expr)[0]);
}

/** returns the second variable of a bilinear bound */
static
SCIP_VAR* bilinboundGetY(
   BILINBOUND*           bilinbound         /**< bilinear bound */
   )
{
   assert(bilinbound->expr != NULL);
   assert(SCIPgetConsExprExprNChildren(bilinbound->expr) == 2);

   return SCIPgetConsExprExprAuxVar(SCIPgetConsExprExprChildren(bilinbound->expr)[1]);
}

/** returns the negative locks of the expression in a bilinear bound */
static
int bilinboundGetLocksNeg(
   BILINBOUND*           bilinbound         /**< bilinear bound */
   )
{
   assert(bilinbound->expr != NULL);

   return SCIPgetConsExprExprNLocksNeg(bilinbound->expr);
}

/** returns the positive locks of the expression in a bilinear bound */
static
int bilinboundGetLocksPos(
   BILINBOUND*           bilinbound         /**< bilinear bound */
   )
{
   assert(bilinbound->expr != NULL);

   return SCIPgetConsExprExprNLocksPos(bilinbound->expr);
}

/** computes the score of a bilinear term bound */
static
SCIP_Real bilinboundGetScore(
   SCIP*                 scip,              /**< SCIP data structure */
   SCIP_RANDNUMGEN*      randnumgen,        /**< random number generator */
   BILINBOUND*           bilinbound         /**< bilinear bound */
   )
{
   SCIP_VAR* x = bilinboundGetX(bilinbound);
   SCIP_VAR* y = bilinboundGetY(bilinbound);
   SCIP_Real lbx = SCIPvarGetLbLocal(x);
   SCIP_Real ubx = SCIPvarGetUbLocal(x);
   SCIP_Real lby = SCIPvarGetLbLocal(y);
   SCIP_Real uby = SCIPvarGetUbLocal(y);
   SCIP_Real score;

   assert(scip != NULL);
   assert(randnumgen != NULL);
   assert(bilinbound != NULL);

   /* consider how often a bilinear term is present in the problem */
   score = bilinboundGetLocksNeg(bilinbound) + bilinboundGetLocksPos(bilinbound);

   /* penalize small variable domains; TODO tune the factor in the logarithm, maybe add a parameter for it */
   if( ubx - lbx < 0.5 )
      score += log(2.0*(ubx-lbx) + SCIPepsilon(scip));
   if( uby - lby < 0.5 )
      score += log(2.0*(uby-lby) + SCIPepsilon(scip));

   /* consider interiority of variables in the LP solution */
   if( SCIPgetLPSolstat(scip) == SCIP_LPSOLSTAT_OPTIMAL )
   {
      SCIP_Real solx = SCIPvarGetLPSol(x);
      SCIP_Real soly = SCIPvarGetLPSol(y);
      SCIP_Real interiorityx = MIN(solx-lbx, ubx-solx) / MAX(ubx-lbx, SCIPepsilon(scip)); /*lint !e666*/
      SCIP_Real interiorityy = MIN(soly-lby, uby-soly) / MAX(uby-lby, SCIPepsilon(scip)); /*lint !e666*/

      score += interiorityx + interiorityy;
   }

   /* randomize score */
   score *= 1.0 + SCIPrandomGetReal(randnumgen, -SCIPepsilon(scip), SCIPepsilon(scip));

   return score;
}

/** trying to filter some bounds using the existing LP solution */
static
SCIP_RETCODE filterExistingLP(
   SCIP*                 scip,               /**< original SCIP data structure */
   SCIP_PROPDATA*        propdata,           /**< data of the obbt propagator */
   int*                  nfiltered,          /**< how many bounds were filtered this round? */
   BOUND*                currbound           /**< bound for which OBBT LP was solved (Note: might be NULL) */
   )
{
   int i;

   assert(scip != NULL);
   assert(propdata != NULL);
   assert(nfiltered != NULL);

   *nfiltered = 0;

   /* only apply filtering if an LP solution is at hand */
   if( SCIPgetLPSolstat(scip) != SCIP_LPSOLSTAT_OPTIMAL )
   {
      SCIPdebugMsg(scip, "can't filter using existing lp solution since it was not solved to optimality\n");
      return SCIP_OKAY;
   }

   /* check if a bound is tight */
   for( i = propdata->nbounds - 1; i >= 0; --i )
   {
      BOUND* bound;                          /* shortcut for current bound */

      SCIP_Real solval;                      /* the variables value in the current solution */
      SCIP_Real boundval;                    /* current local bound for the variable */

      bound = propdata->bounds[i];
      if( bound->filtered || bound->done )
         continue;

      boundval = bound->boundtype == SCIP_BOUNDTYPE_UPPER ?
         SCIPvarGetUbLocal(bound->var) : SCIPvarGetLbLocal(bound->var);
      solval = SCIPvarGetLPSol(bound->var);

      /* bound is tight; since this holds for all fixed variables, those are filtered here automatically; if the lp solution
       * is infinity, then also the bound is tight */
      if( (bound->boundtype == SCIP_BOUNDTYPE_UPPER &&
               (SCIPisInfinity(scip, solval) || SCIPisFeasGE(scip, solval, boundval)))
            || (bound->boundtype == SCIP_BOUNDTYPE_LOWER &&
               (SCIPisInfinity(scip, -solval) || SCIPisFeasLE(scip, solval, boundval))) )
      {
         SCIP_BASESTAT basestat;

         /* mark bound as filtered */
         bound->filtered = TRUE;
         SCIPdebugMsg(scip, "trivial filtered var: %s boundval=%e solval=%e\n", SCIPvarGetName(bound->var), boundval, solval);

         /* get the basis status of the variable */
         basestat = SCIPcolGetBasisStatus(SCIPvarGetCol(bound->var));

         /* solve corresponding OBBT LP and try to generate a nontrivial genvbound */
         if( propdata->genvbdsduringfilter && currbound != NULL && basestat == SCIP_BASESTAT_BASIC )
         {
#ifndef NDEBUG
            int j;
#endif
            SCIP_Bool optimal;
            SCIP_Bool error;

            /* set objective coefficient of the bound */
            SCIP_CALL( SCIPchgVarObjProbing(scip, currbound->var, 0.0) );
            SCIP_CALL( setObjProbing(scip, propdata, bound, 1.0) );

#ifndef NDEBUG
            for( j = 0; j < SCIPgetNVars(scip); ++j )
            {
               SCIP_VAR* var;

               var = SCIPgetVars(scip)[j];
               assert(var != NULL);
               assert(SCIPisZero(scip, SCIPgetVarObjProbing(scip, var)) || var == bound->var);
            }
#endif

            /* solve the OBBT LP */
            propdata->nprobingiterations -= SCIPgetNLPIterations(scip);
            SCIP_CALL( solveLP(scip, -1, &error, &optimal) );
            propdata->nprobingiterations += SCIPgetNLPIterations(scip);
            assert(propdata->nprobingiterations >= 0);

            /* try to generate a genvbound if we have solved the OBBT LP */
            if( optimal && propdata->genvboundprop != NULL
                  && (SCIPgetDepth(scip) == 0 || (SCIPinProbing(scip) && SCIPgetDepth(scip) == 1)) )
            {
               SCIP_Bool found;

               assert(!error);
               SCIP_CALL( createGenVBound(scip, propdata, bound, &found) );

<<<<<<< HEAD
               if( found )
               {
                  propdata->ngenvboundstrivfil += 1;
                  SCIPdebugMsg(scip, "found genvbound during trivial filtering\n");
               }
            }
=======
               SCIPdebugMsg(scip, "found genvbound during trivial filtering? %u\n", found);
            } /*lint !e438*/
>>>>>>> 6230ccb9

            /* restore objective function */
            SCIP_CALL( setObjProbing(scip, propdata, bound, 0.0) );
            SCIP_CALL( setObjProbing(scip, propdata, currbound, 1.0) );
         }

         /* exchange bound i with propdata->bounds[propdata->lastidx] */
         if( propdata->lastidx >= 0 )
            exchangeBounds(propdata, i);

         /* increase number of filtered variables */
         (*nfiltered)++;
      }
   }

   /* try to filter bilinear bounds */
   for( i = propdata->lastbilinidx; i < propdata->nbilinbounds; ++i )
   {
      CORNER corners[4] = {LEFTTOP, LEFTBOTTOM, RIGHTTOP, RIGHTBOTTOM};
      BILINBOUND* bilinbound = propdata->bilinbounds[i];
      SCIP_Real solx;
      SCIP_Real soly;
      SCIPdebug(int oldfiltered;)
      int j;

      /* skip processed and filtered bounds */
      if( bilinbound->done || bilinbound->filtered == FILTERED ) /*lint !e641*/
         continue;

      SCIPdebug(oldfiltered = bilinbound->filtered;)
      solx = SCIPvarGetLPSol(bilinboundGetX(bilinbound));
      soly = SCIPvarGetLPSol(bilinboundGetY(bilinbound));

      /* check cases of unbounded solution values */
      if( SCIPisInfinity(scip, solx) )
         bilinbound->filtered = bilinbound->filtered | RIGHTTOP | RIGHTBOTTOM; /*lint !e641*/
      else if( SCIPisInfinity(scip, -solx) )
         bilinbound->filtered = bilinbound->filtered | LEFTTOP | LEFTBOTTOM; /*lint !e641*/

      if( SCIPisInfinity(scip, soly) )
         bilinbound->filtered = bilinbound->filtered | RIGHTTOP | LEFTTOP; /*lint !e641*/
      else if( SCIPisInfinity(scip, -soly) )
         bilinbound->filtered = bilinbound->filtered | RIGHTBOTTOM | LEFTBOTTOM; /*lint !e641*/

      /* check all corners */
      for( j = 0; j < 4; ++j )
      {
         SCIP_Real xt = SCIP_INVALID;
         SCIP_Real yt = SCIP_INVALID;

         getCorner(bilinboundGetX(bilinbound), bilinboundGetY(bilinbound), corners[j], &xt, &yt);

         if( (SCIPisInfinity(scip, REALABS(solx)) || SCIPisFeasEQ(scip, xt, solx))
            && (SCIPisInfinity(scip, REALABS(soly)) || SCIPisFeasEQ(scip, yt, soly)) )
            bilinbound->filtered = bilinbound->filtered | corners[j]; /*lint !e641*/
      }

#ifdef SCIP_DEBUG
      if( oldfiltered != bilinbound->filtered )
      {
         SCIP_VAR* x = bilinboundGetX(bilinbound);
         SCIP_VAR* y = bilinboundGetY(bilinbound);
         SCIPdebugMessage("filtered corners %d for (%s,%s) = (%g,%g) in [%g,%g]x[%g,%g]\n",
            bilinbound->filtered - oldfiltered, SCIPvarGetName(x), SCIPvarGetName(y), solx, soly,
            SCIPvarGetLbGlobal(x), SCIPvarGetUbGlobal(x), SCIPvarGetLbGlobal(y), SCIPvarGetUbGlobal(y));
      }
#endif
   }

   return SCIP_OKAY;
}

/** enforces one round of filtering */
static
SCIP_RETCODE filterRound(
   SCIP*                 scip,               /**< SCIP data structure */
   SCIP_PROPDATA*        propdata,           /**< data of the obbt propagator */
   int                   itlimit,            /**< LP iteration limit (-1: no limit) */
   int*                  nfiltered,          /**< how many bounds were filtered this round */
   SCIP_Real*            objcoefs,           /**< array to store the nontrivial objective coefficients */
   int*                  objcoefsinds,       /**< array to store bound indices for which their corresponding variables
                                               *  has a nontrivial objective coefficient */
   int                   nobjcoefs           /**< number of nontrivial objective coefficients */
   )
{
   SCIP_VAR** vars;                          /* array of the problems variables */
   SCIP_Bool error;
   SCIP_Bool optimal;

   int nvars;                                /* number of the problems variables */
   int i;

   assert(scip != NULL);
   assert(SCIPinProbing(scip));
   assert(propdata != NULL);
   assert(itlimit == -1 || itlimit >= 0);
   assert(nfiltered != NULL);
   assert(objcoefs != NULL);
   assert(objcoefsinds != NULL);
   assert(nobjcoefs >= 0);

   *nfiltered = 0;

   /* get variable data */
   SCIP_CALL( SCIPgetVarsData(scip, &vars, &nvars, NULL, NULL, NULL, NULL) );

   /* solve LP */
   propdata->nfilterlpiters -= (int) SCIPgetNLPIterations(scip);
   SCIP_CALL( solveLP(scip, itlimit, &error, &optimal) );
   propdata->nfilterlpiters += (int) SCIPgetNLPIterations(scip);
   assert(propdata->nfilterlpiters >= 0);

   if( !optimal )
   {
      SCIPdebugMsg(scip, "skipping filter round since the LP was not solved to optimality\n");
      return SCIP_OKAY;
   }

   assert(!error);

   /* check if a bound is tight */
   for( i = 0; i < propdata->nbounds; i++ )
   {
      BOUND* bound;                          /* shortcut for current bound */

      SCIP_Real solval;                      /* the variables value in the current solution */
      SCIP_Real boundval;                    /* current local bound for the variable */

      bound = propdata->bounds[i];

      /* if bound is filtered it was handled already before */
      if( bound->filtered )
         continue;

      boundval = bound->boundtype == SCIP_BOUNDTYPE_UPPER ?
         SCIPvarGetUbLocal(bound->var) : SCIPvarGetLbLocal(bound->var);
      solval = SCIPvarGetLPSol(bound->var);

      /* bound is tight */
      if( (bound->boundtype == SCIP_BOUNDTYPE_UPPER && SCIPisFeasGE(scip, solval, boundval))
         || (bound->boundtype == SCIP_BOUNDTYPE_LOWER && SCIPisFeasLE(scip, solval, boundval)) )
      {
         SCIP_Real objcoef;
         SCIP_BASESTAT basestat;

         /* mark bound as filtered */
         bound->filtered = TRUE;

         /* get the basis status of the variable */
         basestat = SCIPcolGetBasisStatus(SCIPvarGetCol(bound->var));

         /* increase number of filtered variables */
         (*nfiltered)++;

         /* solve corresponding OBBT LP and try to generate a nontrivial genvbound */
         if( propdata->genvbdsduringfilter && basestat == SCIP_BASESTAT_BASIC )
         {
            int j;

            /* set all objective coefficients to zero */
            for( j = 0; j < nobjcoefs; ++j )
            {
               BOUND* filterbound;

               filterbound = propdata->bounds[ objcoefsinds[j] ];
               assert(filterbound != NULL);

               SCIP_CALL( SCIPchgVarObjProbing(scip, filterbound->var, 0.0) );
            }

#ifndef NDEBUG
            for( j = 0; j < nvars; ++j )
               assert(SCIPisZero(scip, SCIPgetVarObjProbing(scip, vars[j])));
#endif

            /* set objective coefficient of the bound */
            SCIP_CALL( setObjProbing(scip, propdata, bound, 1.0) );

            /* solve the OBBT LP */
            propdata->nfilterlpiters -= (int) SCIPgetNLPIterations(scip);
            SCIP_CALL( solveLP(scip, -1, &error, &optimal) );
            propdata->nfilterlpiters += (int) SCIPgetNLPIterations(scip);
            assert(propdata->nfilterlpiters >= 0);

            /* try to generate a genvbound if we have solved the OBBT LP */
            if( optimal && propdata->genvboundprop != NULL
                  && (SCIPgetDepth(scip) == 0 || (SCIPinProbing(scip) && SCIPgetDepth(scip) == 1)) )
            {
               SCIP_Bool found;

               assert(!error);
               SCIP_CALL( createGenVBound(scip, propdata, bound, &found) );
<<<<<<< HEAD

               if( found )
               {
                  propdata->ngenvboundsaggrfil += 1;
                  SCIPdebugMsg(scip, "found genvbound during aggressive filtering\n");
               }

            }
=======
               SCIPdebugMsg(scip, "found genvbound during aggressive filtering? %u\n", found);
            } /*lint !e438*/
>>>>>>> 6230ccb9

            /* restore objective function */
            for( j = 0; j < nobjcoefs; ++j )
            {
               BOUND* filterbound;

               filterbound = propdata->bounds[ objcoefsinds[j] ];
               assert(filterbound != NULL);

               /* NOTE: only restore coefficients of nonfiltered bounds */
               if( !filterbound->filtered )
               {
                  assert(!SCIPisZero(scip, objcoefs[j]));
                  SCIP_CALL( SCIPchgVarObjProbing(scip, propdata->bounds[ objcoefsinds[j] ]->var, objcoefs[j]) );
               }
            }
         }

         /* get the corresponding variable's objective coefficient */
         objcoef = SCIPgetVarObjProbing(scip, bound->var);

         /* change objective coefficient if it was set up for this bound */
          if( (bound->boundtype == SCIP_BOUNDTYPE_UPPER && SCIPisNegative(scip, objcoef))
             || (bound->boundtype == SCIP_BOUNDTYPE_LOWER && SCIPisPositive(scip, objcoef)) )
          {
             SCIP_CALL( SCIPchgVarObjProbing(scip, bound->var, 0.0) );
          }
      }
   }

   return SCIP_OKAY;
}

/** filter some bounds that are not improvable by solving auxiliary LPs */
static
SCIP_RETCODE filterBounds(
   SCIP*                 scip,               /**< SCIP data structure */
   SCIP_PROPDATA*        propdata,           /**< data of the obbt propagator */
   SCIP_Longint          itlimit             /**< LP iteration limit (-1: no limit) */
   )
{
   SCIP_VAR** vars;
   SCIP_Longint nolditerations;
   SCIP_Real* objcoefs;               /* array to store the nontrivial objective coefficients */
   int* objcoefsinds;                 /* array to store bound indices for which the corresponding variable
                                       * has a nontrivial objective coefficient */
   int nobjcoefs;                     /* number of nontrivial objective coefficients */
   int nleftiterations;
   int i;
   int nfiltered;
   int ntotalfiltered;
   int nvars;

   assert(scip != NULL);
   assert(SCIPinProbing(scip));
   assert(propdata != NULL);
   assert(itlimit == -1 || itlimit >= 0);

   ntotalfiltered = 0;
   nolditerations = SCIPgetNLPIterations(scip);
   nleftiterations = getIterationsLeft(scip, nolditerations, itlimit);

   /* get variable data */
   SCIP_CALL( SCIPgetVarsData(scip, &vars, &nvars, NULL, NULL, NULL, NULL) );

   SCIPdebugMsg(scip, "start filter rounds\n");

   SCIP_CALL( SCIPallocBufferArray(scip, &objcoefs, propdata->nbounds) );
   SCIP_CALL( SCIPallocBufferArray(scip, &objcoefsinds, propdata->nbounds) );
   nobjcoefs = 0;

   /*
    * 1.) Try first to filter lower bounds of interesting variables, whose bounds are not already filtered
    */

   for( i = 0; i < nvars; i++ )
   {
      SCIP_CALL( SCIPchgVarObjProbing(scip, vars[i], 0.0) );
   }

   for( i = 0; i < propdata->nbounds; i++ )
   {
      if( propdata->bounds[i]->boundtype == SCIP_BOUNDTYPE_LOWER && !propdata->bounds[i]->filtered
            && !propdata->bounds[i]->done )
      {
         SCIP_Real objcoef;

         objcoef = getFilterCoef(scip, propdata, propdata->bounds[i]->var, SCIP_BOUNDTYPE_LOWER);

         if( !SCIPisZero(scip, objcoef) )
         {
            SCIP_CALL( SCIPchgVarObjProbing(scip, propdata->bounds[i]->var, objcoef) );

            /* store nontrivial objective coefficients */
            objcoefs[nobjcoefs] = objcoef;
            objcoefsinds[nobjcoefs] = i;
            ++nobjcoefs;
         }
      }
   }

   do
   {
      SCIPdebugMsg(scip, "doing a lower bounds round\n");
      SCIP_CALL( filterRound(scip, propdata, nleftiterations, &nfiltered, objcoefs, objcoefsinds, nobjcoefs) );
      ntotalfiltered += nfiltered;
      SCIPdebugMsg(scip, "filtered %d more bounds in lower bounds round\n", nfiltered);

      /* update iterations left */
      nleftiterations = getIterationsLeft(scip, nolditerations, itlimit);
   }
   while( nfiltered >= propdata->nminfilter && ( nleftiterations == -1 ||  nleftiterations > 0 ) );

   /*
    * 2.) Now try to filter the remaining upper bounds of interesting variables, whose bounds are not already filtered
    */

   /* set all objective coefficients to zero */
   for( i = 0; i < nobjcoefs; i++ )
   {
      BOUND* bound;

      assert(objcoefsinds[i] >= 0 && objcoefsinds[i] < propdata->nbounds);
      bound = propdata->bounds[ objcoefsinds[i] ];
      assert(bound != NULL);
      SCIP_CALL( SCIPchgVarObjProbing(scip, bound->var, 0.0) );
   }

   /* reset number of nontrivial objective coefficients */
   nobjcoefs = 0;

#ifndef NDEBUG
   for( i = 0; i < nvars; ++i )
      assert(SCIPisZero(scip, SCIPgetVarObjProbing(scip, vars[i])));
#endif

   for( i = 0; i < propdata->nbounds; i++ )
   {
      if( propdata->bounds[i]->boundtype == SCIP_BOUNDTYPE_UPPER && !propdata->bounds[i]->filtered )
      {
         SCIP_Real objcoef;

         objcoef = getFilterCoef(scip, propdata, propdata->bounds[i]->var, SCIP_BOUNDTYPE_UPPER);

         if( !SCIPisZero(scip, objcoef) )
         {
            SCIP_CALL( SCIPchgVarObjProbing(scip, propdata->bounds[i]->var, objcoef) );

            /* store nontrivial objective coefficients */
            objcoefs[nobjcoefs] = objcoef;
            objcoefsinds[nobjcoefs] = i;
            ++nobjcoefs;
         }
      }
   }

   do
   {
      SCIPdebugMsg(scip, "doing an upper bounds round\n");
      SCIP_CALL( filterRound(scip, propdata, nleftiterations, &nfiltered, objcoefs, objcoefsinds, nobjcoefs) );
      SCIPdebugMsg(scip, "filtered %d more bounds in upper bounds round\n", nfiltered);
      ntotalfiltered += nfiltered;
      /* update iterations left */
      nleftiterations = getIterationsLeft(scip, nolditerations, itlimit);
   }
   while( nfiltered >= propdata->nminfilter && ( nleftiterations == -1 ||  nleftiterations > 0 ) );

   SCIPdebugMsg(scip, "filtered %d this round\n", ntotalfiltered);
   propdata->nfiltered += ntotalfiltered;

   /* free array */
   SCIPfreeBufferArray(scip, &objcoefsinds);
   SCIPfreeBufferArray(scip, &objcoefs);

   return SCIP_OKAY;
}

/** applies possible bound changes that were found */
static
SCIP_RETCODE applyBoundChgs(
   SCIP*                 scip,               /**< SCIP data structure */
   SCIP_PROPDATA*        propdata,           /**< data of the obbt propagator */
   SCIP_RESULT*          result              /**< result pointer */
   )
{
#ifdef SCIP_DEBUG
   int ntightened;                           /* stores the number of successful bound changes */
#endif
   int i;

   assert(scip != NULL);
   assert(!SCIPinProbing(scip));
   assert(propdata != NULL);
   assert(result != NULL);
   assert(*result == SCIP_DIDNOTFIND);

   SCIPdebug( ntightened = 0 );

   for( i = 0; i < propdata->nbounds; i++ )
   {
      BOUND* bound;                          /* shortcut to the current bound */
      SCIP_Bool infeas;                      /* stores wether a tightening approach forced an infeasibilty */
      SCIP_Bool tightened;                   /* stores wether a tightening approach was successful */

      bound = propdata->bounds[i];

      if( bound->found )
      {
         SCIPdebug( double oldbound = (bound->boundtype == SCIP_BOUNDTYPE_LOWER)
            ? SCIPvarGetLbLocal(bound->var)
            : SCIPvarGetUbLocal(bound->var) );

         if( bound->boundtype == SCIP_BOUNDTYPE_LOWER )
         {
            SCIP_CALL( SCIPtightenVarLb(scip, bound->var, bound->newval, FALSE, &infeas, &tightened) );
         }
         else
         {
            SCIP_CALL( SCIPtightenVarUb(scip, bound->var, bound->newval, FALSE, &infeas, &tightened) );
         }

         /* handle information about the success */
         if( infeas )
         {
            *result = SCIP_CUTOFF;
            SCIPdebugMsg(scip, "cut off\n");
            break;
         }

         if( tightened )
         {
            SCIPdebug( SCIPdebugMsg(scip, "tightended: %s old: %e new: %e\n" , SCIPvarGetName(bound->var), oldbound,
                  bound->newval) );
            *result = SCIP_REDUCEDDOM;
            SCIPdebug( ntightened++ );
         }
      }
   }

   SCIPdebug( SCIPdebugMsg(scip, "tightened bounds: %d\n", ntightened) );

   return SCIP_OKAY;
}

/** tries to tighten a bound in probing mode  */
static
SCIP_RETCODE tightenBoundProbing(
   SCIP*                 scip,               /**< SCIP data structure */
   BOUND*                bound,              /**< bound that could be tightened */
   SCIP_Real             newval,             /**< new bound value */
   SCIP_Bool*            tightened           /**< was tightening successful? */
   )
{
   SCIP_Real lb;
   SCIP_Real ub;

   assert(scip != NULL);
   assert(SCIPinProbing(scip));
   assert(bound != NULL);
   assert(tightened != NULL);

   *tightened = FALSE;

   /* get old bounds */
   lb = SCIPvarGetLbLocal(bound->var);
   ub = SCIPvarGetUbLocal(bound->var);

   if( bound->boundtype == SCIP_BOUNDTYPE_LOWER )
   {
      /* round bounds new value if variable is integral */
      if( SCIPvarIsIntegral(bound->var) )
         newval = SCIPceil(scip, newval);

      /* ensure that we give consistent bounds to the LP solver */
      if( newval > ub )
         newval = ub;

      /* tighten if really better */
      if( SCIPisLbBetter(scip, newval, lb, ub) )
      {
         SCIP_CALL( SCIPchgVarLbProbing(scip, bound->var, newval) );
         *tightened = TRUE;
      }
   }
   else
   {
      /* round bounds new value if variable is integral */
      if( SCIPvarIsIntegral(bound->var) )
         newval = SCIPfloor(scip, newval);

      /* ensure that we give consistent bounds to the LP solver */
      if( newval < lb )
         newval = lb;

      /* tighten if really better */
      if( SCIPisUbBetter(scip, newval, lb, ub) )
      {
         SCIP_CALL( SCIPchgVarUbProbing(scip, bound->var, newval) );
         *tightened = TRUE;
      }
   }

   return SCIP_OKAY;
}

/** comparison method for two bounds w.r.t. their scores */
static
SCIP_DECL_SORTPTRCOMP(compBoundsScore)
{
   BOUND* bound1 = (BOUND*) elem1;
   BOUND* bound2 = (BOUND*) elem2;

   return bound1->score == bound2->score ? 0 : ( bound1->score > bound2->score ? 1 : -1 );
}

/** comparison method for two bilinear term bounds w.r.t. their scores */
static
SCIP_DECL_SORTPTRCOMP(compBilinboundsScore)
{
   BILINBOUND* bound1 = (BILINBOUND*) elem1;
   BILINBOUND* bound2 = (BILINBOUND*) elem2;

   return bound1->score == bound2->score ? 0 : ( bound1->score > bound2->score ? 1 : -1 ); /*lint !e777*/
}

/** comparison method for two bounds w.r.t. their boundtype */
static
SCIP_DECL_SORTPTRCOMP(compBoundsBoundtype)
{
   int diff;
   BOUND* bound1 = (BOUND*) elem1;
   BOUND* bound2 = (BOUND*) elem2;

   /* prioritize undone bounds */
   diff = (!bound1->done ? 1 : 0) - (!bound2->done ? 1 : 0);
   if( diff != 0 )
      return diff;

   /* prioritize unfiltered bounds */
   diff = (!bound1->filtered ? 1 : 0) - (!bound2->filtered ? 1 : 0);
   if( diff != 0 )
      return diff;

   diff = (bound1->boundtype == SCIP_BOUNDTYPE_LOWER ? 1 : 0) - (bound2->boundtype == SCIP_BOUNDTYPE_LOWER ? 1 : 0);

   if( diff == 0 )
      return (bound1->score == bound2->score) ? 0 : (bound1->score > bound2->score ? 1 : -1);
   else
      return diff;
}

/** sort the propdata->bounds array with their distance or their boundtype key */
static
SCIP_RETCODE sortBounds(
   SCIP*                 scip,               /**< SCIP data structure */
   SCIP_PROPDATA*        propdata            /**< propagator data */
   )
{
   assert(scip != NULL);
   assert(propdata != NULL);

   SCIPdebugMsg(scip, "sort bounds\n");
   SCIPsortDownPtr((void**) propdata->bounds, compBoundsBoundtype, propdata->nbounds);

   return SCIP_OKAY;
}

/** evaluates a bound for the current LP solution */
static
SCIP_Real evalBound(
   SCIP*                 scip,
   BOUND*                bound
   )
{
   assert(scip != NULL);
   assert(bound != NULL);

   if( bound->boundtype == SCIP_BOUNDTYPE_LOWER )
      return REALABS( SCIPvarGetLPSol(bound->var) - SCIPvarGetLbLocal(bound->var) );
   else
      return REALABS( SCIPvarGetUbLocal(bound->var) - SCIPvarGetLPSol(bound->var) );
}

/** returns the index of the next undone and unfiltered bound with the smallest distance */
static
int nextBound(
   SCIP*                 scip,               /**< SCIP data structure */
   SCIP_PROPDATA*        propdata,           /**< data of the obbt propagator */
   SCIP_Bool             convexphase         /**< consider only convex variables? */
   )
{
   SCIP_Real bestval;
   int bestidx;
   int k;

   assert(scip != NULL);
   assert(propdata != NULL);

   bestidx = -1;
   bestval = SCIPinfinity(scip);

   for( k = 0; k <= propdata->lastidx; ++k )
   {
      BOUND* tmpbound;
      tmpbound = propdata->bounds[k];

      assert(tmpbound != NULL);

      if( !tmpbound->filtered && !tmpbound->done && (tmpbound->nonconvex == !convexphase) )
      {
         SCIP_Real boundval;

         /* return the next bound which is not done or unfiltered yet */
         if( propdata->orderingalgo == 0 )
            return k;

         boundval = evalBound(scip, tmpbound);

         /* negate boundval if we use the reverse greedy algorithm */
         boundval = (propdata->orderingalgo == 2) ? -1.0 * boundval : boundval;

         if( bestidx == -1 || boundval < bestval )
         {
            bestidx = k;
            bestval = boundval;
         }
      }
   }

   return bestidx;  /*lint !e438*/
}

/** try to separate the solution of the last OBBT LP in order to learn better variable bounds; we apply additional
 *  separation rounds as long as the routine finds better bounds; because of dual degeneracy we apply a minimum number of
 *  separation rounds
 */
static
SCIP_RETCODE applySeparation(
   SCIP*                 scip,               /**< SCIP data structure */
   SCIP_PROPDATA*        propdata,           /**< data of the obbt propagator */
   BOUND*                currbound,          /**< current bound */
   SCIP_Longint*         nleftiterations,    /**< number of left iterations (-1 for no limit) */
   SCIP_Bool*            success             /**< pointer to store if we have found a better bound */
   )
{
   SCIP_Bool inroot;
   int i;

   assert(nleftiterations != NULL);
   assert(success != NULL);
   assert(SCIPinProbing(scip));

   *success = FALSE;

   /* check if we are originally in the root node */
   inroot = SCIPgetDepth(scip) == 1;

   for( i = 0; i <= propdata->sepamaxiter; ++i )
   {
      SCIP_Longint nlpiter;
      SCIP_Real oldval;
      SCIP_Bool cutoff;
      SCIP_Bool delayed;
      SCIP_Bool error;
      SCIP_Bool optimal;
      SCIP_Bool tightened;

      oldval = SCIPvarGetLPSol(currbound->var);

      /* find and store cuts to separate the current LP solution */
      SCIP_CALL( SCIPseparateSol(scip, NULL, inroot, TRUE, FALSE, &delayed, &cutoff) );
      SCIPdebugMsg(scip, "applySeparation() - ncuts = %d\n", SCIPgetNCuts(scip));

      /* leave if we did not found any cut */
      if( SCIPgetNCuts(scip) == 0 )
         break;

      /* apply cuts and resolve LP */
      SCIP_CALL( SCIPapplyCutsProbing(scip, &cutoff) );
      assert(SCIPgetNCuts(scip) == 0);
      SCIPdebug( nlpiter = SCIPgetNLPIterations(scip); )
      SCIP_CALL( solveLP(scip, (int) *nleftiterations, &error, &optimal) );
      SCIPdebug( nlpiter = SCIPgetNLPIterations(scip) - nlpiter; )
      SCIPdebugMsg(scip, "applySeparation() - optimal=%u error=%u lpiter=%" SCIP_LONGINT_FORMAT "\n", optimal, error, nlpiter);
      SCIPdebugMsg(scip, "oldval = %e newval = %e\n", oldval, SCIPvarGetLPSol(currbound->var));

      /* leave if we did not solve the LP to optimality or an error occured */
      if( error || !optimal )
         break;

      /* try to generate a genvbound */
      if( inroot && propdata->genvboundprop != NULL && propdata->genvbdsduringsepa )
      {
         SCIP_Bool found;
         SCIP_CALL( createGenVBound(scip, propdata, currbound, &found) );
<<<<<<< HEAD
         propdata->ngenvboundsprobing += found ? 1 : 0;
      }
=======
      }  /*lint !e438*/
>>>>>>> 6230ccb9

      /* try to tight the variable bound */
      tightened = FALSE;
      if( !SCIPisEQ(scip, oldval, SCIPvarGetLPSol(currbound->var)) )
      {
         SCIP_CALL( tightenBoundProbing(scip, currbound, SCIPvarGetLPSol(currbound->var), &tightened) );
         SCIPdebugMsg(scip, "apply separation - tightened=%u oldval=%e newval=%e\n", tightened, oldval,
            SCIPvarGetLPSol(currbound->var));

         *success |= tightened;
      }

      /* leave the separation if we did not tighten the bound and proceed at least propdata->sepaminiter iterations */
      if( !tightened && i >= propdata->sepaminiter )
         break;
   }

   return SCIP_OKAY;
}

/** finds new variable bounds until no iterations left or all bounds have been checked */
static
SCIP_RETCODE findNewBounds(
   SCIP*                 scip,               /**< SCIP data structure */
   SCIP_PROPDATA*        propdata,           /**< data of the obbt propagator */
   SCIP_Longint*         nleftiterations,    /**< pointer to store the number of left iterations */
   SCIP_Bool             convexphase         /**< consider only convex variables? */
   )
{
   SCIP_Longint nolditerations;
   SCIP_Bool iterationsleft;
   BOUND* currbound;
   SCIP_Longint itlimit;
   int nextboundidx;

   assert(scip != NULL);
   assert(propdata != NULL);
   assert(nleftiterations != NULL);

   /* update the number of left iterations */
   nolditerations = SCIPgetNLPIterations(scip);
   itlimit = *nleftiterations;
   assert(*nleftiterations == getIterationsLeft(scip, nolditerations, itlimit));
   iterationsleft = (*nleftiterations == -1) || (*nleftiterations > 0);

   /* To improve the performance we sort the bound in such a way that the undone and
    * unfiltered bounds are at the end of propdata->bounds. We calculate and update
    * the position of the last unfiltered and undone bound in propdata->lastidx
    */
   if( !convexphase )
   {
      /* sort bounds */
      SCIP_CALL( sortBounds(scip, propdata) );

      /* if the first bound is filtered or done then there is no bound left */
      if( propdata->bounds[0]->done || propdata->bounds[0]->filtered )
      {
         SCIPdebugMsg(scip, "no unprocessed/unfiltered bound left\n");
         return SCIP_OKAY;
      }

      /* compute the last undone and unfiltered node */
      propdata->lastidx = 0;
      while( propdata->lastidx < propdata->nbounds - 1 && !propdata->bounds[propdata->lastidx]->done &&
            !propdata->bounds[propdata->lastidx]->filtered )
         ++propdata->lastidx;

      SCIPdebugMsg(scip, "lastidx = %d\n", propdata->lastidx);
   }

   /* find the first unprocessed bound */
   nextboundidx = nextBound(scip, propdata, convexphase);

   /* skip if there is no bound left */
   if( nextboundidx == -1 )
   {
      SCIPdebugMsg(scip, "no unprocessed/unfiltered bound left\n");
      return SCIP_OKAY;
   }

   currbound = propdata->bounds[nextboundidx];
   assert(!currbound->done && !currbound->filtered);

   /* main loop */
   while( iterationsleft &&  !SCIPisStopped(scip) )
   {
      SCIP_Bool optimal;
      SCIP_Bool error;
      int nfiltered;

      assert(currbound != NULL);
      assert(currbound->done == FALSE);
      assert(currbound->filtered == FALSE);

      /* do not visit currbound more than once */
      currbound->done = TRUE;
      exchangeBounds(propdata, nextboundidx);

      /* set objective for curr */
      SCIP_CALL( setObjProbing(scip, propdata, currbound, 1.0) );

      SCIPdebugMsg(scip, "before solving      Boundtype: %d , LB: %e , UB: %e\n",
         currbound->boundtype == SCIP_BOUNDTYPE_LOWER, SCIPvarGetLbLocal(currbound->var),
         SCIPvarGetUbLocal(currbound->var) );
      SCIPdebugMsg(scip, "before solving      var <%s>, LP value: %f\n",
         SCIPvarGetName(currbound->var), SCIPvarGetLPSol(currbound->var));

      SCIPdebugMsg(scip, "probing iterations before solve: %lld \n", SCIPgetNLPIterations(scip));

      propdata->nprobingiterations -= SCIPgetNLPIterations(scip);

      /* now solve the LP */
      SCIP_CALL( solveLP(scip, (int) *nleftiterations, &error, &optimal) );

      propdata->nprobingiterations += SCIPgetNLPIterations(scip);
      propdata->nsolvedbounds++;

      SCIPdebugMsg(scip, "probing iterations after solve: %lld \n", SCIPgetNLPIterations(scip));
      SCIPdebugMsg(scip, "OPT: %u ERROR: %u\n" , optimal, error);
      SCIPdebugMsg(scip, "after solving      Boundtype: %d , LB: %e , UB: %e\n",
         currbound->boundtype == SCIP_BOUNDTYPE_LOWER, SCIPvarGetLbLocal(currbound->var),
         SCIPvarGetUbLocal(currbound->var) );
      SCIPdebugMsg(scip, "after solving      var <%s>, LP value: %f\n",
         SCIPvarGetName(currbound->var), SCIPvarGetLPSol(currbound->var));

      /* update nleftiterations */
      *nleftiterations = getIterationsLeft(scip, nolditerations, itlimit);
      iterationsleft = (*nleftiterations == -1) || (*nleftiterations > 0);

      if( error )
      {
         SCIPdebugMsg(scip, "ERROR during LP solving\n");

         /* set the objective of currbound to zero to null the whole objective; otherwise the objective is wrong when
          * we call findNewBounds() for the convex phase
          */
         SCIP_CALL( SCIPchgVarObjProbing(scip, currbound->var, 0.0) );

         return SCIP_OKAY;
      }

      if( optimal )
      {
         SCIP_Bool success;

         currbound->newval = SCIPvarGetLPSol(currbound->var);
         currbound->found = TRUE;

         /* in root node we may want to create a genvbound (independent of tightening success) */
         if( (SCIPgetDepth(scip) == 0 || (SCIPinProbing(scip) && SCIPgetDepth(scip) == 1))
               && propdata->genvboundprop != NULL )
         {
            SCIP_Bool found;

            SCIP_CALL( createGenVBound(scip, propdata, currbound, &found) );
<<<<<<< HEAD

            if( found )
               propdata->ngenvboundsprobing += 1;
         }
=======
         } /*lint !e438*/
>>>>>>> 6230ccb9

         /* try to tighten bound in probing mode */
         success = FALSE;
         if( propdata->tightintboundsprobing && SCIPvarIsIntegral(currbound->var) )
         {
            SCIPdebugMsg(scip, "tightening bound %s = %e bounds: [%e, %e]\n", SCIPvarGetName(currbound->var),
                currbound->newval, SCIPvarGetLbLocal(currbound->var), SCIPvarGetUbLocal(currbound->var) );
            SCIP_CALL( tightenBoundProbing(scip, currbound, currbound->newval, &success) );
            SCIPdebugMsg(scip, "tightening bound %s\n", success ? "successful" : "not successful");
         }
         else if( propdata->tightcontboundsprobing && !SCIPvarIsIntegral(currbound->var) )
         {
            SCIPdebugMsg(scip, "tightening bound %s = %e bounds: [%e, %e]\n", SCIPvarGetName(currbound->var),
               currbound->newval, SCIPvarGetLbLocal(currbound->var), SCIPvarGetUbLocal(currbound->var) );
            SCIP_CALL( tightenBoundProbing(scip, currbound, currbound->newval, &success) );
            SCIPdebugMsg(scip, "tightening bound %s\n", success ? "successful" : "not successful");
         }

         /* separate current OBBT LP solution */
         if( iterationsleft && propdata->separatesol )
         {
            propdata->nprobingiterations -= SCIPgetNLPIterations(scip);
            SCIP_CALL( applySeparation(scip, propdata, currbound, nleftiterations, &success) );
            propdata->nprobingiterations += SCIPgetNLPIterations(scip);

            /* remember best solution value after solving additional separations LPs */
            if( success )
            {
#ifndef NDEBUG
               SCIP_Real newval = SCIPvarGetLPSol(currbound->var);

               /* round new bound if the variable is integral */
               if( SCIPvarIsIntegral(currbound->var) )
                  newval = currbound->boundtype == SCIP_BOUNDTYPE_LOWER ?
                     SCIPceil(scip, newval) : SCIPfloor(scip, newval);

               assert((currbound->boundtype == SCIP_BOUNDTYPE_LOWER &&
                     SCIPisGT(scip, newval, currbound->newval))
                  || (currbound->boundtype == SCIP_BOUNDTYPE_UPPER &&
                     SCIPisLT(scip, newval, currbound->newval)));
#endif

               currbound->newval = SCIPvarGetLPSol(currbound->var);
            }
         }

         /* filter bound candidates by using the current LP solution */
         if( propdata->applytrivialfilter )
         {
            SCIP_CALL( filterExistingLP(scip, propdata, &nfiltered, currbound) );
            SCIPdebugMsg(scip, "filtered %d bounds via inspecting present LP solution\n", nfiltered);
            propdata->ntrivialfiltered += nfiltered;
         }

         propdata->propagatecounter += success ? 1 : 0;

         /* propagate if we have found enough bound tightenings */
         if( propdata->propagatefreq != 0 && propdata->propagatecounter >= propdata->propagatefreq )
         {
            SCIP_Longint ndomredsfound;
            SCIP_Bool cutoff;

            SCIP_CALL( SCIPpropagateProbing(scip, 0, &cutoff, &ndomredsfound) );
            SCIPdebugMsg(scip, "propagation - cutoff %u  ndomreds %" SCIP_LONGINT_FORMAT "\n", cutoff, ndomredsfound);

            propdata->npropagatedomreds += ndomredsfound;
            propdata->propagatecounter = 0;
         }
      }

      /* set objective to zero */
      SCIP_CALL( setObjProbing(scip, propdata, currbound, 0.0) );

      /* find the first unprocessed bound */
      nextboundidx = nextBound(scip, propdata, convexphase);

      /* check if there is no unprocessed and unfiltered node left */
      if( nextboundidx == -1 )
      {
         SCIPdebugMsg(scip, "NO unvisited/unfiltered bound left!\n");
         break;
      }

      currbound = propdata->bounds[nextboundidx];
      assert(!currbound->done && !currbound->filtered);
   }

   if( iterationsleft )
   {
      SCIPdebugMsg(scip, "still iterations left: %" SCIP_LONGINT_FORMAT "\n", *nleftiterations);
   }
   else
   {
      SCIPdebugMsg(scip, "no iterations left\n");
   }

   return SCIP_OKAY;
}


/** main function of obbt */
static
SCIP_RETCODE applyObbt(
   SCIP*                 scip,               /**< SCIP data structure */
   SCIP_PROPDATA*        propdata,           /**< data of the obbt propagator */
   SCIP_Longint          itlimit,            /**< LP iteration limit (-1: no limit) */
   SCIP_RESULT*          result              /**< result pointer */
   )
{
   SCIP_VAR** vars;
   SCIP_Real* oldlbs;
   SCIP_Real* oldubs;
   SCIP_Longint lastnpropagatedomreds;
   SCIP_Longint nleftiterations;
   SCIP_Real oldconditionlimit;
   SCIP_Real oldboundstreps;
   SCIP_Real olddualfeastol;
   SCIP_Bool hasconditionlimit;
   SCIP_Bool continuenode;
   SCIP_Bool boundleft;
   int oldpolishing;
   int nfiltered;
   int nvars;
   int i;

   assert(scip != NULL);
   assert(propdata != NULL);
   assert(itlimit == -1 || itlimit >= 0);

   SCIPdebugMsg(scip, "apply obbt\n");

   oldlbs = NULL;
   oldubs = NULL;
   lastnpropagatedomreds = propdata->npropagatedomreds;
   nleftiterations = itlimit;
   continuenode = SCIPnodeGetNumber(SCIPgetCurrentNode(scip)) == propdata->lastnode;
   propdata->lastidx = -1;
   boundleft = FALSE;
   *result = SCIP_DIDNOTFIND;

   /* store old variable bounds if we use propagation during obbt */
   if( propdata->propagatefreq > 0 )
   {
      SCIP_CALL( SCIPallocBufferArray(scip, &oldlbs, propdata->nbounds) );
      SCIP_CALL( SCIPallocBufferArray(scip, &oldubs, propdata->nbounds) );
   }

   /* reset bound data structure flags; fixed variables are marked as filtered */
   for( i = 0; i < propdata->nbounds; i++ )
   {
      BOUND* bound = propdata->bounds[i];
      bound->found = FALSE;

      /* store old variable bounds */
      if( oldlbs != NULL && oldubs != NULL )
      {
         oldlbs[bound->index] = SCIPvarGetLbLocal(bound->var);
         oldubs[bound->index] = SCIPvarGetUbLocal(bound->var);
      }

      /* reset 'done' and 'filtered' flag in a new B&B node */
      if( !continuenode )
      {
         bound->done = FALSE;
         bound->filtered = FALSE;
      }

      /* mark fixed variables as filtered */
      bound->filtered |= varIsFixedLocal(scip, bound->var);

      /* check for an unprocessed bound */
      if( !bound->filtered && !bound->done )
         boundleft = TRUE;
   }

   /* no bound left to check */
   if( !boundleft )
      goto TERMINATE;

   /* filter variables via inspecting present LP solution */
   if( propdata->applytrivialfilter && !continuenode )
   {
      SCIP_CALL( filterExistingLP(scip, propdata, &nfiltered, NULL) );
      SCIPdebugMsg(scip, "filtered %d bounds via inspecting present LP solution\n", nfiltered);
      propdata->ntrivialfiltered += nfiltered;
   }

   /* store old dualfeasibletol */
   olddualfeastol = SCIPdualfeastol(scip);

   /* start probing */
   SCIP_CALL( SCIPstartProbing(scip) );
   SCIPdebugMsg(scip, "start probing\n");

   /* tighten dual feastol */
   if( propdata->dualfeastol < olddualfeastol )
   {
      SCIP_CALL( SCIPchgDualfeastol(scip, propdata->dualfeastol) );
   }

   /* tighten condition limit */
   hasconditionlimit = (SCIPgetRealParam(scip, "lp/conditionlimit", &oldconditionlimit) == SCIP_OKAY);
   if( !hasconditionlimit )
   {
      SCIPwarningMessage(scip, "obbt propagator could not set condition limit in LP solver - running without\n");
   }
   else if( propdata->conditionlimit > 0.0 && (oldconditionlimit < 0.0 || propdata->conditionlimit < oldconditionlimit) )
   {
      SCIP_CALL( SCIPsetRealParam(scip, "lp/conditionlimit", propdata->conditionlimit) );
   }

   /* tighten relative bound improvement limit */
   SCIP_CALL( SCIPgetRealParam(scip, "numerics/boundstreps", &oldboundstreps) );
   if( !SCIPisEQ(scip, oldboundstreps, propdata->boundstreps) )
   {
     SCIP_CALL( SCIPsetRealParam(scip, "numerics/boundstreps", propdata->boundstreps) );
   }

   /* add objective cutoff */
   SCIP_CALL( addObjCutoff(scip, propdata) );

   /* deactivate LP polishing */
   SCIP_CALL( SCIPgetIntParam(scip, "lp/solutionpolishing", &oldpolishing) );
   SCIP_CALL( SCIPsetIntParam(scip, "lp/solutionpolishing", 0) );

   /* apply filtering */
   if( propdata->applyfilterrounds )
   {
      SCIP_CALL( filterBounds(scip, propdata, nleftiterations) );
   }

   /* set objective coefficients to zero */
   vars = SCIPgetVars(scip);
   nvars = SCIPgetNVars(scip);
   for( i = 0; i < nvars; ++i )
   {
      /* note that it is not possible to change the objective of non-column variables during probing; we have to take
       * care of the objective contribution of loose variables in createGenVBound()
       */
      if( SCIPvarGetObj(vars[i]) != 0.0 && SCIPvarGetStatus(vars[i]) == SCIP_VARSTATUS_COLUMN )
      {
         SCIP_CALL( SCIPchgVarObjProbing(scip, vars[i], 0.0) );
      }
   }

   /* find new bounds for the variables */
   SCIP_CALL( findNewBounds(scip, propdata, &nleftiterations, FALSE) );

   if( nleftiterations > 0 || itlimit < 0 )
   {
      SCIP_CALL( findNewBounds(scip, propdata, &nleftiterations, TRUE) );
   }

   /* reset dual feastol and condition limit */
   SCIP_CALL( SCIPchgDualfeastol(scip, olddualfeastol) );
   if( hasconditionlimit )
   {
      SCIP_CALL( SCIPsetRealParam(scip, "lp/conditionlimit", oldconditionlimit) );
   }

   /* update bound->newval if we have learned additional bound tightenings during SCIPpropagateProbing() */
   if( oldlbs != NULL && oldubs != NULL && propdata->npropagatedomreds - lastnpropagatedomreds > 0 )
   {
      assert(propdata->propagatefreq > 0);
      for( i = 0; i < propdata->nbounds; ++i )
      {
         BOUND* bound = propdata->bounds[i];

         /* it might be the case that a bound found by the additional propagation is better than the bound found after solving an OBBT
          * LP
          */
         if( bound->found )
         {
            if( bound->boundtype == SCIP_BOUNDTYPE_LOWER )
               bound->newval = MAX(bound->newval, SCIPvarGetLbLocal(bound->var)); /*lint !e666*/
            else
               bound->newval = MIN(bound->newval, SCIPvarGetUbLocal(bound->var)); /*lint !e666*/
         }
         else
         {
            SCIP_Real oldlb;
            SCIP_Real oldub;

            oldlb = oldlbs[bound->index];
            oldub = oldubs[bound->index];

            if( bound->boundtype == SCIP_BOUNDTYPE_LOWER && SCIPisLbBetter(scip, SCIPvarGetLbLocal(bound->var), oldlb, oldub) )
            {
               SCIPdebugMsg(scip, "tighter lower bound due to propagation: %d - %e -> %e\n", i, oldlb, SCIPvarGetLbLocal(bound->var));
               bound->newval = SCIPvarGetLbLocal(bound->var);
               bound->found = TRUE;
            }

            if( bound->boundtype == SCIP_BOUNDTYPE_UPPER && SCIPisUbBetter(scip, SCIPvarGetUbLocal(bound->var), oldlb, oldub) )
            {
               SCIPdebugMsg(scip, "tighter upper bound due to propagation: %d - %e -> %e\n", i, oldub, SCIPvarGetUbLocal(bound->var));
               bound->newval = SCIPvarGetUbLocal(bound->var);
               bound->found = TRUE;
            }
         }
      }
   }

   /* reset relative bound improvement limit */
   SCIP_CALL( SCIPsetRealParam(scip, "numerics/boundstreps", oldboundstreps) );

   /* reset original LP polishing setting */
   SCIP_CALL( SCIPsetIntParam(scip, "lp/solutionpolishing", oldpolishing) );

   /* end probing */
   SCIP_CALL( SCIPendProbing(scip) );
   SCIPdebugMsg(scip, "end probing!\n");

   /* release cutoff row if there is one */
   if( propdata->cutoffrow != NULL )
   {
      assert(!SCIProwIsInLP(propdata->cutoffrow));
      SCIP_CALL( SCIPreleaseRow(scip, &(propdata->cutoffrow)) );
   }

   /* apply buffered bound changes */
   SCIP_CALL( applyBoundChgs(scip, propdata, result) );

TERMINATE:
   SCIPfreeBufferArrayNull(scip, &oldubs);
   SCIPfreeBufferArrayNull(scip, &oldlbs);

   return SCIP_OKAY;
}

/** computes a valid inequality from the current LP relaxation for a bilinear term xy only involving x and y; the
 *  inequality is found by optimizing along the line connecting the points (xs,ys) and (xt,yt) over the currently given
 *  linear relaxation of the problem; this optimization problem is an LP
 *
 *  max lambda
 *  s.t. Ax <= b
 *       (x,y) = (xs,ys) + lambda ((xt,yt) - (xs,ys))
 *       lambda in [0,1]
 *
 *  which is equivalent to
 *
 *  max x
 *  s.t. (1) Ax <= b
 *       (2) (x - xs) / (xt - xs) = (y - ys) / (yt - ys)
 *
 *  Let x* be the optimal primal and (mu,theta) be the optimal dual solution of this LP. The KKT conditions imply that
 *  the aggregation of the linear constraints mu*Ax <= mu*b can be written as
 *
 *  x * (1 - theta) / (xt - xs) + y * theta / (yt - ys) = mu * Ax <= mu * b
 *
 *  <=> alpha * x + beta * y <= mu * b = alpha * (x*) + beta * (y*)
 *
 *  which is a valid inequality in the (x,y)-space; in order to avoid numerical difficulties when (xs,ys) is too close
 *  to (xt,yt), we scale constraint (1) by max{1,|xt-xs|,|yt-ys|} beforehand
 */
static
SCIP_RETCODE solveBilinearLP(
   SCIP*                 scip,               /**< SCIP data structure */
   SCIP_VAR*             x,                  /**< first variable */
   SCIP_VAR*             y,                  /**< second variable */
   SCIP_Real             xs,                 /**< x-coordinate of the first point */
   SCIP_Real             ys,                 /**< y-coordinate of the first point */
   SCIP_Real             xt,                 /**< x-coordinate of the second point */
   SCIP_Real             yt,                 /**< y-coordinate of the second point */
   SCIP_Real*            xcoef,              /**< pointer to store the coefficient of x */
   SCIP_Real*            ycoef,              /**< pointer to store the coefficient of y */
   SCIP_Real*            constant,           /**< pointer to store the constant */
   SCIP_Longint          iterlim,            /**< iteration limit (-1: for no limit) */
   int*                  nnonzduals          /**< buffer to store the number of non-zero dual multipliers except for
                                                  the auxiliary row (NULL if not needed) */
   )
{
   SCIP_ROW* row;
   SCIP_Real signx;
   SCIP_Real scale;
   SCIP_Real side;
   SCIP_Bool lperror;

   assert(xcoef != NULL);
   assert(ycoef != NULL);
   assert(constant != NULL);
   assert(SCIPinProbing(scip));

   *xcoef = SCIP_INVALID;
   *ycoef = SCIP_INVALID;
   *constant= SCIP_INVALID;
   if( nnonzduals != NULL )
      *nnonzduals = 0;

   SCIPdebugMsg(scip, "   solve bilinear LP for (%s,%s) from (%g,%g) to (%g,%g)\n", SCIPvarGetName(x), SCIPvarGetName(y), xs,
      ys, xt, yt);

   /* skip computations if (xs,ys) and (xt,yt) are too close to each other or contain too large values */
   if( SCIPisFeasEQ(scip, xs, xt) || SCIPisFeasEQ(scip, ys, yt)
      || SCIPisHugeValue(scip, REALABS(xs)) || SCIPisHugeValue(scip, REALABS(xt))
      || SCIPisHugeValue(scip, REALABS(ys)) || SCIPisHugeValue(scip, REALABS(yt)) )
   {
      SCIPdebugMsg(scip, "   -> skip: bounds are too close/large\n");
      return SCIP_OKAY;
   }

   /* compute scaler for the additional linear constraint */
   scale = MIN(MAX3(1.0, REALABS(xt-xs), REALABS(yt-ys)), 100.0); /*lint !e666*/

   /* set objective function */
   signx = (xs > xt) ? 1.0 : -1.0;
   SCIP_CALL( SCIPchgVarObjProbing(scip, x, signx) );

   /* create new probing node to remove the added LP row afterwards */
   SCIP_CALL( SCIPnewProbingNode(scip) );

   /* create row */
   side = scale * (xs/(xt-xs) - ys/(yt-ys));
   SCIP_CALL( SCIPcreateEmptyRowUnspec(scip, &row, "bilinrow", side, side, FALSE, FALSE, TRUE) );
   SCIP_CALL( SCIPaddVarToRow(scip, row, x, scale/(xt-xs)) );
   SCIP_CALL( SCIPaddVarToRow(scip, row, y, -scale/(yt-ys)) );
   SCIP_CALL( SCIPaddRowProbing(scip, row) );

   /* solve probing LP */
#ifdef NDEBUG
   {
      SCIP_RETCODE retstat;
      retstat = SCIPsolveProbingLP(scip, iterlim, &lperror, NULL);
      if( retstat != SCIP_OKAY )
      {
         SCIPwarningMessage(scip, "Error while solving LP in quadratic constraint handler; LP solve terminated with" \
            "code <%d>\n", retstat);
      }
   }
#else
   SCIP_CALL( SCIPsolveProbingLP(scip, (int)iterlim, &lperror, NULL) ); /*lint !e712*/
#endif

   SCIPdebugMsg(scip, "   solved probing LP -> lperror=%u lpstat=%d\n", lperror, SCIPgetLPSolstat(scip));

   /* collect dual and primal solution entries */
   if( !lperror  && SCIPgetLPSolstat(scip) == SCIP_LPSOLSTAT_OPTIMAL )
   {
      SCIP_Real xval = SCIPvarGetLPSol(x);
      SCIP_Real yval = SCIPvarGetLPSol(y);
      SCIP_Real mu = -SCIProwGetDualsol(row);

      SCIPdebugMsg(scip, "   primal=(%g,%g) dual=%g\n", xval, yval, mu);

      /* xcoef x + ycoef y <= constant */
      *xcoef  = -signx - (mu * scale) / (xt - xs);
      *ycoef = (mu * scale) / (yt - ys);
      *constant = (*xcoef) * xval + (*ycoef) * yval;

      /* xcoef x <= -ycoef y + constant */
      *ycoef = -(*ycoef);

      /* inequality is only useful when both coefficients are different from zero; normalize inequality if possible */
      if( !SCIPisFeasZero(scip, *xcoef) && !SCIPisFeasZero(scip, *ycoef) )
      {
         SCIP_Real val = REALABS(*xcoef);
         int r;

         *xcoef /= val;
         *ycoef /= val;
         *constant /= val;

         if( SCIPisZero(scip, *constant) )
            *constant = 0.0;

         if( nnonzduals != NULL )
         {
            /* count the number of non-zero dual multipliers except for the added row */
            for( r = 0; r < SCIPgetNLPRows(scip); ++r )
            {
               if( SCIPgetLPRows(scip)[r] != row && !SCIPisFeasZero(scip, SCIProwGetDualsol(SCIPgetLPRows(scip)[r])) )
                  ++(*nnonzduals);
            }
         }
      }
      else
      {
         *xcoef = SCIP_INVALID;
         *ycoef = SCIP_INVALID;
         *constant = SCIP_INVALID;
      }
   }

   /* release row and backtrack probing node */
   SCIP_CALL( SCIPreleaseRow(scip, &row) );
   SCIP_CALL( SCIPbacktrackProbing(scip, 0) );

   /* reset objective function */
   SCIP_CALL( SCIPchgVarObjProbing(scip, x, 0.0) );

   return SCIP_OKAY;
}

/* applies obbt for finding valid inequalities for bilinear terms; function works as follows:
 *
 *  1. start probing mode
 *  2. add objective cutoff (if possible)
 *  3. set objective function to zero
 *  4. set feasibility, optimality, and relative bound improvement tolerances of SCIP
 *  5. main loop
 *  6. restore old tolerances
 *
 */
static
SCIP_RETCODE applyObbtBilinear(
   SCIP*                 scip,               /**< SCIP data structure */
   SCIP_PROPDATA*        propdata,           /**< data of the obbt propagator */
   SCIP_Longint          itlimit,            /**< LP iteration limit (-1: no limit) */
   SCIP_RESULT*          result              /**< result pointer */
   )
{
   SCIP_VAR** vars;
   SCIP_Real oldfeastol;
   SCIP_Bool lperror;
   SCIP_Longint nolditerations;
   SCIP_Longint nleftiterations;
   SCIP_CONSHDLR* exprconshdlr;
   SCIP_CONSEXPR_NLHDLR* bilinearnlhdlr;
   int nvars;
   int i;

   assert(scip != NULL);
   assert(propdata != NULL);
   assert(itlimit == -1 || itlimit >= 0);
   assert(result != NULL);

   if( propdata->nbilinbounds <= 0 || SCIPgetDepth(scip) != 0 || propdata->lastbilinidx >= propdata->nbilinbounds )
      return SCIP_OKAY;

   SCIPdebugMsg(scip, "call applyObbtBilinear starting from %d\n", propdata->lastbilinidx);

   /* find nonlinear handler for bilinear terms */
   exprconshdlr = SCIPfindConshdlr(scip, "expr");
   bilinearnlhdlr = exprconshdlr != NULL ? SCIPfindConsExprNlhdlr(exprconshdlr, "bilinear") : NULL;

   /* no nonlinear handler available -> skip */
   if( bilinearnlhdlr == NULL )
      return SCIP_OKAY;

   vars = SCIPgetVars(scip);
   nvars = SCIPgetNVars(scip);

   nolditerations = SCIPgetNLPIterations(scip);
   nleftiterations = getIterationsLeft(scip, nolditerations, itlimit);
   SCIPdebugMsg(scip, "iteration limit: %lld\n", nleftiterations);

   /* 1. start probing */
   SCIP_CALL( SCIPstartProbing(scip) );

   /* 2. add objective cutoff */
   SCIP_CALL( addObjCutoff(scip, propdata) );

   /* 3. set objective function to zero */
   for( i = 0; i < nvars; ++i )
   {
      SCIP_CALL( SCIPchgVarObjProbing(scip, vars[i], 0.0) );
   }

   /* 4. tighten LP feasibility tolerance to be at most feastol/10.0 */
   oldfeastol = SCIPchgRelaxfeastol(scip, SCIPfeastol(scip) / 10.0);

   /* we need to solve the probing LP before creating new probing nodes in solveBilinearLP() */
   SCIP_CALL( SCIPsolveProbingLP(scip, (int)nleftiterations, &lperror, NULL) );

   if( lperror )
      goto TERMINATE;

   /* 5. main loop */
   for( i = propdata->lastbilinidx; i < propdata->nbilinbounds
      && (nleftiterations > 0 || nleftiterations == -1)
      && (propdata->itlimitbilin < 0 || propdata->itlimitbilin > propdata->itusedbilin )
      && !SCIPisStopped(scip); ++i )
   {
      CORNER corners[4] = {LEFTBOTTOM, LEFTTOP, RIGHTTOP, RIGHTBOTTOM};
      BILINBOUND* bilinbound;
      int k;

      bilinbound = propdata->bilinbounds[i];
      assert(bilinbound != NULL);

      SCIPdebugMsg(scip, "process %d: %s %s done=%u filtered=%d nunderest=%d noverest=%d\n", i,
         SCIPvarGetName(bilinboundGetX(bilinbound)), SCIPvarGetName(bilinboundGetY(bilinbound)), bilinbound->done,
         bilinbound->filtered, bilinboundGetLocksNeg(bilinbound), bilinboundGetLocksPos(bilinbound));

      /* we already solved LPs for this bilinear term */
      if( bilinbound->done || bilinbound->filtered == (int)FILTERED )
         continue;

      /* iterate through all corners
       *
       * 0: (xs,ys)=(ubx,lby) (xt,yt)=(lbx,uby) -> underestimate
       * 1: (xs,ys)=(ubx,uby) (xt,yt)=(lbx,lby) -> overestimate
       * 2: (xs,ys)=(lbx,uby) (xt,yt)=(ubx,lby) -> underestimate
       * 3: (xs,ys)=(lbx,lby) (xt,yt)=(ubx,uby) -> overestimate
       */
      for( k = 0; k < 4; ++k )
      {
         CORNER corner = corners[k];
         SCIP_VAR* x = bilinboundGetX(bilinbound);
         SCIP_VAR* y = bilinboundGetY(bilinbound);
         SCIP_Real xcoef;
         SCIP_Real ycoef;
         SCIP_Real constant;
         SCIP_Real xs = SCIP_INVALID;
         SCIP_Real ys = SCIP_INVALID;
         SCIP_Real xt = SCIP_INVALID;
         SCIP_Real yt = SCIP_INVALID;
         int nnonzduals = 0;

         /* skip corners that lead to an under- or overestimate that is not needed */
         if( ((corner == LEFTTOP || corner == RIGHTBOTTOM) && bilinboundGetLocksPos(bilinbound) == 0)
            || ((corner == LEFTBOTTOM || corner == RIGHTTOP) && bilinboundGetLocksNeg(bilinbound) == 0) )
            continue;

         /* check whether corner has been filtered already */
         if( (bilinbound->filtered & corner) != 0 ) /*lint !e641*/
            continue;

         /* get corners (xs,ys) and (xt,yt) */
         getCorners(x, y, corner, &xs, &ys, &xt, &yt);

         /* skip target corner points with too large values */
         if( SCIPisHugeValue(scip, REALABS(xt)) || SCIPisHugeValue(scip, REALABS(yt)) )
            continue;

         /* compute inequality */
         propdata->itusedbilin -= SCIPgetNLPIterations(scip);
         SCIP_CALL( solveBilinearLP(scip, x, y, xs, ys, xt, yt, &xcoef, &ycoef, &constant, -1L,
            propdata->createlincons ? &nnonzduals : NULL) ); /*lint !e826*/
         propdata->itusedbilin += SCIPgetNLPIterations(scip);

         /* update number of LP iterations */
         nleftiterations = getIterationsLeft(scip, nolditerations, itlimit);
         SCIPdebugMsg(scip, "LP iterations left: %lld\n", nleftiterations);

         /* add inequality to quadratic constraint handler if it separates (xt,yt) */
         if( !SCIPisHugeValue(scip, xcoef)  && !SCIPisFeasZero(scip, xcoef)
            && REALABS(ycoef) < 1e+3 && REALABS(ycoef) > 1e-3 /* TODO add a parameter for this */
            && SCIPisFeasGT(scip, (xcoef*xt - ycoef*yt - constant) / SQRT(SQR(xcoef) + SQR(ycoef) + SQR(constant)), 1e-2) )
         {
            SCIP_Bool success;

            /* add inequality to the associated product expression */
            SCIP_CALL( SCIPaddConsExprNlhdlrBilinearIneq(scip, bilinearnlhdlr, bilinbound->expr, xcoef, ycoef,
               constant, &success) );

            /* check whether the inequality has been accepted */
            if( success )
            {
               *result = SCIP_REDUCEDDOM;
               SCIPdebugMsg(scip, "   found %g x <= %g y + %g with violation %g\n", xcoef, ycoef, constant,
                  (xcoef*xt - ycoef*yt - constant) / SQRT(SQR(xcoef) + SQR(ycoef) + SQR(constant)));

               /* create a linear constraint that is only used for propagation */
               if( propdata->createlincons && nnonzduals > 1 )
               {
                  SCIP_CONS* cons;
                  char name[SCIP_MAXSTRLEN];
                  SCIP_VAR* linvars[2] = {x, y};
                  SCIP_Real linvals[2] = {xcoef, -ycoef};
                  SCIP_Real rhs = constant;

                  (void) SCIPsnprintf(name, SCIP_MAXSTRLEN, "bilincons_%s_%s", SCIPvarGetName(x), SCIPvarGetName(y));
                  SCIP_CALL( SCIPcreateConsLinear(scip, &cons, name, 2, linvars, linvals, -SCIPinfinity(scip), rhs,
                     FALSE, FALSE, FALSE, FALSE, TRUE, FALSE, TRUE, FALSE, TRUE, FALSE) );

                  SCIP_CALL( SCIPaddCons(scip, cons) );
                  SCIP_CALL( SCIPreleaseCons(scip, &cons) );
               }
            }
         }
      }

      /* mark the bound as processed */
      bilinbound->done = TRUE;
   }

   /* remember last unprocessed bilinear term */
   propdata->lastbilinidx = i;

  TERMINATE:
   /* end probing */
   SCIP_CALL( SCIPendProbing(scip) );

   /* release cutoff row if there is one */
   if( propdata->cutoffrow != NULL )
   {
      assert(!SCIProwIsInLP(propdata->cutoffrow));
      SCIP_CALL( SCIPreleaseRow(scip, &(propdata->cutoffrow)) );
   }

   /* 6. restore old tolerance */
   (void) SCIPchgRelaxfeastol(scip, oldfeastol);

   return SCIP_OKAY;
}

/** computes the score of a bound */
static
unsigned int getScore(
   SCIP*                 scip,               /**< SCIP data structure */
   BOUND*                bound,              /**< pointer of bound */
   int                   nlcount,            /**< number of nonlinear constraints containing the bounds variable */
   int                   maxnlcount          /**< maximal number of nonlinear constraints a variable appears in */
   )
{
   unsigned int score;                       /* score to be computed */

   assert(scip != NULL);
   assert(bound != NULL);
   assert(nlcount >= 0);
   assert(maxnlcount >= nlcount);

   /* score = ( nlcount * ( BASE - 1 ) / maxnlcount ) * BASE^2 + vartype * BASE + boundtype */
   score = (unsigned int) ( nlcount > 0 ? (OBBT_SCOREBASE * nlcount * ( OBBT_SCOREBASE - 1 )) / maxnlcount : 0 );
   switch( SCIPvarGetType(bound->var) )
   {
   case SCIP_VARTYPE_INTEGER:
      score += 1;
      break;
   case SCIP_VARTYPE_IMPLINT:
      score += 2;
      break;
   case SCIP_VARTYPE_CONTINUOUS:
      score += 3;
      break;
   case SCIP_VARTYPE_BINARY:
      score += 4;
      break;
   default:
      break;
   }

   score *= OBBT_SCOREBASE;
   if( bound->boundtype == SCIP_BOUNDTYPE_UPPER )
      score += 1;

   return score;
}

/** count the variables which appear in non-convex term of nlrow  */
static
SCIP_RETCODE countNLRowVarsNonConvexity(
   SCIP*                 scip,               /**< SCIP data structure */
   int*                  nlcounts,           /**< store the number each variable appears in a
                                              *   non-convex term */
   SCIP_NLROW*           nlrow               /**< nonlinear row */
   )
{
   int t;
   int nexprtreevars;
   SCIP_VAR** exprtreevars;
   SCIP_EXPRTREE* exprtree;

   assert(scip != NULL);
   assert(nlcounts != NULL);
   assert(nlrow != NULL);

   /* go through all quadratic terms */
   for( t = SCIPnlrowGetNQuadElems(nlrow) - 1; t >= 0; --t )
   {
      SCIP_QUADELEM* quadelem;
      SCIP_VAR* bilinvar1;
      SCIP_VAR* bilinvar2;

      /* get quadratic term */
      quadelem = &SCIPnlrowGetQuadElems(nlrow)[t];

      /* get involved variables */
      bilinvar1 = SCIPnlrowGetQuadVars(nlrow)[quadelem->idx1];
      bilinvar2 = SCIPnlrowGetQuadVars(nlrow)[quadelem->idx2];

      assert(bilinvar1 != NULL);
      assert(bilinvar2 != NULL);

      /* we have a non-convex square term */
      if( bilinvar1 == bilinvar2 && !(quadelem->coef >= 0 ? SCIPisInfinity(scip, -SCIPnlrowGetLhs(nlrow)) : SCIPisInfinity(scip, SCIPnlrowGetRhs(nlrow))) )
      {
         ++nlcounts[SCIPvarGetProbindex(bilinvar1)];
         ++nlcounts[SCIPvarGetProbindex(bilinvar2)];
      }

      /* bilinear terms are in general non-convex */
      if( bilinvar1 != bilinvar2 )
      {
         ++nlcounts[SCIPvarGetProbindex(bilinvar1)];
         ++nlcounts[SCIPvarGetProbindex(bilinvar2)];
      }
   }

   exprtree = SCIPnlrowGetExprtree(nlrow);
   if( exprtree != NULL )
   {
      nexprtreevars = SCIPexprtreeGetNVars(exprtree);
      exprtreevars = SCIPexprtreeGetVars(exprtree);

      /* assume that the expression tree represents a non-convex constraint */
      for( t = 0; t < nexprtreevars; ++t)
      {
         SCIP_VAR* var;
         var = exprtreevars[t];
         assert(var != NULL);

         ++nlcounts[SCIPvarGetProbindex(var)];
      }
   }

   return SCIP_OKAY;
}

/** count how often each variable appears in a non-convex term */
static
SCIP_RETCODE getNLPVarsNonConvexity(
   SCIP*                 scip,               /**< SCIP data structure */
   int*                  nlcounts            /**< store the number each variable appears in a
                                              *   non-convex term */
   )
{
   SCIP_CONSHDLR* conshdlr;
   SCIP_CONS** conss;
   int nvars;
   int nconss;
   int i;

   assert(scip != NULL);
   assert(nlcounts != NULL);

   nvars = SCIPgetNVars(scip);
   BMSclearMemoryArray(nlcounts, nvars);

   /* quadratic constraint handler */
   conshdlr = SCIPfindConshdlr(scip, "quadratic");
   if( conshdlr != NULL )
   {
      nconss = SCIPconshdlrGetNActiveConss(conshdlr);
      conss = SCIPconshdlrGetConss(conshdlr);

      SCIPdebugMsg(scip, "nconss(quadratic) = %d\n", nconss);

      for( i = 0; i < nconss; ++i )
      {
         SCIP_Bool isnonconvex;

         isnonconvex = (!SCIPisConvexQuadratic(scip, conss[i]) && !SCIPisInfinity(scip, SCIPgetRhsQuadratic(scip, conss[i])))
            || (!SCIPisConcaveQuadratic(scip, conss[i]) && !SCIPisInfinity(scip, -SCIPgetLhsQuadratic(scip, conss[i])));

         /* only check the nlrow if the constraint is not convex */
         if( isnonconvex )
         {
            SCIP_NLROW* nlrow;
            SCIP_CALL( SCIPgetNlRowQuadratic(scip, conss[i], &nlrow) );
            assert(nlrow != NULL);

            SCIP_CALL( countNLRowVarsNonConvexity(scip, nlcounts, nlrow) );
         }
      }
   }

   /* nonlinear constraint handler */
   conshdlr = SCIPfindConshdlr(scip, "nonlinear");
   if( conshdlr != NULL )
   {
      nconss = SCIPconshdlrGetNActiveConss(conshdlr);
      conss = SCIPconshdlrGetConss(conshdlr);

      SCIPdebugMsg(scip, "nconss(nonlinear) = %d\n", nconss);

      for( i = 0; i < nconss; ++i )
      {
         SCIP_EXPRCURV curvature;
         SCIP_Bool isnonconvex;

         SCIP_CALL( SCIPgetCurvatureNonlinear(scip, conss[i], TRUE, &curvature) );

         isnonconvex = (curvature != SCIP_EXPRCURV_CONVEX && !SCIPisInfinity(scip, SCIPgetRhsNonlinear(scip, conss[i])))
            || (curvature != SCIP_EXPRCURV_CONCAVE && !SCIPisInfinity(scip, -SCIPgetLhsNonlinear(scip, conss[i])));

         /* only check the nlrow if the constraint is not convex */
         if( isnonconvex )
         {
            SCIP_NLROW* nlrow;
            SCIP_CALL( SCIPgetNlRowNonlinear(scip, conss[i], &nlrow) );
            assert(nlrow != NULL);

            SCIP_CALL( countNLRowVarsNonConvexity(scip, nlcounts, nlrow) );
         }
      }
   }

   /* bivariate constraint handler */
   conshdlr = SCIPfindConshdlr(scip, "bivariate");
   if( conshdlr != NULL )
   {
      nconss = SCIPconshdlrGetNActiveConss(conshdlr);
      conss = SCIPconshdlrGetConss(conshdlr);

      SCIPdebugMsg(scip, "nconss(bivariate) = %d\n", nconss);

      for( i = 0; i < nconss; ++i )
      {
         SCIP_EXPRCURV curvature;
         SCIP_INTERVAL* varbounds;
         SCIP_EXPRTREE* exprtree;
         int j;

         exprtree = SCIPgetExprtreeBivariate(scip, conss[i]);
         if( exprtree != NULL )
         {
            SCIP_Bool isnonconvex;

            SCIP_CALL( SCIPallocBufferArray(scip, &varbounds, SCIPexprtreeGetNVars(exprtree)) );
            for( j = 0; j < SCIPexprtreeGetNVars(exprtree); ++j )
            {
               SCIP_VAR* var;
               var = SCIPexprtreeGetVars(exprtree)[j];

               SCIPintervalSetBounds(&varbounds[j],
                  -infty2infty(SCIPinfinity(scip), INTERVALINFTY, -MIN(SCIPvarGetLbGlobal(var), SCIPvarGetUbGlobal(var))),    /*lint !e666*/
                  +infty2infty(SCIPinfinity(scip), INTERVALINFTY,  MAX(SCIPvarGetLbGlobal(var), SCIPvarGetUbGlobal(var))) );  /*lint !e666*/
            }

            SCIP_CALL( SCIPexprtreeCheckCurvature(exprtree, SCIPinfinity(scip), varbounds, &curvature, NULL) );

            isnonconvex = (curvature != SCIP_EXPRCURV_CONVEX && !SCIPisInfinity(scip, SCIPgetRhsBivariate(scip, conss[i])))
               || (curvature != SCIP_EXPRCURV_CONCAVE && !SCIPisInfinity(scip, -SCIPgetLhsBivariate(scip, conss[i])));

            /* increase counter for all variables in the expression tree if the constraint is non-convex */
            if( isnonconvex )
            {
               for( j = 0; j < SCIPexprtreeGetNVars(exprtree); ++j )
               {
                  SCIP_VAR* var;
                  var = SCIPexprtreeGetVars(exprtree)[j];

                  ++nlcounts[SCIPvarGetProbindex(var)];
               }
            }
            SCIPfreeBufferArray(scip, &varbounds);
         }
      }
   }

   /* abspower constraint handler */
   conshdlr = SCIPfindConshdlr(scip, "abspower");
   if( conshdlr != NULL )
   {
      nconss = SCIPconshdlrGetNActiveConss(conshdlr);
      conss = SCIPconshdlrGetConss(conshdlr);

      SCIPdebugMsg(scip, "nconss(abspower) = %d\n", nconss);

      for( i = 0; i < nconss; ++i )
      {
         /* constraint is non-convex in general */
         SCIP_NLROW* nlrow;
         SCIP_CALL( SCIPgetNlRowAbspower(scip, conss[i], &nlrow) );
         assert(nlrow != NULL);

         SCIP_CALL( countNLRowVarsNonConvexity(scip, nlcounts, nlrow) );
      }
   }

   return SCIP_OKAY;
}


/** determines whether a variable is interesting */
static
SCIP_Bool varIsInteresting(
   SCIP*                 scip,               /**< SCIP data structure */
   SCIP_VAR*             var,                /**< variable to check */
   int                   nlcount             /**< number of nonlinear constraints containing the variable
                                               *  or number of non-convex terms containing the variable
                                               * (depends on propdata->onlynonconvexvars)  */
   )
{
   assert(SCIPgetDepth(scip) == 0);

   return !SCIPvarIsBinary(var) && SCIPvarGetStatus(var) == SCIP_VARSTATUS_COLUMN && nlcount > 0
      && !varIsFixedLocal(scip, var);
}

/** initializes interesting bounds */
static
SCIP_RETCODE initBounds(
   SCIP*                 scip,               /**< SCIP data structure */
   SCIP_PROPDATA*        propdata            /**< data of the obbt propagator */
   )
{
   SCIP_CONSHDLR* exprconshdlr;
   SCIP_VAR** vars;                          /* array of the problems variables */
   int* nlcount;                             /* array that stores in how many nonlinearities each variable appears */
   int* nccount;                             /* array that stores in how many nonconvexities each variable appears */

   int bdidx;                                /* bound index inside propdata->bounds */
   int maxnlcount;                           /* maximal number of nonlinear constraints a variable appears in */
   int nvars;                                /* number of the problems variables */
   int i;

   assert(scip != NULL);
   assert(propdata != NULL);
   assert(SCIPisNLPConstructed(scip));

   SCIPdebugMsg(scip, "initialize bounds\n");

   /* get variable data */
   SCIP_CALL( SCIPgetVarsData(scip, &vars, &nvars, NULL, NULL, NULL, NULL) );

   /* count nonlinearities */
   assert(SCIPgetNNLPVars(scip) == nvars);

   SCIP_CALL( SCIPallocBufferArray(scip, &nlcount, nvars) );
   SCIP_CALL( SCIPallocBufferArray(scip, &nccount, nvars) );

   SCIP_CALL( SCIPgetNLPVarsNonlinearity(scip, nlcount) );
   SCIP_CALL( getNLPVarsNonConvexity(scip, nccount) );

   maxnlcount = 0;
   for( i = 0; i < nvars; i++ )
   {
      if( maxnlcount < nlcount[i] )
         maxnlcount = nlcount[i];
   }

   /* allocate interesting bounds array */
   propdata->boundssize = 2 * nvars;
   SCIP_CALL( SCIPallocBlockMemoryArray(scip, &(propdata->bounds), 2 * nvars) );

   /* get all interesting variables and their bounds */
   bdidx = 0;
   for( i = 0; i < nvars; i++ )
   {
      if( varIsInteresting(scip, vars[i], (propdata->onlynonconvexvars ? nccount[i] : nlcount[i])) )
      {
         BOUND** bdaddress;

         /* create lower bound */
         bdaddress = &(propdata->bounds[bdidx]);
         SCIP_CALL( SCIPallocBlockMemory(scip, bdaddress) );
         propdata->bounds[bdidx]->boundtype = SCIP_BOUNDTYPE_LOWER;
         propdata->bounds[bdidx]->var = vars[i];
         propdata->bounds[bdidx]->found = FALSE;
         propdata->bounds[bdidx]->filtered = FALSE;
         propdata->bounds[bdidx]->newval = 0.0;
         propdata->bounds[bdidx]->score = getScore(scip, propdata->bounds[bdidx], nlcount[i], maxnlcount);
         propdata->bounds[bdidx]->done = FALSE;
         propdata->bounds[bdidx]->nonconvex = (nccount[i] > 0);
         propdata->bounds[bdidx]->index = bdidx;
         bdidx++;

         /* create upper bound */
         bdaddress = &(propdata->bounds[bdidx]);
         SCIP_CALL( SCIPallocBlockMemory(scip, bdaddress) );
         propdata->bounds[bdidx]->boundtype = SCIP_BOUNDTYPE_UPPER;
         propdata->bounds[bdidx]->var = vars[i];
         propdata->bounds[bdidx]->found = FALSE;
         propdata->bounds[bdidx]->filtered = FALSE;
         propdata->bounds[bdidx]->newval = 0.0;
         propdata->bounds[bdidx]->score = getScore(scip, propdata->bounds[bdidx], nlcount[i], maxnlcount);
         propdata->bounds[bdidx]->done = FALSE;
         propdata->bounds[bdidx]->nonconvex = (nccount[i] > 0);
         propdata->bounds[bdidx]->index = bdidx;
         bdidx++;
      }
   }

   /* set number of interesting bounds */
   propdata->nbounds = bdidx;

   exprconshdlr = SCIPfindConshdlr(scip, "expr");

   /* get all product expressions from expression constraint handler */
   if( propdata->nbounds > 0 && exprconshdlr != NULL && propdata->createbilinineqs )
   {
      SCIP_CONSEXPR_NLHDLR* bilinnlhdlr;
      SCIP_CONSEXPR_EXPR** exprs;
      int nexprs;

      /* find nonlinear handler for bilinear terms */
      bilinnlhdlr = SCIPfindConsExprNlhdlr(exprconshdlr, "bilinear");
      assert(bilinnlhdlr != NULL);

      /* collect all bilinear product in all expression constraints */
      exprs = SCIPgetConsExprNlhdlrBilinearExprs(bilinnlhdlr);
      nexprs = SCIPgetConsExprNlhdlrBilinearNExprs(bilinnlhdlr);

      if( nexprs > 0 )
      {
         SCIP_CALL( SCIPallocBlockMemoryArray(scip, &propdata->bilinbounds, nexprs) );
         propdata->bilinboundssize = nexprs;
         propdata->nbilinbounds = 0;

         /* store candidates as bilinear bounds */
         for( i = 0; i < nexprs; ++i )
         {
            BILINBOUND* bilinbound;
            SCIP_VAR* x;
            SCIP_VAR* y;

            assert(exprs[i] != NULL);
            assert(SCIPgetConsExprExprNChildren(exprs[i]) == 2);

            x = SCIPgetConsExprExprAuxVar(SCIPgetConsExprExprChildren(exprs[i])[0]);
            y = SCIPgetConsExprExprAuxVar(SCIPgetConsExprExprChildren(exprs[i])[1]);
            assert(x != NULL);
            assert(y != NULL);
            assert(x != y);

            /* skip almost fixed variables */
            if( !varIsInteresting(scip, x, 1) || !varIsInteresting(scip, y, 1) )
               continue;

            /* create bilinear bound */
            SCIP_CALL( SCIPallocBlockMemory(scip, &propdata->bilinbounds[propdata->nbilinbounds]) ); /*lint !e866*/
            bilinbound = propdata->bilinbounds[propdata->nbilinbounds];
            BMSclearMemory(bilinbound);

            /* store and capture expression */
            bilinbound->expr = exprs[i];
            SCIPcaptureConsExprExpr(bilinbound->expr);

            /* compute a descent score */
            bilinbound->score = bilinboundGetScore(scip, propdata->randnumgen, bilinbound);

            /* increase the number of bilinear bounds */
            ++(propdata->nbilinbounds);

            SCIPdebugMsg(scip, "added bilinear bound for %s %s\n", SCIPvarGetName(x), SCIPvarGetName(y));
         }
      }

      /* sort bounds according to decreasing score */
      if( propdata->nbilinbounds > 1 )
      {
         SCIPsortDownPtr((void**) propdata->bilinbounds, compBilinboundsScore, propdata->nbilinbounds);
      }
   }

   /* free memory for buffering nonlinearities */
   assert(nlcount != NULL);
   assert(nccount != NULL);
   SCIPfreeBufferArray(scip, &nccount);
   SCIPfreeBufferArray(scip, &nlcount);

   /*  propdata->bounds array if empty */
   if( propdata->nbounds <= 0 )
   {
      assert(propdata->nbounds == 0);
      assert(propdata->boundssize >= 0 );
      SCIPfreeBlockMemoryArray(scip, &(propdata->bounds), propdata->boundssize);
   }

   SCIPdebugMsg(scip, "problem has %d/%d interesting bounds\n", propdata->nbounds, 2 * nvars);

   if( propdata->nbounds > 0 )
   {
      /* sort bounds according to decreasing score; although this initial order will be overruled by the distance
       * criterion later, gives a more well-defined starting situation for OBBT and might help to reduce solver
       * variability
       */
      SCIPsortDownPtr((void**) propdata->bounds, compBoundsScore, propdata->nbounds);
   }

   return SCIP_OKAY;
}

/*
 * Callback methods of propagator
 */

/** copy method for propagator plugins (called when SCIP copies plugins)
 *
 *  @note The UG framework assumes that all default plug-ins of SCIP implement a copy callback. We check
 *  SCIPgetSubscipDepth() in PROPEXEC to prevent the propagator to run in a sub-SCIP.
 */
static
SCIP_DECL_PROPCOPY(propCopyObbt)
{  /*lint --e{715}*/
   assert(scip != NULL);
   assert(prop != NULL);
   assert(strcmp(SCIPpropGetName(prop), PROP_NAME) == 0);

   /* call inclusion method of constraint handler */
   SCIP_CALL( SCIPincludePropObbt(scip) );

   return SCIP_OKAY;
}

/** solving process initialization method of propagator (called when branch and bound process is about to begin) */
static
SCIP_DECL_PROPINITSOL(propInitsolObbt)
{  /*lint --e{715}*/
   SCIP_PROPDATA* propdata;

   assert(scip != NULL);
   assert(prop != NULL);
   assert(strcmp(SCIPpropGetName(prop), PROP_NAME) == 0);

   /* get propagator data */
   propdata = SCIPpropGetData(prop);
   assert(propdata != NULL);

   propdata->bounds = NULL;
   propdata->nbounds = -1;
   propdata->boundssize = 0;
   propdata->cutoffrow = NULL;
   propdata->lastnode = -1;

   /* if genvbounds propagator is not available, we cannot create genvbounds */
   propdata->genvboundprop = propdata->creategenvbounds ? SCIPfindProp(scip, GENVBOUND_PROP_NAME) : NULL;

   SCIPdebugMsg(scip, "creating genvbounds: %s\n", propdata->genvboundprop != NULL ? "true" : "false");

   /* create random number generator */
   SCIP_CALL( SCIPcreateRandom(scip, &propdata->randnumgen, DEFAULT_RANDSEED, TRUE) );

   return SCIP_OKAY;
}

/** execution method of propagator */
static
SCIP_DECL_PROPEXEC(propExecObbt)
{  /*lint --e{715}*/
   SCIP_PROPDATA* propdata;
   SCIP_Longint itlimit;

   assert(scip != NULL);
   assert(prop != NULL);
   assert(strcmp(SCIPpropGetName(prop), PROP_NAME) == 0);

   *result = SCIP_DIDNOTRUN;

   /* do not run in: presolving, repropagation, probing mode, if no objective propagation is allowed  */
   if( SCIPgetStage(scip) != SCIP_STAGE_SOLVING || SCIPinRepropagation(scip) || SCIPinProbing(scip) || !SCIPallowWeakDualReds(scip) )
      return SCIP_OKAY;

   /* do not run propagator in a sub-SCIP */
   if( SCIPgetSubscipDepth(scip) > 0 )
      return SCIP_OKAY;

   /* only run for nonlinear problems, i.e., if NLP is constructed */
   if( !SCIPisNLPConstructed(scip) )
   {
      SCIPdebugMsg(scip, "NLP not constructed, skipping obbt\n");
      return SCIP_OKAY;
   }

   /* only run if LP all columns are in the LP, i.e., the LP is a relaxation; e.g., do not run if pricers are active
    * since pricing is not performed in probing mode
    */
   if( !SCIPallColsInLP(scip) )
   {
      SCIPdebugMsg(scip, "not all columns in LP, skipping obbt\n");
      return SCIP_OKAY;
   }

   /* get propagator data */
   propdata = SCIPpropGetData(prop);
   assert(propdata != NULL);

   /* ensure that bounds are initialized */
   if( propdata->nbounds == -1 )
   {
      /* bounds must be initialized at root node */
      if( SCIPgetDepth(scip) == 0 )
      {
         SCIP_CALL( initBounds(scip, propdata) );
      }
      else
      {
         assert(!SCIPinProbing(scip));
         return SCIP_OKAY;
      }
   }
   assert(propdata->nbounds >= 0);

   /* do not run if there are no interesting bounds */
   /**@todo disable */
   if( propdata->nbounds <= 0 )
   {
      SCIPdebugMsg(scip, "there are no interesting bounds\n");
      return SCIP_OKAY;
   }

   /* only run once in a node != root */
   if( SCIPgetDepth(scip) > 0 && SCIPnodeGetNumber(SCIPgetCurrentNode(scip)) == propdata->lastnode )
   {
      return SCIP_OKAY;
   }

   SCIPdebugMsg(scip, "applying obbt for problem <%s> at depth %d\n", SCIPgetProbName(scip), SCIPgetDepth(scip));

   /* without an optimal LP solution we don't want to run; this may be because propagators with higher priority have
    * already found reductions or numerical troubles occured during LP solving
    */
   if( SCIPgetLPSolstat(scip) != SCIP_LPSOLSTAT_OPTIMAL && SCIPgetLPSolstat(scip) != SCIP_LPSOLSTAT_UNBOUNDEDRAY )
   {
      SCIPdebugMsg(scip, "aborting since no optimal LP solution is at hand\n");
      return SCIP_OKAY;
   }

   /* compute iteration limit */
   if( propdata->itlimitfactor > 0.0 )
      itlimit = (SCIP_Longint) MAX(propdata->itlimitfactor * SCIPgetNRootLPIterations(scip),
         propdata->minitlimit); /*lint !e666*/
   else
      itlimit = -1;

   /* apply obbt */
   SCIP_CALL( applyObbt(scip, propdata, itlimit, result) );
   assert(*result != SCIP_DIDNOTRUN);

   /* compute globally inequalities for bilinear terms */
   if( propdata->createbilinineqs )
   {
      /* set LP iteration limit */
      if( propdata->itlimitbilin == 0L )
      {
         /* no iteration limit if itlimit < 0 or itlimitfactorbilin < 0 */
         propdata->itlimitbilin = (itlimit < 0 || propdata->itlimitfactorbilin < 0)
            ? -1L : (SCIP_Longint)(itlimit * propdata->itlimitfactorbilin);
      }

      SCIP_CALL( applyObbtBilinear(scip, propdata, itlimit, result) );
   }

   /* set current node as last node */
   propdata->lastnode = SCIPnodeGetNumber(SCIPgetCurrentNode(scip));

   return SCIP_OKAY;
}

/** propagation conflict resolving method of propagator */
static
SCIP_DECL_PROPRESPROP(propRespropObbt)
{  /*lint --e{715}*/
   *result = SCIP_DIDNOTFIND;

   return SCIP_OKAY;
}

/** solving process deinitialization method of propagator (called before branch and bound process data is freed) */
static
SCIP_DECL_PROPEXITSOL(propExitsolObbt)
{  /*lint --e{715}*/
   SCIP_PROPDATA* propdata;
   int i;

   assert(scip != NULL);
   assert(prop != NULL);
   assert(strcmp(SCIPpropGetName(prop), PROP_NAME) == 0);

   /* get propagator data */
   propdata = SCIPpropGetData(prop);
   assert(propdata != NULL);

   /* free random number generator */
   SCIPfreeRandom(scip, &propdata->randnumgen);
   propdata->randnumgen = NULL;

   /* note that because we reset filtered flags to false at each call to obbt, the same bound may be filtered multiple
    * times
    */
   SCIPstatisticMessage("DIVE-LP: %" SCIP_LONGINT_FORMAT "  NFILTERED: %d NTRIVIALFILTERED: %d NSOLVED: %d "
      "FILTER-LP: %" SCIP_LONGINT_FORMAT " NGENVB(dive): %d NGENVB(aggr.): %d NGENVB(triv.) %d\n",
      propdata->nprobingiterations, propdata->nfiltered, propdata->ntrivialfiltered, propdata->nsolvedbounds,
      propdata->nfilterlpiters, propdata->ngenvboundsprobing, propdata->ngenvboundsaggrfil, propdata->ngenvboundstrivfil);

   /* free bilinear bounds */
   if( propdata->bilinboundssize > 0 )
   {
      for( i = propdata->nbilinbounds - 1; i >= 0; --i )
      {
         assert(propdata->bilinbounds[i] != NULL);
         assert(propdata->bilinbounds[i]->expr != NULL);

         /* release expression */
         SCIP_CALL( SCIPreleaseConsExprExpr(scip, &propdata->bilinbounds[i]->expr) );

         SCIPfreeBlockMemory(scip, &propdata->bilinbounds[i]); /*lint !e866*/
      }
      SCIPfreeBlockMemoryArray(scip, &propdata->bilinbounds, propdata->bilinboundssize);
      propdata->bilinboundssize = 0;
      propdata->nbilinbounds = 0;
   }

   /* free memory allocated for the bounds */
   if( propdata->nbounds > 0 )
   {
      /* free bounds */
      for( i = propdata->nbounds - 1; i >= 0; i-- )
      {
         SCIPfreeBlockMemory(scip, &(propdata->bounds[i])); /*lint !e866*/
      }
      SCIPfreeBlockMemoryArray(scip, &(propdata->bounds), propdata->boundssize);
   }

   propdata->nbounds = -1;
   propdata->itlimitbilin = 0;
   propdata->itusedbilin = 0;

   return SCIP_OKAY;
}

/** destructor of propagator to free user data (called when SCIP is exiting) */
static
SCIP_DECL_PROPFREE(propFreeObbt)
{  /*lint --e{715}*/
   SCIP_PROPDATA* propdata;

   assert(strcmp(SCIPpropGetName(prop), PROP_NAME) == 0);

   /* free propagator data */
   propdata = SCIPpropGetData(prop);
   assert(propdata != NULL);

   SCIPfreeBlockMemory(scip, &propdata);

   SCIPpropSetData(prop, NULL);

   return SCIP_OKAY;
}

/*
 * propagator specific interface methods
 */

/** creates the obbt propagator and includes it in SCIP */
SCIP_RETCODE SCIPincludePropObbt(
   SCIP*                 scip                /**< SCIP data structure */
   )
{
   SCIP_PROPDATA* propdata;
   SCIP_PROP* prop;

   /* create obbt propagator data */
   SCIP_CALL( SCIPallocBlockMemory(scip, &propdata) );
   BMSclearMemory(propdata);

   /* initialize statistic variables */
   propdata->nprobingiterations = 0;
   propdata->nfiltered = 0;
   propdata->ntrivialfiltered = 0;
   propdata->nsolvedbounds = 0;
   propdata->ngenvboundsprobing = 0;
   propdata->ngenvboundsaggrfil = 0;
   propdata->ngenvboundstrivfil = 0;
   propdata->nfilterlpiters = 0;
   propdata->lastidx = -1;
   propdata->propagatecounter = 0;
   propdata->npropagatedomreds = 0;

   /* include propagator */
   SCIP_CALL( SCIPincludePropBasic(scip, &prop, PROP_NAME, PROP_DESC, PROP_PRIORITY, PROP_FREQ, PROP_DELAY, PROP_TIMING,
         propExecObbt, propdata) );

   SCIP_CALL( SCIPsetPropCopy(scip, prop, propCopyObbt) );
   SCIP_CALL( SCIPsetPropFree(scip, prop, propFreeObbt) );
   SCIP_CALL( SCIPsetPropExitsol(scip, prop, propExitsolObbt) );
   SCIP_CALL( SCIPsetPropInitsol(scip, prop, propInitsolObbt) );
   SCIP_CALL( SCIPsetPropResprop(scip, prop, propRespropObbt) );

   SCIP_CALL( SCIPaddBoolParam(scip, "propagating/" PROP_NAME "/creategenvbounds",
         "should obbt try to provide genvbounds if possible?",
         &propdata->creategenvbounds, TRUE, DEFAULT_CREATE_GENVBOUNDS, NULL, NULL) );

   SCIP_CALL( SCIPaddBoolParam(scip, "propagating/" PROP_NAME "/normalize",
         "should coefficients in filtering be normalized w.r.t. the domains sizes?",
         &propdata->normalize, TRUE, DEFAULT_FILTERING_NORM, NULL, NULL) );

   SCIP_CALL( SCIPaddBoolParam(scip, "propagating/" PROP_NAME "/applyfilterrounds",
         "try to filter bounds in so-called filter rounds by solving auxiliary LPs?",
         &propdata->applyfilterrounds, TRUE, DEFAULT_APPLY_FILTERROUNDS, NULL, NULL) );

   SCIP_CALL( SCIPaddBoolParam(scip, "propagating/" PROP_NAME "/applytrivialfilter",
         "try to filter bounds with the LP solution after each solve?",
         &propdata->applytrivialfilter, TRUE, DEFAULT_APPLY_TRIVIALFITLERING, NULL, NULL) );

   SCIP_CALL( SCIPaddBoolParam(scip, "propagating/" PROP_NAME "/genvbdsduringfilter",
         "should we try to generate genvbounds during trivial and aggressive filtering?",
         &propdata->genvbdsduringfilter, TRUE, DEFAULT_GENVBDSDURINGFILTER, NULL, NULL) );

  SCIP_CALL( SCIPaddBoolParam(scip, "propagating/" PROP_NAME "/genvbdsduringsepa",
         "try to create genvbounds during separation process?",
         &propdata->genvbdsduringsepa, TRUE, DEFAULT_GENVBDSDURINGSEPA, NULL, NULL) );

   SCIP_CALL( SCIPaddIntParam(scip, "propagating/" PROP_NAME "/minfilter",
         "minimal number of filtered bounds to apply another filter round",
         &propdata->nminfilter, TRUE, DEFAULT_FILTERING_MIN, 1, INT_MAX, NULL, NULL) );

   SCIP_CALL( SCIPaddRealParam(scip, "propagating/" PROP_NAME "/itlimitfactor",
         "multiple of root node LP iterations used as total LP iteration limit for obbt (<= 0: no limit )",
         &propdata->itlimitfactor, FALSE, DEFAULT_ITLIMITFACTOR, SCIP_REAL_MIN, SCIP_REAL_MAX, NULL, NULL) );

   SCIP_CALL( SCIPaddRealParam(scip, "propagating/" PROP_NAME "/itlimitfactorbilin",
         "multiple of OBBT LP limit used as total LP iteration limit for solving bilinear inequality LPs (< 0 for no limit)",
         &propdata->itlimitfactorbilin, FALSE, DEFAULT_ITLIMITFAC_BILININEQS, SCIP_REAL_MIN, SCIP_REAL_MAX, NULL, NULL) );

   SCIP_CALL( SCIPaddRealParam(scip, "propagating/" PROP_NAME "/minnonconvexity",
         "minimum absolute value of nonconvex eigenvalues for a bilinear term",
         &propdata->minnonconvexity, FALSE, DEFAULT_MINNONCONVEXITY, 0.0, SCIP_REAL_MAX, NULL, NULL) );

   SCIP_CALL( SCIPaddLongintParam(scip, "propagating/" PROP_NAME "/minitlimit",
         "minimum LP iteration limit",
         &propdata->minitlimit, FALSE, DEFAULT_MINITLIMIT, 0L, SCIP_LONGINT_MAX, NULL, NULL) );

   SCIP_CALL( SCIPaddRealParam(scip, "propagating/" PROP_NAME "/dualfeastol",
         "feasibility tolerance for reduced costs used in obbt; this value is used if SCIP's dual feastol is greater",
         &propdata->dualfeastol, FALSE, DEFAULT_DUALFEASTOL, 0.0, SCIP_REAL_MAX, NULL, NULL) );

   SCIP_CALL( SCIPaddRealParam(scip, "propagating/" PROP_NAME "/conditionlimit",
         "maximum condition limit used in LP solver (-1.0: no limit)",
         &propdata->conditionlimit, FALSE, DEFAULT_CONDITIONLIMIT, -1.0, SCIP_REAL_MAX, NULL, NULL) );

   SCIP_CALL( SCIPaddRealParam(scip, "propagating/" PROP_NAME "/boundstreps",
         "minimal relative improve for strengthening bounds",
         &propdata->boundstreps, FALSE, DEFAULT_BOUNDSTREPS, 0.0, 1.0, NULL, NULL) );

  SCIP_CALL( SCIPaddBoolParam(scip, "propagating/" PROP_NAME "/onlynonconvexvars",
         "only apply obbt on non-convex variables",
         &propdata->onlynonconvexvars, TRUE, DEFAULT_ONLYNONCONVEXVARS, NULL, NULL) );

  SCIP_CALL( SCIPaddBoolParam(scip, "propagating/" PROP_NAME "/tightintboundsprobing",
         "should integral bounds be tightened during the probing mode?",
         &propdata->tightintboundsprobing, TRUE, DEFAULT_TIGHTINTBOUNDSPROBING, NULL, NULL) );

  SCIP_CALL( SCIPaddBoolParam(scip, "propagating/" PROP_NAME "/tightcontboundsprobing",
         "should continuous bounds be tightened during the probing mode?",
         &propdata->tightcontboundsprobing, TRUE, DEFAULT_TIGHTCONTBOUNDSPROBING, NULL, NULL) );

  SCIP_CALL( SCIPaddBoolParam(scip, "propagating/" PROP_NAME "/createbilinineqs",
         "solve auxiliary LPs in order to find valid inequalities for bilinear terms?",
         &propdata->createbilinineqs, TRUE, DEFAULT_CREATE_BILININEQS, NULL, NULL) );

  SCIP_CALL( SCIPaddBoolParam(scip, "propagating/" PROP_NAME "/createlincons",
         "create linear constraints from inequalities for bilinear terms?",
         &propdata->createlincons, TRUE, DEFAULT_CREATE_LINCONS, NULL, NULL) );

  SCIP_CALL( SCIPaddIntParam(scip, "propagating/" PROP_NAME "/orderingalgo",
        "select the type of ordering algorithm which should be used (0: no special ordering, 1: greedy, 2: greedy reverse)",
        &propdata->orderingalgo, TRUE, DEFAULT_ORDERINGALGO, 0, 2, NULL, NULL) );

  SCIP_CALL( SCIPaddBoolParam(scip, "propagating/" PROP_NAME "/separatesol",
         "should the obbt LP solution be separated?",
         &propdata->separatesol, TRUE, DEFAULT_SEPARATESOL, NULL, NULL) );

  SCIP_CALL( SCIPaddIntParam(scip, "propagating/" PROP_NAME "/sepaminiter",
        "minimum number of iteration spend to separate an obbt LP solution",
        &propdata->sepaminiter, TRUE, DEFAULT_SEPAMINITER, 0, INT_MAX, NULL, NULL) );

  SCIP_CALL( SCIPaddIntParam(scip, "propagating/" PROP_NAME "/sepamaxiter",
        "maximum number of iteration spend to separate an obbt LP solution",
        &propdata->sepamaxiter, TRUE, DEFAULT_SEPAMAXITER, 0, INT_MAX, NULL, NULL) );

  SCIP_CALL( SCIPaddIntParam(scip, "propagating/" PROP_NAME "/propagatefreq",
        "trigger a propagation round after that many bound tightenings (0: no propagation)",
        &propdata->propagatefreq, TRUE, DEFAULT_PROPAGATEFREQ, 0, INT_MAX, NULL, NULL) );

   return SCIP_OKAY;
}<|MERGE_RESOLUTION|>--- conflicted
+++ resolved
@@ -1013,17 +1013,11 @@
                assert(!error);
                SCIP_CALL( createGenVBound(scip, propdata, bound, &found) );
 
-<<<<<<< HEAD
                if( found )
                {
                   propdata->ngenvboundstrivfil += 1;
                   SCIPdebugMsg(scip, "found genvbound during trivial filtering\n");
                }
-            }
-=======
-               SCIPdebugMsg(scip, "found genvbound during trivial filtering? %u\n", found);
-            } /*lint !e438*/
->>>>>>> 6230ccb9
 
             /* restore objective function */
             SCIP_CALL( setObjProbing(scip, propdata, bound, 0.0) );
@@ -1216,7 +1210,6 @@
 
                assert(!error);
                SCIP_CALL( createGenVBound(scip, propdata, bound, &found) );
-<<<<<<< HEAD
 
                if( found )
                {
@@ -1224,11 +1217,6 @@
                   SCIPdebugMsg(scip, "found genvbound during aggressive filtering\n");
                }
 
-            }
-=======
-               SCIPdebugMsg(scip, "found genvbound during aggressive filtering? %u\n", found);
-            } /*lint !e438*/
->>>>>>> 6230ccb9
 
             /* restore objective function */
             for( j = 0; j < nobjcoefs; ++j )
@@ -1724,12 +1712,7 @@
       {
          SCIP_Bool found;
          SCIP_CALL( createGenVBound(scip, propdata, currbound, &found) );
-<<<<<<< HEAD
          propdata->ngenvboundsprobing += found ? 1 : 0;
-      }
-=======
-      }  /*lint !e438*/
->>>>>>> 6230ccb9
 
       /* try to tight the variable bound */
       tightened = FALSE;
@@ -1885,14 +1868,9 @@
             SCIP_Bool found;
 
             SCIP_CALL( createGenVBound(scip, propdata, currbound, &found) );
-<<<<<<< HEAD
 
             if( found )
                propdata->ngenvboundsprobing += 1;
-         }
-=======
-         } /*lint !e438*/
->>>>>>> 6230ccb9
 
          /* try to tighten bound in probing mode */
          success = FALSE;
