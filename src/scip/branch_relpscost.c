/* * * * * * * * * * * * * * * * * * * * * * * * * * * * * * * * * * * * * * */
/*                                                                           */
/*                  This file is part of the program and library             */
/*         SCIP --- Solving Constraint Integer Programs                      */
/*                                                                           */
/*    Copyright (C) 2002-2015 Konrad-Zuse-Zentrum                            */
/*                            fuer Informationstechnik Berlin                */
/*                                                                           */
/*  SCIP is distributed under the terms of the ZIB Academic License.         */
/*                                                                           */
/*  You should have received a copy of the ZIB Academic License              */
/*  along with SCIP; see the file COPYING. If not email to scip@zib.de.      */
/*                                                                           */
/* * * * * * * * * * * * * * * * * * * * * * * * * * * * * * * * * * * * * * */

/**@file   branch_relpscost.c
 * @brief  reliable pseudo costs branching rule
 * @author Tobias Achterberg
 * @author Timo Berthold
 * @author Gerald Gamrath
 */

/*---+----1----+----2----+----3----+----4----+----5----+----6----+----7----+----8----+----9----+----0----+----1----+----2*/

#include <assert.h>
#include <string.h>

#include "scip/branch_relpscost.h"

#define BRANCHRULE_NAME          "relpscost"
#define BRANCHRULE_DESC          "reliability branching on pseudo cost values"
#define BRANCHRULE_PRIORITY      10000
#define BRANCHRULE_MAXDEPTH      -1
#define BRANCHRULE_MAXBOUNDDIST  1.0

#define DEFAULT_CONFLICTWEIGHT   0.01   /**< weight in score calculations for conflict score */
#define DEFAULT_CONFLENGTHWEIGHT 0.0    /**< weight in score calculations for conflict length score*/
#define DEFAULT_INFERENCEWEIGHT  0.0001 /**< weight in score calculations for inference score */
#define DEFAULT_CUTOFFWEIGHT     0.0001 /**< weight in score calculations for cutoff score */
#define DEFAULT_PSCOSTWEIGHT     1.0    /**< weight in score calculations for pseudo cost score */
#define DEFAULT_MINRELIABLE      1.0    /**< minimal value for minimum pseudo cost size to regard pseudo cost value as reliable */
#define DEFAULT_MAXRELIABLE      5.0    /**< maximal value for minimum pseudo cost size to regard pseudo cost value as reliable */
#define DEFAULT_SBITERQUOT       0.5    /**< maximal fraction of strong branching LP iterations compared to normal iterations */
#define DEFAULT_SBITEROFS   100000      /**< additional number of allowed strong branching LP iterations */
#define DEFAULT_MAXLOOKAHEAD     9      /**< maximal number of further variables evaluated without better score */
#define DEFAULT_INITCAND       100      /**< maximal number of candidates initialized with strong branching per node */
#define DEFAULT_INITITER         0      /**< iteration limit for strong branching initialization of pseudo cost entries (0: auto) */
#define DEFAULT_MAXBDCHGS        5      /**< maximal number of bound tightenings before the node is reevaluated (-1: unlimited) */
#define DEFAULT_MAXPROPROUNDS   -2      /**< maximum number of propagation rounds to be performed during strong branching
                                         *   before solving the LP (-1: no limit, -2: parameter settings) */
#define DEFAULT_PROBINGBOUNDS    TRUE   /**< should valid bounds be identified in a probing-like fashion during strong
                                         *   branching (only with propagation)? */
#define DEFAULT_USERELERRORFORRELIABILITY FALSE /**< should reliability be based on relative errors? */
#define DEFAULT_LOWERRORTOL 0.05   /**< lowest tolerance beneath which relative errors are reliable */
#define DEFAULT_HIGHERRORTOL 1.0   /**< highest tolerance beneath which relative errors are reliable */
#define DEFAULT_USEHYPTESTFORRELIABILITY FALSE /**< should the strong branching decision be based on a hypothesis test? */
#define DEFAULT_USEDYNAMICCONFIDENCE FALSE /**< should the confidence level be adjusted dynamically? */
#define DEFAULT_STORESEMIINITCOSTS FALSE /**< should strong branching result be considered for pseudo costs if the other direction was infeasible? */
#define DEFAULT_USESBLOCALINFO FALSE    /**< should the scoring function use only local cutoff and inference information obtained for strong branching candidates? */
#define DEFAULT_CONFIDENCELEVEL 2       /**< The confidence level for statistical methods, between 0 (Min) and 4 (Max). */
#define DEFAULT_SKIPBADINITCANDS FALSE  /**< should branching rule skip candidates that have a low probability to be
                                          *  better than the best strong-branching or pseudo-candidate? */
/** branching rule data */
struct SCIP_BranchruleData
{
   SCIP_Real             conflictweight;     /**< weight in score calculations for conflict score */
   SCIP_Real             conflengthweight;   /**< weight in score calculations for conflict length score */
   SCIP_Real             inferenceweight;    /**< weight in score calculations for inference score */
   SCIP_Real             cutoffweight;       /**< weight in score calculations for cutoff score */
   SCIP_Real             pscostweight;       /**< weight in score calculations for pseudo cost score */
   SCIP_Real             minreliable;        /**< minimal value for minimum pseudo cost size to regard pseudo cost value as reliable */
   SCIP_Real             maxreliable;        /**< maximal value for minimum pseudo cost size to regard pseudo cost value as reliable */
   SCIP_Real             sbiterquot;         /**< maximal fraction of strong branching LP iterations compared to normal iterations */
   int                   sbiterofs;          /**< additional number of allowed strong branching LP iterations */
   int                   maxlookahead;       /**< maximal number of further variables evaluated without better score */
   int                   initcand;           /**< maximal number of candidates initialized with strong branching per node */
   int                   inititer;           /**< iteration limit for strong branching initialization of pseudo cost entries (0: auto) */
   int                   maxbdchgs;          /**< maximal number of bound tightenings before the node is reevaluated (-1: unlimited) */
   int                   maxproprounds;      /**< maximum number of propagation rounds to be performed during strong branching
                                              *   before solving the LP (-1: no limit, -2: parameter settings) */
   SCIP_Bool             probingbounds;      /**< should valid bounds be identified in a probing-like fashion during strong
                                              *   branching (only with propagation)? */
   SCIP_Bool             userelerrorforreliability; /**< should reliability be based on relative errors? */
   SCIP_Real             lowerrortol;        /**< lowest tolerance beneath which relative errors are reliable */
   SCIP_Real             higherrortol;       /**< highest tolerance beneath which relative errors are reliable */
   SCIP_Bool             usehyptestforreliability; /**< should the strong branching decision be based on a hypothesis test? */
   SCIP_Bool             usedynamicconfidence; /**< should the confidence level be adjusted dynamically? */
   SCIP_Bool             storesemiinitcosts; /**< should strong branching result be considered for pseudo costs if the other direction was infeasible? */
   SCIP_Bool             usesblocalinfo;     /**< should the scoring function disregard cutoffs for variable if sb-lookahead was feasible ? */
   SCIP_Bool             skipbadinitcands;   /**< should branching rule skip candidates that have a low probability to be
                                               *  better than the best strong-branching or pseudo-candidate? */
   int                   confidencelevel;    /**< The confidence level for statistical methods, between 0 (Min) and 4 (Max). */
};

/*
 * local methods
 */

/** calculates an overall score value for the given individual score values */
static
SCIP_Real calcScore(
   SCIP*                 scip,               /**< SCIP data structure */
   SCIP_BRANCHRULEDATA*  branchruledata,     /**< branching rule data */
   SCIP_Real             conflictscore,      /**< conflict score of current variable */
   SCIP_Real             avgconflictscore,   /**< average conflict score */
   SCIP_Real             conflengthscore,    /**< conflict length score of current variable */
   SCIP_Real             avgconflengthscore, /**< average conflict length score */
   SCIP_Real             inferencescore,     /**< inference score of current variable */
   SCIP_Real             avginferencescore,  /**< average inference score */
   SCIP_Real             cutoffscore,        /**< cutoff score of current variable */
   SCIP_Real             avgcutoffscore,     /**< average cutoff score */
   SCIP_Real             pscostscore,        /**< pscost score of current variable */
   SCIP_Real             avgpscostscore,     /**< average pscost score */
   SCIP_Real             frac                /**< fractional value of variable in current solution */
   )
{
   SCIP_Real score;

   assert(branchruledata != NULL);
   assert(0.0 < frac && frac < 1.0);

   score = branchruledata->conflictweight * (1.0 - 1.0/(1.0+conflictscore/avgconflictscore))
      + branchruledata->conflengthweight * (1.0 - 1.0/(1.0+conflengthscore/avgconflengthscore))
      + branchruledata->inferenceweight * (1.0 - 1.0/(1.0+inferencescore/avginferencescore))
      + branchruledata->cutoffweight * (1.0 - 1.0/(1.0+cutoffscore/avgcutoffscore))
      + branchruledata->pscostweight * (1.0 - 1.0/(1.0+pscostscore/avgpscostscore));

   /* avoid close to integral variables */
   if( MIN(frac, 1.0 - frac) < 10.0*SCIPfeastol(scip) )
      score *= 1e-6;

   return score;
}

/** adds given index and direction to bound change arrays */
static
SCIP_RETCODE addBdchg(
   SCIP*                 scip,               /**< SCIP data structure */
   int**                 bdchginds,          /**< pointer to bound change index array */
   SCIP_BOUNDTYPE**      bdchgtypes,         /**< pointer to bound change types array */
   SCIP_Real**           bdchgbounds,        /**< pointer to bound change new bounds array */
   int*                  nbdchgs,            /**< pointer to number of bound changes */
   int                   ind,                /**< index to store in bound change index array */
   SCIP_BOUNDTYPE        type,               /**< type of the bound change to store in bound change type array */
   SCIP_Real             bound               /**< new bound to store in bound change new bounds array */
   )
{
   assert(bdchginds != NULL);
   assert(bdchgtypes != NULL);
   assert(bdchgbounds != NULL);
   assert(nbdchgs != NULL);

   SCIP_CALL( SCIPreallocBufferArray(scip, bdchginds, (*nbdchgs) + 1) );
   SCIP_CALL( SCIPreallocBufferArray(scip, bdchgtypes, (*nbdchgs) + 1) );
   SCIP_CALL( SCIPreallocBufferArray(scip, bdchgbounds, (*nbdchgs) + 1) );
   assert(*bdchginds != NULL);
   assert(*bdchgtypes != NULL);
   assert(*bdchgbounds != NULL);

   (*bdchginds)[*nbdchgs] = ind;
   (*bdchgtypes)[*nbdchgs] = type;
   (*bdchgbounds)[*nbdchgs] = bound;
   (*nbdchgs)++;

   return SCIP_OKAY;
}

/** frees bound change arrays */
static
void freeBdchgs(
   SCIP*                 scip,               /**< SCIP data structure */
   int**                 bdchginds,          /**< pointer to bound change index array */
   SCIP_BOUNDTYPE**      bdchgtypes,         /**< pointer to bound change types array */
   SCIP_Real**           bdchgbounds,        /**< pointer to bound change new bounds array */
   int*                  nbdchgs             /**< pointer to number of bound changes */
   )
{
   assert(bdchginds != NULL);
   assert(bdchgtypes != NULL);
   assert(bdchgbounds != NULL);
   assert(nbdchgs != NULL);

   SCIPfreeBufferArrayNull(scip, bdchgbounds);
   SCIPfreeBufferArrayNull(scip, bdchgtypes);
   SCIPfreeBufferArrayNull(scip, bdchginds);
   *nbdchgs = 0;
}

/** applies bound changes stored in bound change arrays */
static
SCIP_RETCODE applyBdchgs(
   SCIP*                 scip,               /**< SCIP data structure */
   SCIP_VAR**            vars,               /**< problem variables */
   int*                  bdchginds,          /**< bound change index array */
   SCIP_BOUNDTYPE*       bdchgtypes,         /**< bound change types array */
   SCIP_Real*            bdchgbounds,        /**< bound change new bound array */
   int                   nbdchgs,            /**< number of bound changes */
   SCIP_RESULT*          result              /**< result pointer */
   )
{
#ifndef NDEBUG
   SCIP_BRANCHRULE* branchrule;
   SCIP_BRANCHRULEDATA* branchruledata;
#endif
   SCIP_Bool infeasible;
   SCIP_Bool tightened;
   int i;

   assert(vars != NULL);

#ifndef NDEBUG
   /* find branching rule */
   branchrule = SCIPfindBranchrule(scip, BRANCHRULE_NAME);
   assert(branchrule != NULL);

   /* get branching rule data */
   branchruledata = SCIPbranchruleGetData(branchrule);
   assert(branchruledata != NULL);
#endif

   SCIPdebugMessage("applying %d bound changes\n", nbdchgs);

   for( i = 0; i < nbdchgs; ++i )
   {
      int v;

      v = bdchginds[i];

      SCIPdebugMessage(" -> <%s> [%g,%g]\n",
         SCIPvarGetName(vars[v]), SCIPvarGetLbLocal(vars[v]), SCIPvarGetUbLocal(vars[v]));

      if( bdchgtypes[i] == SCIP_BOUNDTYPE_LOWER )
      {
         /* change lower bound of variable to given bound */
         SCIP_CALL( SCIPtightenVarLb(scip, vars[v], bdchgbounds[i], TRUE, &infeasible, &tightened) );
         if( infeasible )
         {
            *result = SCIP_CUTOFF;
            return SCIP_OKAY;
         }

         /* if we did propagation, the bound change might already have been added */
         assert(tightened || (branchruledata->maxproprounds != 0));
      }
      else
      {
         assert(bdchgtypes[i] == SCIP_BOUNDTYPE_UPPER);

         /* change upper bound of variable to given bound */
         SCIP_CALL( SCIPtightenVarUb(scip, vars[v], bdchgbounds[i], TRUE, &infeasible, &tightened) );
         if( infeasible )
         {
            *result = SCIP_CUTOFF;
            return SCIP_OKAY;
         }

         /* if we did propagation, the bound change might already have been added */
         assert(tightened || (branchruledata->maxproprounds != 0));
      }
      SCIPdebugMessage("  -> [%g,%g]\n", SCIPvarGetLbLocal(vars[v]), SCIPvarGetUbLocal(vars[v]));
   }

   return SCIP_OKAY;
}

/** execute reliability pseudo cost branching */
static
SCIP_RETCODE execRelpscost(
   SCIP*                 scip,               /**< SCIP data structure */
   SCIP_BRANCHRULE*      branchrule,         /**< branching rule */
   SCIP_Bool             allowaddcons,       /**< is the branching rule allowed to add constraints to the current node
                                              *   in order to cut off the current solution instead of creating a branching? */
   SCIP_VAR**            branchcands,        /**< branching candidates */
   SCIP_Real*            branchcandssol,     /**< solution value for the branching candidates */
   SCIP_Real*            branchcandsfrac,    /**< fractional part of the branching candidates */
   int                   nbranchcands,       /**< number of branching candidates */
   SCIP_Bool             executebranch,      /**< execute a branching step or run probing only */
   SCIP_RESULT*          result              /**< pointer to the result of the execution */
   )
{
   SCIP_BRANCHRULEDATA* branchruledata;
   SCIP_Real lpobjval;
   SCIP_Real bestsbdown;
   SCIP_Real bestsbup;
   SCIP_Real provedbound;
   SCIP_Bool bestsbdownvalid;
   SCIP_Bool bestsbupvalid;
   SCIP_Bool bestsbdowncutoff;
   SCIP_Bool bestsbupcutoff;
   SCIP_Bool bestisstrongbranch;
   SCIP_Bool allcolsinlp;
   SCIP_Bool exactsolve;
   int ninitcands;
   int bestcand;

   *result = SCIP_DIDNOTRUN;

   assert(SCIPgetLPSolstat(scip) == SCIP_LPSOLSTAT_OPTIMAL);

   /* get branching rule data */
   branchruledata = SCIPbranchruleGetData(branchrule);
   assert(branchruledata != NULL);

   /* get current LP objective bound of the local sub problem and global cutoff bound */
   lpobjval = SCIPgetLPObjval(scip);

   /* check, if we want to solve the problem exactly, meaning that strong branching information is not useful
    * for cutting off sub problems and improving lower bounds of children
    */
   exactsolve = SCIPisExactSolve(scip);

   /* check, if all existing columns are in LP, and thus the strong branching results give lower bounds */
   allcolsinlp = SCIPallColsInLP(scip);

   bestcand = -1;
   bestisstrongbranch = FALSE;
   bestsbdown = SCIP_INVALID;
   bestsbup = SCIP_INVALID;
   bestsbdownvalid = FALSE;
   bestsbupvalid = FALSE;
   bestsbdowncutoff = FALSE;
   bestsbupcutoff = FALSE;
   provedbound = lpobjval;

   if( nbranchcands == 1 )
   {
      /* only one candidate: nothing has to be done */
      bestcand = 0;
      ninitcands = 0;
   }
   else
   {
      SCIP_VAR** vars;
      int* initcands;
      SCIP_Real* initcandscores;
      SCIP_Real* newlbs = NULL;
      SCIP_Real* newubs = NULL;
      int* bdchginds;
      SCIP_BOUNDTYPE* bdchgtypes;
      SCIP_Real* bdchgbounds;
      int maxninitcands;
      int nuninitcands;
      int nbdchgs;
      int nbdconflicts;
      SCIP_Real avgconflictscore;
      SCIP_Real avgconflengthscore;
      SCIP_Real avginferencescore;
      SCIP_Real avgcutoffscore;
      SCIP_Real avgpscostscore;
      SCIP_Real bestpsscore;
      SCIP_Real bestpsfracscore;
      SCIP_Real bestpsdomainscore;
      SCIP_Real bestsbscore;
      SCIP_Real bestuninitsbscore;
      SCIP_Real bestsbfracscore;
      SCIP_Real bestsbdomainscore;
      SCIP_Real prio;
      SCIP_Real reliable;
      SCIP_Real maxlookahead;
      SCIP_Real lookahead;
      SCIP_Real relerrorthreshold;
      SCIP_Bool initstrongbranching;
      SCIP_Bool propagate;
      SCIP_Bool probingbounds;
      SCIP_Longint nodenum;
      SCIP_Longint nlpiterationsquot;
      SCIP_Longint nsblpiterations;
      SCIP_Longint maxnsblpiterations;
      int bestsolidx;
      int maxbdchgs;
      int bestpscand;
      int bestsbcand;
      int bestuninitsbcand;
      int inititer;
      int nvars;
      int i;
      int c;
      SCIP_CONFIDENCELEVEL clevel;

      vars = SCIPgetVars(scip);
      nvars = SCIPgetNVars(scip);

      bestsolidx = SCIPgetBestSol(scip) == NULL ? -1 : SCIPsolGetIndex(SCIPgetBestSol(scip));

      /* get average conflict, inference, and pseudocost scores */
      avgconflictscore = SCIPgetAvgConflictScore(scip);
      avgconflictscore = MAX(avgconflictscore, 0.1);
      avgconflengthscore = SCIPgetAvgConflictlengthScore(scip);
      avgconflengthscore = MAX(avgconflengthscore, 0.1);
      avginferencescore = SCIPgetAvgInferenceScore(scip);
      avginferencescore = MAX(avginferencescore, 0.1);
      avgcutoffscore = SCIPgetAvgCutoffScore(scip);
      avgcutoffscore = MAX(avgcutoffscore, 0.1);
      avgpscostscore = SCIPgetAvgPseudocostScore(scip);
      avgpscostscore = MAX(avgpscostscore, 0.1);

      initstrongbranching = FALSE;

      /* check whether propagation should be performed */
      propagate = (branchruledata->maxproprounds != 0);

      /* check whether valid bounds should be identified in probing-like fashion */
      probingbounds = propagate && branchruledata->probingbounds;

      /* get maximal number of candidates to initialize with strong branching; if the current solutions is not basic,
       * we cannot warmstart the simplex algorithm and therefore don't initialize any candidates
       */
      maxninitcands = MIN(nbranchcands, branchruledata->initcand);
      if( !SCIPisLPSolBasic(scip) )
         maxninitcands = 0;

      /* calculate maximal number of strong branching LP iterations; if we used too many, don't apply strong branching
       * any more
       */
      nlpiterationsquot = (SCIP_Longint)(branchruledata->sbiterquot * SCIPgetNNodeLPIterations(scip));
      maxnsblpiterations = nlpiterationsquot + branchruledata->sbiterofs + SCIPgetNRootStrongbranchLPIterations(scip);
      nsblpiterations = SCIPgetNStrongbranchLPIterations(scip);
      if( nsblpiterations > maxnsblpiterations )
         maxninitcands = 0;

      /* get buffer for storing the unreliable candidates */
      SCIP_CALL( SCIPallocBufferArray(scip, &initcands, maxninitcands+1) ); /* allocate one additional slot for convenience */
      SCIP_CALL( SCIPallocBufferArray(scip, &initcandscores, maxninitcands+1) );
      ninitcands = 0;

      /* get current node number */
      nodenum = SCIPgetNNodes(scip);

      /* initialize bound change arrays */
      bdchginds = NULL;
      bdchgtypes = NULL;
      bdchgbounds = NULL;
      nbdchgs = 0;
      nbdconflicts = 0;
      maxbdchgs = branchruledata->maxbdchgs;
      if( maxbdchgs == -1 )
         maxbdchgs = INT_MAX;

      /* calculate value used as reliability */
      prio = (maxnsblpiterations - nsblpiterations)/(nsblpiterations + 1.0);
      prio = MIN(prio, 1.0);
      prio = MAX(prio, (nlpiterationsquot - nsblpiterations)/(nsblpiterations + 1.0));
      reliable = (1.0-prio) * branchruledata->minreliable + prio * branchruledata->maxreliable;

      /* calculate the threshold for the relative error in the same way; low tolerance is more strict than higher tolerance */
      relerrorthreshold = (1.0 - prio) * branchruledata->higherrortol + prio * branchruledata->lowerrortol;

      clevel = (SCIP_CONFIDENCELEVEL)branchruledata->confidencelevel;
      /* determine the confidence level for hypothesis testing based on value of prio */
      if( branchruledata->usedynamicconfidence )
      {
         /* with decreasing priority, use a less strict confidence level */
         if( prio >= 0.9 )
            clevel = SCIP_CONFIDENCELEVEL_MAX;
         else if( prio >= 0.7 )
            clevel = SCIP_CONFIDENCELEVEL_HIGH;
         else if( prio >= 0.5 )
            clevel = SCIP_CONFIDENCELEVEL_MEDIUM;
         else if( prio >= 0.3 )
            clevel = SCIP_CONFIDENCELEVEL_LOW;
         else
            clevel = SCIP_CONFIDENCELEVEL_MIN;
      }

      /* search for the best pseudo cost candidate, while remembering unreliable candidates in a sorted buffer */
      nuninitcands = 0;
      bestpscand = -1;
      bestpsscore = -SCIPinfinity(scip);
      bestpsfracscore = -SCIPinfinity(scip);
      bestpsdomainscore = -SCIPinfinity(scip);

      /* search for the best candidate first */
      if( branchruledata->usehyptestforreliability )
      {
         for( c = 0; c < nbranchcands; ++c )
         {
            SCIP_Real conflictscore;
            SCIP_Real conflengthscore;
            SCIP_Real inferencescore;
            SCIP_Real cutoffscore;
            SCIP_Real pscostscore;
            SCIP_Real score;

            conflictscore = SCIPgetVarConflictScore(scip, branchcands[c]);
            conflengthscore = SCIPgetVarConflictlengthScore(scip, branchcands[c]);
            inferencescore = SCIPgetVarAvgInferenceScore(scip, branchcands[c]);
            cutoffscore = SCIPgetVarAvgCutoffScore(scip, branchcands[c]);
            pscostscore = SCIPgetVarPseudocostScore(scip, branchcands[c], branchcandssol[c]);

            /* replace the pseudo cost score with the already calculated one;
             * @todo: use old data for strong branching with propagation?
             */
            if( SCIPgetVarStrongbranchNode(scip, branchcands[c]) == nodenum )
            {
               SCIP_Real down;
               SCIP_Real up;
               SCIP_Real lastlpobjval;
               SCIP_Real downgain;
               SCIP_Real upgain;

               /* use the score of the strong branching call at the current node */
               SCIP_CALL( SCIPgetVarStrongbranchLast(scip, branchcands[c], &down, &up, NULL, NULL, NULL, &lastlpobjval) );
               downgain = MAX(down - lastlpobjval, 0.0);
               upgain = MAX(up - lastlpobjval, 0.0);
               pscostscore = SCIPgetBranchScore(scip, branchcands[c], downgain, upgain);

               SCIPdebugMessage(" -> strong branching on variable <%s> already performed (down=%g (%+g), up=%g (%+g), pscostscore=%g)\n",
                  SCIPvarGetName(branchcands[c]), down, downgain, up, upgain, pscostscore);
            }

            score = calcScore(scip, branchruledata, conflictscore, avgconflictscore, conflengthscore, avgconflengthscore,
                  inferencescore, avginferencescore, cutoffscore, avgcutoffscore, pscostscore, avgpscostscore, branchcandsfrac[c]);

            /* check for better score of candidate */
            if( SCIPisSumGE(scip, score, bestpsscore) )
            {
               SCIP_Real fracscore;
               SCIP_Real domainscore;

               fracscore = MIN(branchcandsfrac[c], 1.0 - branchcandsfrac[c]);
               domainscore = -(SCIPvarGetUbLocal(branchcands[c]) - SCIPvarGetLbLocal(branchcands[c]));
               if( SCIPisSumGT(scip, score, bestpsscore)
                     || SCIPisSumGT(scip, fracscore, bestpsfracscore)
                     || (SCIPisSumGE(scip, fracscore, bestpsfracscore) && domainscore > bestpsdomainscore) )
               {
                  bestpscand = c;
                  bestpsscore = score;
                  bestpsfracscore = fracscore;
                  bestpsdomainscore = domainscore;
               }
            }
         }
      }

      for( c = 0; c < nbranchcands; ++c )
      {
         SCIP_Real conflictscore;
         SCIP_Real conflengthscore;
         SCIP_Real inferencescore;
         SCIP_Real cutoffscore;
         SCIP_Real pscostscore;
         SCIP_Real score;
         SCIP_Bool usesb;

         assert(branchcands[c] != NULL);
         assert(!SCIPisFeasIntegral(scip, branchcandssol[c]));

         /* get conflict, inference, cutoff, and pseudo cost scores for candidate */
         conflictscore = SCIPgetVarConflictScore(scip, branchcands[c]);
         conflengthscore = SCIPgetVarConflictlengthScore(scip, branchcands[c]);
         inferencescore = SCIPgetVarAvgInferenceScore(scip, branchcands[c]);
         cutoffscore = SCIPgetVarAvgCutoffScore(scip, branchcands[c]);
         pscostscore = SCIPgetVarPseudocostScore(scip, branchcands[c], branchcandssol[c]);
         usesb = FALSE;

         /* don't use strong branching on variables that have already been initialized at the current node;
          * instead replace the pseudo cost score with the already calculated one;
          * @todo: use old data for strong branching with propagation?
          */
         if( SCIPgetVarStrongbranchNode(scip, branchcands[c]) == nodenum )
         {
            SCIP_Real down;
            SCIP_Real up;
            SCIP_Real lastlpobjval;
            SCIP_Real downgain;
            SCIP_Real upgain;

            /* use the score of the strong branching call at the current node */
            SCIP_CALL( SCIPgetVarStrongbranchLast(scip, branchcands[c], &down, &up, NULL, NULL, NULL, &lastlpobjval) );
            downgain = MAX(down - lastlpobjval, 0.0);
            upgain = MAX(up - lastlpobjval, 0.0);
            pscostscore = SCIPgetBranchScore(scip, branchcands[c], downgain, upgain);

            SCIPdebugMessage(" -> strong branching on variable <%s> already performed (down=%g (%+g), up=%g (%+g), pscostscore=%g)\n",
               SCIPvarGetName(branchcands[c]), down, downgain, up, upgain, pscostscore);
         }
         else if( maxninitcands > 0 )
         {
            SCIP_Real downsize;
            SCIP_Real upsize;
            SCIP_Real size;

            /* check, if the pseudo cost score of the variable is reliable */
            downsize = SCIPgetVarPseudocostCountCurrentRun(scip, branchcands[c], SCIP_BRANCHDIR_DOWNWARDS);
            upsize = SCIPgetVarPseudocostCountCurrentRun(scip, branchcands[c], SCIP_BRANCHDIR_UPWARDS);
            size = MIN(downsize, upsize);

            /* determine if variable is considered reliable based on the current reliability setting */
            /* check fixed number threshold (aka original) reliability first */
            assert(!branchruledata->usehyptestforreliability || bestpscand >= 0);
            usesb = FALSE;
            if( size < reliable )
               usesb = TRUE;
            else if( branchruledata->userelerrorforreliability && branchruledata->usehyptestforreliability )
            {
               if( !SCIPisVarPscostRelerrorReliable(scip, branchcands[c], relerrorthreshold, clevel) &&
                     !SCIPsignificantVarPscostDifference(scip, branchcands[bestpscand], branchcandsfrac[bestpscand],
                        branchcands[c], branchcandsfrac[c], SCIP_BRANCHDIR_DOWNWARDS, clevel, TRUE) &&
                     !SCIPsignificantVarPscostDifference(scip, branchcands[bestpscand], 1 - branchcandsfrac[bestpscand],
                        branchcands[c], 1 - branchcandsfrac[c], SCIP_BRANCHDIR_UPWARDS, clevel, TRUE) )
                  usesb = TRUE;
            }
            /* check if relative error is tolerable */
            else if( branchruledata->userelerrorforreliability &&
                  !SCIPisVarPscostRelerrorReliable(scip, branchcands[c], relerrorthreshold, clevel))
               usesb = TRUE;
            /* check if best pseudo-candidate is significantly better in both directions, use strong-branching otherwise */
            else if( branchruledata->usehyptestforreliability &&
                  !SCIPsignificantVarPscostDifference(scip, branchcands[bestpscand], branchcandsfrac[bestpscand],
                        branchcands[c], branchcandsfrac[c], SCIP_BRANCHDIR_DOWNWARDS, clevel, TRUE) &&
                  !SCIPsignificantVarPscostDifference(scip, branchcands[bestpscand], 1 - branchcandsfrac[bestpscand],
                        branchcands[c], 1 - branchcandsfrac[c], SCIP_BRANCHDIR_UPWARDS, clevel, TRUE))
               usesb = TRUE;

            /* count the number of variables that are completely uninitialized */
            if( size < 0.1 )
               nuninitcands++;
         }

<<<<<<< HEAD
         /* combine the four score values */
         score = calcScore(scip, branchruledata, conflictscore, avgconflictscore, conflengthscore, avgconflengthscore,
=======
         /* combine the five score values */
         score = calcScore(scip, branchruledata, conflictscore, avgconflictscore, conflengthscore, avgconflengthscore, 
>>>>>>> f672e863
            inferencescore, avginferencescore, cutoffscore, avgcutoffscore, pscostscore, avgpscostscore, branchcandsfrac[c]);

         if( usesb )
         {
            int j;

            /* pseudo cost of variable is not reliable: insert candidate in initcands buffer */
            for( j = ninitcands; j > 0 && score > initcandscores[j-1]; --j )
            {
               initcands[j] = initcands[j-1];
               initcandscores[j] = initcandscores[j-1];
            }
            initcands[j] = c;
            initcandscores[j] = score;
            ninitcands++;
            ninitcands = MIN(ninitcands, maxninitcands);
         }
         /* in the case of hypothesis reliability, the best pseudo candidate has been determined already */
         else if( !branchruledata->usehyptestforreliability )
         {
            /* variable will keep it's pseudo cost value: check for better score of candidate */
            if( SCIPisSumGE(scip, score, bestpsscore) )
            {
               SCIP_Real fracscore;
               SCIP_Real domainscore;

               fracscore = MIN(branchcandsfrac[c], 1.0 - branchcandsfrac[c]);
               domainscore = -(SCIPvarGetUbLocal(branchcands[c]) - SCIPvarGetLbLocal(branchcands[c]));
               if( SCIPisSumGT(scip, score, bestpsscore)
                  || SCIPisSumGT(scip, fracscore, bestpsfracscore)
                  || (SCIPisSumGE(scip, fracscore, bestpsfracscore) && domainscore > bestpsdomainscore) )
               {
                  bestpscand = c;
                  bestpsscore = score;
                  bestpsfracscore = fracscore;
                  bestpsdomainscore = domainscore;
               }
            }
         }
      }

      /* in the special case that only the best pseudo candidate was selected for strong branching, skip the strong branching */
      if( branchruledata->usehyptestforreliability && ninitcands == 1 )
      {
         ninitcands = 0;
         SCIPdebugMessage("Only one single candidate for initialization-->Skipping strong branching\n");
      }

      /* initialize unreliable candidates with strong branching until maxlookahead is reached,
       * search best strong branching candidate
       */
      maxlookahead = (SCIP_Real)branchruledata->maxlookahead * (1.0 + (SCIP_Real)nuninitcands/(SCIP_Real)nbranchcands);
      inititer = branchruledata->inititer;
      if( inititer == 0 )
      {
         SCIP_Longint nlpiterations;
         SCIP_Longint nlps;

         /* iteration limit is set to twice the average number of iterations spent to resolve a dual feasible SCIP_LP;
          * at the first few nodes, this average is not very exact, so we better increase the iteration limit on
          * these very important nodes
          */
         nlpiterations = SCIPgetNDualResolveLPIterations(scip);
         nlps = SCIPgetNDualResolveLPs(scip);
         if( nlps == 0 )
         {
            nlpiterations = SCIPgetNNodeInitLPIterations(scip);
            nlps = SCIPgetNNodeInitLPs(scip);
            if( nlps == 0 )
            {
               nlpiterations = 1000;
               nlps = 1;
            }
         }
         assert(nlps >= 1);
         inititer = (int)(2*nlpiterations / nlps);
         inititer = (int)((SCIP_Real)inititer * (1.0 + 20.0/nodenum));
         inititer = MAX(inititer, 10);
         inititer = MIN(inititer, 500);
      }

      SCIPdebugMessage("strong branching (reliable=%g, %d/%d cands, %d uninit, maxcands=%d, maxlookahead=%g, maxbdchgs=%d, inititer=%d, iterations:%"SCIP_LONGINT_FORMAT"/%"SCIP_LONGINT_FORMAT", basic:%u)\n",
         reliable, ninitcands, nbranchcands, nuninitcands, maxninitcands, maxlookahead, maxbdchgs, inititer,
         SCIPgetNStrongbranchLPIterations(scip), maxnsblpiterations, SCIPisLPSolBasic(scip));

      bestsbcand = -1;
      bestsbscore = -SCIPinfinity(scip);
      bestsbfracscore = -SCIPinfinity(scip);
      bestsbdomainscore = -SCIPinfinity(scip);
      bestuninitsbscore = -SCIPinfinity(scip);
      bestuninitsbcand = -1;
      lookahead = 0.0;
      for( i = 0; i < ninitcands && lookahead < maxlookahead && nbdchgs + nbdconflicts < maxbdchgs
              && (i < (int) maxlookahead || SCIPgetNStrongbranchLPIterations(scip) < maxnsblpiterations); ++i )
      {
         SCIP_Real down;
         SCIP_Real up;
         SCIP_Real downgain;
         SCIP_Real upgain;
         SCIP_Bool downvalid;
         SCIP_Bool upvalid;
         SCIP_Longint ndomredsdown;
         SCIP_Longint ndomredsup;
         SCIP_Bool lperror;
         SCIP_Bool downinf;
         SCIP_Bool upinf;
         SCIP_Bool downconflict;
         SCIP_Bool upconflict;

         /* get candidate number to initialize */
         c = initcands[i];
         assert(!SCIPisFeasIntegral(scip, branchcandssol[c]));

         if( branchruledata->skipbadinitcands )
         {
            SCIP_Bool skipsb = FALSE;
            /* if the current best candidate is a candidate found by strong branching, determine if candidate pseudo-costs are
             * significantly smaller in at least one direction, in which case we safe the execution of strong-branching for now
             */
            if( bestsbscore > bestpsscore && bestsbscore > bestuninitsbscore && bestsbupvalid && bestsbdownvalid )
            {
               assert(bestsbcand != -1);
               assert(bestsbup != SCIP_INVALID && bestsbdown != SCIP_INVALID); /*lint !e777 lint doesn't like comparing floats */

               /* test if the variable is unlikely to produce a better gain than the currently best one. Skip strong-branching
                * in such a case
                */
               if( SCIPpscostThresholdProbabilityTest(scip, branchcands[c], branchcandsfrac[c], bestsbdown,
                     SCIP_BRANCHDIR_DOWNWARDS, clevel)
                     || SCIPpscostThresholdProbabilityTest(scip, branchcands[c], 1.0 - branchcandsfrac[c], bestsbup,
                           SCIP_BRANCHDIR_UPWARDS, clevel) )
                  skipsb = TRUE;
            }
            /* the currently best candidate is also a pseudo-candidate; apply significancy test and skip candidate if it
             * is significantly worse in at least one direction
             */
            else if( bestpscand != -1 && bestpsscore > bestuninitsbscore )
            {
               if( SCIPsignificantVarPscostDifference(scip, branchcands[bestpscand], branchcandsfrac[bestpscand],
                     branchcands[c], branchcandsfrac[c], SCIP_BRANCHDIR_DOWNWARDS, clevel, TRUE)
                     || SCIPsignificantVarPscostDifference(scip, branchcands[bestpscand], 1.0 - branchcandsfrac[bestpscand],
                           branchcands[c], 1.0 - branchcandsfrac[c], SCIP_BRANCHDIR_UPWARDS, clevel, TRUE) )
                  skipsb = TRUE;
            }
            /* compare against the best init cand that has been skipped already */
            else if( bestuninitsbcand != -1 )
            {
               if( SCIPsignificantVarPscostDifference(scip, branchcands[bestuninitsbcand], branchcandsfrac[bestuninitsbcand],
                     branchcands[c], branchcandsfrac[c], SCIP_BRANCHDIR_DOWNWARDS, clevel, TRUE)
                     || SCIPsignificantVarPscostDifference(scip, branchcands[bestuninitsbcand], 1.0 - branchcandsfrac[bestuninitsbcand],
                           branchcands[c], 1.0 - branchcandsfrac[c], SCIP_BRANCHDIR_UPWARDS, clevel, TRUE) )
                  skipsb = TRUE;
            }

            /* skip candidate, update the best score of an unitialized candidate */
            if( skipsb )
            {
               if( bestuninitsbcand == -1 )
               {
                  bestuninitsbcand = c;
                  bestuninitsbscore = initcandscores[i];
               }
               continue;
            }
         }
         SCIPdebugMessage("init pseudo cost (%g/%g) of <%s> at %g (score:%g) with strong branching (%d iterations) -- %"SCIP_LONGINT_FORMAT"/%"SCIP_LONGINT_FORMAT" iterations\n",
            SCIPgetVarPseudocostCountCurrentRun(scip, branchcands[c], SCIP_BRANCHDIR_DOWNWARDS),
            SCIPgetVarPseudocostCountCurrentRun(scip, branchcands[c], SCIP_BRANCHDIR_UPWARDS),
            SCIPvarGetName(branchcands[c]), branchcandssol[c], initcandscores[i],
            inititer, SCIPgetNStrongbranchLPIterations(scip), maxnsblpiterations);

         /* use strong branching on candidate */
         if( !initstrongbranching )
         {
            initstrongbranching = TRUE;

            SCIP_CALL( SCIPstartStrongbranch(scip, propagate) );

            /* create arrays for probing-like bound tightening */
            if( probingbounds )
            {
               SCIP_CALL( SCIPallocBufferArray(scip, &newlbs, nvars) );
               SCIP_CALL( SCIPallocBufferArray(scip, &newubs, nvars) );
            }
         }

         if( propagate )
         {
            /* apply strong branching */
            SCIP_CALL( SCIPgetVarStrongbranchWithPropagation(scip, branchcands[c], branchcandssol[c], lpobjval, inititer,
                  branchruledata->maxproprounds, &down, &up, &downvalid, &upvalid, &ndomredsdown, &ndomredsup, &downinf, &upinf,
                  &downconflict, &upconflict, &lperror, newlbs, newubs) );
         }
         else
         {
            /* apply strong branching */
            SCIP_CALL( SCIPgetVarStrongbranchFrac(scip, branchcands[c], inititer,
                  &down, &up, &downvalid, &upvalid, &downinf, &upinf, &downconflict, &upconflict, &lperror) );

            ndomredsdown = ndomredsup = 0;
         }

         /* check for an error in strong branching */
         if( lperror )
         {
            if( !SCIPisStopped(scip) )
            {
               SCIPverbMessage(scip, SCIP_VERBLEVEL_HIGH, NULL,
                  "(node %"SCIP_LONGINT_FORMAT") error in strong branching call for variable <%s> with solution %g\n",
                  SCIPgetNNodes(scip), SCIPvarGetName(branchcands[c]), branchcandssol[c]);
            }
            break;
         }

         /* Strong branching might have found a new primal solution which updated the cutoff bound. In this case, the
          * provedbound computed before can be higher than the cutoffbound and the current node can be cut off.
          * Additionally, also if the value for the current best candidate is valid and exceeds the new cutoff bound,
          * we want to change the domain of this variable rather than branching on it.
          */
         if( SCIPgetBestSol(scip) != NULL && SCIPsolGetIndex(SCIPgetBestSol(scip)) != bestsolidx )
         {
            bestsolidx = SCIPsolGetIndex(SCIPgetBestSol(scip));

            SCIPdebugMessage(" -> strong branching on variable <%s> lead to a new incumbent\n",
               SCIPvarGetName(branchcands[c]));

            /* proved bound for current node is larger than new cutoff bound -> cut off current node */
            if( SCIPisGE(scip, provedbound, SCIPgetCutoffbound(scip)) )
            {
               SCIPdebugMessage(" -> node can be cut off (provedbound=%g, cutoff=%g)\n", provedbound, SCIPgetCutoffbound(scip));

               *result = SCIP_CUTOFF;
               break; /* terminate initialization loop, because node is infeasible */
            }
            /* proved bound for down child of best candidate is larger than cutoff bound -> increase lower bound of best candidate */
            else if( bestsbcand != -1 )
            {
               if( !bestsbdowncutoff && bestsbdownvalid && SCIPisGE(scip, bestsbdown, SCIPgetCutoffbound(scip)) )
               {
                  bestsbdowncutoff = TRUE;

                  SCIPdebugMessage(" -> valid dual bound for down child of best candidate <%s> is higher than new cutoff bound (valid=%u, bestsbdown=%g, cutoff=%g)\n",
                     SCIPvarGetName(branchcands[bestsbcand]), bestsbdownvalid, bestsbdown, SCIPgetCutoffbound(scip));

                  SCIPdebugMessage(" -> increase lower bound of best candidate <%s> to %g\n",
                     SCIPvarGetName(branchcands[bestsbcand]), SCIPfeasCeil(scip, branchcandssol[bestsbcand]));

                  SCIP_CALL( addBdchg(scip, &bdchginds, &bdchgtypes, &bdchgbounds, &nbdchgs, SCIPvarGetProbindex(branchcands[bestsbcand]),
                        SCIP_BOUNDTYPE_LOWER, SCIPfeasCeil(scip, branchcandssol[bestsbcand])) );
               }
               /* proved bound for up child of best candidate is larger than cutoff bound -> decrease upper bound of best candidate */
               else if( !bestsbupcutoff && bestsbupvalid && SCIPisGE(scip, bestsbup, SCIPgetCutoffbound(scip)) )
               {
                  bestsbupcutoff = TRUE;

                  SCIPdebugMessage(" -> valid dual bound for up child of best candidate <%s> is higher than new cutoff bound (valid=%u, bestsbup=%g, cutoff=%g)\n",
                     SCIPvarGetName(branchcands[bestsbcand]), bestsbupvalid, bestsbup, SCIPgetCutoffbound(scip));

                  SCIPdebugMessage(" -> decrease upper bound of best candidate <%s> to %g\n",
                     SCIPvarGetName(branchcands[bestsbcand]), SCIPfeasFloor(scip, branchcandssol[bestsbcand]));

                  SCIP_CALL( addBdchg(scip, &bdchginds, &bdchgtypes, &bdchgbounds, &nbdchgs, SCIPvarGetProbindex(branchcands[bestsbcand]),
                        SCIP_BOUNDTYPE_UPPER, SCIPfeasFloor(scip, branchcandssol[bestsbcand])) );
               }
            }
         }

         /* evaluate strong branching */
         down = MAX(down, lpobjval);
         up = MAX(up, lpobjval);
         downgain = down - lpobjval;
         upgain = up - lpobjval;
         assert(!allcolsinlp || exactsolve || !downvalid || downinf == SCIPisGE(scip, down, SCIPgetCutoffbound(scip)));
         assert(!allcolsinlp || exactsolve || !upvalid || upinf == SCIPisGE(scip, up, SCIPgetCutoffbound(scip)));
         assert(downinf || !downconflict);
         assert(upinf || !upconflict);

         /* @todo: store pseudo cost only for valid bounds?
          * depending on the user parameter choice of storesemiinitcosts, pseudo costs are also updated in single directions,
          * if the node in the other direction was infeasible or cut off
          */
         if( !downinf && (!upinf || branchruledata->storesemiinitcosts) )
         {
            /* update pseudo cost values */
            SCIP_CALL( SCIPupdateVarPseudocost(scip, branchcands[c], 0.0 - branchcandsfrac[c], downgain, 1.0) );
         }
         if( !upinf && (!downinf || branchruledata->storesemiinitcosts)  )
         {
            SCIP_CALL( SCIPupdateVarPseudocost(scip, branchcands[c], 1.0 - branchcandsfrac[c], upgain, 1.0) );
         }

         /* the minimal lower bound of both children is a proved lower bound of the current subtree */
         if( allcolsinlp && !exactsolve && downvalid && upvalid )
         {
            SCIP_Real minbound;

            minbound = MIN(down, up);
            provedbound = MAX(provedbound, minbound);
            assert((downinf && upinf) || SCIPisLT(scip, provedbound, SCIPgetCutoffbound(scip)));

            /* save probing-like bounds detected during strong branching */
            if( probingbounds )
            {
               int v;

               assert(newlbs != NULL);
               assert(newubs != NULL);

               for( v = 0; v < nvars; ++v )
               {
                  if( SCIPisGT(scip, newlbs[v], SCIPvarGetLbLocal(vars[v])) )
                  {
                     SCIPdebugMessage("better lower bound for variable <%s>: %.9g -> %.9g (by strongbranching on <%s>)\n",
                        SCIPvarGetName(vars[v]), SCIPvarGetLbLocal(vars[v]), newlbs[v], SCIPvarGetName(branchcands[c]));

                     SCIP_CALL( addBdchg(scip, &bdchginds, &bdchgtypes, &bdchgbounds, &nbdchgs, v,
                           SCIP_BOUNDTYPE_LOWER, newlbs[v]) );
                  }
                  if( SCIPisLT(scip, newubs[v], SCIPvarGetUbLocal(vars[v])) )
                  {
                     SCIPdebugMessage("better upper bound for variable <%s>: %.9g -> %.9g (by strongbranching on <%s>)\n",
                        SCIPvarGetName(vars[v]), SCIPvarGetUbLocal(vars[v]), newubs[v], SCIPvarGetName(branchcands[c]));

                     SCIP_CALL( addBdchg(scip, &bdchginds, &bdchgtypes, &bdchgbounds, &nbdchgs, v,
                           SCIP_BOUNDTYPE_UPPER, newubs[v]) );
                  }
               }

               if( nbdchgs + nbdconflicts >= maxbdchgs )
                  break; /* terminate initialization loop, because enough bound changes are performed */
            }
         }

         /* check if there are infeasible roundings */
         if( downinf || upinf )
         {
            assert(allcolsinlp || propagate);
            assert(!exactsolve);

            /* if for both infeasibilities, a conflict constraint was created, we don't need to fix the variable by hand,
             * but better wait for the next propagation round to fix them as an inference, and potentially produce a
             * cutoff that can be analyzed
             */
            if( allowaddcons && downinf == downconflict && upinf == upconflict )
            {
               SCIPdebugMessage(" -> variable <%s> is infeasible in %s: conflict constraint added\n",
                  SCIPvarGetName(branchcands[c]),
                  downinf && upinf ? "both directions" : (downinf ? "downward branch" : "upward branch"));
               *result = SCIP_CONSADDED;
               nbdconflicts++;
               if( (downinf && upinf) || (nbdchgs + nbdconflicts >= maxbdchgs) )
                  break; /* terminate initialization loop, because enough roundings are performed or a cutoff was found */
            }
            else if( downinf && upinf )
            {
               /* both roundings are infeasible -> node is infeasible */
               SCIPdebugMessage(" -> variable <%s> is infeasible in both directions (conflict: %u/%u)\n",
                  SCIPvarGetName(branchcands[c]), downconflict, upconflict);
               *result = SCIP_CUTOFF;
               break; /* terminate initialization loop, because node is infeasible */
            }
            else
            {
               /* rounding is infeasible in one direction -> round variable in other direction */
               SCIPdebugMessage(" -> variable <%s> is infeasible in %s branch (conflict: %u/%u)\n",
                  SCIPvarGetName(branchcands[c]), downinf ? "downward" : "upward", downconflict, upconflict);
               SCIP_CALL( addBdchg(scip, &bdchginds, &bdchgtypes, &bdchgbounds, &nbdchgs, SCIPvarGetProbindex(branchcands[c]),
                     (downinf ? SCIP_BOUNDTYPE_LOWER : SCIP_BOUNDTYPE_UPPER),
                     (downinf ? SCIPfeasCeil(scip, branchcandssol[c]) : SCIPfeasFloor(scip, branchcandssol[c]))) );
               if( nbdchgs + nbdconflicts >= maxbdchgs )
                  break; /* terminate initialization loop, because enough roundings are performed */
            }
         }
         else
         {
            SCIP_Real conflictscore;
            SCIP_Real conflengthscore;
            SCIP_Real inferencescore;
            SCIP_Real cutoffscore;
            SCIP_Real pscostscore;
            SCIP_Real score;

            /* check for a better score */
            conflictscore = SCIPgetVarConflictScore(scip, branchcands[c]);
            conflengthscore = SCIPgetVarConflictlengthScore(scip, branchcands[c]);

            /* optionally, use only local information obtained via strong branching for this candidate, i.e., local
             * domain reductions and no cutoff score
             */
            inferencescore = branchruledata->usesblocalinfo ? SCIPgetBranchScore(scip, branchcands[c], (SCIP_Real)ndomredsdown, (SCIP_Real)ndomredsup)
                  : SCIPgetVarAvgInferenceScore(scip, branchcands[c]);
            cutoffscore = branchruledata->usesblocalinfo ? 0.0 : SCIPgetVarAvgCutoffScore(scip, branchcands[c]);
            pscostscore = SCIPgetBranchScore(scip, branchcands[c], downgain, upgain);
            score = calcScore(scip, branchruledata, conflictscore, avgconflictscore, conflengthscore, avgconflengthscore,
               inferencescore, avginferencescore, cutoffscore, avgcutoffscore, pscostscore, avgpscostscore, branchcandsfrac[c]);

            if( SCIPisSumGE(scip, score, bestsbscore) )
            {
               SCIP_Real fracscore;
               SCIP_Real domainscore;

               fracscore = MIN(branchcandsfrac[c], 1.0 - branchcandsfrac[c]);
               domainscore = -(SCIPvarGetUbLocal(branchcands[c]) - SCIPvarGetLbLocal(branchcands[c]));
               if( SCIPisSumGT(scip, score, bestsbscore)
                  || SCIPisSumGT(scip, fracscore, bestsbfracscore)
                  || (SCIPisSumGE(scip, fracscore, bestsbfracscore) && domainscore > bestsbdomainscore) )
               {
                  bestsbcand = c;
                  bestsbscore = score;
                  bestsbdown = down;
                  bestsbup = up;
                  bestsbdownvalid = downvalid;
                  bestsbupvalid = upvalid;
                  bestsbdowncutoff = FALSE;
                  bestsbupcutoff = FALSE;
                  bestsbfracscore = fracscore;
                  bestsbdomainscore = domainscore;
                  lookahead = 0.0;
               }
               else
                  lookahead += 0.5;
            }
            else
               lookahead += 1.0;

            SCIPdebugMessage(" -> variable <%s> (solval=%g, down=%g (%+g,valid=%u), up=%g (%+g,valid=%u), score=%g/ %g/%g %g/%g -> %g)\n",
               SCIPvarGetName(branchcands[c]), branchcandssol[c], down, downgain, downvalid, up, upgain, upvalid,
               pscostscore, conflictscore, conflengthscore, inferencescore, cutoffscore,  score);
         }
      }
#ifdef SCIP_DEBUG
      if( bestsbcand >= 0 )
      {
         SCIPdebugMessage(" -> best: <%s> (%g / %g / %g), lookahead=%g/%g\n",
            SCIPvarGetName(branchcands[bestsbcand]), bestsbscore, bestsbfracscore, bestsbdomainscore,
            lookahead, maxlookahead);
      }
#endif

      if( initstrongbranching )
      {
         if( probingbounds )
         {
            assert(newlbs != NULL);
            assert(newubs != NULL);

            SCIPfreeBufferArray(scip, &newubs);
            SCIPfreeBufferArray(scip, &newlbs);
         }

         SCIP_CALL( SCIPendStrongbranch(scip) );

         if( SCIPgetLPSolstat(scip) == SCIP_LPSOLSTAT_OBJLIMIT || SCIPgetLPSolstat(scip) == SCIP_LPSOLSTAT_INFEASIBLE )
         {
            assert(SCIPhasCurrentNodeLP(scip));
            *result = SCIP_CUTOFF;
         }
      }

      if( *result != SCIP_CUTOFF )
      {
         /* get the score of the best uninitialized strong branching candidate */
         if( i < ninitcands && bestuninitsbcand == -1 )
            bestuninitsbscore = initcandscores[i];

         /* if the best pseudo cost candidate is better than the best uninitialized strong branching candidate,
          * compare it to the best initialized strong branching candidate
          */
         if( bestpsscore > bestuninitsbscore && SCIPisSumGT(scip, bestpsscore, bestsbscore) )
         {
            bestcand = bestpscand;
            bestisstrongbranch = FALSE;
         }
         else if( bestsbcand >= 0 )
         {
            bestcand = bestsbcand;
            bestisstrongbranch = TRUE;
         }
         else
         {
            /* no candidate was initialized, and the best score is the one of the first candidate in the initialization
             * queue
             */
            assert(ninitcands >= 1);
            bestcand = initcands[0];
            bestisstrongbranch = FALSE;
         }
      }

      /* apply domain reductions */
      if( nbdchgs > 0 )
      {
         if( *result != SCIP_CUTOFF )
         {
            SCIP_CALL( applyBdchgs(scip, vars, bdchginds, bdchgtypes, bdchgbounds, nbdchgs, result) );
            if( *result != SCIP_CUTOFF )
               *result = SCIP_REDUCEDDOM;
         }
         freeBdchgs(scip, &bdchginds, &bdchgtypes, &bdchgbounds, &nbdchgs);
      }

      /* free buffer for the unreliable candidates */
      SCIPfreeBufferArray(scip, &initcandscores);
      SCIPfreeBufferArray(scip, &initcands);
   }

   /* if no domain could be reduced, create the branching */
   if( *result != SCIP_CUTOFF && *result != SCIP_REDUCEDDOM && *result != SCIP_CONSADDED && executebranch )
   {
      SCIP_NODE* downchild;
      SCIP_NODE* upchild;
      SCIP_VAR* var;
      SCIP_Real proveddown;
      SCIP_Real provedup;

      assert(*result == SCIP_DIDNOTRUN);
      assert(0 <= bestcand && bestcand < nbranchcands);
      assert(!SCIPisFeasIntegral(scip, branchcandssol[bestcand]));
      assert(SCIPisLT(scip, provedbound, SCIPgetCutoffbound(scip)));
      assert(!bestsbdowncutoff && !bestsbupcutoff);

      var = branchcands[bestcand];

      /* perform the branching */
      SCIPdebugMessage(" -> %d (%d) cands, sel cand %d: var <%s> (sol=%g, down=%g (%+g), up=%g (%+g), sb=%u, psc=%g/%g [%g])\n",
         nbranchcands, ninitcands, bestcand, SCIPvarGetName(var), branchcandssol[bestcand],
         bestsbdown, bestsbdown - lpobjval, bestsbup, bestsbup - lpobjval, bestisstrongbranch,
         SCIPgetVarPseudocostCurrentRun(scip, var, SCIP_BRANCHDIR_DOWNWARDS),
         SCIPgetVarPseudocostCurrentRun(scip, var, SCIP_BRANCHDIR_UPWARDS),
         SCIPgetVarPseudocostScoreCurrentRun(scip, var, branchcandssol[bestcand]));
      SCIP_CALL( SCIPbranchVar(scip, var, &downchild, NULL, &upchild) );
      assert(downchild != NULL);
      assert(upchild != NULL);

      /* calculate proved lower bounds for children */
      proveddown = provedbound;
      provedup = provedbound;
      if( bestisstrongbranch )
      {
         if( bestsbdownvalid )
            proveddown = MAX(provedbound, bestsbdown);
         if( bestsbupvalid )
            provedup = MAX(provedbound, bestsbup);
      }

      /* update the lower bounds in the children */
      if( allcolsinlp && !exactsolve )
      {
         assert(SCIPisLT(scip, proveddown, SCIPgetCutoffbound(scip)));
         assert(SCIPisLT(scip, provedup, SCIPgetCutoffbound(scip)));
         SCIP_CALL( SCIPupdateNodeLowerbound(scip, downchild, proveddown) );
         SCIP_CALL( SCIPupdateNodeLowerbound(scip, upchild, provedup) );
      }
      SCIPdebugMessage(" -> down child's lowerbound: %g\n", SCIPnodeGetLowerbound(downchild));
      SCIPdebugMessage(" -> up child's lowerbound  : %g\n", SCIPnodeGetLowerbound(upchild));

      assert(SCIPgetLPSolstat(scip) != SCIP_LPSOLSTAT_INFEASIBLE && SCIPgetLPSolstat(scip) != SCIP_LPSOLSTAT_OBJLIMIT);

      *result = SCIP_BRANCHED;
   }

   return SCIP_OKAY;
}


/*
 * Callback methods
 */

/** copy method for branchrule plugins (called when SCIP copies plugins) */
static
SCIP_DECL_BRANCHCOPY(branchCopyRelpscost)
{  /*lint --e{715}*/
   assert(scip != NULL);
   assert(branchrule != NULL);
   assert(strcmp(SCIPbranchruleGetName(branchrule), BRANCHRULE_NAME) == 0);

   /* call inclusion method of branchrule */
   SCIP_CALL( SCIPincludeBranchruleRelpscost(scip) );

   return SCIP_OKAY;
}

/** destructor of branching rule to free user data (called when SCIP is exiting) */
static
SCIP_DECL_BRANCHFREE(branchFreeRelpscost)
{  /*lint --e{715}*/
   SCIP_BRANCHRULEDATA* branchruledata;

   /* free branching rule data */
   branchruledata = SCIPbranchruleGetData(branchrule);
   SCIPfreeMemory(scip, &branchruledata);
   SCIPbranchruleSetData(branchrule, NULL);

   return SCIP_OKAY;
}


/** branching execution method for fractional LP solutions */
static
SCIP_DECL_BRANCHEXECLP(branchExeclpRelpscost)
{  /*lint --e{715}*/
   SCIP_VAR** tmplpcands;
   SCIP_VAR** lpcands;
   SCIP_Real* tmplpcandssol;
   SCIP_Real* lpcandssol;
   SCIP_Real* tmplpcandsfrac;
   SCIP_Real* lpcandsfrac;
   int nlpcands;

   assert(branchrule != NULL);
   assert(strcmp(SCIPbranchruleGetName(branchrule), BRANCHRULE_NAME) == 0);
   assert(scip != NULL);
   assert(result != NULL);

   SCIPdebugMessage("Execlp method of relpscost branching in node %llu\n", SCIPnodeGetNumber(SCIPgetCurrentNode(scip)));

   /* get branching candidates */
   SCIP_CALL( SCIPgetLPBranchCands(scip, &tmplpcands, &tmplpcandssol, &tmplpcandsfrac, NULL, &nlpcands, NULL) );
   assert(nlpcands > 0);

   /* copy LP banching candidates and solution values, because they will be updated w.r.t. the strong branching LP
    * solution
    */
   SCIP_CALL( SCIPduplicateBufferArray(scip, &lpcands, tmplpcands, nlpcands) );
   SCIP_CALL( SCIPduplicateBufferArray(scip, &lpcandssol, tmplpcandssol, nlpcands) );
   SCIP_CALL( SCIPduplicateBufferArray(scip, &lpcandsfrac, tmplpcandsfrac, nlpcands) );

   /* execute branching rule */
   SCIP_CALL( execRelpscost(scip, branchrule, allowaddcons, lpcands, lpcandssol, lpcandsfrac, nlpcands, TRUE, result) );

   SCIPfreeBufferArray(scip, &lpcandsfrac);
   SCIPfreeBufferArray(scip, &lpcandssol);
   SCIPfreeBufferArray(scip, &lpcands);

   return SCIP_OKAY;
}


/*
 * branching specific interface methods
 */

/** creates the reliable pseudo cost branching rule and includes it in SCIP */
SCIP_RETCODE SCIPincludeBranchruleRelpscost(
   SCIP*                 scip                /**< SCIP data structure */
   )
{
   SCIP_BRANCHRULEDATA* branchruledata;
   SCIP_BRANCHRULE* branchrule;

   /* create relpscost branching rule data */
   SCIP_CALL( SCIPallocMemory(scip, &branchruledata) );

   /* include branching rule */
   SCIP_CALL( SCIPincludeBranchruleBasic(scip, &branchrule, BRANCHRULE_NAME, BRANCHRULE_DESC, BRANCHRULE_PRIORITY,
         BRANCHRULE_MAXDEPTH, BRANCHRULE_MAXBOUNDDIST, branchruledata) );

   assert(branchrule != NULL);

   /* set non-fundamental callbacks via specific setter functions*/
   SCIP_CALL( SCIPsetBranchruleCopy(scip, branchrule, branchCopyRelpscost) );
   SCIP_CALL( SCIPsetBranchruleFree(scip, branchrule, branchFreeRelpscost) );
   SCIP_CALL( SCIPsetBranchruleExecLp(scip, branchrule, branchExeclpRelpscost) );

   /* relpscost branching rule parameters */
   SCIP_CALL( SCIPaddRealParam(scip,
         "branching/relpscost/conflictweight",
         "weight in score calculations for conflict score",
         &branchruledata->conflictweight, TRUE, DEFAULT_CONFLICTWEIGHT, SCIP_REAL_MIN, SCIP_REAL_MAX, NULL, NULL) );
   SCIP_CALL( SCIPaddRealParam(scip,
         "branching/relpscost/conflictlengthweight",
         "weight in score calculations for conflict length score",
         &branchruledata->conflengthweight, TRUE, DEFAULT_CONFLENGTHWEIGHT, SCIP_REAL_MIN, SCIP_REAL_MAX, NULL, NULL) );
   SCIP_CALL( SCIPaddRealParam(scip,
         "branching/relpscost/inferenceweight",
         "weight in score calculations for inference score",
         &branchruledata->inferenceweight, TRUE, DEFAULT_INFERENCEWEIGHT, SCIP_REAL_MIN, SCIP_REAL_MAX, NULL, NULL) );
   SCIP_CALL( SCIPaddRealParam(scip,
         "branching/relpscost/cutoffweight",
         "weight in score calculations for cutoff score",
         &branchruledata->cutoffweight, TRUE, DEFAULT_CUTOFFWEIGHT, SCIP_REAL_MIN, SCIP_REAL_MAX, NULL, NULL) );
   SCIP_CALL( SCIPaddRealParam(scip,
         "branching/relpscost/pscostweight",
         "weight in score calculations for pseudo cost score",
         &branchruledata->pscostweight, TRUE, DEFAULT_PSCOSTWEIGHT, SCIP_REAL_MIN, SCIP_REAL_MAX, NULL, NULL) );
   SCIP_CALL( SCIPaddRealParam(scip,
         "branching/relpscost/minreliable",
         "minimal value for minimum pseudo cost size to regard pseudo cost value as reliable",
         &branchruledata->minreliable, TRUE, DEFAULT_MINRELIABLE, 0.0, SCIP_REAL_MAX, NULL, NULL) );
   SCIP_CALL( SCIPaddRealParam(scip,
         "branching/relpscost/maxreliable",
         "maximal value for minimum pseudo cost size to regard pseudo cost value as reliable",
         &branchruledata->maxreliable, TRUE, DEFAULT_MAXRELIABLE, 0.0, SCIP_REAL_MAX, NULL, NULL) );
   SCIP_CALL( SCIPaddRealParam(scip,
         "branching/relpscost/sbiterquot",
         "maximal fraction of strong branching LP iterations compared to node relaxation LP iterations",
         &branchruledata->sbiterquot, FALSE, DEFAULT_SBITERQUOT, 0.0, SCIP_REAL_MAX, NULL, NULL) );
   SCIP_CALL( SCIPaddIntParam(scip,
         "branching/relpscost/sbiterofs",
         "additional number of allowed strong branching LP iterations",
         &branchruledata->sbiterofs, FALSE, DEFAULT_SBITEROFS, 0, INT_MAX, NULL, NULL) );
   SCIP_CALL( SCIPaddIntParam(scip,
         "branching/relpscost/maxlookahead",
         "maximal number of further variables evaluated without better score",
         &branchruledata->maxlookahead, TRUE, DEFAULT_MAXLOOKAHEAD, 1, INT_MAX, NULL, NULL) );
   SCIP_CALL( SCIPaddIntParam(scip,
         "branching/relpscost/initcand",
         "maximal number of candidates initialized with strong branching per node",
         &branchruledata->initcand, FALSE, DEFAULT_INITCAND, 0, INT_MAX, NULL, NULL) );
   SCIP_CALL( SCIPaddIntParam(scip,
         "branching/relpscost/inititer",
         "iteration limit for strong branching initializations of pseudo cost entries (0: auto)",
         &branchruledata->inititer, FALSE, DEFAULT_INITITER, 0, INT_MAX, NULL, NULL) );
   SCIP_CALL( SCIPaddIntParam(scip,
         "branching/relpscost/maxbdchgs",
         "maximal number of bound tightenings before the node is reevaluated (-1: unlimited)",
         &branchruledata->maxbdchgs, TRUE, DEFAULT_MAXBDCHGS, -1, INT_MAX, NULL, NULL) );
   SCIP_CALL( SCIPaddIntParam(scip,
         "branching/relpscost/maxproprounds",
         "maximum number of propagation rounds to be performed during strong branching before solving the LP (-1: no limit, -2: parameter settings)",
         &branchruledata->maxproprounds, TRUE, DEFAULT_MAXPROPROUNDS, -2, INT_MAX, NULL, NULL) );
   SCIP_CALL( SCIPaddBoolParam(scip,
         "branching/relpscost/probingbounds",
         "should valid bounds be identified in a probing-like fashion during strong branching (only with propagation)?",
         &branchruledata->probingbounds, TRUE, DEFAULT_PROBINGBOUNDS, NULL, NULL) );

   SCIP_CALL( SCIPaddBoolParam(scip, "branching/relpscost/userelerrorreliability",
         "should reliability be based on relative errors?", &branchruledata->userelerrorforreliability, TRUE, DEFAULT_USERELERRORFORRELIABILITY,
         NULL, NULL) );

   SCIP_CALL( SCIPaddRealParam(scip, "branching/relpscost/lowerrortol", "low relative error tolerance for reliability",
         &branchruledata->lowerrortol, TRUE, DEFAULT_LOWERRORTOL, 0.0, SCIP_REAL_MAX, NULL, NULL) );

   SCIP_CALL( SCIPaddRealParam(scip, "branching/relpscost/higherrortol", "high relative error tolerance for reliability",
            &branchruledata->higherrortol, TRUE, DEFAULT_HIGHERRORTOL, 0.0, SCIP_REAL_MAX, NULL, NULL) );

   SCIP_CALL( SCIPaddBoolParam(scip, "branching/relpscost/storesemiinitcosts",
         "should strong branching result be considered for pseudo costs if the other direction was infeasible?",
         &branchruledata->storesemiinitcosts, TRUE, DEFAULT_STORESEMIINITCOSTS,
         NULL, NULL) );

   SCIP_CALL( SCIPaddBoolParam(scip, "branching/relpscost/usesblocalinfo",
         "should the scoring function use only local cutoff and inference information obtained for strong branching candidates?",
         &branchruledata->usesblocalinfo, TRUE, DEFAULT_USESBLOCALINFO,
         NULL, NULL) );

   SCIP_CALL( SCIPaddBoolParam(scip, "branching/relpscost/usehyptestforreliability",
         "should the strong branching decision be based on a hypothesis test?",
         &branchruledata->usehyptestforreliability, TRUE, DEFAULT_USEHYPTESTFORRELIABILITY,
         NULL, NULL) );

   SCIP_CALL( SCIPaddBoolParam(scip, "branching/relpscost/usedynamicconfidence",
         "should the confidence level be adjusted dynamically?",
         &branchruledata->usedynamicconfidence, TRUE, DEFAULT_USEDYNAMICCONFIDENCE,
         NULL, NULL) );
   SCIP_CALL( SCIPaddBoolParam(scip, "branching/relpscost/skipbadinitcands",
            "should branching rule skip candidates that have a low probability to "
            "be better than the best strong-branching or pseudo-candidate?",
            &branchruledata->skipbadinitcands, TRUE, DEFAULT_SKIPBADINITCANDS,
            NULL, NULL) );
   SCIP_CALL( SCIPaddIntParam(scip,
            "branching/relpscost/confidencelevel",
            "the confidence level for statistical methods, between 0 (Min) and 4 (Max).",
            &branchruledata->confidencelevel, TRUE, DEFAULT_CONFIDENCELEVEL, 0, 4, NULL, NULL) );

   return SCIP_OKAY;
}

/** execution reliability pseudo cost branching with the given branching candidates */
SCIP_RETCODE SCIPexecRelpscostBranching(
   SCIP*                 scip,               /**< SCIP data structure */
   SCIP_Bool             allowaddcons,       /**< is the branching rule allowed to add constraints to the current node
                                              *   in order to cut off the current solution instead of creating a branching? */
   SCIP_VAR**            branchcands,        /**< branching candidates */
   SCIP_Real*            branchcandssol,     /**< solution value for the branching candidates */
   SCIP_Real*            branchcandsfrac,    /**< fractional part of the branching candidates */
   int                   nbranchcands,       /**< number of branching candidates */
   SCIP_Bool             executebranching,   /**< perform a branching step after probing */
   SCIP_RESULT*          result              /**< pointer to the result of the execution */
   )
{
   SCIP_BRANCHRULE* branchrule;

   assert(scip != NULL);
   assert(result != NULL);

   /* find branching rule */
   branchrule = SCIPfindBranchrule(scip, BRANCHRULE_NAME);
   assert(branchrule != NULL);

   /* execute branching rule */
   SCIP_CALL( execRelpscost(scip, branchrule, allowaddcons, branchcands, branchcandssol, branchcandsfrac, nbranchcands, executebranching, result) );

   return SCIP_OKAY;
}<|MERGE_RESOLUTION|>--- conflicted
+++ resolved
@@ -617,13 +617,8 @@
                nuninitcands++;
          }
 
-<<<<<<< HEAD
          /* combine the four score values */
          score = calcScore(scip, branchruledata, conflictscore, avgconflictscore, conflengthscore, avgconflengthscore,
-=======
-         /* combine the five score values */
-         score = calcScore(scip, branchruledata, conflictscore, avgconflictscore, conflengthscore, avgconflengthscore, 
->>>>>>> f672e863
             inferencescore, avginferencescore, cutoffscore, avgcutoffscore, pscostscore, avgpscostscore, branchcandsfrac[c]);
 
          if( usesb )
