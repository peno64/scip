/* * * * * * * * * * * * * * * * * * * * * * * * * * * * * * * * * * * * * * */
/*                                                                           */
/*                  This file is part of the program and library             */
/*         SCIP --- Solving Constraint Integer Programs                      */
/*                                                                           */
/*    Copyright (C) 2002-2016 Konrad-Zuse-Zentrum                            */
/*                            fuer Informationstechnik Berlin                */
/*                                                                           */
/*  SCIP is distributed under the terms of the ZIB Academic License.         */
/*                                                                           */
/*  You should have received a copy of the ZIB Academic License              */
/*  along with SCIP; see the file COPYING. If not email to scip@zib.de.      */
/*                                                                           */
/* * * * * * * * * * * * * * * * * * * * * * * * * * * * * * * * * * * * * * */

/**@file   heur_rens.c
 * @brief  LNS heuristic that finds the optimal rounding to a given point
 * @author Timo Berthold
 */

/*---+----1----+----2----+----3----+----4----+----5----+----6----+----7----+----8----+----9----+----0----+----1----+----2*/

#include <assert.h>
#include <string.h>
#include <stdio.h>
#include "scip/scip.h"
#include "scip/heur_rens.h"
#include "scip/scipdefplugins.h"       /* needed for the secondary SCIP instance */
#include "scip/cons_linear.h"          /* needed if the LP relaxation gets copied into linear constraints */
#include "scip/pub_misc.h"

/* default values for standard parameters that every primal heuristic has in SCIP */
#define HEUR_NAME             "rens"
#define HEUR_DESC             "LNS exploring fractional neighborhood of relaxation's optimum"
#define HEUR_DISPCHAR         'E'
#define HEUR_PRIORITY         -1100000
#define HEUR_FREQ             0
#define HEUR_FREQOFS          0
#define HEUR_MAXDEPTH         -1
#define HEUR_TIMING           SCIP_HEURTIMING_AFTERLPNODE
#define HEUR_USESSUBSCIP      TRUE      /**< does the heuristic use a secondary SCIP instance? */

/* default values for RENS-specific plugins */
#define DEFAULT_BINARYBOUNDS  TRUE      /* should general integers get binary bounds [floor(.),ceil(.)] ?      */
#define DEFAULT_MAXNODES      5000LL    /* maximum number of nodes to regard in the subproblem                 */
#define DEFAULT_MINFIXINGRATE 0.5       /* minimum percentage of integer variables that have to be fixed       */
#define DEFAULT_MINIMPROVE    0.01      /* factor by which RENS should at least improve the incumbent          */
#define DEFAULT_MINNODES      50LL      /* minimum number of nodes to regard in the subproblem                 */
#define DEFAULT_NODESOFS      500LL     /* number of nodes added to the contingent of the total nodes          */
#define DEFAULT_NODESQUOT     0.1       /* subproblem nodes in relation to nodes of the original problem       */
#define DEFAULT_LPLIMFAC      2.0       /* factor by which the limit on the number of LP depends on the node limit  */
#define DEFAULT_STARTSOL      'l'       /* solution that is used for fixing values                             */
#define STARTSOL_CHOICES      "nl"      /* possible values for startsol ('l'p relaxation, 'n'lp relaxation)    */
#define DEFAULT_USELPROWS     FALSE     /* should subproblem be created out of the rows in the LP rows,
                                         * otherwise, the copy constructors of the constraints handlers are used */
#define DEFAULT_COPYCUTS      TRUE      /* if DEFAULT_USELPROWS is FALSE, then should all active cuts from the cutpool
                                         * of the original scip be copied to constraints of the subscip
                                         */
#define DEFAULT_EXTRATIME    FALSE      /* should the RENS sub-CIP get its own full time limit? This is only
                                         * implemented for testing and not recommended to be used!
                                         */
#define DEFAULT_ADDALLSOLS   FALSE      /* should all subproblem solutions be added to the original SCIP?       */

#define DEFAULT_FULLSCALE    FALSE      /* should the RENS sub-CIP be solved with full-scale SCIP settings, including
                                         * techniques that merely work on the dual bound, e.g., cuts?  This is only
                                         * implemented for testing and not recommended to be used!
                                         */
#define DEFAULT_BESTSOLLIMIT   -1       /* limit on number of improving incumbent solutions in sub-CIP            */
<<<<<<< HEAD
=======
#define DEFAULT_USEUCT         FALSE     /* should uct node selection be used at the beginning of the search?     */
>>>>>>> 1c8bc575

/* event handler properties */
#define EVENTHDLR_NAME         "Rens"
#define EVENTHDLR_DESC         "LP event handler for " HEUR_NAME " heuristic"

/*
 * Data structures
 */

/** primal heuristic data */
struct SCIP_HeurData
{
   SCIP_Longint          maxnodes;           /**< maximum number of nodes to regard in the subproblem                 */
   SCIP_Longint          minnodes;           /**< minimum number of nodes to regard in the subproblem                 */
   SCIP_Longint          nodesofs;           /**< number of nodes added to the contingent of the total nodes          */
   SCIP_Longint          usednodes;          /**< nodes already used by RENS in earlier calls                         */
   SCIP_Real             minfixingrate;      /**< minimum percentage of integer variables that have to be fixed       */
   SCIP_Real             minimprove;         /**< factor by which RENS should at least improve the incumbent          */
   SCIP_Real             nodesquot;          /**< subproblem nodes in relation to nodes of the original problem       */
   SCIP_Real             nodelimit;          /**< the nodelimit employed in the current sub-SCIP, for the event handler*/
   SCIP_Real             lplimfac;           /**< factor by which the limit on the number of LP depends on the node limit */
   char                  startsol;           /**< solution used for fixing values ('l'p relaxation, 'n'lp relaxation) */
   SCIP_Bool             binarybounds;       /**< should general integers get binary bounds [floor(.),ceil(.)] ?      */
   SCIP_Bool             uselprows;          /**< should subproblem be created out of the rows in the LP rows?        */
   SCIP_Bool             copycuts;           /**< if uselprows == FALSE, should all active cuts from cutpool be copied
                                              *   to constraints in subproblem? */
   SCIP_Bool             extratime;          /**< should the RENS sub-CIP get its own full time limit? This is only
                                              *   implemented for testing and not recommended to be used! */
   SCIP_Bool             addallsols;         /**< should all subproblem solutions be added to the original SCIP? */
   SCIP_Bool             fullscale;          /**< should the RENS sub-CIP be solved with full-scale SCIP settings,
                                              * including techniques that merely work on the dual bound, e.g., cuts?
                                              * This is only implemented for testing and not recommended to be used! */
   int                   bestsollimit;       /**< limit on number of improving incumbent solutions in sub-CIP            */
<<<<<<< HEAD
=======
   SCIP_Bool             useuct;             /**< should uct node selection be used at the beginning of the search?  */
>>>>>>> 1c8bc575
};


/*
 * Local methods
 */

/** compute the number of initial fixings and check whether the fixing rate exceeds the minimum fixing rate */
static
SCIP_RETCODE computeFixingrate(
   SCIP*                 scip,               /**< SCIP data structure */
   SCIP_Real             minfixingrate,      /**< percentage of integer variables that have to be fixed */
   char*                 startsol,           /**< pointer to solution used for fixing values ('l'p relaxation, 'n'lp relaxation) */
   SCIP_Real*            fixingrate,         /**< percentage of integers that get actually fixed */
   SCIP_Bool*            success             /**< pointer to store whether minimum fixingrate is exceeded */
   )
{
   SCIP_VAR** vars;
   int fixingcounter;
   int nintvars;
   int nbinvars;
   int i;

   *fixingrate = 1.0;
   *success = FALSE;

   fixingcounter = 0;

   /* if there is no NLP relaxation available (e.g., because the presolved problem is linear), use LP relaxation */
   if( !SCIPisNLPConstructed(scip) )
   {
      SCIPdebugMessage("no NLP present, use LP relaxation instead\n");
      (*startsol) = 'l';
   }

   /* get required variable data */
   SCIP_CALL( SCIPgetVarsData(scip, &vars, NULL, &nbinvars, &nintvars, NULL, NULL) );

   /* try to solve NLP relaxation */
   if( (*startsol) == 'n' )
   {
      SCIP_NLPSOLSTAT stat;
      SCIPdebug( int nlpverblevel; )

      /* only call this function if NLP relaxation is available */
      assert(SCIPisNLPConstructed(scip));

      /* activate NLP solver output if we are in SCIP's debug mode */
      SCIPdebug( SCIP_CALL( SCIPgetNLPIntPar(scip, SCIP_NLPPAR_VERBLEVEL, &nlpverblevel) ) );
      SCIPdebug( SCIP_CALL( SCIPsetNLPIntPar(scip, SCIP_NLPPAR_VERBLEVEL, MAX(1,nlpverblevel)) ) );

      SCIPdebugMessage("try to solve NLP relaxation to obtain fixing values\n");

      /* set starting point to LP solution */
      SCIP_CALL( SCIPsetNLPInitialGuessSol(scip, NULL) );

      /* solve NLP relaxation */
      SCIP_CALL( SCIPsolveNLP(scip) );

      /* get solution status of NLP solver */
      stat = SCIPgetNLPSolstat(scip);
      *success = (stat == SCIP_NLPSOLSTAT_GLOBOPT) || (stat == SCIP_NLPSOLSTAT_LOCOPT) || stat == (SCIP_NLPSOLSTAT_FEASIBLE);
      SCIPdebugMessage("solving NLP relaxation was %s successful (stat=%d)\n", *success ? "" : "not", stat);

      /* reset NLP verblevel to the value it had before */
      SCIPdebug( SCIP_CALL( SCIPsetNLPIntPar(scip, SCIP_NLPPAR_VERBLEVEL, nlpverblevel) ) );

      /* it the NLP was not successfully solved we stop the heuristic right away */
      if( !(*success) )
         return SCIP_OKAY;

      /* count the number of variables with integral solution values in the current NLP solution */
      for( i = 0; i < nbinvars + nintvars; ++i )
      {
         SCIP_Real solval;

         solval = SCIPvarGetNLPSol(vars[i]);

         if( SCIPisFeasIntegral(scip, solval) )
            fixingcounter++;
      }
   }
   else
   {
      assert(*startsol == 'l');

      /* compute the number of variables which have an integral solution value in the LP */
      fixingcounter = SCIPgetNPseudoBranchCands(scip) - SCIPgetNLPBranchCands(scip);
   }

   /* abort, if all integer variables were fixed (which should not happen for MIP),
    * but frequently happens for MINLPs using an LP relaxation
    */
   if( fixingcounter == nbinvars + nintvars )
      return SCIP_OKAY;

   *fixingrate = fixingcounter / (SCIP_Real)(MAX(nbinvars + nintvars, 1));

   /* abort, if the amount of fixed variables is insufficient */
   if( *fixingrate < minfixingrate )
      return SCIP_OKAY;

   *success = TRUE;
   return SCIP_OKAY;
}

/** creates a subproblem by fixing a number of variables */
static
SCIP_RETCODE createSubproblem(
   SCIP*                 scip,               /**< original SCIP data structure                                        */
   SCIP*                 subscip,            /**< SCIP data structure for the subproblem                              */
   SCIP_VAR**            subvars,            /**< the variables of the subproblem                                     */
   char                  startsol,           /**< solution used for fixing values ('l'p relaxation, 'n'lp relaxation) */
   SCIP_Bool             binarybounds,       /**< should general integers get binary bounds [floor(.),ceil(.)] ?      */
   SCIP_Bool             uselprows           /**< should subproblem be created out of the rows in the LP rows?        */
   )
{
   SCIP_VAR** vars;                          /* original SCIP variables */

   int nbinvars;
   int nintvars;
   int i;

   assert(scip != NULL);
   assert(subscip != NULL);
   assert(subvars != NULL);

   assert(startsol == 'l' || startsol == 'n');

   /* get required variable data */
   SCIP_CALL( SCIPgetVarsData(scip, &vars, NULL, &nbinvars, &nintvars, NULL, NULL) );

   /* change bounds of variables of the subproblem */
   for( i = 0; i < nbinvars + nintvars; i++ )
   {
      SCIP_Real solval;
      SCIP_Real lb;
      SCIP_Real ub;

      /* get the current LP solution for each variable */
      if( startsol == 'l')
         solval = SCIPvarGetLPSol(vars[i]);
      else
         solval = SCIPvarGetNLPSol(vars[i]);

      if( SCIPisFeasIntegral(scip, solval) )
      {
         /* fix variables to current LP solution if it is integral,
          * use exact integral value, if the variable is only integral within numerical tolerances
          */
         lb = SCIPfloor(scip, solval+0.5);
         ub = lb;
      }
      else if( binarybounds )
      {
         /* if the subproblem should be a binary problem, change the bounds to nearest integers */
         lb = SCIPfeasFloor(scip,solval);
         ub = SCIPfeasCeil(scip,solval);
      }
      else
      {
         /* otherwise just copy bounds */
         lb =  SCIPvarGetLbGlobal(vars[i]);
         ub =  SCIPvarGetUbGlobal(vars[i]);
      }

      /* perform the bound change */
      SCIP_CALL( SCIPchgVarLbGlobal(subscip, subvars[i], lb) );
      SCIP_CALL( SCIPchgVarUbGlobal(subscip, subvars[i], ub) );
   }

   if( uselprows )
   {
      SCIP_ROW** rows; /* original scip rows */
      int nrows;

      /* get the rows and their number */
      SCIP_CALL( SCIPgetLPRowsData(scip, &rows, &nrows) );

      /* copy all rows to linear constraints */
      for( i = 0; i < nrows; i++ )
      {
         SCIP_CONS* cons;
         SCIP_VAR** consvars;
         SCIP_COL** cols;
         SCIP_Real constant;
         SCIP_Real lhs;
         SCIP_Real rhs;
         SCIP_Real* vals;
         int nnonz;
         int j;

         /* ignore rows that are only locally valid */
         if( SCIProwIsLocal(rows[i]) )
            continue;

         /* get the row's data */
         constant = SCIProwGetConstant(rows[i]);
         lhs = SCIProwGetLhs(rows[i]) - constant;
         rhs = SCIProwGetRhs(rows[i]) - constant;
         vals = SCIProwGetVals(rows[i]);
         nnonz = SCIProwGetNNonz(rows[i]);
         cols = SCIProwGetCols(rows[i]);

         assert(lhs <= rhs);

         /* allocate memory array to be filled with the corresponding subproblem variables */
         SCIP_CALL( SCIPallocBufferArray(subscip, &consvars, nnonz) );
         for( j = 0; j < nnonz; j++ )
            consvars[j] = subvars[SCIPvarGetProbindex(SCIPcolGetVar(cols[j]))];

         /* create a new linear constraint and add it to the subproblem */
         SCIP_CALL( SCIPcreateConsLinear(subscip, &cons, SCIProwGetName(rows[i]), nnonz, consvars, vals, lhs, rhs,
               TRUE, TRUE, TRUE, TRUE, TRUE, FALSE, FALSE, TRUE, TRUE, FALSE) );
         SCIP_CALL( SCIPaddCons(subscip, cons) );
         SCIP_CALL( SCIPreleaseCons(subscip, &cons) );

         /* free temporary memory */
         SCIPfreeBufferArray(subscip, &consvars);
      }
   }

   return SCIP_OKAY;
}


/** creates a new solution for the original problem by copying the solution of the subproblem */
static
SCIP_RETCODE createNewSol(
   SCIP*                 scip,               /**< original SCIP data structure                        */
   SCIP*                 subscip,            /**< SCIP structure of the subproblem                    */
   SCIP_VAR**            subvars,            /**< the variables of the subproblem                     */
   SCIP_HEUR*            heur,               /**< RENS heuristic structure                            */
   SCIP_SOL*             subsol,             /**< solution of the subproblem                          */
   SCIP_Bool*            success             /**< used to store whether new solution was found or not */
   )
{
   SCIP_VAR** vars;                          /* the original problem's variables                */
   int        nvars;                         /* the original problem's number of variables      */
   SCIP_Real* subsolvals;                    /* solution values of the subproblem               */
   SCIP_SOL*  newsol;                        /* solution to be created for the original problem */

   assert(scip != NULL);
   assert(subscip != NULL);
   assert(subvars != NULL);
   assert(subsol != NULL);

   /* get variables' data */
   SCIP_CALL( SCIPgetVarsData(scip, &vars, &nvars, NULL, NULL, NULL, NULL) );

   /* sub-SCIP may have more variables than the number of active (transformed) variables in the main SCIP
    * since constraint copying may have required the copy of variables that are fixed in the main SCIP
    */
   assert(nvars <= SCIPgetNOrigVars(subscip));

   SCIP_CALL( SCIPallocBufferArray(scip, &subsolvals, nvars) );

   /* copy the solution */
   SCIP_CALL( SCIPgetSolVals(subscip, subsol, nvars, subvars, subsolvals) );

   /* create new solution for the original problem */
   SCIP_CALL( SCIPcreateSol(scip, &newsol, heur) );
   SCIP_CALL( SCIPsetSolVals(scip, newsol, nvars, vars, subsolvals) );

   /* try to add new solution to scip and free it immediately */
   SCIP_CALL( SCIPtrySolFree(scip, &newsol, FALSE, TRUE, TRUE, TRUE, success) );

   SCIPfreeBufferArray(scip, &subsolvals);

   return SCIP_OKAY;
}

/* ---------------- Callback methods of event handler ---------------- */

/* exec the event handler
 *
 * we interrupt the solution process
 */
static
SCIP_DECL_EVENTEXEC(eventExecRens)
{
   SCIP_HEURDATA* heurdata;

   assert(eventhdlr != NULL);
   assert(eventdata != NULL);
   assert(strcmp(SCIPeventhdlrGetName(eventhdlr), EVENTHDLR_NAME) == 0);
   assert(event != NULL);
   assert(SCIPeventGetType(event) & SCIP_EVENTTYPE_LPSOLVED);

   heurdata = (SCIP_HEURDATA*)eventdata;
   assert(heurdata != NULL);

   /* interrupt solution process of sub-SCIP */
   if( SCIPgetNLPs(scip) > heurdata->lplimfac * heurdata->nodelimit )
   {
      SCIPdebugMessage("interrupt after %" SCIP_LONGINT_FORMAT " LPs\n",SCIPgetNLPs(scip));
      SCIP_CALL( SCIPinterruptSolve(scip) );
   }

   return SCIP_OKAY;
}

/* ---------------- external methods of RENS heuristic ---------------- */

/** main procedure of the RENS heuristic, creates and solves a sub-SCIP */
SCIP_RETCODE SCIPapplyRens(
   SCIP*                 scip,               /**< original SCIP data structure                                        */
   SCIP_HEUR*            heur,               /**< heuristic data structure                                            */
   SCIP_RESULT*          result,             /**< result data structure                                               */
   SCIP_Real             minfixingrate,      /**< minimum percentage of integer variables that have to be fixed       */
   SCIP_Real             minimprove,         /**< factor by which RENS should at least improve the incumbent          */
   SCIP_Longint          maxnodes,           /**< maximum number of  nodes for the subproblem                         */
   SCIP_Longint          nstallnodes,        /**< number of stalling nodes for the subproblem                         */
   char                  startsol,           /**< solution used for fixing values ('l'p relaxation, 'n'lp relaxation) */
   SCIP_Bool             binarybounds,       /**< should general integers get binary bounds [floor(.),ceil(.)]?       */
   SCIP_Bool             uselprows           /**< should subproblem be created out of the rows in the LP rows?        */
   )
{
   SCIP* subscip;                            /* the subproblem created by RENS                  */
   SCIP_HASHMAP* varmapfw;                   /* mapping of SCIP variables to sub-SCIP variables */
   SCIP_VAR** vars;                          /* original problem's variables                    */
   SCIP_VAR** subvars;                       /* subproblem's variables                          */
   SCIP_HEURDATA* heurdata;                  /* heuristic's private data structure              */
   SCIP_EVENTHDLR*       eventhdlr;          /* event handler for LP events                     */

   SCIP_Real cutoff;                         /* objective cutoff for the subproblem             */
   SCIP_Real timelimit;                      /* time limit for RENS subproblem                  */
   SCIP_Real memorylimit;                    /* memory limit for RENS subproblem                */
   SCIP_Real allfixingrate;                  /* percentage of all variables fixed               */
   SCIP_Real intfixingrate;                  /* percentage of integer variables fixed           */

   int nvars;                                /* number of original problem's variables          */
   int i;

   SCIP_Bool success;
   SCIP_RETCODE retcode;

   assert(scip != NULL);
   assert(heur != NULL);
   assert(result != NULL);

   assert(maxnodes >= 0);
   assert(nstallnodes >= 0);

   assert(0.0 <= minfixingrate && minfixingrate <= 1.0);
   assert(0.0 <= minimprove && minimprove <= 1.0);
   assert(startsol == 'l' || startsol == 'n');

   *result = SCIP_DIDNOTRUN;

   /* compute the number of initial fixings and check if the fixing rate exceeds the minimum fixing rate */
   SCIP_CALL( computeFixingrate(scip, minfixingrate, &startsol, &intfixingrate, &success) );

   if( !success )
   {
      SCIPstatisticPrintf("RENS statistic: fixed only %5.2f integer variables --> abort \n", intfixingrate);
      return SCIP_OKAY;
   }

   /* get heuristic data */
   heurdata = SCIPheurGetData(heur);
   assert(heurdata != NULL);

   /* check whether there is enough time and memory left */
   timelimit = 0.0;
   memorylimit = 0.0;
   SCIP_CALL( SCIPgetRealParam(scip, "limits/time", &timelimit) );
   if( !SCIPisInfinity(scip, timelimit) && !heurdata->extratime )
      timelimit -= SCIPgetSolvingTime(scip);
   SCIP_CALL( SCIPgetRealParam(scip, "limits/memory", &memorylimit) );

   /* substract the memory already used by the main SCIP and the estimated memory usage of external software */
   if( !SCIPisInfinity(scip, memorylimit) )
   {
      memorylimit -= SCIPgetMemUsed(scip)/1048576.0;
      memorylimit -= SCIPgetMemExternEstim(scip)/1048576.0;
   }

   /* abort if no time is left or not enough memory to create a copy of SCIP, including external memory usage */
   if( timelimit <= 0.0 || memorylimit <= 2.0*SCIPgetMemExternEstim(scip)/1048576.0 )
      return SCIP_OKAY;

   *result = SCIP_DIDNOTFIND;

   /* get variable data */
   SCIP_CALL( SCIPgetVarsData(scip, &vars, &nvars, NULL, NULL, NULL, NULL) );

   /* initialize the subproblem */
   SCIP_CALL( SCIPcreate(&subscip) );

   /* create the variable mapping hash map */
   SCIP_CALL( SCIPhashmapCreate(&varmapfw, SCIPblkmem(subscip), SCIPcalcHashtableSize(5 * nvars)) );
   SCIP_CALL( SCIPallocBufferArray(scip, &subvars, nvars) );

   eventhdlr = NULL;

   /* different methods to create sub-problem: either copy LP relaxation or the CIP with all constraints */
   if( uselprows )
   {
      char probname[SCIP_MAXSTRLEN];

      /* copy all plugins */
      SCIP_CALL( SCIPincludeDefaultPlugins(subscip) );

      /* get name of the original problem and add the string "_renssub" */
      (void) SCIPsnprintf(probname, SCIP_MAXSTRLEN, "%s_renssub", SCIPgetProbName(scip));

      /* create the subproblem */
      SCIP_CALL( SCIPcreateProb(subscip, probname, NULL, NULL, NULL, NULL, NULL, NULL, NULL) );

      /* copy all variables */
      SCIP_CALL( SCIPcopyVars(scip, subscip, varmapfw, NULL, TRUE) );
   }
   else
   {
      SCIP_Bool valid;

      valid = FALSE;

      /* copy complete SCIP instance */
      SCIP_CALL( SCIPcopy(scip, subscip, varmapfw, NULL, "rens", TRUE, FALSE, TRUE, &valid) );

      if( heurdata->copycuts )
      {
         /* copies all active cuts from cutpool of sourcescip to linear constraints in targetscip */
         SCIP_CALL( SCIPcopyCuts(scip, subscip, varmapfw, NULL, TRUE, NULL) );
      }

      SCIPdebugMessage("Copying the SCIP instance was %s complete.\n", valid ? "" : "not ");

      /* create event handler for LP events */
      SCIP_CALL( SCIPincludeEventhdlrBasic(subscip, &eventhdlr, EVENTHDLR_NAME, EVENTHDLR_DESC, eventExecRens, NULL) );
      if( eventhdlr == NULL )
      {
         SCIPerrorMessage("event handler for " HEUR_NAME " heuristic not found.\n");
         return SCIP_PLUGINNOTFOUND;
      }
   }

   for( i = 0; i < nvars; i++ )
     subvars[i] = (SCIP_VAR*) SCIPhashmapGetImage(varmapfw, vars[i]);

   /* free hash map */
   SCIPhashmapFree(&varmapfw);

   /* create a new problem, which fixes variables with same value in bestsol and LP relaxation */
   SCIP_CALL( createSubproblem(scip, subscip, subvars, startsol, binarybounds, uselprows) );
   SCIPdebugMessage("RENS subproblem: %d vars, %d cons\n", SCIPgetNVars(subscip), SCIPgetNConss(subscip));

   /* do not abort subproblem on CTRL-C */
   SCIP_CALL( SCIPsetBoolParam(subscip, "misc/catchctrlc", FALSE) );

   /* disable output to console */
   SCIP_CALL( SCIPsetIntParam(subscip, "display/verblevel", 0) );

   /* disable statistic timing inside sub SCIP */
   SCIP_CALL( SCIPsetBoolParam(subscip, "timing/statistictiming", FALSE) );

   /* set limits for the subproblem */
   heurdata->nodelimit = maxnodes;
   SCIP_CALL( SCIPsetLongintParam(subscip, "limits/stallnodes", nstallnodes) );
   SCIP_CALL( SCIPsetLongintParam(subscip, "limits/nodes", maxnodes) );
   SCIP_CALL( SCIPsetIntParam(subscip, "limits/bestsol", heurdata->bestsollimit) );
   SCIP_CALL( SCIPsetRealParam(subscip, "limits/time", timelimit) );
   SCIP_CALL( SCIPsetRealParam(subscip, "limits/memory", memorylimit) );

   /* forbid recursive call of heuristics and separators solving sub-SCIPs */
   SCIP_CALL( SCIPsetSubscipsOff(subscip, TRUE) );

   /* disable expensive techniques that merely work on the dual bound */
   if( !heurdata->fullscale )
   {
      /* disable cutting plane separation */
      SCIP_CALL( SCIPsetSeparating(subscip, SCIP_PARAMSETTING_OFF, TRUE) );

      /* disable expensive presolving */
      SCIP_CALL( SCIPsetPresolving(subscip, SCIP_PARAMSETTING_FAST, TRUE) );

      /* use best estimate node selection */
      if( SCIPfindNodesel(subscip, "estimate") != NULL && !SCIPisParamFixed(subscip, "nodeselection/estimate/stdpriority") )
      {
         SCIP_CALL( SCIPsetIntParam(subscip, "nodeselection/estimate/stdpriority", INT_MAX/4) );
      }

      /* activate uct node selection at the top of the tree */
      if( heurdata->useuct && SCIPfindNodesel(subscip, "uct") != NULL && !SCIPisParamFixed(subscip, "nodeselection/uct/stdpriority") )
      {
         SCIP_CALL( SCIPsetIntParam(subscip, "nodeselection/uct/stdpriority", INT_MAX/2) );
      }

      /* use inference branching */
      if( SCIPfindBranchrule(subscip, "inference") != NULL && !SCIPisParamFixed(subscip, "branching/inference/priority") )
      {
         SCIP_CALL( SCIPsetIntParam(subscip, "branching/inference/priority", INT_MAX/4) );
      }

      /* disable conflict analysis */
      if( !SCIPisParamFixed(subscip, "conflict/enable") )
      {
         SCIP_CALL( SCIPsetBoolParam(subscip, "conflict/enable", FALSE) );
      }

      /* employ a limit on the number of enforcement rounds in the quadratic constraint handler; this fixes the issue that
       * sometimes the quadratic constraint handler needs hundreds or thousands of enforcement rounds to determine the
       * feasibility status of a single node without fractional branching candidates by separation (namely for uflquad
       * instances); however, the solution status of the sub-SCIP might get corrupted by this; hence no deductions shall be
       * made for the original SCIP
       */
      if( SCIPfindConshdlr(subscip, "quadratic") != NULL && !SCIPisParamFixed(subscip, "constraints/quadratic/enfolplimit") )
      {
         SCIP_CALL( SCIPsetIntParam(subscip, "constraints/quadratic/enfolplimit", 500) );
      }
   }

#ifdef SCIP_DEBUG
   /* for debugging RENS, enable MIP output */
   SCIP_CALL( SCIPsetIntParam(subscip, "display/verblevel", 5) );
   SCIP_CALL( SCIPsetIntParam(subscip, "display/freq", 100000000) );
#endif

   /* if there is already a solution, add an objective cutoff */
   if( SCIPgetNSols(scip) > 0 )
   {
      SCIP_Real upperbound;
      cutoff = SCIPinfinity(scip);
      assert( !SCIPisInfinity(scip,SCIPgetUpperbound(scip)) );

      upperbound = SCIPgetUpperbound(scip) - SCIPsumepsilon(scip);

      if( !SCIPisInfinity(scip, -1.0 * SCIPgetLowerbound(scip)) )
      {
         cutoff = (1 - minimprove) * SCIPgetUpperbound(scip)
               + minimprove * SCIPgetLowerbound(scip);
      }
      else
      {
         if( SCIPgetUpperbound(scip) >= 0 )
            cutoff = (1 - minimprove) * SCIPgetUpperbound(scip);
         else
            cutoff = (1 + minimprove) * SCIPgetUpperbound(scip);
      }
      cutoff = MIN(upperbound, cutoff);
      SCIP_CALL(SCIPsetObjlimit(subscip, cutoff));
   }

   /* presolve the subproblem */
   retcode = SCIPpresolve(subscip);

   /* errors in solving the subproblem should not kill the overall solving process;
    * hence, the return code is caught and a warning is printed, only in debug mode, SCIP will stop.
    */
   if( retcode != SCIP_OKAY )
   {
#ifndef NDEBUG
      SCIP_CALL( retcode );
#endif
      SCIPwarningMessage(scip, "Error while presolving subproblem in RENS heuristic; sub-SCIP terminated with code <%d>\n", retcode);

      /* free */
      SCIPfreeBufferArray(scip, &subvars);
      SCIP_CALL( SCIPfree(&subscip) );
      return SCIP_OKAY;
   }

   SCIPdebugMessage("RENS presolved subproblem: %d vars, %d cons, success=%u\n", SCIPgetNVars(subscip), SCIPgetNConss(subscip), success);

   allfixingrate = (SCIPgetNOrigVars(subscip) - SCIPgetNVars(subscip)) / (SCIP_Real)SCIPgetNOrigVars(subscip);

   /* additional variables added in presolving may lead to the subSCIP having more variables than the original */
   allfixingrate = MAX(allfixingrate, 0.0);

   /* after presolving, we should have at least reached a certain fixing rate over ALL variables (including continuous)
    * to ensure that not only the MIP but also the LP relaxation is easy enough
    */
   if( allfixingrate >= minfixingrate / 2.0 )
   {
      SCIP_SOL** subsols;
      int nsubsols;

      /* catch LP events of sub-SCIP */
      if( !heurdata->uselprows )
      {
         assert(eventhdlr != NULL);

         SCIP_CALL( SCIPtransformProb(subscip) );
         SCIP_CALL( SCIPcatchEvent(subscip, SCIP_EVENTTYPE_LPSOLVED, eventhdlr, (SCIP_EVENTDATA*) heurdata, NULL) );
      }

      /* solve the subproblem */
      SCIPdebugMessage("solving subproblem: nstallnodes=%" SCIP_LONGINT_FORMAT ", maxnodes=%" SCIP_LONGINT_FORMAT "\n", nstallnodes, maxnodes);
      retcode = SCIPsolve(subscip);

      /* drop LP events of sub-SCIP */
      if( !heurdata->uselprows )
      {
         assert(eventhdlr != NULL);

         SCIP_CALL( SCIPdropEvent(subscip, SCIP_EVENTTYPE_LPSOLVED, eventhdlr, (SCIP_EVENTDATA*) heurdata, -1) );
      }

      /* errors in solving the subproblem should not kill the overall solving process;
       * hence, the return code is caught and a warning is printed, only in debug mode, SCIP will stop.
       */
      if( retcode != SCIP_OKAY )
      {
#ifndef NDEBUG
         SCIP_CALL( retcode );
#endif
         SCIPwarningMessage(scip, "Error while solving subproblem in RENS heuristic; sub-SCIP terminated with code <%d>\n", retcode);
      }
      else
      {
         /* transfer variable statistics from sub-SCIP */
         SCIP_CALL( SCIPmergeVariableStatistics(subscip, scip, subvars, vars, nvars) );
      }

      /* print solving statistics of subproblem if we are in SCIP's debug mode */
      SCIPdebug( SCIP_CALL( SCIPprintStatistics(subscip, NULL) ) );

      /* check, whether a solution was found;
       * due to numerics, it might happen that not all solutions are feasible -> try all solutions until one was accepted
       */
      nsubsols = SCIPgetNSols(subscip);
      subsols = SCIPgetSols(subscip);
      success = FALSE;
      for( i = 0; i < nsubsols && (!success || heurdata->addallsols); ++i )
      {
         SCIP_CALL( createNewSol(scip, subscip, subvars, heur, subsols[i], &success) );
         if( success )
            *result = SCIP_FOUNDSOL;
      }

      SCIPstatisticPrintf("RENS statistic: fixed %6.3f integer variables, %6.3f all variables, needed %6.1f seconds, %" SCIP_LONGINT_FORMAT " nodes, solution %10.4f found at node %" SCIP_LONGINT_FORMAT "\n",
         intfixingrate, allfixingrate, SCIPgetSolvingTime(subscip), SCIPgetNNodes(subscip), success ? SCIPgetPrimalbound(scip) : SCIPinfinity(scip),
         nsubsols > 0 ? SCIPsolGetNodenum(SCIPgetBestSol(subscip)) : -1 );
   }
   else
   {
      SCIPstatisticPrintf("RENS statistic: fixed only %6.3f integer variables, %6.3f all variables --> abort \n", intfixingrate, allfixingrate);
   }

   /* free subproblem */
   SCIPfreeBufferArray(scip, &subvars);
   SCIP_CALL( SCIPfree(&subscip) );

   return SCIP_OKAY;
}


/*
 * Callback methods of primal heuristic
 */

/** copy method for primal heuristic plugins (called when SCIP copies plugins) */
static
SCIP_DECL_HEURCOPY(heurCopyRens)
{  /*lint --e{715}*/
   assert(scip != NULL);
   assert(heur != NULL);
   assert(strcmp(SCIPheurGetName(heur), HEUR_NAME) == 0);

   /* call inclusion method of primal heuristic */
   SCIP_CALL( SCIPincludeHeurRens(scip) );

   return SCIP_OKAY;
}

/** destructor of primal heuristic to free user data (called when SCIP is exiting) */
static
SCIP_DECL_HEURFREE(heurFreeRens)
{  /*lint --e{715}*/
   SCIP_HEURDATA* heurdata;

   assert( heur != NULL );
   assert( scip != NULL );

   /* get heuristic data */
   heurdata = SCIPheurGetData(heur);
   assert( heurdata != NULL );

   /* free heuristic data */
   SCIPfreeMemory(scip, &heurdata);
   SCIPheurSetData(heur, NULL);

   return SCIP_OKAY;
}

/** initialization method of primal heuristic (called after problem was transformed) */
static
SCIP_DECL_HEURINIT(heurInitRens)
{  /*lint --e{715}*/
   SCIP_HEURDATA* heurdata;

   assert( heur != NULL );
   assert( scip != NULL );

   /* get heuristic data */
   heurdata = SCIPheurGetData(heur);
   assert( heurdata != NULL );

   /* initialize data */
   heurdata->usednodes = 0;

   return SCIP_OKAY;
}


/** execution method of primal heuristic */
static
SCIP_DECL_HEUREXEC(heurExecRens)
{  /*lint --e{715}*/

   SCIP_HEURDATA* heurdata;                  /* heuristic's data                    */
   SCIP_Longint nstallnodes;                 /* number of stalling nodes for the subproblem */

   assert( heur != NULL );
   assert( scip != NULL );
   assert( result != NULL );
   assert( SCIPhasCurrentNodeLP(scip) );

   *result = SCIP_DELAYED;

   /* do not call heuristic of node was already detected to be infeasible */
   if( nodeinfeasible )
      return SCIP_OKAY;

   /* get heuristic data */
   heurdata = SCIPheurGetData(heur);
   assert( heurdata != NULL );

   /* only call heuristic, if an optimal LP solution is at hand */
   if( heurdata->startsol == 'l' && SCIPgetLPSolstat(scip) != SCIP_LPSOLSTAT_OPTIMAL )
      return SCIP_OKAY;

   /* only call heuristic, if the LP objective value is smaller than the cutoff bound */
   if( heurdata->startsol == 'l' && SCIPisGE(scip, SCIPgetLPObjval(scip), SCIPgetCutoffbound(scip)) )
      return SCIP_OKAY;

   /* only continue with some fractional variables */
   if( heurdata->startsol == 'l' && SCIPgetNLPBranchCands(scip) == 0 )
      return SCIP_OKAY;

   /* do not proceed, when we should use the NLP relaxation, but there is no NLP solver included in SCIP */
   if( heurdata->startsol == 'n' && SCIPgetNNlpis(scip) == 0 )
      return SCIP_OKAY;

   *result = SCIP_DIDNOTRUN;

   /* calculate the maximal number of branching nodes until heuristic is aborted */
   nstallnodes = (SCIP_Longint)(heurdata->nodesquot * SCIPgetNNodes(scip));

   /* reward RENS if it succeeded often */
   nstallnodes = (SCIP_Longint)(nstallnodes * 3.0 * (SCIPheurGetNBestSolsFound(heur)+1.0)/(SCIPheurGetNCalls(heur) + 1.0));
   nstallnodes -= 100 * SCIPheurGetNCalls(heur);  /* count the setup costs for the sub-SCIP as 100 nodes */
   nstallnodes += heurdata->nodesofs;

   /* determine the node limit for the current process */
   nstallnodes -= heurdata->usednodes;
   nstallnodes = MIN(nstallnodes, heurdata->maxnodes);

   /* check whether we have enough nodes left to call subproblem solving */
   if( nstallnodes < heurdata->minnodes )
   {
      SCIPdebugMessage("skipping RENS: nstallnodes=%" SCIP_LONGINT_FORMAT ", minnodes=%" SCIP_LONGINT_FORMAT "\n", nstallnodes, heurdata->minnodes);
      return SCIP_OKAY;
   }

   if( SCIPisStopped(scip) && !heurdata->extratime )
      return SCIP_OKAY;

   SCIP_CALL( SCIPapplyRens(scip, heur, result, heurdata->minfixingrate, heurdata->minimprove,
         heurdata->maxnodes, nstallnodes, heurdata->startsol, heurdata->binarybounds, heurdata->uselprows) );

   return SCIP_OKAY;
}


/*
 * primal heuristic specific interface methods
 */

/** creates the rens primal heuristic and includes it in SCIP */
SCIP_RETCODE SCIPincludeHeurRens(
   SCIP*                 scip                /**< SCIP data structure */
   )
{
   SCIP_HEURDATA* heurdata;
   SCIP_HEUR* heur;

   /* create Rens primal heuristic data */
   SCIP_CALL( SCIPallocMemory(scip, &heurdata) );

   /* include primal heuristic */
   SCIP_CALL( SCIPincludeHeurBasic(scip, &heur,
         HEUR_NAME, HEUR_DESC, HEUR_DISPCHAR, HEUR_PRIORITY, HEUR_FREQ, HEUR_FREQOFS,
         HEUR_MAXDEPTH, HEUR_TIMING, HEUR_USESSUBSCIP, heurExecRens, heurdata) );

   assert(heur != NULL);

   /* set non-NULL pointers to callback methods */
   SCIP_CALL( SCIPsetHeurCopy(scip, heur, heurCopyRens) );
   SCIP_CALL( SCIPsetHeurFree(scip, heur, heurFreeRens) );
   SCIP_CALL( SCIPsetHeurInit(scip, heur, heurInitRens) );

   /* add rens primal heuristic parameters */

   SCIP_CALL( SCIPaddRealParam(scip, "heuristics/" HEUR_NAME "/minfixingrate",
         "minimum percentage of integer variables that have to be fixable",
         &heurdata->minfixingrate, FALSE, DEFAULT_MINFIXINGRATE, 0.0, 1.0, NULL, NULL) );

   SCIP_CALL( SCIPaddLongintParam(scip, "heuristics/" HEUR_NAME "/maxnodes",
         "maximum number of nodes to regard in the subproblem",
         &heurdata->maxnodes,  TRUE,DEFAULT_MAXNODES, 0LL, SCIP_LONGINT_MAX, NULL, NULL) );

   SCIP_CALL( SCIPaddLongintParam(scip, "heuristics/" HEUR_NAME "/nodesofs",
         "number of nodes added to the contingent of the total nodes",
         &heurdata->nodesofs, FALSE, DEFAULT_NODESOFS, 0LL, SCIP_LONGINT_MAX, NULL, NULL) );

   SCIP_CALL( SCIPaddLongintParam(scip, "heuristics/" HEUR_NAME "/minnodes",
         "minimum number of nodes required to start the subproblem",
         &heurdata->minnodes, TRUE, DEFAULT_MINNODES, 0LL, SCIP_LONGINT_MAX, NULL, NULL) );

   SCIP_CALL( SCIPaddRealParam(scip, "heuristics/" HEUR_NAME "/nodesquot",
         "contingent of sub problem nodes in relation to the number of nodes of the original problem",
         &heurdata->nodesquot, FALSE, DEFAULT_NODESQUOT, 0.0, 1.0, NULL, NULL) );

   SCIP_CALL( SCIPaddRealParam(scip, "heuristics/" HEUR_NAME "/minimprove",
         "factor by which RENS should at least improve the incumbent",
         &heurdata->minimprove, TRUE, DEFAULT_MINIMPROVE, 0.0, 1.0, NULL, NULL) );

   SCIP_CALL( SCIPaddRealParam(scip, "heuristics/" HEUR_NAME "/lplimfac",
         "factor by which the limit on the number of LP depends on the node limit",
         &heurdata->lplimfac, TRUE, DEFAULT_LPLIMFAC, 1.0, SCIP_REAL_MAX, NULL, NULL) );

   SCIP_CALL( SCIPaddCharParam(scip, "heuristics/" HEUR_NAME "/startsol",
         "solution that is used for fixing values ('l'p relaxation, 'n'lp relaxation)",
         &heurdata->startsol, FALSE, DEFAULT_STARTSOL, STARTSOL_CHOICES, NULL, NULL) );

   SCIP_CALL( SCIPaddBoolParam(scip, "heuristics/" HEUR_NAME "/binarybounds",
         "should general integers get binary bounds [floor(.),ceil(.)] ?",
         &heurdata->binarybounds, TRUE, DEFAULT_BINARYBOUNDS, NULL, NULL) );

   SCIP_CALL( SCIPaddBoolParam(scip, "heuristics/" HEUR_NAME "/uselprows",
         "should subproblem be created out of the rows in the LP rows?",
         &heurdata->uselprows, TRUE, DEFAULT_USELPROWS, NULL, NULL) );

   SCIP_CALL( SCIPaddBoolParam(scip, "heuristics/" HEUR_NAME "/copycuts",
         "if uselprows == FALSE, should all active cuts from cutpool be copied to constraints in subproblem?",
         &heurdata->copycuts, TRUE, DEFAULT_COPYCUTS, NULL, NULL) );

   SCIP_CALL( SCIPaddBoolParam(scip, "heuristics/" HEUR_NAME "/extratime",
         "should the RENS sub-CIP get its own full time limit? This is only for tesing and not recommended!",
         &heurdata->extratime, TRUE, DEFAULT_EXTRATIME, NULL, NULL) );

   SCIP_CALL( SCIPaddBoolParam(scip, "heuristics/" HEUR_NAME "/addallsols",
         "should all subproblem solutions be added to the original SCIP?",
         &heurdata->addallsols, TRUE, DEFAULT_ADDALLSOLS, NULL, NULL) );

   SCIP_CALL( SCIPaddBoolParam(scip, "heuristics/" HEUR_NAME "/fullscale",
         "should the RENS sub-CIP be solved with cuts, conflicts, strong branching,... This is only for tesing and not recommended!",
         &heurdata->fullscale, TRUE, DEFAULT_FULLSCALE, NULL, NULL) );

   SCIP_CALL( SCIPaddIntParam(scip, "heuristics/" HEUR_NAME "/bestsollimit",
         "limit on number of improving incumbent solutions in sub-CIP",
         &heurdata->bestsollimit, FALSE, DEFAULT_BESTSOLLIMIT, -1, INT_MAX, NULL, NULL) );

<<<<<<< HEAD
=======
   SCIP_CALL( SCIPaddBoolParam(scip, "heuristics/" HEUR_NAME "/useuct",
         "should uct node selection be used at the beginning of the search?",
         &heurdata->useuct, TRUE, DEFAULT_USEUCT, NULL, NULL) );

>>>>>>> 1c8bc575
   return SCIP_OKAY;
}<|MERGE_RESOLUTION|>--- conflicted
+++ resolved
@@ -66,10 +66,7 @@
                                          * implemented for testing and not recommended to be used!
                                          */
 #define DEFAULT_BESTSOLLIMIT   -1       /* limit on number of improving incumbent solutions in sub-CIP            */
-<<<<<<< HEAD
-=======
 #define DEFAULT_USEUCT         FALSE     /* should uct node selection be used at the beginning of the search?     */
->>>>>>> 1c8bc575
 
 /* event handler properties */
 #define EVENTHDLR_NAME         "Rens"
@@ -103,10 +100,7 @@
                                               * including techniques that merely work on the dual bound, e.g., cuts?
                                               * This is only implemented for testing and not recommended to be used! */
    int                   bestsollimit;       /**< limit on number of improving incumbent solutions in sub-CIP            */
-<<<<<<< HEAD
-=======
    SCIP_Bool             useuct;             /**< should uct node selection be used at the beginning of the search?  */
->>>>>>> 1c8bc575
 };
 
 
@@ -973,12 +967,9 @@
          "limit on number of improving incumbent solutions in sub-CIP",
          &heurdata->bestsollimit, FALSE, DEFAULT_BESTSOLLIMIT, -1, INT_MAX, NULL, NULL) );
 
-<<<<<<< HEAD
-=======
    SCIP_CALL( SCIPaddBoolParam(scip, "heuristics/" HEUR_NAME "/useuct",
          "should uct node selection be used at the beginning of the search?",
          &heurdata->useuct, TRUE, DEFAULT_USEUCT, NULL, NULL) );
 
->>>>>>> 1c8bc575
    return SCIP_OKAY;
 }