/* * * * * * * * * * * * * * * * * * * * * * * * * * * * * * * * * * * * * * */
/*                                                                           */
/*                  This file is part of the program and library             */
/*         SCIP --- Solving Constraint Integer Programs                      */
/*                                                                           */
/*    Copyright (C) 2002-2018 Konrad-Zuse-Zentrum                            */
/*                            fuer Informationstechnik Berlin                */
/*                                                                           */
/*  SCIP is distributed under the terms of the ZIB Academic License.         */
/*                                                                           */
/*  You should have received a copy of the ZIB Academic License              */
/*  along with SCIP; see the file COPYING. If not visit scip.zib.de.         */
/*                                                                           */
/* * * * * * * * * * * * * * * * * * * * * * * * * * * * * * * * * * * * * * */

/**@file   reader_pip.c
 * @brief  file reader for polynomial mixed-integer programs in PIP format
 * @author Stefan Vigerske
 * @author Marc Pfetsch
 */

/*---+----1----+----2----+----3----+----4----+----5----+----6----+----7----+----8----+----9----+----0----+----1----+----2*/

#include "blockmemshell/memory.h"
#include <ctype.h>
#include "nlpi/pub_expr.h"
#include "scip/cons_abspower.h"
#include "scip/cons_and.h"
#include "scip/cons_bivariate.h"
#include "scip/cons_knapsack.h"
#include "scip/cons_linear.h"
#include "scip/cons_logicor.h"
#include "scip/cons_nonlinear.h"
#include "scip/cons_quadratic.h"
#include "scip/cons_setppc.h"
#include "scip/cons_varbound.h"
#include "scip/pub_cons.h"
#include "scip/pub_fileio.h"
#include "scip/pub_message.h"
#include "scip/pub_misc.h"
#include "scip/pub_nlp.h"
#include "scip/pub_reader.h"
#include "scip/pub_var.h"
#include "scip/reader_pip.h"
#include "scip/scip_cons.h"
#include "scip/scip_mem.h"
#include "scip/scip_message.h"
#include "scip/scip_numerics.h"
#include "scip/scip_param.h"
#include "scip/scip_prob.h"
#include "scip/scip_reader.h"
#include "scip/scip_var.h"
#include <stdlib.h>
#include <string.h>

#if !defined(_WIN32) && !defined(_WIN64)
#include <strings.h> /*lint --e{766}*/ /* needed for strncasecmp() */
#endif

#define READER_NAME             "pipreader"
#define READER_DESC             "file reader for polynomial mixed-integer programs in PIP format"
#define READER_EXTENSION        "pip"


/*
 * Data structures
 */
#define PIP_MAX_LINELEN        65536
#define PIP_MAX_PUSHEDTOKENS   2
#define PIP_INIT_VARSSIZE      256
#define PIP_INIT_MONOMIALSSIZE 128
#define PIP_INIT_FACTORSSIZE   16
#define PIP_MAX_PRINTLEN       561       /**< the maximum length of any line is 560 + '\\0' = 561*/
#define PIP_MAX_NAMELEN        256       /**< the maximum length for any name is 255 + '\\0' = 256 */
#define PIP_PRINTLEN           100

/** Section in PIP File */
enum PipSection
{
   PIP_START,
   PIP_OBJECTIVE,
   PIP_CONSTRAINTS,
   PIP_BOUNDS,
   PIP_GENERALS,
   PIP_BINARIES,
   PIP_END
};
typedef enum PipSection PIPSECTION;

enum PipExpType
{
   PIP_EXP_NONE,
   PIP_EXP_UNSIGNED,
   PIP_EXP_SIGNED
};
typedef enum PipExpType PIPEXPTYPE;

enum PipSense
{
   PIP_SENSE_NOTHING,
   PIP_SENSE_LE,
   PIP_SENSE_GE,
   PIP_SENSE_EQ
};
typedef enum PipSense PIPSENSE;

/** PIP reading data */
struct PipInput
{
   SCIP_FILE*            file;
   char                  linebuf[PIP_MAX_LINELEN+1];
   char                  probname[PIP_MAX_LINELEN];
   char                  objname[PIP_MAX_LINELEN];
   char*                 token;
   char*                 tokenbuf;
   char*                 pushedtokens[PIP_MAX_PUSHEDTOKENS];
   int                   npushedtokens;
   int                   linenumber;
   int                   linepos;
   PIPSECTION            section;
   SCIP_OBJSENSE         objsense;
   SCIP_Bool             initialconss;       /**< should model constraints be marked as initial? */
   SCIP_Bool             dynamicconss;       /**< should model constraints be subject to aging? */
   SCIP_Bool             dynamiccols;        /**< should columns be added and removed dynamically to the LP? */
   SCIP_Bool             dynamicrows;        /**< should rows be added and removed dynamically to the LP? */
   SCIP_Bool             haserror;
};
typedef struct PipInput PIPINPUT;

static const char delimchars[] = " \f\n\r\t\v";
static const char tokenchars[] = "-+:<>=*^";
static const char commentchars[] = "\\";


/*
 * Local methods (for reading)
 */

/** issues an error message and marks the PIP data to have errors */
static
void syntaxError(
   SCIP*                 scip,               /**< SCIP data structure */
   PIPINPUT*             pipinput,           /**< PIP reading data */
   const char*           msg                 /**< error message */
   )
{
   char formatstr[256];

   assert(pipinput != NULL);

   SCIPerrorMessage("Syntax error in line %d: %s ('%s')\n", pipinput->linenumber, msg, pipinput->token);
   if( pipinput->linebuf[strlen(pipinput->linebuf)-1] == '\n' )
   {
      SCIPverbMessage(scip, SCIP_VERBLEVEL_MINIMAL, NULL, "  input: %s", pipinput->linebuf);
   }
   else
   {
      SCIPverbMessage(scip, SCIP_VERBLEVEL_MINIMAL, NULL, "  input: %s\n", pipinput->linebuf);
   }
   (void) SCIPsnprintf(formatstr, 256, "         %%%ds\n", pipinput->linepos);
   SCIPverbMessage(scip, SCIP_VERBLEVEL_MINIMAL, NULL, formatstr, "^");
   pipinput->section  = PIP_END;
   pipinput->haserror = TRUE;
}

/** returns whether a syntax error was detected */
static
SCIP_Bool hasError(
   PIPINPUT*             pipinput            /**< PIP reading data */
   )
{
   assert(pipinput != NULL);

   return pipinput->haserror;
}

/** returns whether the given character is a token delimiter */
static
SCIP_Bool isDelimChar(
   char                  c                   /**< input character */
   )
{
   return (c == '\0') || (strchr(delimchars, c) != NULL);
}

/** returns whether the given character is a single token */
static
SCIP_Bool isTokenChar(
   char                  c                   /**< input character */
   )
{
   return (strchr(tokenchars, c) != NULL);
}

/** returns whether the current character is member of a value string */
static
SCIP_Bool isValueChar(
   char                  c,                  /**< input character */
   char                  nextc,              /**< next input character */
   SCIP_Bool             firstchar,          /**< is the given character the first char of the token? */
   SCIP_Bool*            hasdot,             /**< pointer to update the dot flag */
   PIPEXPTYPE*           exptype             /**< pointer to update the exponent type */
   )
{
   assert(hasdot != NULL);
   assert(exptype != NULL);

   if( isdigit((unsigned char)c) )
      return TRUE;
   else if( (*exptype == PIP_EXP_NONE) && !(*hasdot) && (c == '.') && isdigit((unsigned char)nextc) )
   {
      *hasdot = TRUE;
      return TRUE;
   }
   else if( !firstchar && (*exptype == PIP_EXP_NONE) && (c == 'e' || c == 'E') )
   {
      if( nextc == '+' || nextc == '-' )
      {
         *exptype = PIP_EXP_SIGNED;
         return TRUE;
      }
      else if( isdigit((unsigned char)nextc) )
      {
         *exptype = PIP_EXP_UNSIGNED;
         return TRUE;
      }
   }
   else if( (*exptype == PIP_EXP_SIGNED) && (c == '+' || c == '-') )
   {
      *exptype = PIP_EXP_UNSIGNED;
      return TRUE;
   }

   return FALSE;
}

/** reads the next line from the input file into the line buffer; skips comments;
 *  returns whether a line could be read
 */
static
SCIP_Bool getNextLine(
   SCIP*                 scip,               /**< SCIP data structure */
   PIPINPUT*             pipinput            /**< PIP reading data */
   )
{
   int i;

   assert(pipinput != NULL);

   /* clear the line */
   BMSclearMemoryArray(pipinput->linebuf, PIP_MAX_LINELEN);

   /* read next line */
   pipinput->linepos = 0;
   pipinput->linebuf[PIP_MAX_LINELEN-2] = '\0';
   if( SCIPfgets(pipinput->linebuf, (int) sizeof(pipinput->linebuf), pipinput->file) == NULL )
      return FALSE;
   pipinput->linenumber++;
   if( pipinput->linebuf[PIP_MAX_LINELEN-2] != '\0' )
   {
      SCIPerrorMessage("Error: line %d exceeds %d characters\n", pipinput->linenumber, PIP_MAX_LINELEN-2);
      pipinput->haserror = TRUE;
      return FALSE;
   }
   pipinput->linebuf[PIP_MAX_LINELEN-1] = '\0'; /* we want to use lookahead of one char -> we need two \0 at the end */

   /* skip characters after comment symbol */
   for( i = 0; commentchars[i] != '\0'; ++i )
   {
      char* commentstart;

      commentstart = strchr(pipinput->linebuf, commentchars[i]);
      if( commentstart != NULL )
      {
         *commentstart = '\0';
         *(commentstart+1) = '\0'; /* we want to use lookahead of one char -> we need two \0 at the end */
      }
   }

   return TRUE;
}

/** swaps the addresses of two pointers */
static
void swapPointers(
   char**                pointer1,           /**< first pointer */
   char**                pointer2            /**< second pointer */
   )
{
   char* tmp;

   tmp = *pointer1;
   *pointer1 = *pointer2;
   *pointer2 = tmp;
}

/** reads the next token from the input file into the token buffer; returns whether a token was read */
static
SCIP_Bool getNextToken(
   SCIP*                 scip,               /**< SCIP data structure */
   PIPINPUT*             pipinput            /**< PIP reading data */
   )
{
   SCIP_Bool hasdot;
   PIPEXPTYPE exptype;
   char* buf;
   int tokenlen;

   assert(pipinput != NULL);
   assert(pipinput->linepos < PIP_MAX_LINELEN);

   /* check the token stack */
   if( pipinput->npushedtokens > 0 )
   {
      swapPointers(&pipinput->token, &pipinput->pushedtokens[pipinput->npushedtokens-1]);
      pipinput->npushedtokens--;
      SCIPdebugMsg(scip, "(line %d) read token again: '%s'\n", pipinput->linenumber, pipinput->token);
      return TRUE;
   }

   /* skip delimiters */
   buf = pipinput->linebuf;
   while( isDelimChar(buf[pipinput->linepos]) )
   {
      if( buf[pipinput->linepos] == '\0' )
      {
         if( !getNextLine(scip, pipinput) )
         {
            pipinput->section = PIP_END;
            SCIPdebugMsg(scip, "(line %d) end of file\n", pipinput->linenumber);
            return FALSE;
         }
         assert(pipinput->linepos == 0);
      }
      else
         pipinput->linepos++;
   }
   assert(pipinput->linepos < PIP_MAX_LINELEN);
   assert(!isDelimChar(buf[pipinput->linepos]));

   /* check if the token is a value */
   hasdot = FALSE;
   exptype = PIP_EXP_NONE;
   if( isValueChar(buf[pipinput->linepos], buf[pipinput->linepos+1], TRUE, &hasdot, &exptype) )
   {
      /* read value token */
      tokenlen = 0;
      do
      {
         assert(tokenlen < PIP_MAX_LINELEN);
         assert(!isDelimChar(buf[pipinput->linepos]));
         pipinput->token[tokenlen] = buf[pipinput->linepos];
         tokenlen++;
         pipinput->linepos++;
      }
      while( isValueChar(buf[pipinput->linepos], buf[pipinput->linepos+1], FALSE, &hasdot, &exptype) );
   }
   else
   {
      /* read non-value token */
      tokenlen = 0;
      do
      {
         assert(tokenlen < PIP_MAX_LINELEN);
         pipinput->token[tokenlen] = buf[pipinput->linepos];
         tokenlen++;
         pipinput->linepos++;
         if( tokenlen == 1 && isTokenChar(pipinput->token[0]) )
            break;
      }
      while( !isDelimChar(buf[pipinput->linepos]) && !isTokenChar(buf[pipinput->linepos]) );

      /* if the token is an equation sense '<', '>', or '=', skip a following '='
       * if the token is an equality token '=' and the next character is a '<' or '>', replace the token by the inequality sense
       */
      if( tokenlen >= 1
         && (pipinput->token[tokenlen-1] == '<' || pipinput->token[tokenlen-1] == '>' || pipinput->token[tokenlen-1] == '=')
         && buf[pipinput->linepos] == '=' )
      {
         pipinput->linepos++;
      }
      else if( pipinput->token[tokenlen-1] == '=' && (buf[pipinput->linepos] == '<' || buf[pipinput->linepos] == '>') )
      {
         pipinput->token[tokenlen-1] = buf[pipinput->linepos];
         pipinput->linepos++;
      }
   }
   assert(tokenlen < PIP_MAX_LINELEN);
   pipinput->token[tokenlen] = '\0';

   SCIPdebugMsg(scip, "(line %d) read token: '%s'\n", pipinput->linenumber, pipinput->token);

   return TRUE;
}

/** puts the current token on the token stack, such that it is read at the next call to getNextToken() */
static
void pushToken(
   PIPINPUT*             pipinput            /**< PIP reading data */
   )
{
   assert(pipinput != NULL);
   assert(pipinput->npushedtokens < PIP_MAX_PUSHEDTOKENS);

   swapPointers(&pipinput->pushedtokens[pipinput->npushedtokens], &pipinput->token);
   pipinput->npushedtokens++;
}

/** puts the buffered token on the token stack, such that it is read at the next call to getNextToken() */
static
void pushBufferToken(
   PIPINPUT*             pipinput            /**< PIP reading data */
   )
{
   assert(pipinput != NULL);
   assert(pipinput->npushedtokens < PIP_MAX_PUSHEDTOKENS);

   swapPointers(&pipinput->pushedtokens[pipinput->npushedtokens], &pipinput->tokenbuf);
   pipinput->npushedtokens++;
}

/** swaps the current token with the token buffer */
static
void swapTokenBuffer(
   PIPINPUT*             pipinput            /**< PIP reading data */
   )
{
   assert(pipinput != NULL);

   swapPointers(&pipinput->token, &pipinput->tokenbuf);
}

/** checks whether the current token is a section identifier, and if yes, switches to the corresponding section */
static
SCIP_Bool isNewSection(
   SCIP*                 scip,               /**< SCIP data structure */
   PIPINPUT*             pipinput            /**< PIP reading data */
   )
{
   SCIP_Bool iscolon;

   assert(pipinput != NULL);

   /* remember first token by swapping the token buffer */
   swapTokenBuffer(pipinput);

   /* look at next token: if this is a ':', the first token is a name and no section keyword */
   iscolon = FALSE;
   if( getNextToken(scip, pipinput) )
   {
      iscolon = (strcmp(pipinput->token, ":") == 0);
      pushToken(pipinput);
   }

   /* reinstall the previous token by swapping back the token buffer */
   swapTokenBuffer(pipinput);

   /* check for ':' */
   if( iscolon )
      return FALSE;

   if( strcasecmp(pipinput->token, "MINIMIZE") == 0
      || strcasecmp(pipinput->token, "MINIMUM") == 0
      || strcasecmp(pipinput->token, "MIN") == 0 )
   {
      SCIPdebugMsg(scip, "(line %d) new section: OBJECTIVE\n", pipinput->linenumber);
      pipinput->section = PIP_OBJECTIVE;
      pipinput->objsense = SCIP_OBJSENSE_MINIMIZE;
      return TRUE;
   }

   if( strcasecmp(pipinput->token, "MAXIMIZE") == 0
      || strcasecmp(pipinput->token, "MAXIMUM") == 0
      || strcasecmp(pipinput->token, "MAX") == 0 )
   {
      SCIPdebugMsg(scip, "(line %d) new section: OBJECTIVE\n", pipinput->linenumber);
      pipinput->section = PIP_OBJECTIVE;
      pipinput->objsense = SCIP_OBJSENSE_MAXIMIZE;
      return TRUE;
   }

   if( strcasecmp(pipinput->token, "SUBJECT") == 0 )
   {
      /* check if the next token is 'TO' */
      swapTokenBuffer(pipinput);
      if( getNextToken(scip, pipinput) )
      {
         if( strcasecmp(pipinput->token, "TO") == 0 )
         {
            SCIPdebugMsg(scip, "(line %d) new section: CONSTRAINTS\n", pipinput->linenumber);
            pipinput->section = PIP_CONSTRAINTS;
            return TRUE;
         }
         else
            pushToken(pipinput);
      }
      swapTokenBuffer(pipinput);
   }

   if( strcasecmp(pipinput->token, "SUCH") == 0 )
   {
      /* check if the next token is 'THAT' */
      swapTokenBuffer(pipinput);
      if( getNextToken(scip, pipinput) )
      {
         if( strcasecmp(pipinput->token, "THAT") == 0 )
         {
            SCIPdebugMsg(scip, "(line %d) new section: CONSTRAINTS\n", pipinput->linenumber);
            pipinput->section = PIP_CONSTRAINTS;
            return TRUE;
         }
         else
            pushToken(pipinput);
      }
      swapTokenBuffer(pipinput);
   }

   if( strcasecmp(pipinput->token, "st") == 0
      || strcasecmp(pipinput->token, "S.T.") == 0
      || strcasecmp(pipinput->token, "ST.") == 0 )
   {
      SCIPdebugMsg(scip, "(line %d) new section: CONSTRAINTS\n", pipinput->linenumber);
      pipinput->section = PIP_CONSTRAINTS;
      return TRUE;
   }

   if( strcasecmp(pipinput->token, "BOUNDS") == 0
      || strcasecmp(pipinput->token, "BOUND") == 0 )
   {
      SCIPdebugMsg(scip, "(line %d) new section: BOUNDS\n", pipinput->linenumber);
      pipinput->section = PIP_BOUNDS;
      return TRUE;
   }

   if( strcasecmp(pipinput->token, "GENERAL") == 0
      || strcasecmp(pipinput->token, "GENERALS") == 0
      || strcasecmp(pipinput->token, "GEN") == 0
      || strcasecmp(pipinput->token, "INTEGER") == 0
      || strcasecmp(pipinput->token, "INTEGERS") == 0
      || strcasecmp(pipinput->token, "INT") == 0 )
   {
      SCIPdebugMsg(scip, "(line %d) new section: GENERALS\n", pipinput->linenumber);
      pipinput->section = PIP_GENERALS;
      return TRUE;
   }

   if( strcasecmp(pipinput->token, "BINARY") == 0
      || strcasecmp(pipinput->token, "BINARIES") == 0
      || strcasecmp(pipinput->token, "BIN") == 0 )
   {
      SCIPdebugMsg(scip, "(line %d) new section: BINARIES\n", pipinput->linenumber);
      pipinput->section = PIP_BINARIES;
      return TRUE;
   }

   if( strcasecmp(pipinput->token, "END") == 0 )
   {
      SCIPdebugMsg(scip, "(line %d) new section: END\n", pipinput->linenumber);
      pipinput->section = PIP_END;
      return TRUE;
   }

   return FALSE;
}

/** returns whether the current token is a sign */
static
SCIP_Bool isSign(
   PIPINPUT*             pipinput,           /**< PIP reading data */
   int*                  sign                /**< pointer to update the sign */
   )
{
   assert(pipinput != NULL);
   assert(sign != NULL);
   assert(*sign == +1 || *sign == -1);

   if( pipinput->token[1] == '\0' )
   {
      if( *pipinput->token == '+' )
         return TRUE;
      else if( *pipinput->token == '-' )
      {
         *sign *= -1;
         return TRUE;
      }
   }

   return FALSE;
}

/** returns whether the current token is a value */
static
SCIP_Bool isValue(
   SCIP*                 scip,               /**< SCIP data structure */
   PIPINPUT*             pipinput,           /**< PIP reading data */
   SCIP_Real*            value               /**< pointer to store the value (unchanged, if token is no value) */
   )
{
   assert(pipinput != NULL);
   assert(value != NULL);

   if( strcasecmp(pipinput->token, "INFINITY") == 0 || strcasecmp(pipinput->token, "INF") == 0 )
   {
      *value = SCIPinfinity(scip);
      return TRUE;
   }
   else
   {
      double val;
      char* endptr;

      val = strtod(pipinput->token, &endptr);
      if( endptr != pipinput->token && *endptr == '\0' )
      {
         *value = val;
         return TRUE;
      }
   }

   return FALSE;
}

/** returns whether the current token is an equation sense */
static
SCIP_Bool isSense(
   PIPINPUT*             pipinput,           /**< PIP reading data */
   PIPSENSE*             sense               /**< pointer to store the equation sense, or NULL */
   )
{
   assert(pipinput != NULL);

   if( strcmp(pipinput->token, "<") == 0 )
   {
      if( sense != NULL )
         *sense = PIP_SENSE_LE;
      return TRUE;
   }
   else if( strcmp(pipinput->token, ">") == 0 )
   {
      if( sense != NULL )
         *sense = PIP_SENSE_GE;
      return TRUE;
   }
   else if( strcmp(pipinput->token, "=") == 0 )
   {
      if( sense != NULL )
         *sense = PIP_SENSE_EQ;
      return TRUE;
   }

   return FALSE;
}

/** returns the variable with the given name, or creates a new variable if it does not exist */
static
SCIP_RETCODE getVariable(
   SCIP*                 scip,               /**< SCIP data structure */
   char*                 name,               /**< name of the variable */
   SCIP_Bool             dynamiccols,        /**< should columns be added and removed dynamically to the LP? */
   SCIP_VAR**            var,                /**< pointer to store the variable */
   SCIP_Bool*            created             /**< pointer to store whether a new variable was created, or NULL */
   )
{
   assert(name != NULL);
   assert(var != NULL);

   *var = SCIPfindVar(scip, name);
   if( *var == NULL )
   {
      SCIP_VAR* newvar;

      /* create new variable of the given name */
      SCIPdebugMsg(scip, "creating new variable: <%s>\n", name);
      SCIP_CALL( SCIPcreateVar(scip, &newvar, name, 0.0, SCIPinfinity(scip), 0.0, SCIP_VARTYPE_CONTINUOUS,
            !dynamiccols, dynamiccols, NULL, NULL, NULL, NULL, NULL) );
      SCIP_CALL( SCIPaddVar(scip, newvar) );
      *var = newvar;

      /* because the variable was added to the problem, it is captured by SCIP and we can safely release it right now
       * without making the returned *var invalid
       */
      SCIP_CALL( SCIPreleaseVar(scip, &newvar) );

      if( created != NULL )
         *created = TRUE;
   }
   else if( created != NULL )
      *created = FALSE;

   return SCIP_OKAY;
}

/** reads the header of the file */
static
SCIP_RETCODE readStart(
   SCIP*                 scip,               /**< SCIP data structure */
   PIPINPUT*             pipinput            /**< PIP reading data */
   )
{
   assert(pipinput != NULL);

   /* everything before first section is treated as comment */
   do
   {
      /* get token */
      if( !getNextToken(scip, pipinput) )
         return SCIP_OKAY;
   }
   while( !isNewSection(scip, pipinput) );

   return SCIP_OKAY;
}

/** ensure that an array of monomials can hold a minimum number of entries */
static
SCIP_RETCODE ensureMonomialsSize(
   SCIP*                 scip,               /**< SCIP data structure */
   SCIP_EXPRDATA_MONOMIAL*** monomials,      /**< pointer to current array of monomials */
   int*                  monomialssize,      /**< current size of monomials array at input; new size at exit */
   int                   minnmonomials       /**< required minimal size of monomials array */
   )
{
   int newsize;

   assert(scip != NULL);
   assert(monomials != NULL);
   assert(monomialssize != NULL);
   assert(*monomials != NULL || *monomialssize == 0);

   if( minnmonomials <= *monomialssize )
      return SCIP_OKAY;

   newsize = SCIPcalcMemGrowSize(scip, minnmonomials);

   if( *monomials != NULL )
   {
      SCIP_CALL( SCIPreallocBufferArray(scip, monomials, newsize) );
   }
   else
   {
      SCIP_CALL( SCIPallocBufferArray(scip, monomials, newsize) );
   }
   *monomialssize = newsize;

   return SCIP_OKAY;
}

/** ensure that arrays of exponents and variable indices can hold a minimum number of entries */
static
SCIP_RETCODE ensureFactorsSize(
   SCIP*                 scip,               /**< SCIP data structure */
   SCIP_Real**           exponents,          /**< pointer to current array of exponents */
   int**                 varidxs,            /**< pointer to current array of variable indices */
   int*                  factorssize,        /**< current size of arrays at input; new size at exit */
   int                   minnfactors         /**< required minimal size of arrays */
   )
{
   int newsize;

   assert(scip != NULL);
   assert(exponents != NULL);
   assert(varidxs != NULL);
   assert(factorssize != NULL);
   assert(*exponents != NULL || *factorssize == 0);
   assert(*varidxs   != NULL || *factorssize == 0);
   assert((*exponents != NULL) == (*varidxs != NULL));

   if( minnfactors <= *factorssize )
      return SCIP_OKAY;

   newsize = SCIPcalcMemGrowSize(scip, minnfactors);

   if( *exponents != NULL )
   {
      SCIP_CALL( SCIPreallocBufferArray(scip, exponents, newsize) );
      SCIP_CALL( SCIPreallocBufferArray(scip, varidxs,   newsize) );
   }
   else
   {
      SCIP_CALL( SCIPallocBufferArray(scip, exponents, newsize) );
      SCIP_CALL( SCIPallocBufferArray(scip, varidxs,   newsize) );
   }
   *factorssize = newsize;

   return SCIP_OKAY;
}

/** gives index of variable in vars array, inserts it at the end if not existing yet */
static
SCIP_RETCODE getVariableIndex(
   SCIP*                 scip,               /**< SCIP data structure */
   SCIP_VAR***           vars,               /**< pointer to current array of variables */
   int*                  varssize,           /**< current size of variables array at input; new size at exit */
   int*                  nvars,              /**< number of variables stored in array */
   SCIP_HASHMAP*         varhash,            /**< hashmap variables -> indices */
   SCIP_VAR*             var,                /**< the variable which index we need */
   int*                  varidx              /**< pointer to store index of variable in *vars */
   )
{
   assert(scip != NULL);
   assert(varssize != NULL);
   assert(vars != NULL);
   assert(*vars != NULL || *varssize == 0);
   assert(nvars != NULL);
   assert(*nvars <= *varssize);
   assert(varhash != NULL);
   assert(var != NULL);
   assert(varidx != NULL);

   /* check if we saw this variable before */
   if( SCIPhashmapExists(varhash, (void*)var) )
   {
<<<<<<< HEAD
      /* coverity[pointer_conversion_loses_bits] */
      *varidx = (int)(size_t)SCIPhashmapGetImage(varhash, (void*)var);
=======
      *varidx = SCIPhashmapGetImageInt(varhash, (void*)var);
>>>>>>> c9732b39
      assert(*varidx >= 0);
      assert(*varidx < *nvars);

      return SCIP_OKAY;
   }

   /* since variable is new, add it to the end of vars array and into hashmap */

   /* ensure enough space in vars array */
   if( *nvars + 1 > *varssize )
   {
      *varssize = SCIPcalcMemGrowSize(scip, *nvars + 1);
      if( *vars == NULL )
      {
         SCIP_CALL( SCIPallocBufferArray(scip, vars, *varssize) );
      }
      else
      {
         SCIP_CALL( SCIPreallocBufferArray(scip, vars, *varssize) );
      }
   }
   assert(*vars != NULL);  /*lint !e613*/

   (*vars)[*nvars] = var;  /*lint !e613*/
   SCIP_CALL( SCIPhashmapInsertInt(varhash, (void*)var, (*nvars)) );
   *varidx = *nvars;

   ++*nvars;

   return SCIP_OKAY;
}

/** reads an objective or constraint with name and coefficients */
static
SCIP_RETCODE readPolynomial(
   SCIP*                 scip,               /**< SCIP data structure */
   PIPINPUT*             pipinput,           /**< PIP reading data */
   char*                 name,               /**< pointer to store the name of the line; must be at least of size
                                              *   PIP_MAX_LINELEN */
   SCIP_EXPRTREE**       exprtree,           /**< pointer to store constraint function as polynomial expression */
   int*                  degree,             /**< pointer to store degree of polynomial */
   SCIP_Bool*            newsection          /**< pointer to store whether a new section was encountered */
   )
{
   SCIP_EXPR* expression;
   SCIP_Bool havesign;
   SCIP_Bool havevalue;
   SCIP_Real coef;
   int coefsign;
   int nextcoefsign;
   int monomialdegree;
   SCIP_EXPR** varexprs;
   int i;

   SCIP_VAR** vars;
   int varssize;
   int nvars;
   SCIP_HASHMAP* varhash;

   SCIP_Real constant;

   SCIP_EXPRDATA_MONOMIAL** monomials;
   int monomialssize;
   int nmonomials;

   int nfactors;
   int factorssize;
   SCIP_Real* exponents;
   int* varidxs;

   assert(scip != NULL);
   assert(pipinput != NULL);
   assert(name != NULL);
   assert(exprtree != NULL);
   assert(degree != NULL);
   assert(newsection != NULL);

   *name = '\0';
   *exprtree = NULL;
   *degree = 0;
   *newsection = FALSE;

   /* read the first token, which may be the name of the line */
   if( getNextToken(scip, pipinput) )
   {
      /* check if we reached a new section */
      if( isNewSection(scip, pipinput) )
      {
         *newsection = TRUE;
         return SCIP_OKAY;
      }

      /* remember the token in the token buffer */
      swapTokenBuffer(pipinput);

      /* get the next token and check, whether it is a colon */
      if( getNextToken(scip, pipinput) )
      {
         if( strcmp(pipinput->token, ":") == 0 )
         {
            /* the second token was a colon: the first token is the line name */
            (void)SCIPstrncpy(name, pipinput->tokenbuf, PIP_MAX_LINELEN);
            SCIPdebugMsg(scip, "(line %d) read constraint name: '%s'\n", pipinput->linenumber, name);
         }
         else
         {
            /* the second token was no colon: push the tokens back onto the token stack and parse them as coefficients */
            pushToken(pipinput);
            pushBufferToken(pipinput);
         }
      }
      else
      {
         /* there was only one token left: push it back onto the token stack and parse it as coefficient */
         pushBufferToken(pipinput);
      }
   }

   /* initialize buffer for storing the variables */
   varssize = PIP_INIT_VARSSIZE;
   SCIP_CALL( SCIPallocBufferArray(scip, &vars, varssize) );
   SCIP_CALL( SCIPhashmapCreate(&varhash, SCIPblkmem(scip), PIP_INIT_VARSSIZE) );

   /* initialize buffer for storing the monomials */
   monomialssize = PIP_INIT_MONOMIALSSIZE;
   SCIP_CALL( SCIPallocBufferArray(scip, &monomials, monomialssize) );

   /* initialize buffer for storing the factors in a monomial */
   factorssize = PIP_INIT_FACTORSSIZE;
   SCIP_CALL( SCIPallocBufferArray(scip, &exponents, factorssize) );
   SCIP_CALL( SCIPallocBufferArray(scip, &varidxs,   factorssize) );

   /* read the coefficients */
   coefsign = +1;
   nextcoefsign = +1;
   coef = 1.0;
   havesign = FALSE;
   havevalue = FALSE;
   nmonomials = 0;
   nvars = 0;
   nfactors = 0;
   monomialdegree = 0;
   constant = 0.0;
   while( getNextToken(scip, pipinput) )
   {
      SCIP_VAR* var;
      int varidx;
      SCIP_Bool issense;
      SCIP_Bool issign;
      SCIP_Bool isnewsection;
      SCIP_Real exponent;

      issign = FALSE;   /* fix compiler warning */
      issense = FALSE;  /* fix lint warning */
      if( (isnewsection = isNewSection(scip, pipinput)) ||  /*lint !e820*/ 
         (issense = isSense(pipinput, NULL))      ||  /*lint !e820*/
         ((nfactors > 0 || havevalue) && (issign = isSign(pipinput, &nextcoefsign))) )  /*lint !e820*/
      {
         /* finish the current monomial */
         if( nfactors > 0 )
         {
            SCIP_CALL( ensureMonomialsSize(scip, &monomials, &monomialssize, nmonomials + 1) );
            SCIP_CALL( SCIPexprCreateMonomial(SCIPblkmem(scip),
                  &monomials[nmonomials], coefsign * coef, nfactors, varidxs, exponents) );
            ++nmonomials;
         }
         else if( havevalue) 
         {
            constant += coefsign * coef;
         }

         if( monomialdegree > *degree )
            *degree = monomialdegree;

         /* reset variables */
         nfactors = 0;
         coef = 1.0;
         coefsign = +1;
         havesign = FALSE;
         havevalue = FALSE;
         monomialdegree = 0;

         if( isnewsection )
         {
            *newsection = TRUE;
            break;
         }

         if( issense )
         {
            /* put the sense back onto the token stack */
            pushToken(pipinput);
            break;
         }

         if( issign )
         {
            coefsign = nextcoefsign;
            SCIPdebugMsg(scip, "(line %d) read coefficient sign: %+d\n", pipinput->linenumber, coefsign);
            havesign = TRUE;
            nextcoefsign = +1;
            continue;
         }
      }

      /* check if we read a sign */
      if( isSign(pipinput, &coefsign) )
      {
         SCIPdebugMsg(scip, "(line %d) read coefficient sign: %+d\n", pipinput->linenumber, coefsign);

         if( nfactors > 0 || havevalue )
         {
            syntaxError(scip, pipinput, "sign can only be at beginning of monomial");
            goto TERMINATE_READPOLYNOMIAL;
         }

         havesign = TRUE;
         continue;
      }

      /* check if we are in between factors of a monomial */
      if( strcmp(pipinput->token, "*") == 0 )
      {
         if( nfactors == 0 )
         {
            syntaxError(scip, pipinput, "cannot have '*' before first variable in monomial");
            goto TERMINATE_READPOLYNOMIAL;
         }

         continue;
      }

      /* all but the first monomial need a sign */
      if( nmonomials > 0 && !havesign )
      {
         syntaxError(scip, pipinput, "expected sign ('+' or '-') or sense ('<' or '>')");
         goto TERMINATE_READPOLYNOMIAL;
      }

      /* check if we are at an exponent for the last variable */
      if( strcmp(pipinput->token, "^") == 0 )
      {
         if( !getNextToken(scip, pipinput) || !isValue(scip, pipinput, &exponent) )
         {
            syntaxError(scip, pipinput, "expected exponent value after '^'");
            goto TERMINATE_READPOLYNOMIAL;
         }
         if( nfactors == 0 )
         {
            syntaxError(scip, pipinput, "cannot have '^' before first variable in monomial");
            goto TERMINATE_READPOLYNOMIAL;
         }
         exponents[nfactors-1] = exponent;
         if( SCIPisIntegral(scip, exponent) && exponent > 0.0 )
            monomialdegree += (int)exponent - 1; /* -1, because we added +1 when we put the variable into varidxs */
         else
            monomialdegree = SCIP_EXPR_DEGREEINFINITY;

         SCIPdebugMsg(scip, "(line %d) read exponent value %g for variable %s\n", pipinput->linenumber, exponent,
            SCIPvarGetName(vars[varidxs[nfactors-1]]));
         continue;
      }

      /* check if we read a value */
      if( isValue(scip, pipinput, &coef) )
      {
         SCIPdebugMsg(scip, "(line %d) read coefficient value: %g with sign %+d\n", pipinput->linenumber, coef, coefsign);

         if( havevalue )
         {
            syntaxError(scip, pipinput, "two consecutive values");
            goto TERMINATE_READPOLYNOMIAL;
         }

         if( nfactors > 0 )
         {
            syntaxError(scip, pipinput, "coefficients can only be at the beginning of a monomial");
            goto TERMINATE_READPOLYNOMIAL;
         }

         havevalue = TRUE;
         continue;
      }

      /* the token is a variable name: get the corresponding variable (or create a new one) */
      SCIP_CALL( getVariable(scip, pipinput->token, pipinput->dynamiccols, &var, NULL) );

      /* get the index of the variable in the vars array, or add there if not in it yet */
      SCIP_CALL( getVariableIndex(scip, &vars, &varssize, &nvars, varhash, var, &varidx) );

      SCIP_CALL( ensureFactorsSize(scip, &exponents, &varidxs, &factorssize, nfactors + 1) );

      exponents[nfactors] = 1.0;
      varidxs[nfactors]   = varidx;
      ++nfactors;
      ++monomialdegree;
   }

   if( nfactors > 0 )
   {
      syntaxError(scip, pipinput, "string ended before monomial has finished");
      goto TERMINATE_READPOLYNOMIAL;
   }

   /* create variable expressions */
   SCIP_CALL( SCIPallocBufferArray(scip, &varexprs, nvars) );
   for( i = 0; i < nvars; ++i )
   {
      SCIP_CALL( SCIPexprCreate(SCIPblkmem(scip), &varexprs[i], SCIP_EXPR_VARIDX, i) );
   }

   /* create polynomial expression, let polynomial take over ownership of monomials */
   SCIP_CALL( SCIPexprCreatePolynomial(SCIPblkmem(scip), &expression, nvars, varexprs,
         nmonomials, monomials, constant, FALSE) );

   SCIPfreeBufferArray(scip, &varexprs);

   SCIP_CALL( SCIPexprtreeCreate(SCIPblkmem(scip), exprtree, expression, 0, 0, NULL) );
   SCIP_CALL( SCIPexprtreeSetVars(*exprtree, nvars, vars) );

   SCIPdebugMsg(scip, "read polynomial of degree %d: ", *degree);
   SCIPdebug( SCIP_CALL( SCIPexprtreePrintWithNames(*exprtree, SCIPgetMessagehdlr(scip), NULL) ) );
   SCIPdebugMsgPrint(scip, "\n");

 TERMINATE_READPOLYNOMIAL:
   SCIPfreeBufferArray(scip, &vars);
   SCIPfreeBufferArray(scip, &monomials);
   SCIPfreeBufferArray(scip, &exponents);
   SCIPfreeBufferArray(scip, &varidxs);
   SCIPhashmapFree(&varhash);

   return SCIP_OKAY;
}

/** given an expression tree that holds a polynomial expression of degree at most two,
 * gives the coefficients of the constant, linear, and quadratic part of this expression
 */
static
void getLinearAndQuadraticCoefs(
   SCIP*                 scip,               /**< SCIP data structure */
   SCIP_EXPRTREE*        exprtree,           /**< expression tree holding polynomial expression */
   SCIP_Real*            constant,           /**< buffer to store constant monomials */
   int*                  nlinvars,           /**< buffer to store number of linear coefficients */
   SCIP_VAR**            linvars,            /**< array to fill with linear variables */
   SCIP_Real*            lincoefs,           /**< array to fill with coefficients of linear variables */
   int*                  nquadterms,         /**< buffer to store number of quadratic terms */ 
   SCIP_VAR**            quadvars1,          /**< array to fill with quadratic variables */
   SCIP_VAR**            quadvars2,          /**< array to fill with quadratic variables */
   SCIP_Real*            quadcoefs           /**< array to fill with coefficients of quadratic terms */
   )
{
   SCIP_EXPR* expr;
   SCIP_EXPRDATA_MONOMIAL** monomials;
   int nmonomials;
   int varidx;
   int i;

   expr = SCIPexprtreeGetRoot(exprtree);
   assert(expr != NULL);
   assert(SCIPexprGetOperator(expr) == SCIP_EXPR_POLYNOMIAL);
   assert(SCIPexprGetNChildren(expr) == SCIPexprtreeGetNVars(exprtree));

   nmonomials = SCIPexprGetNMonomials(expr);
   monomials  = SCIPexprGetMonomials(expr);

   *constant = SCIPexprGetPolynomialConstant(expr);
   *nlinvars = 0;
   *nquadterms = 0;
   for( i = 0; i < nmonomials; ++i )
   {
      assert(SCIPexprGetMonomialNFactors(monomials[i]) >= 0);
      assert(SCIPexprGetMonomialNFactors(monomials[i]) <= 2);
      assert(SCIPexprGetMonomialExponents(monomials[i]) != NULL    || SCIPexprGetMonomialNFactors(monomials[i]) == 0);
      assert(SCIPexprGetMonomialChildIndices(monomials[i]) != NULL || SCIPexprGetMonomialNFactors(monomials[i]) == 0);

      if( SCIPexprGetMonomialNFactors(monomials[i]) == 0 )
      {
         /* constant monomial */
         *constant += SCIPexprGetMonomialCoef(monomials[i]);
      }
      else if( SCIPexprGetMonomialNFactors(monomials[i]) == 1 && SCIPexprGetMonomialExponents(monomials[i])[0] == 1.0 )
      {
         /* linear monomial */
         varidx = SCIPexprGetMonomialChildIndices(monomials[i])[0];
         assert(varidx >= 0);
         assert(varidx < SCIPexprtreeGetNVars(exprtree));
         assert(SCIPexprGetOperator(SCIPexprGetChildren(expr)[varidx]) == SCIP_EXPR_VARIDX);
         assert(SCIPexprGetOpIndex(SCIPexprGetChildren(expr)[varidx]) == varidx); /* assume that child varidx corresponds to variable varidx */

         lincoefs[*nlinvars] = SCIPexprGetMonomialCoef(monomials[i]);
         linvars[*nlinvars]  = SCIPexprtreeGetVars(exprtree)[varidx];
         ++*nlinvars;
      }
      else if( SCIPexprGetMonomialNFactors(monomials[i]) == 1 )
      {
         /* square monomial */
         assert(SCIPexprGetMonomialExponents(monomials[i])[0] == 2.0);

         varidx = SCIPexprGetMonomialChildIndices(monomials[i])[0];
         assert(varidx >= 0);
         assert(varidx < SCIPexprtreeGetNVars(exprtree));
         assert(SCIPexprGetOperator(SCIPexprGetChildren(expr)[varidx]) == SCIP_EXPR_VARIDX);
         assert(SCIPexprGetOpIndex(SCIPexprGetChildren(expr)[varidx]) == varidx); /* assume that child varidx corresponds to variable varidx */

         quadcoefs[*nquadterms] = SCIPexprGetMonomialCoef(monomials[i]);
         quadvars1[*nquadterms] = SCIPexprtreeGetVars(exprtree)[varidx];
         quadvars2[*nquadterms] = quadvars1[*nquadterms];
         ++*nquadterms;
      }
      else
      {
         /* bilinear monomial */
         assert(SCIPexprGetMonomialExponents(monomials[i])[0] == 1.0);
         assert(SCIPexprGetMonomialExponents(monomials[i])[1] == 1.0);

         quadcoefs[*nquadterms] = SCIPexprGetMonomialCoef(monomials[i]);

         varidx = SCIPexprGetMonomialChildIndices(monomials[i])[0];
         assert(varidx >= 0);
         assert(varidx < SCIPexprtreeGetNVars(exprtree));
         assert(SCIPexprGetOperator(SCIPexprGetChildren(expr)[varidx]) == SCIP_EXPR_VARIDX);
         assert(SCIPexprGetOpIndex(SCIPexprGetChildren(expr)[varidx]) == varidx); /* assume that child varidx corresponds to variable varidx */
         quadvars1[*nquadterms] = SCIPexprtreeGetVars(exprtree)[varidx];

         varidx = SCIPexprGetMonomialChildIndices(monomials[i])[1];
         assert(varidx >= 0);
         assert(varidx < SCIPexprtreeGetNVars(exprtree));
         assert(SCIPexprGetOperator(SCIPexprGetChildren(expr)[varidx]) == SCIP_EXPR_VARIDX);
         assert(SCIPexprGetOpIndex(SCIPexprGetChildren(expr)[varidx]) == varidx); /* assume that child varidx corresponds to variable varidx */
         quadvars2[*nquadterms] = SCIPexprtreeGetVars(exprtree)[varidx];

         ++*nquadterms;
      }
   }
}

/** reads the objective section */
static
SCIP_RETCODE readObjective(
   SCIP*                 scip,               /**< SCIP data structure */
   PIPINPUT*             pipinput            /**< PIP reading data */
   )
{
   char name[PIP_MAX_LINELEN];
   SCIP_EXPRTREE* exprtree;
   SCIP_EXPR* expr;
   int degree;
   SCIP_Bool newsection;
   int varidx;
   int nmonomials;
   SCIP_Bool initial;
   SCIP_Bool separate;
   SCIP_Bool enforce;
   SCIP_Bool check;
   SCIP_Bool propagate;
   SCIP_Bool local;
   SCIP_Bool modifiable;
   SCIP_Bool dynamic;
   SCIP_Bool removable;

   assert(pipinput != NULL);

   /* determine settings; note that reading/{initialconss,dynamicconss,dynamicrows,dynamiccols} apply only to model
    * constraints and variables, not to an auxiliary objective constraint (otherwise it can happen that an auxiliary
    * objective variable is loose with infinite best bound, triggering the problem that an LP that is unbounded because
    * of loose variables with infinite best bound cannot be solved)
    */
   initial = TRUE;
   separate = TRUE;
   enforce = TRUE;
   check = TRUE;
   propagate = TRUE;
   local = FALSE;
   modifiable = FALSE;
   dynamic = FALSE;
   removable = FALSE;

   /* read the objective coefficients */
   SCIP_CALL( readPolynomial(scip, pipinput, name, &exprtree, &degree, &newsection) );
   if( !hasError(pipinput) && exprtree != NULL )
   {
      int i;

      expr = SCIPexprtreeGetRoot(exprtree);
      assert(expr != NULL);
      assert(SCIPexprGetOperator(expr) == SCIP_EXPR_POLYNOMIAL);

      nmonomials = SCIPexprGetNMonomials(expr);

      if( SCIPexprGetPolynomialConstant(expr) != 0.0 )
      {
         SCIP_VAR* objconst;
         SCIP_CALL( SCIPcreateVarBasic(scip, &objconst, "objconst", 1.0, 1.0, SCIPexprGetPolynomialConstant(expr), SCIP_VARTYPE_CONTINUOUS) );
         SCIP_CALL( SCIPaddVar(scip, objconst) );
         SCIP_CALL( SCIPreleaseVar(scip, &objconst) );
      }

      assert(degree >= 0);
      if( degree == 1 )
      {
         SCIP_Real coef;
         SCIP_VAR* var;
         SCIP_EXPRDATA_MONOMIAL** monomials;

         assert(SCIPexprtreeGetVars(exprtree) != NULL);
         assert(SCIPexprGetNChildren(expr) == SCIPexprtreeGetNVars(exprtree));

         monomials  = SCIPexprGetMonomials(expr);

         for( i = 0; i < nmonomials; ++i )
         {
            assert(SCIPexprGetMonomialNFactors(monomials[i]) == 1);
            assert(SCIPexprGetMonomialExponents(monomials[i]) != NULL);
            assert(SCIPexprGetMonomialExponents(monomials[i])[0] == 1.0);
            assert(SCIPexprGetMonomialChildIndices(monomials[i]) != NULL);

            varidx = SCIPexprGetMonomialChildIndices(monomials[i])[0];
            assert(varidx >= 0);
            assert(varidx < SCIPexprGetNChildren(expr));
            assert(SCIPexprGetOperator(SCIPexprGetChildren(expr)[varidx]) == SCIP_EXPR_VARIDX);
            assert(SCIPexprGetOpIndex(SCIPexprGetChildren(expr)[varidx]) == varidx); /* assume that child varidx corresponds to variable varidx */

            coef = SCIPexprGetMonomialCoef(monomials[i]);
            var = SCIPexprtreeGetVars(exprtree)[varidx];

            SCIP_CALL( SCIPchgVarObj(scip, var, SCIPvarGetObj(var) + coef) );
         }
      }
      else if( degree == 2 )
      {
         /* insert dummy variable and constraint to represent quadratic part of objective */

         SCIP_VAR*  quadobjvar;
         SCIP_CONS* quadobjcons;
         SCIP_Real  lhs;
         SCIP_Real  rhs;

         SCIP_Real constant;
         int nlinvars;
         SCIP_VAR** linvars;
         SCIP_Real* lincoefs;
         int nquadterms;
         SCIP_VAR** quadvars1;
         SCIP_VAR** quadvars2;
         SCIP_Real* quadcoefs;

         SCIP_CALL( SCIPallocBufferArray(scip, &linvars,   nmonomials) );
         SCIP_CALL( SCIPallocBufferArray(scip, &lincoefs,  nmonomials) );
         SCIP_CALL( SCIPallocBufferArray(scip, &quadvars1, nmonomials) );
         SCIP_CALL( SCIPallocBufferArray(scip, &quadvars2, nmonomials) );
         SCIP_CALL( SCIPallocBufferArray(scip, &quadcoefs, nmonomials) );

         getLinearAndQuadraticCoefs(scip, exprtree, &constant, &nlinvars, linvars, lincoefs, &nquadterms, quadvars1, quadvars2, quadcoefs);

         SCIP_CALL( SCIPcreateVar(scip, &quadobjvar, "quadobjvar", -SCIPinfinity(scip), SCIPinfinity(scip), 1.0,
               SCIP_VARTYPE_CONTINUOUS, TRUE, FALSE, NULL, NULL, NULL, NULL, NULL) );
         SCIP_CALL( SCIPaddVar(scip, quadobjvar) );

         if ( pipinput->objsense == SCIP_OBJSENSE_MINIMIZE )
         {
            lhs = -SCIPinfinity(scip);
            rhs = -constant;
         }
         else
         {
            lhs = -constant;
            rhs = SCIPinfinity(scip);
         }

         SCIP_CALL( SCIPcreateConsQuadratic(scip, &quadobjcons, "quadobj", nlinvars, linvars, lincoefs, nquadterms, quadvars1, quadvars2, quadcoefs, lhs, rhs,
               initial, separate, enforce, check, propagate, local, modifiable, dynamic, removable) );

         SCIP_CALL( SCIPaddLinearVarQuadratic(scip, quadobjcons, quadobjvar, -1.0) );

         SCIP_CALL( SCIPaddCons(scip, quadobjcons) );
         SCIPdebugMsg(scip, "(line %d) added constraint <%s> to represent quadratic objective: ", pipinput->linenumber, SCIPconsGetName(quadobjcons));
         SCIPdebugPrintCons(scip, quadobjcons, NULL);

         SCIP_CALL( SCIPreleaseCons(scip, &quadobjcons) );
         SCIP_CALL( SCIPreleaseVar(scip, &quadobjvar) );

         /* free memory */
         SCIPfreeBufferArray(scip, &linvars);
         SCIPfreeBufferArray(scip, &lincoefs);
         SCIPfreeBufferArray(scip, &quadvars1);
         SCIPfreeBufferArray(scip, &quadvars2);
         SCIPfreeBufferArray(scip, &quadcoefs);
      }
      else if( degree > 2 )
      {
         /* insert dummy variable and constraint to represent nonlinear part of objective */

         SCIP_VAR*  nonlinobjvar;
         SCIP_CONS* nonlinobjcons;
         SCIP_Real  minusone;
         SCIP_Real  lhs;
         SCIP_Real  rhs;

         SCIP_CALL( SCIPcreateVar(scip, &nonlinobjvar, "nonlinobjvar", -SCIPinfinity(scip), SCIPinfinity(scip), 1.0,
               SCIP_VARTYPE_CONTINUOUS, TRUE, FALSE, NULL, NULL, NULL, NULL, NULL) );
         SCIP_CALL( SCIPaddVar(scip, nonlinobjvar) );

         minusone = -1.0;

         if ( pipinput->objsense == SCIP_OBJSENSE_MINIMIZE )
         {
            lhs = -SCIPinfinity(scip);
            rhs = 0.0;
         }
         else
         {
            lhs = 0.0;
            rhs = SCIPinfinity(scip);
         }

         SCIP_CALL( SCIPcreateConsNonlinear(scip, &nonlinobjcons, "nonlinobj", 1, &nonlinobjvar, &minusone, 1, &exprtree, NULL, lhs, rhs,
               initial, separate, enforce, check, propagate, local, modifiable, dynamic, removable, FALSE) );
         SCIP_CALL( SCIPexprtreeFree(&exprtree) );

         SCIP_CALL( SCIPaddCons(scip, nonlinobjcons) );
         SCIPdebugMsg(scip, "(line %d) added constraint <%s> to represent nonlinear objective: ", pipinput->linenumber, SCIPconsGetName(nonlinobjcons));
         SCIPdebugPrintCons(scip, nonlinobjcons, NULL);

         SCIP_CALL( SCIPreleaseCons(scip, &nonlinobjcons) );
         SCIP_CALL( SCIPreleaseVar(scip, &nonlinobjvar) );
      }
   }

   if( exprtree != NULL )
   {
      SCIP_CALL( SCIPexprtreeFree(&exprtree) );
   }

   return SCIP_OKAY;
}

/** reads the constraints section
 */
static
SCIP_RETCODE readConstraints(
   SCIP*                 scip,               /**< SCIP data structure */
   PIPINPUT*             pipinput            /**< PIP reading data */
   )
{
   char name[PIP_MAX_LINELEN];
   SCIP_CONS* cons;
   SCIP_EXPRTREE* exprtree;
   SCIP_EXPR* expr;
   int degree;

   SCIP_Real constant;

   int nlinvars;
   SCIP_VAR** linvars;
   SCIP_Real* lincoefs;

   int nquadcoefs;
   SCIP_VAR** quadvars1;
   SCIP_VAR** quadvars2;
   SCIP_Real* quadcoefs;

   PIPSENSE sense;
   SCIP_RETCODE retcode = SCIP_OKAY;
   SCIP_Real sidevalue;
   SCIP_Real lhs;
   SCIP_Real rhs;
   SCIP_Bool newsection;
   SCIP_Bool initial;
   SCIP_Bool separate;
   SCIP_Bool enforce;
   SCIP_Bool check;
   SCIP_Bool propagate;
   SCIP_Bool local;
   SCIP_Bool modifiable;
   SCIP_Bool dynamic;
   SCIP_Bool removable;
   int sidesign;
   int nmonomials;

   assert(pipinput != NULL);

   /* read polynomial */
   SCIP_CALL( readPolynomial(scip, pipinput, name, &exprtree, &degree, &newsection) );
   if ( hasError(pipinput) )
      goto TERMINATE;
   if ( newsection )
   {
      if ( exprtree != NULL )
         syntaxError(scip, pipinput, "expected constraint sense '<=', '=', or '>='");
      goto TERMINATE;
   }

   /* read the constraint sense */
   if ( !getNextToken(scip, pipinput) || !isSense(pipinput, &sense) )
   {
      syntaxError(scip, pipinput, "expected constraint sense '<=', '=', or '>='");
      goto TERMINATE;
   }

   /* read the right hand side */
   sidesign = +1;
   if ( !getNextToken(scip, pipinput) )
   {
      syntaxError(scip, pipinput, "missing right hand side");
      goto TERMINATE;
   }
   if ( isSign(pipinput, &sidesign) )
   {
      if( !getNextToken(scip, pipinput) )
      {
         syntaxError(scip, pipinput, "missing value of right hand side");
         goto TERMINATE;
      }
   }
   if ( !isValue(scip, pipinput, &sidevalue) )
   {
      syntaxError(scip, pipinput, "expected value as right hand side");
      goto TERMINATE;
   }
   sidevalue *= sidesign;

   /* determine settings */
   initial = pipinput->initialconss;
   separate = TRUE;
   enforce = TRUE;
   check = TRUE;
   propagate = TRUE;
   local = FALSE;
   modifiable = FALSE;
   dynamic = pipinput->dynamicconss;
   removable = pipinput->dynamicrows;

   if( degree > 2 )
   {
      /* assign the left and right hand side, depending on the constraint sense */
      switch ( sense )
      {
      case PIP_SENSE_GE:
         lhs = sidevalue;
         rhs = SCIPinfinity(scip);
         break;
      case PIP_SENSE_LE:
         lhs = -SCIPinfinity(scip);
         rhs = sidevalue;
         break;
      case PIP_SENSE_EQ:
         lhs = sidevalue;
         rhs = sidevalue;
         break;
      case PIP_SENSE_NOTHING:
      default:
         SCIPerrorMessage("invalid constraint sense <%d>\n", sense);
         return SCIP_INVALIDDATA;
      }

      SCIP_CALL_TERMINATE( retcode, SCIPcreateConsNonlinear(scip, &cons, name, 0, NULL, NULL, 1, &exprtree, NULL, lhs, rhs,
            initial, separate, enforce, check, propagate, local, modifiable, dynamic, removable, FALSE), TERMINATE );
   }
   else
   {
      expr = SCIPexprtreeGetRoot(exprtree);
      assert(expr != NULL);
      assert(SCIPexprGetOperator(expr) == SCIP_EXPR_POLYNOMIAL);
      nmonomials = SCIPexprGetNMonomials(expr);

      SCIP_CALL( SCIPallocBufferArray(scip, &linvars,   nmonomials) );
      SCIP_CALL( SCIPallocBufferArray(scip, &lincoefs,  nmonomials) );
      SCIP_CALL( SCIPallocBufferArray(scip, &quadvars1, nmonomials) );
      SCIP_CALL( SCIPallocBufferArray(scip, &quadvars2, nmonomials) );
      SCIP_CALL( SCIPallocBufferArray(scip, &quadcoefs, nmonomials) );

      getLinearAndQuadraticCoefs(scip, exprtree, &constant, &nlinvars, linvars, lincoefs, &nquadcoefs, quadvars1, quadvars2, quadcoefs);

      /* assign the left and right hand side, depending on the constraint sense */
      switch( sense )
      {
      case PIP_SENSE_GE:
         lhs = sidevalue - constant;
         rhs = SCIPinfinity(scip);
         break;
      case PIP_SENSE_LE:
         lhs = -SCIPinfinity(scip);
         rhs = sidevalue - constant;
         break;
      case PIP_SENSE_EQ:
         lhs = sidevalue - constant;
         rhs = sidevalue - constant;
         break;
      case PIP_SENSE_NOTHING:
      default:
         SCIPerrorMessage("invalid constraint sense <%d>\n", sense);
         return SCIP_INVALIDDATA;
      }

      if( nquadcoefs == 0 )
      {
         retcode = SCIPcreateConsLinear(scip, &cons, name, nlinvars, linvars, lincoefs, lhs, rhs,
            initial, separate, enforce, check, propagate, local, modifiable, dynamic, removable, FALSE);
      }
      else
      {
         retcode = SCIPcreateConsQuadratic(scip, &cons, name, nlinvars, linvars, lincoefs,
            nquadcoefs, quadvars1, quadvars2, quadcoefs, lhs, rhs,
            initial, separate, enforce, check, propagate, local, modifiable, dynamic, removable);
      }

      /* free memory */
      SCIPfreeBufferArray(scip, &linvars);
      SCIPfreeBufferArray(scip, &lincoefs);
      SCIPfreeBufferArray(scip, &quadvars1);
      SCIPfreeBufferArray(scip, &quadvars2);
      SCIPfreeBufferArray(scip, &quadcoefs);
   }

   if( retcode == SCIP_OKAY )
   {
      SCIP_CALL( SCIPaddCons(scip, cons) );
      SCIPdebugMsg(scip, "(line %d) created constraint: ", pipinput->linenumber);
      SCIPdebugPrintCons(scip, cons, NULL);
      SCIP_CALL( SCIPreleaseCons(scip, &cons) );
   }

 TERMINATE:
   if( exprtree != NULL )
   {
      SCIP_CALL( SCIPexprtreeFree(&exprtree) );
   }

   if( hasError(pipinput) )
      retcode = SCIP_READERROR;

   SCIP_CALL( retcode );

   return SCIP_OKAY;
}

/** reads the bounds section */
static
SCIP_RETCODE readBounds(
   SCIP*                 scip,               /**< SCIP data structure */
   PIPINPUT*             pipinput            /**< PIP reading data */
   )
{
   assert(pipinput != NULL);

   while( getNextToken(scip, pipinput) )
   {
      SCIP_VAR* var;
      SCIP_Real value;
      SCIP_Real lb;
      SCIP_Real ub;
      int sign;
      SCIP_Bool hassign;
      PIPSENSE leftsense;

      /* check if we reached a new section */
      if( isNewSection(scip, pipinput) )
         return SCIP_OKAY;

      /* default bounds are [0,+inf] */
      lb = 0.0;
      ub = SCIPinfinity(scip);
      leftsense = PIP_SENSE_NOTHING;

      /* check if the first token is a sign */
      sign = +1;
      hassign = isSign(pipinput, &sign);
      if( hassign && !getNextToken(scip, pipinput) )
      {
         syntaxError(scip, pipinput, "expected value");
         return SCIP_OKAY;
      }

      /* the first token must be either a value or a variable name */
      if( isValue(scip, pipinput, &value) )
      {
         /* first token is a value: the second token must be a sense */
         if( !getNextToken(scip, pipinput) || !isSense(pipinput, &leftsense) )
         {
            syntaxError(scip, pipinput, "expected bound sense '<=', '=', or '>='");
            return SCIP_OKAY;
         }

         /* update the bound corresponding to the sense */
         switch( leftsense )
         {
         case PIP_SENSE_GE:
            ub = sign * value;
            break;
         case PIP_SENSE_LE:
            lb = sign * value;
            break;
         case PIP_SENSE_EQ:
            lb = sign * value;
            ub = sign * value;
            break;
         case PIP_SENSE_NOTHING:
         default:
            SCIPerrorMessage("invalid bound sense <%d>\n", leftsense);
            return SCIP_INVALIDDATA;
         }
      }
      else if( hassign )
      {
         syntaxError(scip, pipinput, "expected value");
         return SCIP_OKAY;
      }
      else
         pushToken(pipinput);

      /* the next token must be a variable name */
      if( !getNextToken(scip, pipinput) )
      {
         syntaxError(scip, pipinput, "expected variable name");
         return SCIP_OKAY;
      }
      SCIP_CALL( getVariable(scip, pipinput->token, pipinput->dynamiccols, &var, NULL) );

      /* the next token might be another sense, or the word "free" */
      if( getNextToken(scip, pipinput) )
      {
         PIPSENSE rightsense;

         if( isSense(pipinput, &rightsense) )
         {
            /* check, if the senses fit */
            if( leftsense == PIP_SENSE_NOTHING
               || (leftsense == PIP_SENSE_LE && rightsense == PIP_SENSE_LE)
               || (leftsense == PIP_SENSE_GE && rightsense == PIP_SENSE_GE) )
            {
               if( !getNextToken(scip, pipinput) )
               {
                  syntaxError(scip, pipinput, "expected value or sign");
                  return SCIP_OKAY;
               }

               /* check if the next token is a sign */
               sign = +1;
               hassign = isSign(pipinput, &sign);
               if( hassign && !getNextToken(scip, pipinput) )
               {
                  syntaxError(scip, pipinput, "expected value");
                  return SCIP_OKAY;
               }

               /* the next token must be a value */
               if( !isValue(scip, pipinput, &value) )
               {
                  syntaxError(scip, pipinput, "expected value");
                  return SCIP_OKAY;
               }

               /* update the bound corresponding to the sense */
               switch( rightsense )
               {
               case PIP_SENSE_GE:
                  lb = sign * value;
                  break;
               case PIP_SENSE_LE:
                  ub = sign * value;
                  break;
               case PIP_SENSE_EQ:
                  lb = sign * value;
                  ub = sign * value;
                  break;
               case PIP_SENSE_NOTHING:
               default:
                  SCIPerrorMessage("invalid bound sense <%d>\n", leftsense);
                  return SCIP_INVALIDDATA;
               }
            }
            else
            {
               syntaxError(scip, pipinput, "the two bound senses do not fit");
               return SCIP_OKAY;
            }
         }
         else if( strcasecmp(pipinput->token, "FREE") == 0 )
         {
            if( leftsense != PIP_SENSE_NOTHING )
            {
               syntaxError(scip, pipinput, "variable with bound is marked as 'free'");
               return SCIP_OKAY;
            }
            lb = -SCIPinfinity(scip);
            ub = SCIPinfinity(scip);
         }
         else
         {
            /* the token was no sense: push it back to the token stack */
            pushToken(pipinput);
         }
      }

      /* change the bounds of the variable if bounds have been given (do not destroy earlier specification of bounds) */
      if ( lb != 0.0 )
         SCIP_CALL( SCIPchgVarLb(scip, var, lb) );
      /*lint --e{777}*/
      if ( ub != SCIPinfinity(scip) )
         SCIP_CALL( SCIPchgVarUb(scip, var, ub) );
      SCIPdebugMsg(scip, "(line %d) new bounds: <%s>[%g,%g]\n", pipinput->linenumber, SCIPvarGetName(var),
         SCIPvarGetLbGlobal(var), SCIPvarGetUbGlobal(var));
   }

   return SCIP_OKAY;
}

/** reads the generals section */
static
SCIP_RETCODE readGenerals(
   SCIP*                 scip,               /**< SCIP data structure */
   PIPINPUT*             pipinput            /**< PIP reading data */
   )
{
   assert(pipinput != NULL);

   while( getNextToken(scip, pipinput) )
   {
      SCIP_VAR* var;
      SCIP_Bool created;
      SCIP_Bool infeasible;

      /* check if we reached a new section */
      if( isNewSection(scip, pipinput) )
         return SCIP_OKAY;

      /* the token must be the name of an existing variable */
      SCIP_CALL( getVariable(scip, pipinput->token, pipinput->dynamiccols, &var, &created) );
      if( created )
      {
         syntaxError(scip, pipinput, "unknown variable in generals section");
         return SCIP_OKAY;
      }

      /* mark the variable to be integral */
      SCIP_CALL( SCIPchgVarType(scip, var, SCIP_VARTYPE_INTEGER, &infeasible) );
      /* don't assert feasibility here because the presolver will and should detect a infeasibility */
   }

   return SCIP_OKAY;
}

/** reads the binaries section */
static
SCIP_RETCODE readBinaries(
   SCIP*                 scip,               /**< SCIP data structure */
   PIPINPUT*             pipinput            /**< PIP reading data */
   )
{
   assert(pipinput != NULL);

   while( getNextToken(scip, pipinput) )
   {
      SCIP_VAR* var;
      SCIP_Bool created;
      SCIP_Bool infeasible;

      /* check if we reached a new section */
      if( isNewSection(scip, pipinput) )
         return SCIP_OKAY;

      /* the token must be the name of an existing variable */
      SCIP_CALL( getVariable(scip, pipinput->token, pipinput->dynamiccols, &var, &created) );
      if( created )
      {
         syntaxError(scip, pipinput, "unknown variable in binaries section");
         return SCIP_OKAY;
      }

      /* mark the variable to be binary and change its bounds appropriately */
      if( SCIPvarGetLbGlobal(var) < 0.0 )
      {
         SCIP_CALL( SCIPchgVarLb(scip, var, 0.0) );
      }
      if( SCIPvarGetUbGlobal(var) > 1.0 )
      {
         SCIP_CALL( SCIPchgVarUb(scip, var, 1.0) );
      }
      SCIP_CALL( SCIPchgVarType(scip, var, SCIP_VARTYPE_BINARY, &infeasible) );
      /* don't assert feasibility here because the presolver will and should detect a infeasibility */
   }

   return SCIP_OKAY;
}

/** reads a PIP file
 */
static
SCIP_RETCODE readPIPFile(
   SCIP*                 scip,               /**< SCIP data structure */
   PIPINPUT*             pipinput,           /**< PIP reading data */
   const char*           filename            /**< name of the input file */
   )
{
   assert(pipinput != NULL);

   /* open file */
   pipinput->file = SCIPfopen(filename, "r");
   if( pipinput->file == NULL )
   {
      SCIPerrorMessage("cannot open file <%s> for reading\n", filename);
      SCIPprintSysError(filename);
      return SCIP_NOFILE;
   }

   /* create problem */
   SCIP_CALL( SCIPcreateProb(scip, filename, NULL, NULL, NULL, NULL, NULL, NULL, NULL) );

   /* parse the file */
   pipinput->section = PIP_START;
   while( pipinput->section != PIP_END && !hasError(pipinput) )
   {
      switch( pipinput->section )
      {
      case PIP_START:
         SCIP_CALL( readStart(scip, pipinput) );
         break;

      case PIP_OBJECTIVE:
         SCIP_CALL( readObjective(scip, pipinput) );
         break;

      case PIP_CONSTRAINTS:
         SCIP_CALL( readConstraints(scip, pipinput) );
         break;

      case PIP_BOUNDS:
         SCIP_CALL( readBounds(scip, pipinput) );
         break;

      case PIP_GENERALS:
         SCIP_CALL( readGenerals(scip, pipinput) );
         break;

      case PIP_BINARIES:
         SCIP_CALL( readBinaries(scip, pipinput) );
         break;

      case PIP_END: /* this is already handled in the while() loop */
      default:
         SCIPerrorMessage("invalid PIP file section <%d>\n", pipinput->section);
         return SCIP_INVALIDDATA;
      }
   }

   /* close file */
   SCIPfclose(pipinput->file);

   return SCIP_OKAY;
}


/*
 * Local methods (for writing)
 */

/** hash key retrieval function for variables */
static
SCIP_DECL_HASHGETKEY(hashGetKeyVar)
{  /*lint --e{715}*/
   return elem;
}

/** returns TRUE iff the indices of both variables are equal */
static
SCIP_DECL_HASHKEYEQ(hashKeyEqVar)
{  /*lint --e{715}*/
   if ( key1 == key2 )
      return TRUE;
   return FALSE;
}

/** returns the hash value of the key */
static
SCIP_DECL_HASHKEYVAL(hashKeyValVar)
{  /*lint --e{715}*/
   assert( SCIPvarGetIndex((SCIP_VAR*) key) >= 0 );
   return (unsigned int) SCIPvarGetIndex((SCIP_VAR*) key);
}

/** transforms given variables, scalars, and constant to the corresponding active variables, scalars, and constant */
static
SCIP_RETCODE getActiveVariables(
   SCIP*                 scip,               /**< SCIP data structure */
   SCIP_VAR**            vars,               /**< vars array to get active variables for */
   SCIP_Real*            scalars,            /**< scalars a_1, ..., a_n in linear sum a_1*x_1 + ... + a_n*x_n + c */
   int*                  nvars,              /**< pointer to number of variables and values in vars and vals array */
   SCIP_Real*            constant,           /**< pointer to constant c in linear sum a_1*x_1 + ... + a_n*x_n + c  */
   SCIP_Bool             transformed         /**< transformed constraint? */
   )
{
   int requiredsize;
   int v;

   assert( scip != NULL );
   assert( vars != NULL );
   assert( scalars != NULL );
   assert( nvars != NULL );
   assert( constant != NULL );

   if( transformed )
   {
      SCIP_CALL( SCIPgetProbvarLinearSum(scip, vars, scalars, nvars, *nvars, constant, &requiredsize, TRUE) );

      if( requiredsize > *nvars )
      {
         SCIP_CALL( SCIPreallocBufferArray(scip, &vars, requiredsize) );
         SCIP_CALL( SCIPreallocBufferArray(scip, &scalars, requiredsize) );

         SCIP_CALL( SCIPgetProbvarLinearSum(scip, vars, scalars, nvars, requiredsize, constant, &requiredsize, TRUE) );
         assert( requiredsize <= *nvars );
      }
   }
   else
   {
      for( v = 0; v < *nvars; ++v )
         SCIP_CALL( SCIPvarGetOrigvarSum(&vars[v], &scalars[v], constant) );
   }
   return SCIP_OKAY;
}

/** clears the given line buffer */
static
void clearLine(
   char*                 linebuffer,         /**< line */
   int*                  linecnt             /**< number of characters in line */
   )
{
   assert( linebuffer != NULL );
   assert( linecnt != NULL );

   (*linecnt) = 0;
   linebuffer[0] = '\0';
}

/** ends the given line with '\\0' and prints it to the given file stream */
static
void endLine(
   SCIP*                 scip,               /**< SCIP data structure */
   FILE*                 file,               /**< output file (or NULL for standard output) */
   char*                 linebuffer,         /**< line */
   int*                  linecnt             /**< number of characters in line */
   )
{
   assert( scip != NULL );
   assert( linebuffer != NULL );
   assert( linecnt != NULL );

   if( (*linecnt) > 0 )
   {
      linebuffer[(*linecnt)] = '\0';
      SCIPinfoMessage(scip, file, "%s\n", linebuffer);
      clearLine(linebuffer, linecnt);
   }
}

/** appends extension to line and prints it to the give file stream if the
 *  line exceeded the length given in the define PIP_PRINTLEN */
static
void appendLine(
   SCIP*                 scip,               /**< SCIP data structure */
   FILE*                 file,               /**< output file (or NULL for standard output) */
   char*                 linebuffer,         /**< line */
   int*                  linecnt,            /**< number of characters in line */
   const char*           extension           /**< string to extent the line */
   )
{
   assert( scip != NULL );
   assert( linebuffer != NULL );
   assert( linecnt != NULL );
   assert( extension != NULL );
   assert( strlen(linebuffer) + strlen(extension) < PIP_MAX_PRINTLEN );

   /* NOTE: avoid
    *   sprintf(linebuffer, "%s%s", linebuffer, extension); 
    * because of overlapping memory areas in memcpy used in sprintf.
    */
   strncat(linebuffer, extension, PIP_MAX_PRINTLEN - strlen(linebuffer));

   (*linecnt) += (int) strlen(extension);

   SCIPdebugMsg(scip, "linebuffer <%s>, length = %lu\n", linebuffer, (unsigned long)strlen(linebuffer));

   if( (*linecnt) > PIP_PRINTLEN )
      endLine(scip, file, linebuffer, linecnt);
}


/* print row in PIP format to file stream */
static
void printRow(
   SCIP*                 scip,               /**< SCIP data structure */
   FILE*                 file,               /**< output file (or NULL for standard output) */
   const char*           rowname,            /**< row name */
   const char*           rownameextension,   /**< row name extension */
   const char*           type,               /**< row type ("=", "<=", or ">=") */
   SCIP_VAR**            linvars,            /**< array of linear variables */
   SCIP_Real*            linvals,            /**< array of linear coefficient values */
   int                   nlinvars,           /**< number of linear variables */
   SCIP_QUADVARTERM*     quadvarterms,       /**< quadratic variable terms */
   int                   nquadvarterms,      /**< number of quadratic variable terms */
   SCIP_BILINTERM*       bilinterms,         /**< bilinear terms */
   int                   nbilinterms,        /**< number of bilinear terms */
   SCIP_Real             rhs                 /**< right hand side */
   )
{
   int v;
   char linebuffer[PIP_MAX_PRINTLEN+1] = { '\0' };
   int linecnt;

   SCIP_VAR* var;
   char varname[PIP_MAX_NAMELEN];
   char varname2[PIP_MAX_NAMELEN];
   char consname[PIP_MAX_NAMELEN + 1]; /* an extra character for ':' */
   char buffer[PIP_MAX_PRINTLEN];

   assert( scip != NULL );
   assert( strcmp(type, "=") == 0 || strcmp(type, "<=") == 0 || strcmp(type, ">=") == 0 );
   assert( nlinvars == 0 || (linvars != NULL && linvals != NULL) );
   assert( nquadvarterms == 0 || quadvarterms != NULL );

   /* if there is a bilinear term, then there need to be at least two quadratic variables */
   assert( nbilinterms == 0 || (bilinterms != NULL && nquadvarterms >= 2) );

   clearLine(linebuffer, &linecnt);

   /* start each line with a space */
   appendLine(scip, file, linebuffer, &linecnt, " ");

   /* print row name */
   if ( strlen(rowname) > 0 || strlen(rownameextension) > 0 )
   {
      (void) SCIPsnprintf(consname, PIP_MAX_NAMELEN + 1, "%s%s:", rowname, rownameextension);
      appendLine(scip, file, linebuffer, &linecnt, consname);
   }

   /* print coefficients */
   for( v = 0; v < nlinvars; ++v )
   {
      var = linvars[v];
      assert( var != NULL );

      /* we start a new line; therefore we tab this line */
      if ( linecnt == 0 )
         appendLine(scip, file, linebuffer, &linecnt, " ");

      (void) SCIPsnprintf(varname, PIP_MAX_NAMELEN, "%s", SCIPvarGetName(var));
      (void) SCIPsnprintf(buffer, PIP_MAX_PRINTLEN, " %+.15g %s", linvals[v], varname);

      appendLine(scip, file, linebuffer, &linecnt, buffer);
   }

   /* print quadratic part */
   if( nquadvarterms > 0 )
   {
      /* print linear coefficients of quadratic variables */
      for( v = 0; v < nquadvarterms; ++v )
      {
         if( quadvarterms[v].lincoef == 0.0 )
            continue;

         /* we start a new line; therefore we tab this line */
         if (linecnt == 0 )
            appendLine(scip, file, linebuffer, &linecnt, " ");

         (void) SCIPsnprintf(varname, PIP_MAX_NAMELEN, "%s", SCIPvarGetName(quadvarterms[v].var));
         (void) SCIPsnprintf(buffer, PIP_MAX_PRINTLEN, " %+.15g %s", quadvarterms[v].lincoef, varname);

         appendLine(scip, file, linebuffer, &linecnt, buffer);
      }

      /* start quadratic part */

      /* print square terms */
      for( v = 0; v < nquadvarterms; ++v )
      {
         if( quadvarterms[v].sqrcoef == 0.0 )
            continue;

         /* we start a new line; therefore we tab this line */
         if (linecnt == 0 )
            appendLine(scip, file, linebuffer, &linecnt, " ");

         (void) SCIPsnprintf(varname, PIP_MAX_NAMELEN, "%s", SCIPvarGetName(quadvarterms[v].var));
         (void) SCIPsnprintf(buffer, PIP_MAX_PRINTLEN, " %+.15g %s^2", quadvarterms[v].sqrcoef, varname);

         appendLine(scip, file, linebuffer, &linecnt, buffer);
      }

      /* print bilinear terms */
      for( v = 0; v < nbilinterms; ++v )
      {
         /* we start a new line; therefore we tab this line */
         if (linecnt == 0 )
            appendLine(scip, file, linebuffer, &linecnt, " ");

         (void) SCIPsnprintf(varname,  PIP_MAX_NAMELEN, "%s", SCIPvarGetName(bilinterms[v].var1));
         (void) SCIPsnprintf(varname2, PIP_MAX_NAMELEN, "%s", SCIPvarGetName(bilinterms[v].var2));
         (void) SCIPsnprintf(buffer, PIP_MAX_PRINTLEN, " %+.15g %s * %s", bilinterms[v].coef, varname, varname2);

         appendLine(scip, file, linebuffer, &linecnt, buffer);
      }
   }

   /* print right hand side */
   if( SCIPisZero(scip, rhs) )
      rhs = 0.0;

   (void) SCIPsnprintf(buffer, PIP_MAX_PRINTLEN, " %s %+.15g", type, rhs);

   /* we start a new line; therefore we tab this line */
   if (linecnt == 0 )
      appendLine(scip, file, linebuffer, &linecnt, " ");
   appendLine(scip, file, linebuffer, &linecnt, buffer);

   endLine(scip, file, linebuffer, &linecnt);
}


/* print row in PIP format to file stream */
static
void printRowNl(
   SCIP*                 scip,               /**< SCIP data structure */
   FILE*                 file,               /**< output file (or NULL for standard output) */
   const char*           rowname,            /**< row name */
   const char*           rownameextension,   /**< row name extension */
   const char*           type,               /**< row type ("=", "<=", or ">=") */
   SCIP_VAR**            linvars,            /**< array of linear variables */
   SCIP_Real*            linvals,            /**< array of linear coefficient values */
   int                   nlinvars,           /**< number of linear variables */
   SCIP_EXPRTREE**       exprtrees,          /**< expression trees */
   SCIP_Real*            exprtreecoefs,      /**< coefficients of expression trees */
   int                   nexprtrees,         /**< number of expression trees */
   SCIP_Real             rhs                 /**< right hand side */
   )
{
   int v;
   int c;
   int e;
   char linebuffer[PIP_MAX_PRINTLEN+1] = { '\0' };
   int linecnt;

   SCIP_VAR* var;
   char varname[PIP_MAX_NAMELEN];
   char varname2[PIP_MAX_NAMELEN];
   char consname[PIP_MAX_NAMELEN + 1]; /* an extra character for ':' */
   char buffer[PIP_MAX_PRINTLEN];

   assert( scip != NULL );
   assert( strcmp(type, "=") == 0 || strcmp(type, "<=") == 0 || strcmp(type, ">=") == 0 );
   assert( nlinvars == 0 || (linvars != NULL && linvals != NULL) );
   assert( nexprtrees == 0 || exprtrees != NULL );
   assert( nexprtrees == 0 || exprtreecoefs != NULL );

   clearLine(linebuffer, &linecnt);

   /* start each line with a space */
   appendLine(scip, file, linebuffer, &linecnt, " ");

   /* print row name */
   if ( strlen(rowname) > 0 || strlen(rownameextension) > 0 )
   {
      (void) SCIPsnprintf(consname, PIP_MAX_NAMELEN + 1, "%s%s:", rowname, rownameextension);
      appendLine(scip, file, linebuffer, &linecnt, consname);
   }

   /* print coefficients */
   for( v = 0; v < nlinvars; ++v )
   {
      var = linvars[v];
      assert( var != NULL );

      /* we start a new line; therefore we tab this line */
      if ( linecnt == 0 )
         appendLine(scip, file, linebuffer, &linecnt, " ");

      (void) SCIPsnprintf(varname, PIP_MAX_NAMELEN, "%s", SCIPvarGetName(var));
      (void) SCIPsnprintf(buffer, PIP_MAX_PRINTLEN, " %+.15g %s", linvals[v], varname);

      appendLine(scip, file, linebuffer, &linecnt, buffer);
   }

   /* print nonlinear part */
   for( e = 0; e < nexprtrees; ++e )
   {
      SCIP_VAR** vars;
      SCIP_EXPR* expr;
      SCIP_EXPR** children;
      int nchildren;

      vars = SCIPexprtreeGetVars(exprtrees[e]);
      expr = SCIPexprtreeGetRoot(exprtrees[e]);
      children = SCIPexprGetChildren(expr);
      nchildren = SCIPexprGetNChildren(expr);
      assert(nchildren == 0 || children != NULL);

      /* we start a new line; therefore we tab this line */
      if( linecnt == 0 )
         appendLine(scip, file, linebuffer, &linecnt, " ");

      /* assert that all children of expr correspond to variables */
#ifndef NDEBUG
      for( c = 0; c < nchildren; ++c )
      {
         assert(SCIPexprGetOperator(children[c]) == SCIP_EXPR_VARIDX);
         assert(SCIPexprGetOpIndex(children[c]) >= 0);
         assert(SCIPexprGetOpIndex(children[c]) < SCIPexprtreeGetNVars(exprtrees[e]));
      }
#endif

      switch( SCIPexprGetOperator(expr) )
      {
      case SCIP_EXPR_CONST:
      {
         (void) SCIPsnprintf(buffer, PIP_MAX_PRINTLEN, " %+.15g", exprtreecoefs[e] * SCIPexprGetOpReal(expr));
         appendLine(scip, file, linebuffer, &linecnt, buffer);

         break;
      }

      case SCIP_EXPR_VARIDX:
      {
         assert(SCIPexprGetOpIndex(expr) >= 0);
         assert(SCIPexprGetOpIndex(expr) < SCIPexprtreeGetNVars(exprtrees[e]));
         (void) SCIPsnprintf(varname, PIP_MAX_NAMELEN, "%s", SCIPvarGetName(vars[SCIPexprGetOpIndex(expr)]));
         (void) SCIPsnprintf(buffer, PIP_MAX_PRINTLEN, " %+.15g %s", exprtreecoefs[e], varname);

         appendLine(scip, file, linebuffer, &linecnt, buffer);
         break;
      }

      case SCIP_EXPR_PLUS:
      {
         (void) SCIPsnprintf(varname, PIP_MAX_NAMELEN, "%s", SCIPvarGetName(vars[SCIPexprGetOpIndex(children[0])]));
         (void) SCIPsnprintf(varname2, PIP_MAX_NAMELEN, "%s", SCIPvarGetName(vars[SCIPexprGetOpIndex(children[1])]));
         (void) SCIPsnprintf(buffer, PIP_MAX_PRINTLEN, " %+.15g %s %+.15g %s", exprtreecoefs[e], varname, exprtreecoefs[e], varname2);

         appendLine(scip, file, linebuffer, &linecnt, buffer);
         break;
      }

      case SCIP_EXPR_MINUS:
      {
         (void) SCIPsnprintf(varname, PIP_MAX_NAMELEN, "%s", SCIPvarGetName(vars[SCIPexprGetOpIndex(children[0])]));
         (void) SCIPsnprintf(varname2, PIP_MAX_NAMELEN, "%s", SCIPvarGetName(vars[SCIPexprGetOpIndex(children[1])]));
         (void) SCIPsnprintf(buffer, PIP_MAX_PRINTLEN, " %+.15g %s %+.15g %s", exprtreecoefs[e], varname, -exprtreecoefs[e], varname2);

         appendLine(scip, file, linebuffer, &linecnt, buffer);
         break;
      }

      case SCIP_EXPR_MUL:
      {
         (void) SCIPsnprintf(varname, PIP_MAX_NAMELEN, "%s", SCIPvarGetName(vars[SCIPexprGetOpIndex(children[0])]));
         (void) SCIPsnprintf(varname2, PIP_MAX_NAMELEN, "%s", SCIPvarGetName(vars[SCIPexprGetOpIndex(children[1])]));
         (void) SCIPsnprintf(buffer, PIP_MAX_PRINTLEN, " %+.15g %s %s", exprtreecoefs[e], varname, varname2);

         appendLine(scip, file, linebuffer, &linecnt, buffer);
         break;
      }

      case SCIP_EXPR_SQUARE:
      {
         (void) SCIPsnprintf(varname, PIP_MAX_NAMELEN, "%s", SCIPvarGetName(vars[SCIPexprGetOpIndex(children[0])]));
         (void) SCIPsnprintf(buffer, PIP_MAX_PRINTLEN, " %+.15g %s^2", exprtreecoefs[e], varname);

         appendLine(scip, file, linebuffer, &linecnt, buffer);
         break;
      }

      case SCIP_EXPR_SQRT:
      {
         (void) SCIPsnprintf(varname, PIP_MAX_NAMELEN, "%s", SCIPvarGetName(vars[SCIPexprGetOpIndex(children[0])]));
         (void) SCIPsnprintf(buffer, PIP_MAX_PRINTLEN, " %+.15g %s^0.5", exprtreecoefs[e], varname);

         appendLine(scip, file, linebuffer, &linecnt, buffer);
         break;
      }

      case SCIP_EXPR_INTPOWER:
      {
         (void) SCIPsnprintf(varname, PIP_MAX_NAMELEN, "%s", SCIPvarGetName(vars[SCIPexprGetOpIndex(children[0])]));
         (void) SCIPsnprintf(buffer, PIP_MAX_PRINTLEN, " %+.15g %s^%d", exprtreecoefs[e], varname, SCIPexprGetIntPowerExponent(expr));

         appendLine(scip, file, linebuffer, &linecnt, buffer);
         break;
      }

      case SCIP_EXPR_REALPOWER:
      {
         (void) SCIPsnprintf(varname, PIP_MAX_NAMELEN, "%s", SCIPvarGetName(vars[SCIPexprGetOpIndex(children[0])]));
         (void) SCIPsnprintf(buffer, PIP_MAX_PRINTLEN, " %+.15g %s^%.15g", exprtreecoefs[e], varname, SCIPexprGetRealPowerExponent(expr));

         appendLine(scip, file, linebuffer, &linecnt, buffer);
         break;
      }

      case SCIP_EXPR_SUM:
      {
         for( c = 0; c < nchildren; ++c )
         {
            /* we start a new line; therefore we tab this line */
            if( linecnt == 0 )
               appendLine(scip, file, linebuffer, &linecnt, " ");

            (void) SCIPsnprintf(varname, PIP_MAX_NAMELEN, "%s", SCIPvarGetName(vars[SCIPexprGetOpIndex(children[c])]));
            (void) SCIPsnprintf(buffer, PIP_MAX_PRINTLEN, " %+.15g %s", exprtreecoefs[e], varname);

            appendLine(scip, file, linebuffer, &linecnt, buffer);
         }

         break;
      }

      case SCIP_EXPR_PRODUCT:
      {
         (void) SCIPsnprintf(buffer, PIP_MAX_PRINTLEN, " %+.15g", exprtreecoefs[e]);
         appendLine(scip, file, linebuffer, &linecnt, buffer);

         for( c = 0; c < nchildren; ++c )
         {
            /* we start a new line; therefore we tab this line */
            if( linecnt == 0 )
               appendLine(scip, file, linebuffer, &linecnt, " ");

            (void) SCIPsnprintf(varname, PIP_MAX_NAMELEN, " %s", SCIPvarGetName(vars[SCIPexprGetOpIndex(children[c])]));
            (void) SCIPsnprintf(buffer, PIP_MAX_PRINTLEN, varname);

            appendLine(scip, file, linebuffer, &linecnt, buffer);
         }

         break;
      }

      case SCIP_EXPR_LINEAR:
      {
         if( SCIPexprGetLinearConstant(expr) != 0.0 )
         {
            (void) SCIPsnprintf(buffer, PIP_MAX_PRINTLEN, " %+.15g ", exprtreecoefs[e] * SCIPexprGetLinearConstant(expr));
            appendLine(scip, file, linebuffer, &linecnt, buffer);
         }

         for( c = 0; c < nchildren; ++c )
         {
            /* we start a new line; therefore we tab this line */
            if( linecnt == 0 )
               appendLine(scip, file, linebuffer, &linecnt, " ");

            (void) SCIPsnprintf(varname, PIP_MAX_NAMELEN, "%s", SCIPvarGetName(vars[SCIPexprGetOpIndex(children[c])]));
            (void) SCIPsnprintf(buffer, PIP_MAX_PRINTLEN, " %+.15g %s", exprtreecoefs[e] * SCIPexprGetLinearCoefs(expr)[c], varname);

            appendLine(scip, file, linebuffer, &linecnt, buffer);
         }

         break;
      }

      case SCIP_EXPR_QUADRATIC:
      {
         int q;

         if( SCIPexprGetQuadConstant(expr) != 0.0 )
         {
            (void) SCIPsnprintf(buffer, PIP_MAX_PRINTLEN, " %+.15g ", exprtreecoefs[e] * SCIPexprGetQuadConstant(expr));
            appendLine(scip, file, linebuffer, &linecnt, buffer);
         }

         if( SCIPexprGetQuadLinearCoefs(expr) != NULL )
         {
            for( c = 0; c < nchildren; ++c )
            {
               if( SCIPexprGetQuadLinearCoefs(expr)[c] == 0.0 )
                  continue;

               /* we start a new line; therefore we tab this line */
               if( linecnt == 0 )
                  appendLine(scip, file, linebuffer, &linecnt, " ");

               (void) SCIPsnprintf(varname, PIP_MAX_NAMELEN, "%s", SCIPvarGetName(vars[SCIPexprGetOpIndex(children[c])]));
               (void) SCIPsnprintf(buffer, PIP_MAX_PRINTLEN, " %+.15g %s", exprtreecoefs[e] * SCIPexprGetQuadLinearCoefs(expr)[c], varname);

               appendLine(scip, file, linebuffer, &linecnt, buffer);
            }
         }

         for( q = 0; q < SCIPexprGetNQuadElements(expr); ++q )
         {
            /* we start a new line; therefore we tab this line */
            if( linecnt == 0 )
               appendLine(scip, file, linebuffer, &linecnt, " ");

            (void) SCIPsnprintf(varname, PIP_MAX_NAMELEN, "%s", SCIPvarGetName(vars[SCIPexprGetOpIndex(children[SCIPexprGetQuadElements(expr)[q].idx1])]));

            if( SCIPexprGetQuadElements(expr)[q].idx1 == SCIPexprGetQuadElements(expr)[q].idx2 )
            {
               /* square term */
               (void) SCIPsnprintf(buffer, PIP_MAX_PRINTLEN, " %+.15g %s^2", exprtreecoefs[e] * SCIPexprGetQuadElements(expr)[q].coef, varname);
            }
            else
            {
               /* bilinear term */
               (void) SCIPsnprintf(varname2, PIP_MAX_NAMELEN, "%s", SCIPvarGetName(vars[SCIPexprGetOpIndex(children[SCIPexprGetQuadElements(expr)[q].idx2])]));
               (void) SCIPsnprintf(buffer, PIP_MAX_PRINTLEN, " %+.15g %s %s", exprtreecoefs[e] * SCIPexprGetQuadElements(expr)[q].coef, varname, varname2);
            }

            appendLine(scip, file, linebuffer, &linecnt, buffer);
         }

         break;
      }

      case SCIP_EXPR_POLYNOMIAL:
      {
         SCIP_EXPRDATA_MONOMIAL* monomial;
         int m;
         int f;

         if( SCIPexprGetPolynomialConstant(expr) != 0.0 )
         {
            (void) SCIPsnprintf(buffer, PIP_MAX_PRINTLEN, " %+.15g ", exprtreecoefs[e] * SCIPexprGetPolynomialConstant(expr));
            appendLine(scip, file, linebuffer, &linecnt, buffer);
         }

         for( m = 0; m < SCIPexprGetNMonomials(expr); ++m )
         {
            monomial = SCIPexprGetMonomials(expr)[m];
            assert(monomial != NULL);

            (void) SCIPsnprintf(buffer, PIP_MAX_PRINTLEN, " %+.15g", exprtreecoefs[e] * SCIPexprGetMonomialCoef(monomial));
            appendLine(scip, file, linebuffer, &linecnt, buffer);

            for( f = 0; f < SCIPexprGetMonomialNFactors(monomial); ++f )
            {
               /* we start a new line; therefore we tab this line */
               if( linecnt == 0 )
                  appendLine(scip, file, linebuffer, &linecnt, " ");

               (void) SCIPsnprintf(varname, PIP_MAX_NAMELEN, "%s", SCIPvarGetName(vars[SCIPexprGetOpIndex(children[SCIPexprGetMonomialChildIndices(monomial)[f]])]));
               if( SCIPexprGetMonomialExponents(monomial)[f] != 1.0 )
                  (void) SCIPsnprintf(buffer, PIP_MAX_PRINTLEN, " %s^%.15g", varname, SCIPexprGetMonomialExponents(monomial)[f]);
               else
                  (void) SCIPsnprintf(buffer, PIP_MAX_PRINTLEN, " %s", varname);
               appendLine(scip, file, linebuffer, &linecnt, buffer);
            }
         }

         break;
      }

      default:
      {
         /* this should have been caught in SCIPwritePip before */
         SCIPerrorMessage("unsupported operator <%s> in writing of polynomial nonlinear constraint\n", SCIPexpropGetName(SCIPexprGetOperator(expr)));
         return;
      } /*lint !e788*/
      }  /*lint !e788*/
   }

   /* print right hand side */
   if( SCIPisZero(scip, rhs) )
      rhs = 0.0;

   (void) SCIPsnprintf(buffer, PIP_MAX_PRINTLEN, " %s %+.15g", type, rhs);

   /* we start a new line; therefore we tab this line */
   if (linecnt == 0 )
      appendLine(scip, file, linebuffer, &linecnt, " ");
   appendLine(scip, file, linebuffer, &linecnt, buffer);

   endLine(scip, file, linebuffer, &linecnt);
}


/** prints given (linear or) quadratic constraint information in LP format to file stream */
static
SCIP_RETCODE printQuadraticCons(
   SCIP*                 scip,               /**< SCIP data structure */
   FILE*                 file,               /**< output file (or NULL for standard output) */
   const char*           rowname,            /**< name of the row */
   SCIP_VAR**            linvars,            /**< array of linear variables */
   SCIP_Real*            linvals,            /**< array of linear coefficients values (or NULL if all linear coefficient values are 1) */
   int                   nlinvars,           /**< number of linear variables */
   SCIP_QUADVARTERM*     quadvarterms,       /**< quadratic variable terms */
   int                   nquadvarterms,      /**< number of quadratic variable terms */
   SCIP_BILINTERM*       bilinterms,         /**< bilinear terms */
   int                   nbilinterms,        /**< number of bilinear terms */
   SCIP_Real             lhs,                /**< left hand side */
   SCIP_Real             rhs,                /**< right hand side */
   SCIP_Bool             transformed         /**< transformed constraint? */
   )
{
   int v;
   SCIP_VAR** activevars = NULL;
   SCIP_Real* activevals = NULL;
   int nactivevars;
   SCIP_Real activeconstant = 0.0;

   assert( scip != NULL );
   assert( rowname != NULL );

   assert( nlinvars == 0 || linvars != NULL );
   assert( nquadvarterms == 0 || quadvarterms != NULL );
   assert( nbilinterms == 0 || bilinterms != NULL );

   assert( lhs <= rhs );

   if( SCIPisInfinity(scip, -lhs) && SCIPisInfinity(scip, rhs) )
      return SCIP_OKAY;

   nactivevars = nlinvars;
   if( nlinvars > 0 ) 
   {
      /* duplicate variable and value array */
      SCIP_CALL( SCIPduplicateBufferArray(scip, &activevars, linvars, nactivevars ) );
      if( linvals != NULL )
      {
         SCIP_CALL( SCIPduplicateBufferArray(scip, &activevals, linvals, nactivevars ) );
      }
      else
      {
         SCIP_CALL( SCIPallocBufferArray(scip, &activevals, nactivevars) );

         for( v = 0; v < nactivevars; ++v )
            activevals[v] = 1.0;
      }

      /* retransform given variables to active variables */
      SCIP_CALL( getActiveVariables(scip, activevars, activevals, &nactivevars, &activeconstant, transformed) );
   }

   /* print row(s) in LP format */
   if( SCIPisEQ(scip, lhs, rhs) )
   {
      assert( !SCIPisInfinity(scip, rhs) );

      /* equal constraint */
      printRow(scip, file, rowname, "", "=", activevars, activevals, nactivevars,
         quadvarterms, nquadvarterms, bilinterms, nbilinterms,
         rhs - activeconstant);
   }
   else
   {
      if( !SCIPisInfinity(scip, -lhs) )
      {
         /* print inequality ">=" */
         printRow(scip, file, rowname, SCIPisInfinity(scip, rhs) ? "" : "_lhs", ">=",
            activevars, activevals, nactivevars,
            quadvarterms, nquadvarterms, bilinterms, nbilinterms,
            lhs - activeconstant);
      }
      if( !SCIPisInfinity(scip, rhs) )
      {
         /* print inequality "<=" */
         printRow(scip, file, rowname, SCIPisInfinity(scip, -lhs) ? "" : "_rhs", "<=",
            activevars, activevals, nactivevars,
            quadvarterms, nquadvarterms, bilinterms, nbilinterms,
            rhs - activeconstant);
      }
   }

   if( nlinvars > 0 )
   {
      /* free buffer arrays */
      SCIPfreeBufferArray(scip, &activevars);
      SCIPfreeBufferArray(scip, &activevals);
   }

   return SCIP_OKAY;
}

/** prints given nonlinear constraint information in LP format to file stream */
static
SCIP_RETCODE printNonlinearCons(
   SCIP*                 scip,               /**< SCIP data structure */
   FILE*                 file,               /**< output file (or NULL for standard output) */
   const char*           rowname,            /**< name of the row */
   SCIP_VAR**            linvars,            /**< array of linear variables */
   SCIP_Real*            linvals,            /**< array of linear coefficients values (or NULL if all linear coefficient values are 1) */
   int                   nlinvars,           /**< number of linear variables */
   SCIP_EXPRTREE**       exprtrees,          /**< expression trees */
   SCIP_Real*            exprtreecoefs,      /**< coefficients of expression trees */
   int                   nexprtrees,         /**< number of expression trees */
   SCIP_Real             lhs,                /**< left hand side */
   SCIP_Real             rhs,                /**< right hand side */
   SCIP_Bool             transformed         /**< transformed constraint? */
   )
{
   int v;
   SCIP_VAR** activevars = NULL;
   SCIP_Real* activevals = NULL;
   int nactivevars;
   SCIP_Real activeconstant = 0.0;

   assert( scip != NULL );
   assert( rowname != NULL );

   assert( nlinvars == 0 || linvars != NULL );
   assert( nexprtrees == 0 || exprtrees != NULL );
   assert( nexprtrees == 0 || exprtreecoefs != NULL );

   assert( lhs <= rhs );

   if( SCIPisInfinity(scip, -lhs) && SCIPisInfinity(scip, rhs) )
      return SCIP_OKAY;

   nactivevars = nlinvars;
   if( nlinvars > 0 )
   {
      /* duplicate variable and value array */
      SCIP_CALL( SCIPduplicateBufferArray(scip, &activevars, linvars, nactivevars ) );
      if( linvals != NULL )
      {
         SCIP_CALL( SCIPduplicateBufferArray(scip, &activevals, linvals, nactivevars ) );
      }
      else
      {
         SCIP_CALL( SCIPallocBufferArray(scip, &activevals, nactivevars) );

         for( v = 0; v < nactivevars; ++v )
            activevals[v] = 1.0;
      }

      /* retransform given variables to active variables */
      SCIP_CALL( getActiveVariables(scip, activevars, activevals, &nactivevars, &activeconstant, transformed) );
   }

   /* print row(s) in LP format */
   if( SCIPisEQ(scip, lhs, rhs) )
   {
      assert( !SCIPisInfinity(scip, rhs) );

      /* equal constraint */
      printRowNl(scip, file, rowname, "", "=", activevars, activevals, nactivevars,
         exprtrees, exprtreecoefs, nexprtrees,
         rhs - activeconstant);
   }
   else
   {
      if( !SCIPisInfinity(scip, -lhs) )
      {
         /* print inequality ">=" */
         printRowNl(scip, file, rowname, SCIPisInfinity(scip, rhs) ? "" : "_lhs", ">=",
            activevars, activevals, nactivevars,
            exprtrees, exprtreecoefs, nexprtrees,
            lhs - activeconstant);
      }
      if( !SCIPisInfinity(scip, rhs) )
      {
         /* print inequality "<=" */
         printRowNl(scip, file, rowname, SCIPisInfinity(scip, -lhs) ? "" : "_rhs", "<=",
            activevars, activevals, nactivevars,
            exprtrees, exprtreecoefs, nexprtrees,
            rhs - activeconstant);
      }
   }

   if( nlinvars > 0 )
   {
      /* free buffer arrays */
      SCIPfreeBufferArray(scip, &activevars);
      SCIPfreeBufferArray(scip, &activevals);
   }

   return SCIP_OKAY;
}

/** check whether given variables are aggregated and put them into an array without duplication */
static
SCIP_RETCODE collectAggregatedVars(
   SCIP*                 scip,               /**< SCIP data structure */
   int                   nvars,              /**< number of active variables in the problem */
   SCIP_VAR**            vars,               /**< variable array */
   int*                  nAggregatedVars,    /**< number of aggregated variables on output */
   SCIP_VAR***           aggregatedVars,     /**< array storing the aggregated variables on output */
   SCIP_HASHTABLE**      varAggregated       /**< hashtable for checking duplicates */
   )
{
   int j;

   /* check variables */
   for (j = 0; j < nvars; ++j)
   {
      SCIP_VARSTATUS status;
      SCIP_VAR* var;

      var = vars[j];
      status = SCIPvarGetStatus(var);

      /* collect aggregated variables in a list */
      if( status >= SCIP_VARSTATUS_AGGREGATED )
      {
         assert( status == SCIP_VARSTATUS_AGGREGATED || 
            status == SCIP_VARSTATUS_MULTAGGR ||
            status == SCIP_VARSTATUS_NEGATED );

         if ( ! SCIPhashtableExists(*varAggregated, (void*) var) )
         {
            (*aggregatedVars)[(*nAggregatedVars)++] = var;
            SCIP_CALL( SCIPhashtableInsert(*varAggregated, (void*) var) );
         }
      }
   }

   return SCIP_OKAY;
}


/** print aggregated variable-constraints */
static
SCIP_RETCODE printAggregatedCons(
   SCIP*                 scip,               /**< SCIP data structure */
   FILE*                 file,               /**< output file (or NULL for standard output) */
   SCIP_Bool             transformed,        /**< TRUE iff problem is the transformed problem */
   int                   nvars,              /**< number of active variables in the problem */
   int                   nAggregatedVars,    /**< number of aggregated variables */
   SCIP_VAR**            aggregatedVars      /**< array storing the aggregated variables */
   )
{
   int j;

   SCIP_VAR** activevars;
   SCIP_Real* activevals;
   int nactivevars;
   SCIP_Real activeconstant = 0.0;
   char consname[PIP_MAX_NAMELEN];

   assert( scip != NULL );

   /* write aggregation constraints */
   SCIP_CALL( SCIPallocBufferArray(scip, &activevars, nvars) );
   SCIP_CALL( SCIPallocBufferArray(scip, &activevals, nvars) );

   for (j = 0; j < nAggregatedVars; ++j)
   {
      /* set up list to obtain substitution variables */
      nactivevars = 1;

      activevars[0] = aggregatedVars[j];
      activevals[0] = 1.0;
      activeconstant = 0.0;

      /* retransform given variables to active variables */
      SCIP_CALL( getActiveVariables(scip, activevars, activevals, &nactivevars, &activeconstant, transformed) );

      activevals[nactivevars] = -1.0;
      activevars[nactivevars] = aggregatedVars[j];
      ++nactivevars;

      /* output constraint */
      (void) SCIPsnprintf(consname, PIP_MAX_NAMELEN, "aggr_%s", SCIPvarGetName(aggregatedVars[j]));
      printRow(scip, file, consname, "", "=", activevars, activevals, nactivevars, NULL, 0, NULL, 0, - activeconstant);
   }

   /* free buffer arrays */
   SCIPfreeBufferArray(scip, &activevars);
   SCIPfreeBufferArray(scip, &activevals);

   return SCIP_OKAY;
}

/** method check if the variable names are not longer than PIP_MAX_NAMELEN */
static
void checkVarnames(
   SCIP*                 scip,               /**< SCIP data structure */
   SCIP_VAR**            vars,               /**< array of variables */
   int                   nvars               /**< number of variables */
   )
{
   int v;

   assert(scip != NULL);
   assert(vars != NULL || nvars == 0);

   /* check if the variable names are not to long */
   for( v = 0; v < nvars; ++v )
   {
      if( strlen(SCIPvarGetName(vars[v])) > PIP_MAX_NAMELEN )  /*lint !e613*/
      {
         SCIPwarningMessage(scip, "there is a variable name which has to be cut down to %d characters; LP might be corrupted\n", 
            PIP_MAX_NAMELEN - 1);
         return;
      }
   }
}

/** method check if the constraint names are not longer than PIP_MAX_NAMELEN */
static
void checkConsnames(
   SCIP*                 scip,               /**< SCIP data structure */
   SCIP_CONS**           conss,              /**< array of constraints */
   int                   nconss,             /**< number of constraints */
   SCIP_Bool             transformed         /**< TRUE iff problem is the transformed problem */
   )
{
   int c;
   SCIP_CONS* cons;
   SCIP_CONSHDLR* conshdlr;
   const char* conshdlrname;

   assert( scip != NULL );
   assert( conss != NULL );

   for( c = 0; c < nconss; ++c )
   {
      cons = conss[c];
      assert(cons != NULL );

      /* in case the transformed is written only constraints are posted which are enabled in the current node */
      assert(!transformed || SCIPconsIsEnabled(cons));

      conshdlr = SCIPconsGetHdlr(cons);
      assert( conshdlr != NULL );

      conshdlrname = SCIPconshdlrGetName(conshdlr);
      assert( transformed == SCIPconsIsTransformed(cons) );

      if( strcmp(conshdlrname, "linear") == 0 )
      {
         SCIP_Real lhs = SCIPgetLhsLinear(scip, cons);
         SCIP_Real rhs = SCIPgetLhsLinear(scip, cons);

         if( (SCIPisEQ(scip, lhs, rhs) && strlen(SCIPconsGetName(conss[c])) > PIP_MAX_NAMELEN)
            || ( !SCIPisEQ(scip, lhs, rhs) && strlen(SCIPconsGetName(conss[c])) > PIP_MAX_NAMELEN -  4) )
         {
            SCIPwarningMessage(scip, "there is a constraint name which has to be cut down to %d characters;\n",
               PIP_MAX_NAMELEN  - 1);
            return;
         }
      }
      else if( strlen(SCIPconsGetName(conss[c])) > PIP_MAX_NAMELEN )
      {
         SCIPwarningMessage(scip, "there is a constraint name which has to be cut down to %d characters;\n",
            PIP_MAX_NAMELEN  - 1);
         return;
      }
   }
}

/** writes problem to file
 * @todo add writing cons_pseudoboolean
 */
SCIP_RETCODE SCIPwritePip(
   SCIP*                 scip,               /**< SCIP data structure */
   FILE*                 file,               /**< output file, or NULL if standard output should be used */
   const char*           name,               /**< problem name */
   SCIP_Bool             transformed,        /**< TRUE iff problem is the transformed problem */
   SCIP_OBJSENSE         objsense,           /**< objective sense */
   SCIP_Real             objscale,           /**< scalar applied to objective function; external objective value is
                                              *   extobj = objsense * objscale * (intobj + objoffset) */
   SCIP_Real             objoffset,          /**< objective offset from bound shifting and fixing */
   SCIP_VAR**            vars,               /**< array with active variables ordered binary, integer, implicit, continuous */
   int                   nvars,              /**< number of active variables in the problem */
   int                   nbinvars,           /**< number of binary variables */
   int                   nintvars,           /**< number of general integer variables */
   int                   nimplvars,          /**< number of implicit integer variables */
   int                   ncontvars,          /**< number of continuous variables */
   SCIP_CONS**           conss,              /**< array with constraints of the problem */
   int                   nconss,             /**< number of constraints in the problem */
   SCIP_RESULT*          result              /**< pointer to store the result of the file writing call */
   )
{
   int c;
   int v;
   int e;

   int linecnt;
   char linebuffer[PIP_MAX_PRINTLEN+1];

   char varname[PIP_MAX_NAMELEN];
   char buffer[PIP_MAX_PRINTLEN];

   SCIP_CONSHDLR* conshdlr;
   const char* conshdlrname;
   SCIP_CONS* cons;
   SCIP_CONS** consQuadratic;
   int nConsQuadratic;
   SCIP_CONS** consNonlinear;
   int nConsNonlinear;
   SCIP_CONS** consAbspower;
   int nConsAbspower;
   SCIP_CONS** consAnd;
   int nConsAnd;
   SCIP_CONS** consBivariate;
   int nConsBivariate;
   char consname[PIP_MAX_NAMELEN];

   SCIP_VAR** aggregatedVars;
   int nAggregatedVars;
   SCIP_HASHTABLE* varAggregated;

   SCIP_VAR** consvars;
   SCIP_Real* consvals;
   int nconsvars;

   SCIP_VAR* var;
   SCIP_Real lb;
   SCIP_Real ub;

   SCIP_EXPRTREE* exprtree;
   SCIP_EXPR* expr;

   assert( scip != NULL );

   nAggregatedVars = 0;
   nConsQuadratic = 0;
   nConsNonlinear = 0;
   nConsAbspower = 0;
   nConsAnd = 0;
   nConsBivariate = 0;

   /* check if the variable names are not to long */
   checkVarnames(scip, vars, nvars);

   /* check if the constraint names are to long */
   checkConsnames(scip, conss, nconss, transformed);

   /* print statistics as comment to file */
   SCIPinfoMessage(scip, file, "\\ SCIP STATISTICS\n");
   SCIPinfoMessage(scip, file, "\\   Problem name     : %s\n", name);
   SCIPinfoMessage(scip, file, "\\   Variables        : %d (%d binary, %d integer, %d implicit integer, %d continuous)\n",
      nvars, nbinvars, nintvars, nimplvars, ncontvars);
   SCIPinfoMessage(scip, file, "\\   Constraints      : %d\n", nconss);
   SCIPinfoMessage(scip, file, "\\   Obj. scale       : %.15g\n", objscale);
   SCIPinfoMessage(scip, file, "\\   Obj. offset      : %.15g\n", objoffset);

   /* print objective sense */
   SCIPinfoMessage(scip, file, "%s\n", objsense == SCIP_OBJSENSE_MINIMIZE ? "Minimize" : "Maximize");

   clearLine(linebuffer, &linecnt);
   appendLine(scip, file, linebuffer, &linecnt, " Obj:");

   for (v = 0; v < nvars; ++v)
   {
      var = vars[v];

#ifndef NDEBUG
      /* in case the original problem has to be posted the variables have to be either "original" or "negated" */
      if ( !transformed )
         assert( SCIPvarGetStatus(var) == SCIP_VARSTATUS_ORIGINAL || SCIPvarGetStatus(var) == SCIP_VARSTATUS_NEGATED );
#endif

      if ( SCIPisZero(scip, SCIPvarGetObj(var)) )
         continue;

      /* we start a new line; therefore we tab this line */
      if ( linecnt == 0 )
         appendLine(scip, file, linebuffer, &linecnt, "     ");

      (void) SCIPsnprintf(varname, PIP_MAX_NAMELEN, "%s", SCIPvarGetName(var));
      (void) SCIPsnprintf(buffer, PIP_MAX_PRINTLEN, " %+.15g %s", SCIPvarGetObj(var), varname );

      appendLine(scip, file, linebuffer, &linecnt, buffer);
   }

   endLine(scip, file, linebuffer, &linecnt);

   /* print "Subject to" section */
   SCIPinfoMessage(scip, file, "Subject to\n");

   /* collect quadratic, nonlinear, absolute power, and, and bivariate constraints in arrays */
   SCIP_CALL( SCIPallocBufferArray(scip, &consQuadratic, nconss) );
   SCIP_CALL( SCIPallocBufferArray(scip, &consNonlinear, nconss) );
   SCIP_CALL( SCIPallocBufferArray(scip, &consAbspower, nconss) );
   SCIP_CALL( SCIPallocBufferArray(scip, &consAnd, nconss) );
   SCIP_CALL( SCIPallocBufferArray(scip, &consBivariate, nconss) );

   for (c = 0; c < nconss; ++c)
   {
      cons = conss[c];
      assert( cons != NULL);

      /* in case the transformed is written only constraints are posted which are enabled in the current node */
      assert(!transformed || SCIPconsIsEnabled(cons));

      conshdlr = SCIPconsGetHdlr(cons);
      assert( conshdlr != NULL );

      (void) SCIPsnprintf(consname, PIP_MAX_NAMELEN, "%s", SCIPconsGetName(cons));
      conshdlrname = SCIPconshdlrGetName(conshdlr);
      assert( transformed == SCIPconsIsTransformed(cons) );

      if( strcmp(conshdlrname, "linear") == 0 )
      {
         SCIP_CALL( printQuadraticCons(scip, file, consname,
               SCIPgetVarsLinear(scip, cons), SCIPgetValsLinear(scip, cons), SCIPgetNVarsLinear(scip, cons),
               NULL, 0, NULL, 0, SCIPgetLhsLinear(scip, cons),  SCIPgetRhsLinear(scip, cons), transformed) );
      }
      else if( strcmp(conshdlrname, "setppc") == 0 )
      {
         consvars = SCIPgetVarsSetppc(scip, cons);
         nconsvars = SCIPgetNVarsSetppc(scip, cons);

         switch( SCIPgetTypeSetppc(scip, cons) )
         {
         case SCIP_SETPPCTYPE_PARTITIONING :
            SCIP_CALL( printQuadraticCons(scip, file, consname,
                  consvars, NULL, nconsvars, NULL, 0, NULL, 0, 1.0, 1.0, transformed) );
            break;
         case SCIP_SETPPCTYPE_PACKING :
            SCIP_CALL( printQuadraticCons(scip, file, consname,
                  consvars, NULL, nconsvars, NULL, 0, NULL, 0, -SCIPinfinity(scip), 1.0, transformed) );
            break;
         case SCIP_SETPPCTYPE_COVERING :
            SCIP_CALL( printQuadraticCons(scip, file, consname,
                  consvars, NULL, nconsvars, NULL, 0, NULL, 0, 1.0, SCIPinfinity(scip), transformed) );
            break;
         }
      }
      else if ( strcmp(conshdlrname, "logicor") == 0 )
      {
         SCIP_CALL( printQuadraticCons(scip, file, consname,
               SCIPgetVarsLogicor(scip, cons), NULL, SCIPgetNVarsLogicor(scip, cons),
               NULL, 0, NULL, 0, 1.0, SCIPinfinity(scip), transformed) );
      }
      else if ( strcmp(conshdlrname, "knapsack") == 0 )
      {
         SCIP_Longint* weights;

         consvars = SCIPgetVarsKnapsack(scip, cons);
         nconsvars = SCIPgetNVarsKnapsack(scip, cons);

         /* copy Longint array to SCIP_Real array */
         weights = SCIPgetWeightsKnapsack(scip, cons);
         SCIP_CALL( SCIPallocBufferArray(scip, &consvals, nconsvars) );
         for( v = 0; v < nconsvars; ++v )
            consvals[v] = (SCIP_Real)weights[v];

         SCIP_CALL( printQuadraticCons(scip, file, consname, consvars, consvals, nconsvars,
               NULL, 0, NULL, 0, -SCIPinfinity(scip), (SCIP_Real) SCIPgetCapacityKnapsack(scip, cons), transformed) );

         SCIPfreeBufferArray(scip, &consvals);
      }
      else if ( strcmp(conshdlrname, "varbound") == 0 )
      {
         SCIP_CALL( SCIPallocBufferArray(scip, &consvars, 2) );
         SCIP_CALL( SCIPallocBufferArray(scip, &consvals, 2) );

         consvars[0] = SCIPgetVarVarbound(scip, cons);
         consvars[1] = SCIPgetVbdvarVarbound(scip, cons);

         consvals[0] = 1.0;
         consvals[1] = SCIPgetVbdcoefVarbound(scip, cons);

         SCIP_CALL( printQuadraticCons(scip, file, consname, consvars, consvals, 2, NULL, 0, NULL, 0, 
               SCIPgetLhsVarbound(scip, cons), SCIPgetRhsVarbound(scip, cons), transformed) );

         SCIPfreeBufferArray(scip, &consvars);
         SCIPfreeBufferArray(scip, &consvals);
      }
      else if( strcmp(conshdlrname, "quadratic") == 0 )
      {
         SCIP_CALL( printQuadraticCons(scip, file, consname,
               SCIPgetLinearVarsQuadratic(scip, cons), SCIPgetCoefsLinearVarsQuadratic(scip, cons),
               SCIPgetNLinearVarsQuadratic(scip, cons), SCIPgetQuadVarTermsQuadratic(scip, cons),
               SCIPgetNQuadVarTermsQuadratic(scip, cons), SCIPgetBilinTermsQuadratic(scip, cons),
               SCIPgetNBilinTermsQuadratic(scip, cons), SCIPgetLhsQuadratic(scip, cons),
               SCIPgetRhsQuadratic(scip, cons), transformed) );

         consQuadratic[nConsQuadratic++] = cons;
      }
      else if( strcmp(conshdlrname, "nonlinear") == 0 )
      {
         SCIP_Bool ispolynomial;
         int nexprtrees = SCIPgetNExprtreesNonlinear(scip, cons);

         /* check whether expressions are polynomials (assumed simplified exprtrees) */
         ispolynomial = TRUE;
         for( e = 0; e < nexprtrees && ispolynomial; ++e )
         {
            exprtree = SCIPgetExprtreesNonlinear(scip, cons)[e];
            expr = SCIPexprtreeGetRoot(exprtree);
            assert(expr != NULL);

            /* check if operator is something polynomial */
            switch( SCIPexprGetOperator(expr) )
            {
            case SCIP_EXPR_CONST:
            case SCIP_EXPR_VARIDX:
            case SCIP_EXPR_PLUS:
            case SCIP_EXPR_MINUS:
            case SCIP_EXPR_MUL:
            case SCIP_EXPR_SQUARE:
            case SCIP_EXPR_SQRT:
            case SCIP_EXPR_SUM:
            case SCIP_EXPR_PRODUCT:
            case SCIP_EXPR_LINEAR:
            case SCIP_EXPR_QUADRATIC:
               break;

            case SCIP_EXPR_INTPOWER:
            {
               if( SCIPexprGetIntPowerExponent(expr) < 0 )
               {
                  SCIPwarningMessage(scip, "negative exponent %d in intpower in %dth expression tree of constraint <%s> cannot be written in pip format\n", SCIPexprGetIntPowerExponent(expr), e, SCIPconsGetName(cons));
                  ispolynomial = FALSE;
               }

               break;
            }

            case SCIP_EXPR_REALPOWER:
            {
               if( SCIPexprGetRealPowerExponent(expr) < 0.0 )
               {
                  SCIPwarningMessage(scip, "negative exponent %g in realpower in %dth expression tree of constraint <%s> cannot be written in pip format\n", SCIPexprGetRealPowerExponent(expr), e, SCIPconsGetName(cons));
                  ispolynomial = FALSE;
               }

               break;
            }

            case SCIP_EXPR_POLYNOMIAL:
            {
               SCIP_EXPRDATA_MONOMIAL* monomial;
               int m;
               int f;

               for( m = 0; m < SCIPexprGetNMonomials(expr) && ispolynomial; ++m )
               {
                  monomial = SCIPexprGetMonomials(expr)[m];
                  for( f = 0; f < SCIPexprGetMonomialNFactors(monomial); ++f )
                  {
                     if( SCIPexprGetMonomialExponents(monomial)[f] < 0.0 )
                     {
                        SCIPwarningMessage(scip, "negative exponent %g in polynomial in %dth expression tree of constraint <%s> cannot be written in pip format\n", SCIPexprGetMonomialExponents(monomial)[f], e, SCIPconsGetName(cons));
                        ispolynomial = FALSE;
                        break;
                     }
                  }
               }

               break;
            }

            default:
               SCIPwarningMessage(scip, "expression operand <%s> in %dth expression tree of constraint <%s> cannot be written in pip format\n", SCIPexpropGetName(SCIPexprGetOperator(expr)), e, SCIPconsGetName(cons));
               ispolynomial = FALSE;
               break;
            } /*lint !e788*/

            /* check if all children of root expression correspond to variables */
            for( v = 0; v < SCIPexprGetNChildren(expr) && ispolynomial; ++v )
            {
               if( SCIPexprGetOperator(SCIPexprGetChildren(expr)[v]) != SCIP_EXPR_VARIDX )
               {
                  SCIPwarningMessage(scip, "%dth expression tree of constraint <%s> is not simplified, cannot write in pip format\n", e, SCIPconsGetName(cons));
                  ispolynomial = FALSE;
               }
            }
         }

         if( ispolynomial )
         {
            SCIP_CALL( printNonlinearCons(scip, file, consname,
                  SCIPgetLinearVarsNonlinear(scip, cons), SCIPgetLinearCoefsNonlinear(scip, cons),
                  SCIPgetNLinearVarsNonlinear(scip, cons), SCIPgetExprtreesNonlinear(scip, cons),
                  SCIPgetExprtreeCoefsNonlinear(scip, cons), SCIPgetNExprtreesNonlinear(scip, cons),
                  SCIPgetLhsNonlinear(scip, cons), SCIPgetRhsNonlinear(scip, cons), transformed) );

            consNonlinear[nConsNonlinear++] = cons;
         }
         else
         {
            SCIPinfoMessage(scip, file, "\\ ");
            SCIP_CALL( SCIPprintCons(scip, cons, file) );
            SCIPinfoMessage(scip, file, ";\n");
         }
      }
      else if( strcmp(conshdlrname, "abspower") == 0 )
      {
         SCIP_VAR* x;
         SCIP_Real xoffset;
         SCIP_Real exponent;
         SCIP_Real treecoef;

         expr = NULL;
         treecoef = 1.0;

         x = SCIPgetNonlinearVarAbspower(scip, cons);
         xoffset = SCIPgetOffsetAbspower(scip, cons);
         exponent = SCIPgetExponentAbspower(scip, cons);

         /* see if we formulate signpower(x+offset,exponent) as usual polynomial */
         if( !SCIPisZero(scip, xoffset) )
         {
            SCIPwarningMessage(scip, "nonzero offset for nonlinear variable in constraint <%s>, cannot write in pip format\n", SCIPconsGetName(cons));
         }
         if( SCIPisIntegral(scip, exponent) && ((int)SCIPround(scip, exponent) % 2 == 1) )
         {
            /* exponent is odd integer, so signpower(x,exponent) = x^exponent */
            SCIP_CALL( SCIPexprCreate(SCIPblkmem(scip), &expr, SCIP_EXPR_VARIDX, 0) );
            SCIP_CALL( SCIPexprCreate(SCIPblkmem(scip), &expr, SCIP_EXPR_INTPOWER, expr, (int)SCIPround(scip, exponent)) );
         }
         else if( SCIPisIntegral(scip, exponent) && ((int)SCIPround(scip, exponent) % 2 == 0) && !SCIPisPositive(scip, SCIPvarGetUbGlobal(x)) )
         {
            /* exponent is even integer and x is negative, so signpower(x,exponent) = -x^exponent */
            SCIP_CALL( SCIPexprCreate(SCIPblkmem(scip), &expr, SCIP_EXPR_VARIDX, 0) );
            SCIP_CALL( SCIPexprCreate(SCIPblkmem(scip), &expr, SCIP_EXPR_INTPOWER, expr, (int)SCIPround(scip, exponent)) );
            treecoef = -1.0;
         }
         else if( !SCIPisNegative(scip, SCIPvarGetLbGlobal(x)) )
         {
            /* x is positive, so signpower(x,exponent) = x^exponent */
            SCIP_CALL( SCIPexprCreate(SCIPblkmem(scip), &expr, SCIP_EXPR_VARIDX, 0) );
            SCIP_CALL( SCIPexprCreate(SCIPblkmem(scip), &expr, SCIP_EXPR_REALPOWER, expr, exponent) );
         }
         else
         {
            SCIPwarningMessage(scip, "cannot formulate signpower(<%s>, %g) in constraint <%s> as polynomial, cannot write in pip format\n", SCIPvarGetName(x), exponent, SCIPconsGetName(cons));
         }

         if( expr != NULL )
         {
            SCIP_VAR* z;
            SCIP_Real zcoef;

            SCIP_CALL( SCIPexprtreeCreate(SCIPblkmem(scip), &exprtree, expr, 1, 0, NULL) );
            SCIP_CALL( SCIPexprtreeSetVars(exprtree, 1, &x) );

            z = SCIPgetLinearVarAbspower(scip, cons);
            zcoef = SCIPgetCoefLinearAbspower(scip, cons);

            SCIP_CALL( printNonlinearCons(scip, file, consname,
                  &z, &zcoef, 1, &exprtree, &treecoef, 1,
                  SCIPgetLhsAbspower(scip, cons), SCIPgetRhsAbspower(scip, cons), transformed) );

            SCIP_CALL( SCIPexprtreeFree(&exprtree) );

            consAbspower[nConsAbspower++] = cons;
         }
         else
         {
            SCIPinfoMessage(scip, file, "\\ ");
            SCIP_CALL( SCIPprintCons(scip, cons, file) );
            SCIPinfoMessage(scip, file, ";\n");
         }
      }
      else if( strcmp(conshdlrname, "bivariate") == 0 )
      {
         SCIP_Bool ispolynomial;

         /* check whether expression is polynomial (simplified exprtree assumed) */
         ispolynomial = TRUE;
         exprtree = SCIPgetExprtreeBivariate(scip, cons);
         expr = SCIPexprtreeGetRoot(exprtree);
         assert(expr != NULL);

         /* check if operator is something polynomial */
         switch( SCIPexprGetOperator(expr) )
         {
         case SCIP_EXPR_CONST:
         case SCIP_EXPR_VARIDX:
         case SCIP_EXPR_PLUS:
         case SCIP_EXPR_MINUS:
         case SCIP_EXPR_MUL:
         case SCIP_EXPR_SQUARE:
         case SCIP_EXPR_SQRT:
         case SCIP_EXPR_SUM:
         case SCIP_EXPR_PRODUCT:
         case SCIP_EXPR_LINEAR:
         case SCIP_EXPR_QUADRATIC:
            break;

         case SCIP_EXPR_INTPOWER:
         {
            if( SCIPexprGetIntPowerExponent(expr) < 0 )
            {
               SCIPwarningMessage(scip, "negative exponent %d in intpower of constraint <%s> cannot be written in pip format\n", SCIPexprGetIntPowerExponent(expr), SCIPconsGetName(cons));
               ispolynomial = FALSE;
            }

            break;
         }

         case SCIP_EXPR_REALPOWER:
         {
            if( SCIPexprGetRealPowerExponent(expr) < 0.0 )
            {
               SCIPwarningMessage(scip, "negative exponent %g in realpower of constraint <%s> cannot be written in pip format\n", SCIPexprGetRealPowerExponent(expr), SCIPconsGetName(cons));
               ispolynomial = FALSE;
            }

            break;
         }

         case SCIP_EXPR_POLYNOMIAL:
         {
            SCIP_EXPRDATA_MONOMIAL* monomial;
            int m;
            int f;

            for( m = 0; m < SCIPexprGetNMonomials(expr) && ispolynomial; ++m )
            {
               monomial = SCIPexprGetMonomials(expr)[m];
               for( f = 0; f < SCIPexprGetMonomialNFactors(monomial); ++f )
               {
                  if( SCIPexprGetMonomialExponents(monomial)[f] < 0.0 )
                  {
                     SCIPwarningMessage(scip, "negative exponent %g in polynomial of constraint <%s> cannot be written in pip format\n", SCIPexprGetMonomialExponents(monomial)[f], SCIPconsGetName(cons));
                     ispolynomial = FALSE;
                     break;
                  }
               }
            }

            break;
         }

         default:
            SCIPwarningMessage(scip, "expression operand <%s> in constraint <%s> cannot be written in pip format\n", SCIPexpropGetName(SCIPexprGetOperator(expr)), SCIPconsGetName(cons));
            ispolynomial = FALSE;
            break;
         } /*lint !e788*/

         if( ispolynomial )
         {
            /* check if all children of root expression correspond to variables */
            for( v = 0; v < SCIPexprGetNChildren(expr); ++v )
            {
               if( SCIPexprGetOperator(SCIPexprGetChildren(expr)[v]) != SCIP_EXPR_VARIDX )
               {
                  SCIPwarningMessage(scip, "expression tree of constraint <%s> is not simplified, cannot write in pip format\n", SCIPconsGetName(cons));
                  ispolynomial = FALSE;
                  break;
               }
            }
         }

         if( ispolynomial )
         {
            SCIP_VAR* z;
            SCIP_Real zcoef;
            SCIP_Real one;

            z = SCIPgetLinearVarBivariate(scip, cons);
            zcoef = SCIPgetLinearCoefBivariate(scip, cons);

            one = 1.0;
            SCIP_CALL( printNonlinearCons(scip, file, consname,
                  &z, &zcoef, z == NULL ? 0 : 1, &exprtree, &one, 1,
                  SCIPgetLhsBivariate(scip, cons), SCIPgetRhsBivariate(scip, cons), transformed) );

            consBivariate[nConsBivariate++] = cons;
         }
         else
         {
            SCIPinfoMessage(scip, file, "\\ ");
            SCIP_CALL( SCIPprintCons(scip, cons, file) );
            SCIPinfoMessage(scip, file, ";\n");
         }
      }
      else if( strcmp(conshdlrname, "and") == 0 )
      {
         SCIP_EXPR** children;
         SCIP_VAR* resultant;
         SCIP_Real minusone;
         SCIP_Real one;

         /* create expression for product of binaries */
         SCIP_CALL( SCIPallocBufferArray(scip, &children, SCIPgetNVarsAnd(scip, cons)) );
         for( v = 0; v < SCIPgetNVarsAnd(scip, cons); ++v )
         {
            SCIP_CALL( SCIPexprCreate(SCIPblkmem(scip), &children[v], SCIP_EXPR_VARIDX, v) );
         }
         SCIP_CALL( SCIPexprCreate(SCIPblkmem(scip), &expr, SCIP_EXPR_PRODUCT, SCIPgetNVarsAnd(scip, cons), children) );
         SCIP_CALL( SCIPexprtreeCreate(SCIPblkmem(scip), &exprtree, expr, SCIPgetNVarsAnd(scip, cons), 0, NULL) );
         SCIP_CALL( SCIPexprtreeSetVars(exprtree, SCIPgetNVarsAnd(scip, cons), SCIPgetVarsAnd(scip, cons)) );

         resultant = SCIPgetResultantAnd(scip, cons);
         minusone = -1.0;

         one = 1.0;
         SCIP_CALL( printNonlinearCons(scip, file, consname, &resultant, &minusone, 1, &exprtree, &one, 1, 0.0, 0.0, transformed) );

         SCIP_CALL( SCIPexprtreeFree(&exprtree) );
         SCIPfreeBufferArray(scip, &children);

         consAnd[nConsAnd++] = cons;
      }
      else
      {
         SCIPwarningMessage(scip, "constraint handler <%s> cannot print requested format\n", conshdlrname );
         SCIPinfoMessage(scip, file, "\\ ");
         SCIP_CALL( SCIPprintCons(scip, cons, file) );
         SCIPinfoMessage(scip, file, ";\n");
      }
   }

   /* create hashtable for storing aggregated variables */
   SCIP_CALL( SCIPallocBufferArray(scip, &aggregatedVars, nvars) );
   SCIP_CALL( SCIPhashtableCreate(&varAggregated, SCIPblkmem(scip), nvars/10, hashGetKeyVar, hashKeyEqVar, hashKeyValVar, NULL) );

   /* check for aggregated variables in quadratic parts of quadratic constraints and output aggregations as linear constraints */
   for (c = 0; c < nConsQuadratic; ++c)
   {
      cons = consQuadratic[c];
      for( v = 0; v < SCIPgetNQuadVarTermsQuadratic(scip, cons); ++v )
      {
         SCIP_CALL( collectAggregatedVars(scip, 1, &SCIPgetQuadVarTermsQuadratic(scip, cons)[v].var, 
               &nAggregatedVars, &aggregatedVars, &varAggregated) );
      }         
   }

   /* check for aggregated variables in expression trees of nonlinear constraints and output aggregations as linear constraints */
   for (c = 0; c < nConsNonlinear; ++c)
   {
      cons = consNonlinear[c];
      for( e = 0; e < SCIPgetNExprtreesNonlinear(scip, cons); ++e )
      {
         exprtree = SCIPgetExprtreesNonlinear(scip, cons)[e];
         assert(exprtree != NULL);

         for( v = 0; v < SCIPexprtreeGetNVars(exprtree); ++v )
         {
            SCIP_CALL( collectAggregatedVars(scip, 1, &SCIPexprtreeGetVars(exprtree)[v],
                  &nAggregatedVars, &aggregatedVars, &varAggregated) );
         }
      }
   }

   /* check for aggregated variables in absolute power constraints and output aggregations as linear constraints */
   for (c = 0; c < nConsAbspower; ++c)
   {
      SCIP_VAR* spvars[2];

      cons = consAbspower[c];

      spvars[0] = SCIPgetNonlinearVarAbspower(scip, cons);
      spvars[1] = SCIPgetLinearVarAbspower(scip, cons);
      SCIP_CALL( collectAggregatedVars(scip, 2, spvars, &nAggregatedVars, &aggregatedVars, &varAggregated) );
   }

   /* check for aggregated variables in and constraints and output aggregations as linear constraints */
   for (c = 0; c < nConsAnd; ++c)
   {
      SCIP_VAR* resultant;

      cons = consAnd[c];

      SCIP_CALL( collectAggregatedVars(scip, SCIPgetNVarsAnd(scip, cons), SCIPgetVarsAnd(scip, cons), &nAggregatedVars, &aggregatedVars, &varAggregated) );

      resultant = SCIPgetResultantAnd(scip, cons);
      SCIP_CALL( collectAggregatedVars(scip, 1, &resultant, &nAggregatedVars, &aggregatedVars, &varAggregated) );
   }

   /* check for aggregated variables in bivariate constraints and output aggregations as linear constraints */
   for (c = 0; c < nConsBivariate; ++c)
   {
      SCIP_VAR* z;

      cons = consBivariate[c];

      assert(SCIPexprtreeGetNVars(SCIPgetExprtreeBivariate(scip, cons)) == 2);
      SCIP_CALL( collectAggregatedVars(scip, 2, SCIPexprtreeGetVars(SCIPgetExprtreeBivariate(scip, cons)), &nAggregatedVars, &aggregatedVars, &varAggregated) );

      z = SCIPgetLinearVarBivariate(scip, cons);
      if( z != NULL )
      {
         SCIP_CALL( collectAggregatedVars(scip, 1, &z, &nAggregatedVars, &aggregatedVars, &varAggregated) );
      }
   }

   /* print aggregation constraints */
   SCIP_CALL( printAggregatedCons(scip, file, transformed, nvars, nAggregatedVars, aggregatedVars) );

   /* print "Bounds" section */
   SCIPinfoMessage(scip, file, "Bounds\n");
   for (v = 0; v < nvars; ++v)
   {
      var = vars[v];
      assert( var != NULL );
      (void) SCIPsnprintf(varname, PIP_MAX_NAMELEN, "%s", SCIPvarGetName(var) );

      if( transformed )
      {
         /* in case the transformed is written only local bounds are posted which are valid in the current node */
         lb = SCIPvarGetLbLocal(var);
         ub = SCIPvarGetUbLocal(var);
      }
      else
      {
         lb = SCIPvarGetLbOriginal(var);
         ub = SCIPvarGetUbOriginal(var);
      }

      if ( SCIPisInfinity(scip, -lb) && SCIPisInfinity(scip, ub) )
         SCIPinfoMessage(scip, file, " %s free\n", varname);
      else
      {
         /* print lower bound */
         if ( SCIPisInfinity(scip, -lb) )
            SCIPinfoMessage(scip, file, " -inf <= ");
         else
         {
            if ( SCIPisZero(scip, lb) )
            {
               /* variables are nonnegative by default - so we skip these variables */
               if ( SCIPisInfinity(scip, ub) )
                  continue;
               lb = 0.0;
            }

            SCIPinfoMessage(scip, file, " %.15g <= ", lb);
         }
         /* print variable name */
         SCIPinfoMessage(scip, file, "%s", varname);

         /* print upper bound as far this one is not infinity */
         if( !SCIPisInfinity(scip, ub) )
            SCIPinfoMessage(scip, file, " <= %.15g", ub);

         SCIPinfoMessage(scip, file, "\n");
      }
   }

   /* output aggregated variables as 'free' */
   for (v = 0; v < nAggregatedVars; ++v)
   {
      var = aggregatedVars[v];
      assert( var != NULL );
      (void) SCIPsnprintf(varname, PIP_MAX_NAMELEN, "%s", SCIPvarGetName(var) );

      SCIPinfoMessage(scip, file, " %s free\n", varname);
   }

   /* free space */
   SCIPfreeBufferArray(scip, &aggregatedVars);
   SCIPhashtableFree(&varAggregated);

   /* print binaries section */
   if ( nbinvars > 0 )
   {
      SCIPinfoMessage(scip, file, "Binaries\n");

      clearLine(linebuffer, &linecnt);

      for (v = 0; v < nvars; ++v)
      {
         var = vars[v];
         assert( var != NULL );

         if ( SCIPvarGetType(var) == SCIP_VARTYPE_BINARY )
         {
            (void) SCIPsnprintf(varname, PIP_MAX_NAMELEN, "%s", SCIPvarGetName(var) );
            (void) SCIPsnprintf(buffer, PIP_MAX_PRINTLEN, " %s", varname);
            appendLine(scip, file, linebuffer, &linecnt, buffer);
         }
      }

      endLine(scip, file, linebuffer, &linecnt);
   }

   /* print generals section */
   if ( nintvars > 0 )
   {
      SCIPinfoMessage(scip, file, "Generals\n");

      for (v = 0; v < nvars; ++v)
      {
         var = vars[v];
         assert( var != NULL );

         if ( SCIPvarGetType(var) == SCIP_VARTYPE_INTEGER )
         {
            (void) SCIPsnprintf(varname, PIP_MAX_NAMELEN, "%s", SCIPvarGetName(var) );
            (void) SCIPsnprintf(buffer, PIP_MAX_PRINTLEN, " %s", varname);
            appendLine(scip, file, linebuffer, &linecnt, buffer);
         }
      }
      endLine(scip, file, linebuffer, &linecnt);
   }

   /* free space */
   SCIPfreeBufferArray(scip, &consQuadratic);
   SCIPfreeBufferArray(scip, &consNonlinear);
   SCIPfreeBufferArray(scip, &consAbspower);
   SCIPfreeBufferArray(scip, &consAnd);
   SCIPfreeBufferArray(scip, &consBivariate);

   /* end of lp format */
   SCIPinfoMessage(scip, file, "%s\n", "End");

   *result = SCIP_SUCCESS;

   return SCIP_OKAY;
}

/*
 * Callback methods of reader
 */

/** copy method for reader plugins (called when SCIP copies plugins) */
static
SCIP_DECL_READERCOPY(readerCopyPip)
{  /*lint --e{715}*/
   assert(scip != NULL);
   assert(reader != NULL);
   assert(strcmp(SCIPreaderGetName(reader), READER_NAME) == 0);

   /* call inclusion method of reader */
   SCIP_CALL( SCIPincludeReaderPip(scip) );

   return SCIP_OKAY;
}


/** problem reading method of reader */
static
SCIP_DECL_READERREAD(readerReadPip)
{  /*lint --e{715}*/

   SCIP_CALL( SCIPreadPip(scip, reader, filename, result) );

   return SCIP_OKAY;
}


/** problem writing method of reader */
static
SCIP_DECL_READERWRITE(readerWritePip)
{  /*lint --e{715}*/
   SCIP_CALL( SCIPwritePip(scip, file, name, transformed, objsense, objscale, objoffset, vars,
         nvars, nbinvars, nintvars, nimplvars, ncontvars, conss, nconss, result) );

   return SCIP_OKAY;
}


/*
 * reader specific interface methods
 */

/** includes the pip file reader in SCIP */
SCIP_RETCODE SCIPincludeReaderPip(
   SCIP*                 scip                /**< SCIP data structure */
   )
{
   SCIP_READER* reader;

   /* include reader */
   SCIP_CALL( SCIPincludeReaderBasic(scip, &reader, READER_NAME, READER_DESC, READER_EXTENSION, NULL) );

   /* set non fundamental callbacks via setter functions */
   SCIP_CALL( SCIPsetReaderCopy(scip, reader, readerCopyPip) );
   SCIP_CALL( SCIPsetReaderRead(scip, reader, readerReadPip) );
   SCIP_CALL( SCIPsetReaderWrite(scip, reader, readerWritePip) );

   return SCIP_OKAY;
}


/** reads problem from file */
SCIP_RETCODE SCIPreadPip(
   SCIP*                 scip,               /**< SCIP data structure */
   SCIP_READER*          reader,             /**< the file reader itself */
   const char*           filename,           /**< full path and name of file to read, or NULL if stdin should be used */
   SCIP_RESULT*          result              /**< pointer to store the result of the file reading call */
   )
{  /*lint --e{715}*/
   PIPINPUT pipinput;
   SCIP_RETCODE retcode;
   int i;

   /* initialize PIP input data */
   pipinput.file = NULL;
   pipinput.linebuf[0] = '\0';
   pipinput.probname[0] = '\0';
   pipinput.objname[0] = '\0';
   SCIP_CALL( SCIPallocBlockMemoryArray(scip, &pipinput.token, PIP_MAX_LINELEN) ); /*lint !e506*/
   pipinput.token[0] = '\0';
   SCIP_CALL( SCIPallocBlockMemoryArray(scip, &pipinput.tokenbuf, PIP_MAX_LINELEN) ); /*lint !e506*/
   pipinput.tokenbuf[0] = '\0';
   for( i = 0; i < PIP_MAX_PUSHEDTOKENS; ++i )
   {
      SCIP_CALL( SCIPallocBlockMemoryArray(scip, &((pipinput.pushedtokens)[i]), PIP_MAX_LINELEN) ); /*lint !e866 !e506*/
   }

   pipinput.npushedtokens = 0;
   pipinput.linenumber = 0;
   pipinput.linepos = 0;
   pipinput.section = PIP_START;
   pipinput.objsense = SCIP_OBJSENSE_MINIMIZE;
   pipinput.haserror = FALSE;

   SCIP_CALL( SCIPgetBoolParam(scip, "reading/initialconss", &(pipinput.initialconss)) );
   SCIP_CALL( SCIPgetBoolParam(scip, "reading/dynamicconss", &(pipinput.dynamicconss)) );
   SCIP_CALL( SCIPgetBoolParam(scip, "reading/dynamiccols", &(pipinput.dynamiccols)) );
   SCIP_CALL( SCIPgetBoolParam(scip, "reading/dynamicrows", &(pipinput.dynamicrows)) );

   /* read the file */
   retcode = readPIPFile(scip, &pipinput, filename);

   /* free dynamically allocated memory */
   for( i = PIP_MAX_PUSHEDTOKENS - 1; i >= 0 ; --i )
   {
      SCIPfreeBlockMemoryArray(scip, &pipinput.pushedtokens[i], PIP_MAX_LINELEN);
   }
   SCIPfreeBlockMemoryArray(scip, &pipinput.tokenbuf, PIP_MAX_LINELEN);
   SCIPfreeBlockMemoryArray(scip, &pipinput.token, PIP_MAX_LINELEN);

   if( retcode == SCIP_PLUGINNOTFOUND )
      retcode = SCIP_READERROR;

   /* evaluate the result */
   if( pipinput.haserror )
      retcode = SCIP_READERROR;
   else
   {
      /* set objective sense */
      SCIP_CALL( SCIPsetObjsense(scip, pipinput.objsense) );
      *result = SCIP_SUCCESS;
   }

   SCIP_CALL( retcode );

   return SCIP_OKAY;
}<|MERGE_RESOLUTION|>--- conflicted
+++ resolved
@@ -810,12 +810,7 @@
    /* check if we saw this variable before */
    if( SCIPhashmapExists(varhash, (void*)var) )
    {
-<<<<<<< HEAD
-      /* coverity[pointer_conversion_loses_bits] */
-      *varidx = (int)(size_t)SCIPhashmapGetImage(varhash, (void*)var);
-=======
       *varidx = SCIPhashmapGetImageInt(varhash, (void*)var);
->>>>>>> c9732b39
       assert(*varidx >= 0);
       assert(*varidx < *nvars);
 
