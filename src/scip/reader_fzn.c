/* * * * * * * * * * * * * * * * * * * * * * * * * * * * * * * * * * * * * * */
/*                                                                           */
/*                  This file is part of the program and library             */
/*         SCIP --- Solving Constraint Integer Programs                      */
/*                                                                           */
/*    Copyright (C) 2002-2013 Konrad-Zuse-Zentrum                            */
/*                            fuer Informationstechnik Berlin                */
/*                                                                           */
/*  SCIP is distributed under the terms of the ZIB Academic License.         */
/*                                                                           */
/*  You should have received a copy of the ZIB Academic License              */
/*  along with SCIP; see the file COPYING. If not email to scip@zib.de.      */
/*                                                                           */
/* * * * * * * * * * * * * * * * * * * * * * * * * * * * * * * * * * * * * * */

/**@file   reader_fzn.c
 * @brief  FlatZinc file reader
 * @author Timo Berthold
 * @author Stefan Heinz
 *
 * FlatZinc is a low-level solver input language that is the target language for MiniZinc. It is designed to be easy to
 * translate into the form required by a solver. For more details see http://www.g12.cs.mu.oz.au/minizinc/ .
 *
 * @todo Support more general constraint types
 */

/*---+----1----+----2----+----3----+----4----+----5----+----6----+----7----+----8----+----9----+----0----+----1----+----2*/

#include <stdlib.h>
#include <assert.h>
#include <string.h>
#include <ctype.h>

#ifdef ALLDIFFERENT
#include "scip/cons_alldifferent.h"
#endif
#include "scip/cons_and.h"
#include "scip/cons_cumulative.h"
#include "scip/cons_knapsack.h"
#include "scip/cons_linear.h"
#include "scip/cons_logicor.h"
#include "scip/cons_or.h"
#include "scip/cons_quadratic.h"
#include "scip/cons_setppc.h"
#include "scip/cons_varbound.h"
#include "scip/cons_xor.h"
#include "scip/pub_misc.h"
#include "scip/reader_fzn.h"

#define READER_NAME             "fznreader"
#define READER_DESC             "file reader for FlatZinc format"
#define READER_EXTENSION        "fzn"


#define FZN_BUFFERLEN         65536     /**< size of the line buffer for reading or writing */
#define FZN_MAX_PUSHEDTOKENS  1

/*
 * Data structures
 */

/** number types */
enum FznNumberType
{
   FZN_BOOL,
   FZN_INT,
   FZN_FLOAT
};
typedef enum FznNumberType FZNNUMBERTYPE;

/** Expression type in FlatZinc File */
enum FznExpType
{
   FZN_EXP_NONE,
   FZN_EXP_UNSIGNED,
   FZN_EXP_SIGNED
};
typedef enum FznExpType FZNEXPTYPE;

/* structures to store the dimension information */
struct Dimensions
{
   int*                  lbs;                /**< lower bounds */
   int*                  ubs;                /**< upper bounds */
   int                   ndims;              /**< number of dimensions */
};
typedef struct Dimensions DIMENSIONS;

/** FlatZinc constant */
struct FznConstant
{
   const char*           name;               /**< constant name */
   FZNNUMBERTYPE         type;               /**< constant type */
   SCIP_Real             value;              /**< constant value */
};
typedef struct FznConstant FZNCONSTANT;

/* structure to store information for an array variable */
struct ConstArray
{
   FZNCONSTANT**         constants;          /**< array of constants */
   char*                 name;               /**< name of constant array */
   int                   nconstants;         /**< number of constants */
   FZNNUMBERTYPE         type;               /**< constant type */
};
typedef struct ConstArray CONSTARRAY;

/* structure to store information for an array variable */
struct VarArray
{
   SCIP_VAR**            vars;               /**< variable belonging to the variable array */
   char*                 name;               /**< name of the array variable */
   DIMENSIONS*           info;               /**< dimension information */
   int                   nvars;              /**< number of variables */
   FZNNUMBERTYPE         type;               /**< variable type */
};
typedef struct VarArray VARARRAY;

/** data for FlatZinc reader */
struct SCIP_ReaderData
{
   VARARRAY**            vararrays;          /**< variable arrays to output */
   int                   nvararrays;         /**< number of variables */
   int                   vararrayssize;      /**< size of variable array */
};

/** tries to creates and adds a constraint; sets parameter created to TRUE if method was successful
 *
 *  input:
 *  - scip            : SCIP main data structure
 *  - fzninput,       : FZN reading data
 *  - fname,          : functions identifier name
 *  - ftokens,        : function identifier tokens
 *  - nftokens,       : number of function identifier tokes
 *
 *  output
 *  - created         : pointer to store whether a constraint was created or not
 */
#define CREATE_CONSTRAINT(x) SCIP_RETCODE x (SCIP* scip, FZNINPUT* fzninput, const char* fname, char** ftokens, int nftokens, SCIP_Bool* created)


/** FlatZinc reading data */
struct FznInput
{
   SCIP_FILE*            file;
   SCIP_HASHTABLE*       varHashtable;
   SCIP_HASHTABLE*       constantHashtable;
   FZNCONSTANT**         constants;
   char                  linebuf[FZN_BUFFERLEN+1];
   char*                 token;
   char*                 pushedtokens[FZN_MAX_PUSHEDTOKENS];
   int                   npushedtokens;
   int                   linenumber;
   int                   linepos;
   int                   bufpos;
   int                   nconstants;
   int                   sconstants;
   SCIP_OBJSENSE         objsense;
   SCIP_Bool             hasdot;             /**< if the current token is a number, this bool tells if it contains a dot */
   SCIP_Bool             endline;            /**< current buffer contains everything until the line ends */
   SCIP_Bool             comment;            /**< current buffer contains everything until a comment starts */
   SCIP_Bool             haserror;           /**< a error was detected during parsing */
   SCIP_Bool             valid;
   SCIP_Bool             initialconss;       /**< should model constraints be marked as initial? */
   SCIP_Bool             dynamicconss;       /**< should model constraints be subject to aging? */
   SCIP_Bool             dynamiccols;        /**< should columns be added and removed dynamically to the LP? */
   SCIP_Bool             dynamicrows;        /**< should rows be added and removed dynamically to the LP? */

   VARARRAY**            vararrays;          /**< variable arrays */
   int                   nvararrays;         /**< number of variables */
   int                   vararrayssize;      /**< size of variable array */

   CONSTARRAY**          constarrays;        /**< variable arrays to output */
   int                   nconstarrays;       /**< number of variables */
   int                   constarrayssize;    /**< size of variable array */
};
typedef struct FznInput FZNINPUT;

/** FlatZinc writing data */
struct FznOutput
{
   char*                 varbuffer;          /* buffer for auxiliary variables (float representatives of discrete variables) */
   int                   varbufferlen;       /* current length of the above buffer */
   int                   varbufferpos;       /* current filling position in the above buffer */
   char*                 castbuffer;         /* buffer for int2float conversion constraints */
   int                   castbufferlen;      /* current length of the above buffer */
   int                   castbufferpos;      /* current filling position in the above buffer */
   char*                 consbuffer;         /* buffer for all problem constraints */
   int                   consbufferlen;      /* current length of the above buffer */
   int                   consbufferpos;      /* current filling position in the above buffer */
   int                   ndiscretevars;      /* number of discrete variables in the problem */
   SCIP_Bool*            varhasfloat;        /* array which indicates, whether a discrete variable already has a float representative */
};
typedef struct FznOutput FZNOUTPUT;

static const char delimchars[] = " \f\n\r\t\v";
static const char tokenchars[] = ":<>=;{}[],()";
static const char commentchars[] = "%";

/*
 * Hash functions
 */

/** gets the key (i.e. the name) of the given variable */
static
SCIP_DECL_HASHGETKEY(hashGetKeyVar)
{  /*lint --e{715}*/
   SCIP_VAR* var = (SCIP_VAR*) elem;

   assert(var != NULL);
   return (void*) SCIPvarGetName(var);
}

/** gets the key (i.e. the name) of the flatzinc constant */
static
SCIP_DECL_HASHGETKEY(hashGetKeyConstant)
{  /*lint --e{715}*/
   FZNCONSTANT* constant = (FZNCONSTANT*) elem;

   assert(constant != NULL);
   return (void*) constant->name;
}

/** comparison method for sorting variable arrays  w.r.t. to their name */
static
SCIP_DECL_SORTPTRCOMP(vararraysComp)
{
   return strcmp( ((VARARRAY*)elem1)->name, ((VARARRAY*)elem2)->name );
}


/** frees a given buffer char* array */
static
void freeStringBufferArray(
   SCIP*                 scip,               /**< SCIP data structure */
   char**                array,              /**< buffer array to free */
   int                   nelements           /**< number of elements */
   )
{
   int i;

   for( i = 0; i < nelements; ++i )
   {
      SCIPfreeBufferArray(scip, &array[i]);
   }

   SCIPfreeBufferArray(scip, &array);
}

/** returns whether the given character is a token delimiter */
static
SCIP_Bool isDelimChar(
   char                  c                   /**< input character */
   )
{
   return (c == '\0') || (strchr(delimchars, c) != NULL);
}

/** returns whether the given character is a single token */
static
SCIP_Bool isTokenChar(
   char                  c                   /**< input character */
   )
{
   return (strchr(tokenchars, c) != NULL);
}

/** check if the current token is equal to give char */
static
SCIP_Bool isChar(
   const char*           token,              /**< token to be checked */
   char                  c                   /**< char to compare */
   )
{
   if( strlen(token) == 1 && *token == c )
      return TRUE;

   return FALSE;
}

/** check if the current token is Bool expression, this means false or true */
static
SCIP_Bool isBoolExp(
   const char*           name,               /**< name to check */
   SCIP_Bool*            value               /**< pointer to store the Bool value */
   )
{
   /* check the name */
   if( strlen(name) == 4 && strncmp(name, "true", 4) == 0 )
   {
      *value = TRUE;
      return TRUE;
   }
   else if( strlen(name) == 1 && strncmp(name, "1", 1) == 0 )
   {
      /* we also allow 1 as true */
      *value = TRUE;
      return TRUE;
   }
   else if( strlen(name) == 5 && strncmp(name, "false", 5) == 0 )
   {
      *value = FALSE;
      return TRUE;
   }
   else if( strlen(name) == 1 && strncmp(name, "0", 1) == 0 )
   {
      /* we also allow 0 as false */
      *value = FALSE;
      return TRUE;
   }

   return FALSE;
}


/** check if the current token is an identifier, this means [A-Za-z][A-Za-z0-9_]* */
static
SCIP_Bool isIdentifier(
   const char*           name                /**< name to check */
   )
{
   int i;

   /* check if the identifier starts with a letter */
   if( strlen(name) == 0 || !isalpha((unsigned char)name[0]) )
      return FALSE;

   i = 1;
   while( name[i] )
   {
      if( !isalnum((unsigned char)name[i]) && name[i] != '_' )
         return FALSE;
      i++;
   }

   return TRUE;
}

/** returns whether the current character is member of a value string */
static
SCIP_Bool isValueChar(
   char                  c,                  /**< input character */
   char                  nextc,              /**< next input character */
   SCIP_Bool             firstchar,          /**< is the given character the first char of the token? */
   SCIP_Bool*            hasdot,             /**< pointer to update the dot flag */
   FZNEXPTYPE*           exptype             /**< pointer to update the exponent type */
   )
{
   assert(hasdot != NULL);
   assert(exptype != NULL);

   if( isdigit((unsigned char)c) )
      return TRUE;
   else if( firstchar && (c == '+' || c == '-') )
      return TRUE;
   else if( (*exptype == FZN_EXP_NONE) && !(*hasdot) && (c == '.') && (isdigit((unsigned char)nextc)))
   {
      *hasdot = TRUE;
      return TRUE;
   }
   else if( !firstchar && (*exptype == FZN_EXP_NONE) && (c == 'e' || c == 'E') )
   {
      if( nextc == '+' || nextc == '-' )
      {
         *exptype = FZN_EXP_SIGNED;
         return TRUE;
      }
      else if( isdigit((unsigned char)nextc) )
      {
         *exptype = FZN_EXP_UNSIGNED;
         return TRUE;
      }
   }
   else if( (*exptype == FZN_EXP_SIGNED) && (c == '+' || c == '-') )
   {
      *exptype = FZN_EXP_UNSIGNED;
      return TRUE;
   }

   return FALSE;
}

/** compares two token if they are equal */
static
SCIP_Bool equalTokens(
   SCIP*                 scip,               /**< SCIP data structure */
   const char*           token1,             /**< first token */
   const char*           token2              /**< second token */
   )
{
   assert(token1 != NULL);
   assert(token2 != NULL);

   if( strlen(token1) != strlen(token2) )
      return FALSE;

   return !strncmp(token1, token2, strlen(token2) );
}

/** reads the next line from the input file into the line buffer; skips comments;
 *  returns whether a line could be read
 */
static
SCIP_Bool getNextLine(
   SCIP*                 scip,               /**< SCIP data structure */
   FZNINPUT*             fzninput            /**< FZN reading data */
   )
{
   int i;
   char* last;

   assert(fzninput != NULL);

   /* if we previously detected a comment we have to parse the remaining line away if there is something left */
   if( !fzninput->endline && fzninput->comment )
   {
      SCIPdebugMessage("Throwing rest of comment away.\n");

      do
      {
         fzninput->linebuf[FZN_BUFFERLEN-2] = '\0';
         (void)SCIPfgets(fzninput->linebuf, (int) sizeof(fzninput->linebuf), fzninput->file);
      }
      while( fzninput->linebuf[FZN_BUFFERLEN-2] != '\0' );

      fzninput->comment = FALSE;
      fzninput->endline = TRUE;
   }

   /* clear the line */
   BMSclearMemoryArray(fzninput->linebuf, FZN_BUFFERLEN);
   fzninput->linebuf[FZN_BUFFERLEN-2] = '\0';

   /* set line position */
   if( fzninput->endline )
   {
      fzninput->linepos = 0;
      fzninput->linenumber++;
   }
   else
      fzninput->linepos += FZN_BUFFERLEN - 2;

   if( SCIPfgets(fzninput->linebuf, (int) sizeof(fzninput->linebuf), fzninput->file) == NULL )
      return FALSE;

   fzninput->bufpos = 0;

   if( fzninput->linebuf[FZN_BUFFERLEN-2] != '\0' )
   {
      /* overwrite the character to search the last blank from this position backwards */
      fzninput->linebuf[FZN_BUFFERLEN-2] = '\0';

      /* buffer is full; erase last token since it might be incomplete */
      fzninput->endline = FALSE;
      last = strrchr(fzninput->linebuf, ' ');

      if( last == NULL )
      {
         SCIPwarningMessage(scip, "we read %d characters from the file; this might indicate a corrupted input file!\n",
            FZN_BUFFERLEN - 2);
         fzninput->linebuf[FZN_BUFFERLEN-2] = '\0';
         SCIPdebugMessage("the buffer might be corrupted\n");
      }
      else
      {
         SCIPfseek(fzninput->file, -(long) strlen(last) - 1, SEEK_CUR);
         SCIPdebugMessage("correct buffer, reread the last %ld characters\n", (long) strlen(last) + 1);
         *last = '\0';
      }
   }
   else
   {
      /* found end of line */
      fzninput->endline = TRUE;
   }

   fzninput->linebuf[FZN_BUFFERLEN-1] = '\0'; /* we want to use lookahead of one char -> we need two \0 at the end */
   fzninput->comment = FALSE;

   /* skip characters after comment symbol */
   for( i = 0; commentchars[i] != '\0'; ++i )
   {
      char* commentstart;

      commentstart = strchr(fzninput->linebuf, commentchars[i]);
      if( commentstart != NULL )
      {
         *commentstart = '\0';
         *(commentstart+1) = '\0'; /* we want to use lookahead of one char -> we need two \0 at the end */
         fzninput->comment = TRUE;
         break;
      }
   }

   return TRUE;
}


/** reads the next token from the input file into the token buffer; returns whether a token was read */
static
SCIP_Bool getNextToken(
   SCIP*                 scip,               /**< SCIP data structure */
   FZNINPUT*             fzninput            /**< FZN reading data */
   )
{
   SCIP_Bool hasdot;
   FZNEXPTYPE exptype;
   char* buf;
   int tokenlen;

   assert(fzninput != NULL);
   assert(fzninput->bufpos < FZN_BUFFERLEN);

   /* if the current line got marked as comment get the next line */
   if( fzninput->comment && !getNextLine(scip, fzninput) )
   {
      SCIPdebugMessage("(line %d) end of file\n", fzninput->linenumber);
      return FALSE;
   }

   /* check the token stack */
   if( fzninput->npushedtokens > 0 )
   {
      SCIPswapPointers((void**)&fzninput->token, (void**)&fzninput->pushedtokens[fzninput->npushedtokens-1]);
      fzninput->npushedtokens--;
      SCIPdebugMessage("(line %d) read token again: '%s'\n", fzninput->linenumber, fzninput->token);
      return TRUE;
   }

   /* skip delimiters */
   buf = fzninput->linebuf;
   while( isDelimChar(buf[fzninput->bufpos]) )
   {
      if( buf[fzninput->bufpos] == '\0' )
      {
         if( !getNextLine(scip, fzninput) )
         {
            SCIPdebugMessage("(line %d) end of file\n", fzninput->linenumber);
            return FALSE;
         }
         assert(fzninput->bufpos == 0);
      }
      else
      {
         fzninput->bufpos++;
         fzninput->linepos++;
      }
   }
   assert(fzninput->bufpos < FZN_BUFFERLEN);
   assert(!isDelimChar(buf[fzninput->bufpos]));

   hasdot = FALSE;
   exptype = FZN_EXP_NONE;

   if( buf[fzninput->bufpos] == '.' && buf[fzninput->bufpos+1] == '.')
   {
      /* found <..> which only occurs in Ranges and is a "keyword" */
      tokenlen = 2;
      fzninput->bufpos += 2;
      fzninput->linepos += 2;
      fzninput->token[0] = '.';
      fzninput->token[1] = '.';
   }
   else if( isValueChar(buf[fzninput->bufpos], buf[fzninput->bufpos+1], TRUE, &hasdot, &exptype) )
   {
      /* read value token */
      tokenlen = 0;
      do
      {
         assert(tokenlen < FZN_BUFFERLEN);
         assert(!isDelimChar(buf[fzninput->bufpos]));
         fzninput->token[tokenlen] = buf[fzninput->bufpos];
         tokenlen++;
         fzninput->bufpos++;
         fzninput->linepos++;
         assert(fzninput->bufpos < FZN_BUFFERLEN);
      }
      while( isValueChar(buf[fzninput->bufpos], buf[fzninput->bufpos+1], FALSE, &hasdot, &exptype) );

      fzninput->hasdot = hasdot;
   }
   else
   {
      /* read non-value token */
      tokenlen = 0;
      do
      {
         assert(tokenlen < FZN_BUFFERLEN);
         fzninput->token[tokenlen] = buf[fzninput->bufpos];
         tokenlen++;
         fzninput->bufpos++;
         fzninput->linepos++;

         /* check for annotations */
         if(tokenlen == 1 && fzninput->token[0] == ':' && buf[fzninput->bufpos] == ':')
         {
            fzninput->token[tokenlen] = buf[fzninput->bufpos];
            tokenlen++;
            fzninput->bufpos++;
            fzninput->linepos++;
            break;
         }

         if( tokenlen == 1 && isTokenChar(fzninput->token[0]) )
            break;
      }
      while( !isDelimChar(buf[fzninput->bufpos]) && !isTokenChar(buf[fzninput->bufpos]) );
   }

   assert(tokenlen < FZN_BUFFERLEN);
   fzninput->token[tokenlen] = '\0';

   SCIPdebugMessage("(line %d) read token: '%s'\n", fzninput->linenumber, fzninput->token);

   return TRUE;
}

/** puts the current token on the token stack, such that it is read at the next call to getNextToken() */
static
void pushToken(
   FZNINPUT*             fzninput            /**< FZN reading data */
   )
{
   assert(fzninput != NULL);
   assert(fzninput->npushedtokens < FZN_MAX_PUSHEDTOKENS);

   SCIPswapPointers((void**)&fzninput->pushedtokens[fzninput->npushedtokens], (void**)&fzninput->token);
   fzninput->npushedtokens++;
}

/** checks whether the current token is a semicolon which closes a statement */
static
SCIP_Bool isEndStatement(
   FZNINPUT*             fzninput            /**< FZN reading data */
   )
{
   assert(fzninput != NULL);

   return isChar(fzninput->token, ';');
}

/** returns whether the current token is a value */
static
SCIP_Bool isValue(
   const char*           token,              /**< token to check */
   SCIP_Real*            value               /**< pointer to store the value (unchanged, if token is no value) */
   )
{
   double val;
   char* endptr;

   assert(value != NULL);

   val = strtod(token, &endptr);
   if( endptr != token && *endptr == '\0' )
   {
      *value = val;
      return TRUE;
   }

   return FALSE;
}

/*
 * Local methods (for reading)
 */

/** issues an error message and marks the FlatZinc data to have errors */
static
void syntaxError(
   SCIP*                 scip,               /**< SCIP data structure */
   FZNINPUT*             fzninput,           /**< FZN reading data */
   const char*           msg                 /**< error message */
   )
{
   assert(fzninput != NULL);

   SCIPerrorMessage("Syntax error in line %d: %s found <%s>\n", fzninput->linenumber, msg, fzninput->token);
   SCIPerrorMessage("  input: %s\n", fzninput->linebuf);

   fzninput->haserror = TRUE;
}

/** returns whether a syntax error was detected */
static
SCIP_Bool hasError(
   FZNINPUT*             fzninput            /**< FZN reading data */
   )
{
   assert(fzninput != NULL);

   return (fzninput->haserror || !fzninput->valid);
}

/** create reader data */
static
SCIP_RETCODE readerdataCreate(
   SCIP*                 scip,               /**< SCIP data structure */
   SCIP_READERDATA**     readerdata          /**< pointer to reader data */
   )
{
   SCIP_CALL( SCIPallocMemory(scip, readerdata) );

   (*readerdata)->vararrays = NULL;
   (*readerdata)->nvararrays = 0;
   (*readerdata)->vararrayssize = 0;

   return SCIP_OKAY;
}

/** ensure the size if the variable array */
static
SCIP_RETCODE ensureVararrySize(
   SCIP*                 scip,               /**< SCIP data structure */
   SCIP_READERDATA*      readerdata          /**< reader data */
   )
{
   int nvararrays;
   int vararrayssize;

   nvararrays = readerdata->nvararrays;
   vararrayssize = readerdata->vararrayssize;

   if( vararrayssize == nvararrays )
   {
      if( vararrayssize == 0 )
      {
         vararrayssize = 100;
         SCIP_CALL( SCIPallocMemoryArray(scip, &readerdata->vararrays, vararrayssize) );
      }
      else
      {
         vararrayssize *= 2;
         SCIP_CALL( SCIPreallocMemoryArray(scip, &readerdata->vararrays, vararrayssize) );
      }
   }

   readerdata->vararrayssize = vararrayssize;

   return SCIP_OKAY;
}

/** ensure the size if the variable array */
static
SCIP_RETCODE ensureVararrySizeFznInput(
   SCIP*                 scip,               /**< SCIP data structure */
   FZNINPUT*             fzninput            /**< FZN reading data */
   )
{
   int nvararrays;
   int vararrayssize;

   nvararrays = fzninput->nvararrays;
   vararrayssize = fzninput->vararrayssize;

   if( vararrayssize == nvararrays )
   {
      if( vararrayssize == 0 )
      {
         vararrayssize = 100;
         SCIP_CALL( SCIPallocMemoryArray(scip, &fzninput->vararrays, vararrayssize) );
      }
      else
      {
         vararrayssize *= 2;
         SCIP_CALL( SCIPreallocMemoryArray(scip, &fzninput->vararrays, vararrayssize) );
      }
   }

   fzninput->vararrayssize = vararrayssize;

   return SCIP_OKAY;
}

/** ensure the size if the variable array */
static
SCIP_RETCODE ensureConstarrySizeFznInput(
   SCIP*                 scip,               /**< SCIP data structure */
   FZNINPUT*             fzninput            /**< FZN reading data */
   )
{
   int nconstarrays;
   int constarrayssize;

   nconstarrays = fzninput->nconstarrays;
   constarrayssize = fzninput->constarrayssize;

   if( constarrayssize == nconstarrays )
   {
      if( constarrayssize == 0 )
      {
         constarrayssize = 100;
         SCIP_CALL( SCIPallocMemoryArray(scip, &fzninput->constarrays, constarrayssize) );
      }
      else
      {
         constarrayssize *= 2;
         SCIP_CALL( SCIPreallocMemoryArray(scip, &fzninput->constarrays, constarrayssize) );
      }
   }

   fzninput->constarrayssize = constarrayssize;

   return SCIP_OKAY;
}

/** print given value in FlatZinc format to given stream */
static
void printValue(
   SCIP*                 scip,               /**< SCIP data structure */
   FILE*                 file,               /**< output file (or NULL for standard output) */
   SCIP_Real             value,              /**< value to print */
   FZNNUMBERTYPE         type                /**< FlatZinc number type */
   )
{
   switch( type )
   {
   case FZN_BOOL:
      if( value < 0.5 )
         SCIPinfoMessage(scip, file, "false");
      else
         SCIPinfoMessage(scip, file, "true");
      break;
   case FZN_INT:
   {
      SCIP_Longint longvalue;
      longvalue = (SCIP_Longint)(value + 0.5);
      SCIPinfoMessage(scip, file, "%"SCIP_LONGINT_FORMAT"", longvalue);
      break;
   }
   case FZN_FLOAT:
      if( SCIPisIntegral(scip, value) )
      {
         printValue(scip, file, value, FZN_INT);

         /* add a ".0" to be type save */
         SCIPinfoMessage(scip, file, ".0");
      }
      else
      {
         SCIPinfoMessage(scip, file, "%.1f", value);
      }
      break;
   }
}

/*
 * Local methods (for VARARRAY)
 */

/** free dimension structure */
static
SCIP_RETCODE copyDimensions(
   SCIP*                 scip,               /**< SCIP data structure */
   DIMENSIONS**          target,             /**< pointer to dimension target structure */
   DIMENSIONS*           source              /**< dimension source */
   )
{
   if( source != NULL )
   {
      SCIP_CALL( SCIPallocMemory(scip, target) );

      SCIP_CALL( SCIPduplicateMemoryArray(scip, &(*target)->lbs, source->lbs, source->ndims) );
      SCIP_CALL( SCIPduplicateMemoryArray(scip, &(*target)->ubs, source->ubs, source->ndims) );
      (*target)->ndims = source->ndims;
   }
   else
      *target = NULL;

   return SCIP_OKAY;
}

/** create variable array data structure */
static
SCIP_RETCODE createVararray(
   SCIP*                 scip,               /**< SCIP data structure */
   VARARRAY**            vararray,           /**< pointer to variable array */
   const char*           name,               /**< name of the variable array */
   SCIP_VAR**            vars,               /**< array of variables */
   int                   nvars,              /**< number of variables */
   FZNNUMBERTYPE         type,               /**< variable type */
   DIMENSIONS*           info                /**< dimension information for output */
   )
{
   /* allocate memory for the new vararray struct */
   SCIP_CALL( SCIPallocMemory(scip, vararray) );

   /* copy variable pointers */
   SCIP_CALL( SCIPduplicateMemoryArray(scip, &(*vararray)->vars, vars, nvars) );

   /* copy variable array name */
   SCIP_CALL( SCIPduplicateMemoryArray(scip, &(*vararray)->name, name, strlen(name)+1) );

   SCIP_CALL( copyDimensions(scip, &(*vararray)->info, info) );

   (*vararray)->nvars = nvars;
   (*vararray)->type = type;

   return SCIP_OKAY;
}

/** free dimension structure */
static
void freeDimensions(
   SCIP*                 scip,               /**< SCIP data structure */
   DIMENSIONS**          dim                 /**< pointer to dimension structure */
   )
{
   if( *dim != NULL )
   {
      SCIPfreeMemoryArrayNull(scip, &(*dim)->lbs);
      SCIPfreeMemoryArrayNull(scip, &(*dim)->ubs);
      SCIPfreeMemory(scip, dim);
   }
}

/** free variable array data structure */
static
void freeVararray(
   SCIP*                 scip,               /**< SCIP data structure */
   VARARRAY**            vararray            /**< pointer to variable array */
   )
{
   freeDimensions(scip, &(*vararray)->info);

   SCIPfreeMemoryArray(scip, &(*vararray)->name);
   SCIPfreeMemoryArray(scip, &(*vararray)->vars);

   SCIPfreeMemory(scip, vararray);
}

/** searches the variable array data base if a constant array exists with the given name; if it exists it is returned */
static
VARARRAY* findVararray(
   SCIP*                 scip,               /**< SCIP data structure */
   FZNINPUT*             fzninput,           /**< FZN reading data */
   const char*           name                /**< variable array name */
   )
{
   VARARRAY* vararray;
   int c;

   /* search in constants array list for a constants array with the given name */
   for( c = 0; c < fzninput->nvararrays; ++c )
   {
      vararray = fzninput->vararrays[c];

      if( equalTokens(scip, name, vararray->name) )
         return vararray;
   }

   return NULL;
}

/*
 * Local methods (for CONSTARRAY)
 */

/** create constant array data structure */
static
SCIP_RETCODE createConstarray(
   SCIP*                 scip,               /**< SCIP data structure */
   CONSTARRAY**          constarray,         /**< pointer to constant array */
   const char*           name,               /**< name of the variable array */
   FZNCONSTANT**         constants,          /**< array of constants */
   int                   nconstants,         /**< number of constants */
   FZNNUMBERTYPE         type                /**< constant type */
   )
{
   SCIPdebugMessage("create constant array <%s>\n", name);

   /* allocate memory for the new constarray struct */
   SCIP_CALL( SCIPallocMemory(scip, constarray) );

   /* copy constant values */
   SCIP_CALL( SCIPduplicateMemoryArray(scip, &(*constarray)->constants, constants, nconstants) );

   /* copy constant array name */
   SCIP_CALL( SCIPduplicateMemoryArray(scip, &(*constarray)->name, name, strlen(name)+1) );

   (*constarray)->nconstants = nconstants;
   (*constarray)->type = type;

   return SCIP_OKAY;
}

/** free constant array data structure */
static
void freeConstarray(
   SCIP*                 scip,               /**< SCIP data structure */
   CONSTARRAY**          constarray          /**< pointer to constant array */
   )
{
   SCIPdebugMessage("free constant array <%s>\n", (*constarray)->name);

   /* free variable pointers */
   SCIPfreeMemoryArray(scip, &(*constarray)->constants);

   /* free variable array name */
   SCIPfreeMemoryArray(scip, &(*constarray)->name);

   /* allocate memory for the new vararray struct */
   SCIPfreeMemory(scip, constarray);
}

/** searches the constant array data base if a constant array exists with the given name; if it exists it is returned */
static
CONSTARRAY* findConstarray(
   SCIP*                 scip,               /**< SCIP data structure */
   FZNINPUT*             fzninput,           /**< FZN reading data */
   const char*           name                /**< constant array name */
   )
{
   CONSTARRAY* constarray;
   int c;

   /* search in constants array list for a constants array with the given name */
   for( c = 0; c < fzninput->nconstarrays; ++c )
   {
      constarray = fzninput->constarrays[c];

      if( equalTokens(scip, name, constarray->name) )
         return constarray;
   }

   return NULL;
}

/** add variable to the reader data */
static
SCIP_RETCODE readerdataAddOutputvar(
   SCIP*                 scip,               /**< SCIP data structure */
   SCIP_READERDATA*      readerdata,         /**< reader data */
   SCIP_VAR*             var,                /**< variable to add to the reader data */
   FZNNUMBERTYPE         type                /**< variable type */
   )
{
   DIMENSIONS* info;
   const char* name;
   VARARRAY* vararray;
   int nvararrays;

   nvararrays = readerdata->nvararrays;

   SCIP_CALL( ensureVararrySize(scip, readerdata) );
   assert(nvararrays < readerdata->vararrayssize);

   /* get variable name */
   name = SCIPvarGetName(var);

   /* allocate memory for the new vararray struct */
   SCIP_CALL( SCIPallocMemory(scip, &vararray) );

   /* copy variable pointers */
   SCIP_CALL( SCIPduplicateMemoryArray(scip, &vararray->vars, &var, 1) );

   /* copy variable array name */
   SCIP_CALL( SCIPduplicateMemoryArray(scip, &vararray->name, name, strlen(name)+1) );

   SCIP_CALL( SCIPallocMemory(scip, &info) );
   info->lbs = NULL;
   info->ubs = NULL;
   info->ndims = 0;

   vararray->info = info;
   vararray->nvars = 1;
   vararray->type = type;

   readerdata->vararrays[nvararrays] = vararray;
   readerdata->nvararrays++;

   return SCIP_OKAY;
}

/** add variable to the reader data */
static
SCIP_RETCODE readerdataAddOutputvararray(
   SCIP*                 scip,               /**< SCIP data structure */
   SCIP_READERDATA*      readerdata,         /**< reader data */
   const char*           name,               /**< name of the variable array */
   SCIP_VAR**            vars,               /**< array of variable to add to the reader data */
   int                   nvars,              /**< number of variables */
   FZNNUMBERTYPE         type,               /**< variable type */
   DIMENSIONS*           info                /**< dimension information for output */
   )
{
   VARARRAY* vararray;
   int nvararrays;

   nvararrays = readerdata->nvararrays;

   SCIP_CALL( ensureVararrySize(scip, readerdata) );
   assert(nvararrays < readerdata->vararrayssize);

   /* create variable array data structure */
   SCIP_CALL( createVararray(scip, &vararray, name, vars, nvars, type, info) );

   readerdata->vararrays[nvararrays] = vararray;
   readerdata->nvararrays++;

   return SCIP_OKAY;
}

/** add variable to the input data */
static
SCIP_RETCODE fzninputAddVararray(
   SCIP*                 scip,               /**< SCIP data structure */
   FZNINPUT*             fzninput,           /**< FZN reading data */
   const char*           name,               /**< name of the variable array */
   SCIP_VAR**            vars,               /**< array of variables */
   int                   nvars,              /**< number of variables */
   FZNNUMBERTYPE         type,               /**< variable type */
   DIMENSIONS*           info                /**< dimension information for output */
   )
{
   VARARRAY* vararray;
   int nvararrays;

   nvararrays = fzninput->nvararrays;

   SCIP_CALL( ensureVararrySizeFznInput(scip, fzninput) );
   assert(nvararrays < fzninput->vararrayssize);

   /* create variable array data structure */
   SCIP_CALL( createVararray(scip, &vararray, name, vars, nvars, type, info) );

   fzninput->vararrays[nvararrays] = vararray;
   fzninput->nvararrays++;

   return SCIP_OKAY;
}

/** add variable to the reader data */
static
SCIP_RETCODE fzninputAddConstarray(
   SCIP*                 scip,               /**< SCIP data structure */
   FZNINPUT*             fzninput,           /**< FZN reading data */
   const char*           name,               /**< name of the variable array */
   FZNCONSTANT**         constants,          /**< array of constants */
   int                   nconstants,         /**< number of constants */
   FZNNUMBERTYPE         type                /**< variable type */
   )
{
   CONSTARRAY* constarray;
   int nconstarrays;

   nconstarrays = fzninput->nconstarrays;

   SCIP_CALL( ensureConstarrySizeFznInput(scip, fzninput) );
   assert(nconstarrays < fzninput->constarrayssize);

   /* create constant array structure */
   SCIP_CALL( createConstarray(scip, &constarray, name, constants, nconstants, type) );

   fzninput->constarrays[nconstarrays] = constarray;
   fzninput->nconstarrays++;

   return SCIP_OKAY;
}

/** creates, adds, and releases a linear constraint */
static
SCIP_RETCODE createQuadraticCons(
   SCIP*                 scip,               /**< SCIP data structure */
   const char*           name,               /**< name of constraint */
   int                   nlinvars,           /**< number of linear terms (n) */
   SCIP_VAR**            linvars,            /**< array with variables in linear part (x_i) */
   SCIP_Real*            lincoefs,           /**< array with coefficients of variables in linear part (b_i) */
   int                   nquadterms,         /**< number of quadratic terms (m) */
   SCIP_VAR**            quadvars1,          /**< array with first variables in quadratic terms (y_j) */
   SCIP_VAR**            quadvars2,          /**< array with second variables in quadratic terms (z_j) */
   SCIP_Real*            quadcoefs,          /**< array with coefficients of quadratic terms (a_j) */
   SCIP_Real             lhs,                /**< left hand side of quadratic equation (ell) */
   SCIP_Real             rhs,                /**< right hand side of quadratic equation (u) */
   SCIP_Bool             initialconss,       /**< should model constraints be marked as initial? */
   SCIP_Bool             dynamicconss,       /**< should model constraints be subject to aging? */
   SCIP_Bool             dynamicrows         /**< should rows be added and removed dynamically to the LP? */
   )
{
   SCIP_CONS* cons;

   SCIP_CALL( SCIPcreateConsQuadratic(scip, &cons, name, nlinvars, linvars, lincoefs, nquadterms, quadvars1, quadvars2, quadcoefs, lhs, rhs,
         initialconss, TRUE, TRUE, TRUE, TRUE, FALSE, FALSE, dynamicconss, dynamicrows) );

   SCIPdebugPrintCons(scip, cons, NULL);

   SCIP_CALL( SCIPaddCons(scip, cons) );
   SCIP_CALL( SCIPreleaseCons(scip, &cons) );

   return SCIP_OKAY;
}

/** creates, adds, and releases a linear constraint */
static
SCIP_RETCODE createLinearCons(
   SCIP*                 scip,               /**< SCIP data structure */
   const char*           name,               /**< name of constraint */
   int                   nvars,              /**< number of nonzeros in the constraint */
   SCIP_VAR**            vars,               /**< array with variables of constraint entries */
   SCIP_Real*            vals,               /**< array with coefficients of constraint entries */
   SCIP_Real             lhs,                /**< left hand side of constraint */
   SCIP_Real             rhs,                /**< right hand side of constraint */
   SCIP_Bool             initialconss,       /**< should model constraints be marked as initial? */
   SCIP_Bool             dynamicconss,       /**< should model constraints be subject to aging? */
   SCIP_Bool             dynamicrows         /**< should rows be added and removed dynamically to the LP? */
   )
{
   SCIP_CONS* cons;

   SCIP_CALL( SCIPcreateConsLinear(scip, &cons, name, nvars, vars, vals, lhs, rhs,
         initialconss, TRUE, TRUE, TRUE, TRUE, FALSE, FALSE, dynamicconss, dynamicrows, FALSE) );

   SCIPdebugPrintCons(scip, cons, NULL);

   SCIP_CALL( SCIPaddCons(scip, cons) );
   SCIP_CALL( SCIPreleaseCons(scip, &cons) );

   return SCIP_OKAY;
}

/** create a linking between the two given identifiers */
static
SCIP_RETCODE createLinking(
   SCIP*                 scip,               /**< SCIP data structure */
   FZNINPUT*             fzninput,           /**< FZN reading data */
   const char*           consname,           /**< name of constraint */
   const char*           name1,              /**< name of first identifier */
   const char*           name2,              /**< name of second identifier */
   SCIP_Real             lhs,                /**< left hand side of the linking */
   SCIP_Real             rhs                 /**< right hand side of the linking */
   )
{
   SCIP_VAR** vars;
   SCIP_Real vals[] = {0.0,0.0};
   SCIP_Real value1;
   SCIP_Real value2;
   int nvars;

   nvars = 0;
   value1 = 0.0;
   value2 = 0.0;

   SCIP_CALL( SCIPallocBufferArray(scip, &vars, 2) );

   vars[nvars] = (SCIP_VAR*) SCIPhashtableRetrieve(fzninput->varHashtable, (char*) name1);
   if( vars[nvars] != NULL )
   {
      vals[nvars] = 1.0;
      nvars++;
   }
   else if( !isValue(name1, &value1) )
   {
      FZNCONSTANT* constant;

      constant = (FZNCONSTANT*) SCIPhashtableRetrieve(fzninput->constantHashtable, (char*) name1);
      assert(constant != NULL);

      value1 = constant->value;
   }

   vars[nvars] = (SCIP_VAR*) SCIPhashtableRetrieve(fzninput->varHashtable, (char*) name2);
   if( vars[nvars] != NULL )
   {
      vals[nvars] = -1.0;
      nvars++;
   }
   else if( !isValue(name2, &value2) )
   {
      FZNCONSTANT* constant;

      constant = (FZNCONSTANT*) SCIPhashtableRetrieve(fzninput->constantHashtable, (char*) name2);
      assert(constant != NULL);

      value2 = constant->value;
   }

   if( !SCIPisInfinity(scip, -lhs) )
      lhs += (value2 - value1);

   if( !SCIPisInfinity(scip, rhs) )
      rhs += (value2 - value1);

   SCIP_CALL( createLinearCons(scip, consname, nvars, vars, vals, lhs, rhs, fzninput->initialconss, fzninput->dynamicconss, fzninput->dynamicrows) );

   SCIPfreeBufferArray(scip, &vars);

   return SCIP_OKAY;
}

/** parse array index expression */
static
void parseArrayIndex(
   SCIP*                 scip,               /**< SCIP data structure */
   FZNINPUT*             fzninput,           /**< FZN reading data */
   int*                  idx                 /**< pointer to store the array index */
   )
{
   SCIP_Real value;

   assert( isChar(fzninput->token, '[') );

   /* parse array index expression */
   if( !getNextToken(scip, fzninput) || isEndStatement(fzninput) )
   {
      syntaxError(scip, fzninput, "expecting array index expression");
      return;
   }

   if( isIdentifier(fzninput->token) )
   {
      FZNCONSTANT* constant;

      /* identifier has to be one of a constant */
      constant = (FZNCONSTANT*) SCIPhashtableRetrieve(fzninput->constantHashtable, fzninput->token);

      if( constant == NULL )
         syntaxError(scip, fzninput, "unknown index name");
      else
      {
         assert(constant->type == FZN_INT);
         *idx = (int) constant->value;
      }
   }
   else if( isValue(fzninput->token, &value) )
   {
      assert( fzninput->hasdot == FALSE );
      *idx = (int) value;
   }
   else
      syntaxError(scip, fzninput, "expecting array index expression");
}

/** unroll assignment if it is an array access one */
static
void flattenAssignment(
   SCIP*                 scip,               /**< SCIP data structure */
   FZNINPUT*             fzninput,           /**< FZN reading data */
   char*                 assignment          /**< assignment to unroll */
   )
{
   assert(scip != NULL);
   assert(fzninput != NULL);

   SCIPdebugMessage("parse assignment expression\n");

   if( !getNextToken(scip, fzninput) || isEndStatement(fzninput) )
   {
      syntaxError(scip, fzninput, "expecting more tokens");
      return;
   }

   if( isIdentifier(fzninput->token) )
   {
      char name[FZN_BUFFERLEN];
      int idx;

      (void) SCIPsnprintf(name, FZN_BUFFERLEN, "%s", fzninput->token);

      if( !getNextToken(scip, fzninput) )
      {
         syntaxError(scip, fzninput, "expecting at least a semicolon to close the statement");
         return;
      }

      /* check if it is an array access expression */
      if( isChar(fzninput->token, '[') )
      {
         idx = -1;
         parseArrayIndex(scip, fzninput, &idx);

         assert(idx >= 0);

         if( !getNextToken(scip, fzninput) || !isChar(fzninput->token, ']') )
         {
            syntaxError(scip, fzninput, "expecting token <]>");
            return;
         }

         /* put constant name or variable name together */
         (void) SCIPsnprintf(assignment, FZN_BUFFERLEN, "%s[%d]", name, idx);
      }
      else
      {
         (void) SCIPsnprintf(assignment, FZN_BUFFERLEN, "%s", name);

         /* push the current token back for latter evaluations */
         pushToken(fzninput);
      }
   }
   else
      (void) SCIPsnprintf(assignment, FZN_BUFFERLEN, "%s", fzninput->token);
}

/** computes w.r.t. to the given side value and relation the left and right side for a SCIP linear constraint */
static
void computeLinearConsSides(
   SCIP*                 scip,               /**< SCIP data structure */
   FZNINPUT*             fzninput,           /**< FZN reading data */
   const char*           name,               /**< name of the relation */
   SCIP_Real             sidevalue,          /**< parsed side value */
   SCIP_Real*            lhs,                /**< pointer to left hand side */
   SCIP_Real*            rhs                 /**< pointer to right hand side */
   )
{
   SCIPdebugMessage("check relation <%s>\n", name);

   /* compute left and right hand side of the linear constraint */
   if( equalTokens(scip, name, "eq") )
   {
      *lhs = sidevalue;
      *rhs = sidevalue;
   }
   else if( equalTokens(scip, name, "ge") )
   {
      *lhs = sidevalue;
   }
   else if( equalTokens(scip, name, "le") )
   {
      *rhs = sidevalue;
   }
   else if( equalTokens(scip, name, "gt") )
   {
      /* greater than only works if there are not continuous variables are involved */
      *lhs = sidevalue + 1.0;
   }
   else if( equalTokens(scip, name, "lt") )
   {
      /* less than only works if there are not continuous variables are involved */
      *rhs = sidevalue - 1.0;
   }
   else
      syntaxError(scip, fzninput, "unknown relation in constraint identifier name");

   SCIPdebugMessage("lhs = %g, rhs = %g\n", *lhs, *rhs);
}

/** parse a list of elements which is separates by a comma */
static
SCIP_RETCODE parseList(
   SCIP*                 scip,               /**< SCIP data structure */
   FZNINPUT*             fzninput,           /**< FZN reading data */
   char***               elements,           /**< pointer to char* array for storing the elements of the list */
   int*                  nelements,          /**< pointer to store the number of elements */
   int                   selements           /**< size of the elements char* array */
   )
{
   char assignment[FZN_BUFFERLEN];
   assert(selements > 0);

   /* check if the list is not empty */
   if( getNextToken(scip, fzninput) && !isChar(fzninput->token, ']') )
   {
      /* push back token */
      pushToken(fzninput);

      /* loop through the array */
      do
      {
         if(selements == *nelements)
         {
            selements *= 2;
            SCIP_CALL( SCIPreallocBufferArray(scip, elements, selements) );
         }

         /* parse and flatten assignment */
         flattenAssignment(scip, fzninput, assignment);

         if( hasError(fzninput) )
            break;

         /* store assignment */
         SCIP_CALL( SCIPduplicateBufferArray(scip, &(*elements)[(*nelements)], assignment, (int) strlen(assignment) + 1) ); /*lint !e866*/

         (*nelements)++;
      }
      while( getNextToken(scip, fzninput) && isChar(fzninput->token, ',') );
   }
   else
   {
      SCIPdebugMessage("list is empty\n");
   }


   /* push back ']' which closes the list */
   pushToken(fzninput);

   return SCIP_OKAY;
}

/** parse range expression */
static
void parseRange(
   SCIP*                 scip,               /**< SCIP data structure */
   FZNINPUT*             fzninput,           /**< FZN reading data */
   FZNNUMBERTYPE*        type,               /**< pointer to store the number type */
   SCIP_Real*            lb,                 /**< pointer to store the lower bound */
   SCIP_Real*            ub                  /**< pointer to store the upper bound */
   )
{
   if( !getNextToken(scip, fzninput) )
   {
      syntaxError(scip, fzninput, "expected left side of range");
      return;
   }

   /* current token should be the lower bound */
   if( !isValue(fzninput->token, lb) )
      syntaxError(scip, fzninput, "expected lower bound value");

   /* check if we have a float notation or an integer notation which defines the type of the variable */
   if( fzninput->hasdot || !SCIPisIntegral(scip, *lb) )
      *type = FZN_FLOAT;
   else
      *type = FZN_INT;

   /* parse next token which should be <..> */
   if( !getNextToken(scip, fzninput) || !equalTokens(scip, fzninput->token, "..") )
   {
      syntaxError(scip, fzninput, "expected <..>");
      return;
   }

   /* parse upper bound */
   if( !getNextToken(scip, fzninput) || !isValue(fzninput->token, ub) )
   {
      syntaxError(scip, fzninput, "expected upper bound value");
      return;
   }

   /* check if upper bound notation fits which lower bound notation */
   if( fzninput->hasdot != (*type == FZN_FLOAT) )
   {
      SCIPwarningMessage(scip, "lower bound and upper bound mismatch in value type, assume %s variable type\n",
         fzninput->hasdot ? "an integer" : "a continuous");
   }
}

/** parse dimension information */
static
SCIP_RETCODE parseOutputDimensioninfo(
   SCIP*                 scip,               /**< SCIP data structure */
   FZNINPUT*             fzninput,           /**< FZN reading data */
   DIMENSIONS**          info                /**< pointer to store the output dimension information if one */
   )
{
   FZNNUMBERTYPE type;
   SCIP_Real lb;
   SCIP_Real ub;
   int nelements;
   int size;

   nelements = 0;
   size = 100;

   SCIP_CALL( SCIPallocMemory(scip, info) );
   SCIP_CALL( SCIPallocMemoryArray(scip, &(*info)->lbs, size) );
   SCIP_CALL( SCIPallocMemoryArray(scip, &(*info)->ubs, size) );

   /* check for bracket */
   if( !getNextToken(scip, fzninput) || !isChar(fzninput->token, '(') )
   {
      syntaxError(scip, fzninput, "expecting  <(> after <output_array>");
      return SCIP_OKAY;
   }

   while( getNextToken(scip, fzninput) && !isChar(fzninput->token, ']') )
   {
      parseRange(scip, fzninput, &type, &lb, &ub);
      assert(type == FZN_INT);

      if( nelements == size )
      {
         size *= 2;
         SCIP_CALL( SCIPreallocMemoryArray(scip, &(*info)->lbs, size) );
         SCIP_CALL( SCIPreallocMemoryArray(scip, &(*info)->ubs, size) );
      }

      /* we assume integer bounds */
      (*info)->lbs[nelements] = (int) lb;
      (*info)->ubs[nelements] = (int) ub;
      nelements++;
   }

   (*info)->ndims = nelements;

   /* check for colon */
   if( !getNextToken(scip, fzninput) || !isChar(fzninput->token, ')') )
      syntaxError(scip, fzninput, "expecting  <)>");

   return SCIP_OKAY;
}

/** parse identifier name without annotations */
static
SCIP_RETCODE parseName(
   SCIP*                 scip,               /**< SCIP data structure */
   FZNINPUT*             fzninput,           /**< FZN reading data */
   char*                 name,               /**< pointer to store the name */
   SCIP_Bool*            output,             /**< pointer to store if the name has the annotations to output */
   DIMENSIONS**          info                /**< pointer to store the output dimension information if one */
   )
{

   if( output != NULL )
      (*output) = FALSE;

   /* check for colon */
   if( !getNextToken(scip, fzninput) || !isChar(fzninput->token, ':') )
   {
      syntaxError(scip, fzninput, "expecting colon <:>");
      return SCIP_OKAY;
   }

   /* parse identifier name */
   if( !getNextToken(scip, fzninput) || !isIdentifier(fzninput->token) )
   {
      syntaxError(scip, fzninput, "expecting identifier name");
      return SCIP_OKAY;
   }

   /* copy identifier name */
   (void)SCIPsnprintf(name, FZN_BUFFERLEN-1, (const char*)fzninput->token);

   /* search for an assignment; therefore, skip annotations */
   do
   {
      if( !getNextToken(scip, fzninput) )
      {
         syntaxError(scip, fzninput, "expected at least a semicolon to close statement");
         return SCIP_OKAY;
      }

      /* check if the name has the annotation to be part of the output */
      if( equalTokens(scip, fzninput->token, "output_var") && output != NULL )
         (*output) = TRUE;
      else if( equalTokens(scip, fzninput->token, "output_array") && output != NULL)
      {
         (*output) = TRUE;
         assert(info != NULL);
         SCIP_CALL( parseOutputDimensioninfo(scip, fzninput, info) );
      }

      if( isEndStatement(fzninput) )
         break;
   }
   while( !isChar(fzninput->token, '=') );

   /* push back '=' or ';' */
   pushToken(fzninput);

   return SCIP_OKAY;
}

/** parse variable/constant (array) type (integer, float, bool, or set) */
static
void parseType(
   SCIP*                 scip,               /**< SCIP data structure */
   FZNINPUT*             fzninput,           /**< FZN reading data */
   FZNNUMBERTYPE*        type,               /**< pointer to store the number type */
   SCIP_Real*            lb,                 /**< pointer to store the lower bound */
   SCIP_Real*            ub                  /**< pointer to store the lower bound */
   )
{
   if( !getNextToken(scip, fzninput) || isEndStatement(fzninput) )
   {
      syntaxError(scip, fzninput, "missing token");
      return;
   }

   *lb = -SCIPinfinity(scip);
   *ub = SCIPinfinity(scip);

   /* parse variable type or bounds */
   if( equalTokens(scip, fzninput->token, "bool") )
   {
      *type = FZN_BOOL;
      *lb = 0.0;
      *ub = 1.0;
   }
   else if( equalTokens(scip, fzninput->token, "float") )
      *type = FZN_FLOAT;
   else if( equalTokens(scip, fzninput->token, "int") )
      *type = FZN_INT;
   else if( equalTokens(scip, fzninput->token, "set") || isChar(fzninput->token, '{') )
   {
      SCIPwarningMessage(scip, "sets are not supported yet\n");
      fzninput->valid = FALSE;
      return;
   }
   else
   {
      /* the type is not explicitly given; it is given through the a range
       * expression; therefore, push back the current token since it
       * belongs to the range expression */
      pushToken(fzninput);
      parseRange(scip, fzninput, type, lb, ub);
   }

   SCIPdebugMessage("range =  [%g,%g]\n", *lb, *ub);

   assert(*lb <= *ub);
}

/** applies assignment */
static
SCIP_RETCODE applyVariableAssignment(
   SCIP*                 scip,               /**< SCIP data structure */
   FZNINPUT*             fzninput,           /**< FZN reading data */
   SCIP_VAR*             var,                /**< variable to assign something */
   FZNNUMBERTYPE         type,               /**< number type */
   const char*           assignment          /**< assignment */
   )
{
   FZNCONSTANT* constant;
   SCIP_VAR* linkVar;
   SCIP_Bool boolvalue;
   SCIP_Real realvalue;
   SCIP_Real fixvalue;
   SCIP_Real vals[] = {1.0,-1.0};

   linkVar = (SCIP_VAR*) SCIPhashtableRetrieve(fzninput->varHashtable, (char*) assignment);
   constant = (FZNCONSTANT*) SCIPhashtableRetrieve(fzninput->constantHashtable, (char*) assignment);

   fixvalue = 0.0;

   if( linkVar == NULL )
   {
      if( isBoolExp(assignment, &boolvalue) && type == FZN_BOOL )
         fixvalue = (SCIP_Real) boolvalue;
      else if( isValue(assignment, &realvalue) && type != FZN_BOOL )
         fixvalue = realvalue;
      else if( constant != NULL )
         fixvalue = constant->value;
      else
      {
         syntaxError(scip, fzninput, "assignment is not recognizable");
         return SCIP_OKAY;
      }

      /* create fixing constraint */
      SCIP_CALL( createLinearCons(scip, "fixing", 1, &var, vals, fixvalue, fixvalue, fzninput->initialconss, fzninput->dynamicconss, fzninput->dynamicrows) );
   }
   else
   {
      SCIP_VAR** vars;

      SCIP_CALL( SCIPallocBufferArray(scip, &vars, 2) );
      vars[0] = var;
      vars[1] = linkVar;

      SCIP_CALL( createLinearCons(scip, "link", 2, vars, vals, 0.0, 0.0, fzninput->initialconss, fzninput->dynamicconss, fzninput->dynamicrows) );

      SCIPfreeBufferArray(scip, &vars);
   }

   return SCIP_OKAY;
}

/** applies constant assignment expression */
static
SCIP_RETCODE createConstantAssignment(
   SCIP*                 scip,               /**< SCIP data structure */
   FZNCONSTANT**         constant,           /**< pointer to constant */
   FZNINPUT*             fzninput,           /**< FZN reading data */
   const char*           name,               /**< constant name */
   FZNNUMBERTYPE         type,               /**< number type */
   const char*           assignment          /**< assignment to apply */
   )
{
   SCIP_Bool boolvalue;
   SCIP_Real realvalue;
   SCIP_Real value;

   (*constant) = (FZNCONSTANT*) SCIPhashtableRetrieve(fzninput->constantHashtable, (char*) assignment);

   if( *constant != NULL )
   {
      /* check if the constant type fits */
      if( type != (*constant)->type )
      {
         syntaxError(scip, fzninput, "type error");
         return SCIP_OKAY;
      }

      value = (*constant)->value;
   }
   else if( isBoolExp(assignment, &boolvalue) && type == FZN_BOOL )
   {
      value = (SCIP_Real) boolvalue;
   }
   else if( isValue(assignment, &realvalue) && type != FZN_BOOL )
   {
      value = realvalue;
   }
   else
   {
      syntaxError(scip, fzninput, "assignment is not recognizable");
      return SCIP_OKAY;
   }

   /* get buffer memory for FZNCONSTANT struct */
   SCIP_CALL( SCIPallocBuffer(scip, constant) );

   (*constant)->type = type;
   SCIP_CALL( SCIPduplicateBufferArray(scip, &(*constant)->name, name, (int) strlen(name) + 1) );
   (*constant)->value = value;

   /* store constant */
   if( fzninput->sconstants == fzninput->nconstants )
   {
      assert(fzninput->sconstants > 0);
      fzninput->sconstants *= 2;
      SCIP_CALL( SCIPreallocBufferArray(scip, &fzninput->constants, fzninput->sconstants) );
   }

   assert(fzninput->sconstants > fzninput->nconstants);
   fzninput->constants[fzninput->nconstants] = *constant;
   fzninput->nconstants++;

   SCIP_CALL( SCIPhashtableInsert(fzninput->constantHashtable, (void*) (*constant)) );

   return SCIP_OKAY;
}

/** parse array type ( (i) variable or constant; (ii) integer, float, bool, or set) */
static
void parseArrayType(
   SCIP*                 scip,               /**< SCIP data structure */
   FZNINPUT*             fzninput,           /**< FZN reading data */
   SCIP_Bool*            isvararray,         /**< pointer to store if it is a variable or constant array */
   FZNNUMBERTYPE*        type,               /**< pointer to store number type */
   SCIP_Real*            lb,                 /**< pointer to store the lower bound */
   SCIP_Real*            ub                  /**< pointer to store the lower bound */
   )
{
   if( !getNextToken(scip, fzninput) || !equalTokens(scip, fzninput->token, "of") )
   {
      syntaxError(scip, fzninput, "expected keyword  <of>");
      return;
   }

   if( !getNextToken(scip, fzninput) )
   {
      syntaxError(scip, fzninput, "expected more tokens");
      return;
   }

   /* check if it is a variable or constant array */
   if( equalTokens(scip, fzninput->token, "var") )
      *isvararray = TRUE;
   else
   {
      /* push token back since it belongs to the type declaration */
      pushToken(fzninput);
      *isvararray = FALSE;
   }

   /* pares array type and range */
   parseType(scip, fzninput, type, lb, ub);
}

/** parse an array assignment */
static
SCIP_RETCODE parseArrayAssignment(
   SCIP*                 scip,               /**< SCIP data structure */
   FZNINPUT*             fzninput,           /**< FZN reading data */
   char***               elements,           /**< pointer to string array to store the parsed elements */
   int*                  nelements,          /**< pointer to store the number of parsed elements */
   int                   selements           /**< size of the string array elements */
   )
{
   assert(scip != NULL);
   assert(fzninput != NULL);
   assert(*nelements >= 0);
   assert(selements >= *nelements);

   /* check for opening brackets */
   if( !getNextToken(scip, fzninput) ||  !isChar(fzninput->token, '[') )
   {
      syntaxError(scip, fzninput, "expected token <[>");
      return SCIP_OKAY;
   }

   SCIP_CALL( parseList(scip, fzninput, elements, nelements, selements) );

   if( hasError(fzninput) )
      return SCIP_OKAY;

   /* check for closing brackets */
   if( !getNextToken(scip, fzninput) ||  !isChar(fzninput->token, ']') )
      syntaxError(scip, fzninput, "expected token <]>");

   return SCIP_OKAY;
}

/** parse array dimension */
static
void parseArrayDimension(
   SCIP*                 scip,               /**< SCIP data structure */
   FZNINPUT*             fzninput,           /**< FZN reading data */
   int*                  nelements           /**< pointer to store the size of the array */
   )
{
   FZNNUMBERTYPE type;
   SCIP_Real left;
   SCIP_Real right;

   if( !getNextToken(scip, fzninput) || !isChar(fzninput->token, '[') )
   {
      syntaxError(scip, fzninput, "expected token <[> for array dimension");
      return;
   }

   /* get array dimension */
   parseRange(scip, fzninput, &type, &left, &right);

   if( fzninput->haserror )
      return;

   if( type != FZN_INT || left != 1.0  || right <= 0.0 )
   {
      syntaxError(scip, fzninput, "invalid array dimension format");
      return;
   }

   *nelements = (int) right;

   if( !getNextToken(scip, fzninput) || !isChar(fzninput->token, ']') )
   {
      syntaxError(scip, fzninput, "expected token <]> for array dimension");
      return;
   }
}

/** creates and adds a variable to SCIP and stores it for latter use  in fzninput structure */
static
SCIP_RETCODE createVariable(
   SCIP*                 scip,               /**< SCIP data structure */
   FZNINPUT*             fzninput,           /**< FZN reading data */
   SCIP_VAR**            var,                /**< pointer to hold the created variable, or NULL */
   const char*           name,               /**< name of the variable */
   SCIP_Real             lb,                 /**< lower bound of the variable */
   SCIP_Real             ub,                 /**< upper bound of the variable */
   FZNNUMBERTYPE         type                /**< number type */
   )
{
   SCIP_VAR* varcopy;
   SCIP_VARTYPE vartype;

   assert(scip != NULL);
   assert(fzninput != NULL);
   assert(lb <= ub);

   switch(type)
   {
   case FZN_BOOL:
      vartype = SCIP_VARTYPE_BINARY;
      break;
   case FZN_INT:
      vartype = SCIP_VARTYPE_INTEGER;
      break;
   case FZN_FLOAT:
      vartype = SCIP_VARTYPE_CONTINUOUS;
      break;
   default:
      syntaxError(scip, fzninput, "unknown variable type");
      return SCIP_OKAY;
   }

   /* create variable */
   SCIP_CALL( SCIPcreateVar(scip, &varcopy, name, lb, ub, 0.0, vartype, !(fzninput->dynamiccols), fzninput->dynamiccols, NULL, NULL, NULL, NULL, NULL) );
   SCIP_CALL( SCIPaddVar(scip, varcopy) );

   SCIPdebugMessage("created variable\n");
   SCIPdebug( SCIP_CALL( SCIPprintVar(scip, varcopy, NULL) ) );

   /* variable name should not exist before */
   assert(SCIPhashtableRetrieve(fzninput->varHashtable, varcopy) == NULL);

   /* insert variable into the hashmap for later use in the constraint section */
   SCIP_CALL( SCIPhashtableInsert(fzninput->varHashtable, varcopy) );

   /* copy variable pointer before releasing the variable to keep the pointer to the variable */
   if( var != NULL )
      *var = varcopy;

   /* release variable */
   SCIP_CALL( SCIPreleaseVar(scip, &varcopy) );

   return SCIP_OKAY;
}


/** parse variable array assignment and create the variables */
static
SCIP_RETCODE parseVariableArray(
   SCIP*                 scip,               /**< SCIP data structure */
   SCIP_READERDATA*      readerdata,         /**< reader data */
   FZNINPUT*             fzninput,           /**< FZN reading data */
   const char*           name,               /**< array name */
   int                   nvars,              /**< number of variables */
   FZNNUMBERTYPE         type,               /**< number type */
   SCIP_Real             lb,                 /**< lower bound of the variables */
   SCIP_Real             ub,                 /**< lower bound of the variables */
   DIMENSIONS*           info                /**< dimension information */
   )
{
   SCIP_VAR** vars;
   char varname[FZN_BUFFERLEN];
   int v;

   /* create variables and add them to the problem */
   SCIP_CALL( SCIPallocBufferArray(scip, &vars, nvars) );

   for( v = 0; v < nvars; ++v )
   {
      (void) SCIPsnprintf(varname, FZN_BUFFERLEN, "%s[%d]", name, v + 1);

      /* create variable */
      SCIP_CALL( createVariable(scip, fzninput, &vars[v], varname, lb, ub, type) );
   }

   if( !getNextToken(scip, fzninput) )
   {
      syntaxError(scip, fzninput, "expected semicolon");
   }
   else
   {
      if( isChar(fzninput->token, '=') )
      {
         char** assigns;
         int nassigns;

         SCIP_CALL( SCIPallocBufferArray(scip, &assigns, nvars) );
         nassigns = 0;

         SCIP_CALL( parseArrayAssignment(scip, fzninput, &assigns, &nassigns, nvars) );

         if(!hasError(fzninput) )
         {
            for( v = 0; v < nvars && !hasError(fzninput); ++v )
            {
               /* parse and apply assignment */
               SCIP_CALL( applyVariableAssignment(scip, fzninput, vars[v], type, assigns[v]) );
            }
         }

         freeStringBufferArray(scip, assigns, nassigns);
      }
      else
      {
         /* push back the ';' */
         assert( isEndStatement(fzninput) );
         pushToken(fzninput);
      }

      if( info != NULL )
      {
         SCIP_CALL( readerdataAddOutputvararray(scip, readerdata, name, vars, nvars, type, info) );
      }

      /* add variable information to fzninput since this array name might be used later in the fzn file */
      SCIP_CALL( fzninputAddVararray(scip, fzninput, name, vars, nvars, type, info) );
   }

   SCIPfreeBufferArray(scip, &vars);

   return SCIP_OKAY;
}

/** parse constant array assignment and create the constants */
static
SCIP_RETCODE parseConstantArray(
   SCIP*                 scip,               /**< SCIP data structure */
   FZNINPUT*             fzninput,           /**< FZN reading data */
   const char*           name,               /**< array name */
   int                   nconstants,         /**< number of constants */
   FZNNUMBERTYPE         type                /**< number type */
   )
{
   FZNCONSTANT** constants;
   char** assigns;
   char constantname[FZN_BUFFERLEN];
   int nassigns;
   int c;

   if( !getNextToken(scip, fzninput) || !isChar(fzninput->token, '=') )
   {
      syntaxError(scip, fzninput, "expected token <=>");
      return SCIP_OKAY;
   }

   SCIP_CALL( SCIPallocBufferArray(scip, &assigns, nconstants) );
   SCIP_CALL( SCIPallocBufferArray(scip, &constants, nconstants) );
   nassigns = 0;

   SCIP_CALL( parseArrayAssignment(scip, fzninput, &assigns, &nassigns, nconstants) );

   if( !hasError(fzninput) )
   {
      for( c = 0; c < nconstants; ++c )
      {
         (void) SCIPsnprintf(constantname, FZN_BUFFERLEN, "%s[%d]", name, c + 1);
         SCIP_CALL( createConstantAssignment(scip, &constants[c], fzninput, constantname, type, assigns[c]) );
      }

      /* add variable information to fzninput since this array name might be used later in the fzn file */
      SCIP_CALL( fzninputAddConstarray(scip, fzninput, name, constants, nconstants, type) );
   }

   SCIPfreeBufferArray(scip, &constants);
   freeStringBufferArray(scip, assigns, nassigns);

   return SCIP_OKAY;
}

/** parse predicate expression */
static
SCIP_RETCODE parsePredicate(
   SCIP*                 scip,               /**< SCIP data structure */
   FZNINPUT*             fzninput            /**< FZN reading data */
   )
{
   /* mark predicate expression as comment such that it gets skipped */
   fzninput->comment = TRUE;

   return SCIP_OKAY;
}

/** parse array expression */
static
SCIP_RETCODE parseArray(
   SCIP*                 scip,               /**< SCIP data structure */
   SCIP_READERDATA*      readerdata,         /**< reader data */
   FZNINPUT*             fzninput            /**< FZN reading data */
   )
{
   FZNNUMBERTYPE type;
   DIMENSIONS* info;
   int nelements;
   SCIP_Real lb;
   SCIP_Real ub;
   SCIP_Bool isvararray;
   SCIP_Bool output;
   char name[FZN_BUFFERLEN];

   assert(scip != NULL);
   assert(fzninput != NULL);

   info = NULL;
   isvararray = FALSE;
   nelements = -1;

   SCIPdebugMessage("parse array expression\n");

   /* parse array dimension */
   parseArrayDimension(scip, fzninput, &nelements);
   assert(hasError(fzninput) || nelements > 0);

   if( hasError(fzninput) )
      return SCIP_OKAY;

   /* parse array type ( (i) variable or constant; (ii) integer, float, bool, or set) */
   parseArrayType(scip, fzninput, &isvararray, &type, &lb, &ub);

   if( hasError(fzninput) )
      return SCIP_OKAY;

   /* parse array name */
   SCIP_CALL( parseName(scip, fzninput, name, &output, &info) );
   assert(!output || info != NULL);

   if( hasError(fzninput) )
      return SCIP_OKAY;

   SCIPdebugMessage("found <%s> array named <%s> of type <%s> and size <%d> with bounds [%g,%g] (output %u)\n",
      isvararray ? "variable" : "constant", name,
      type == FZN_BOOL ? "bool" : type == FZN_INT ? "integer" : "float", nelements, lb, ub, output);

   if( isvararray )
      SCIP_CALL( parseVariableArray(scip, readerdata, fzninput, name, nelements, type, lb, ub, info) );
   else
      SCIP_CALL( parseConstantArray(scip, fzninput, name, nelements, type) );

   freeDimensions(scip, &info);

   return SCIP_OKAY;
}

/** parse variable expression */
static
SCIP_RETCODE parseVariable(
   SCIP*                 scip,               /**< SCIP data structure */
   SCIP_READERDATA*      readerdata,         /**< reader data */
   FZNINPUT*             fzninput            /**< FZN reading data */
   )
{
   SCIP_VAR* var;
   FZNNUMBERTYPE type;
   SCIP_Real lb;
   SCIP_Real ub;
   SCIP_Bool output;
   char assignment[FZN_BUFFERLEN];
   char name[FZN_BUFFERLEN];

   assert(scip != NULL);
   assert(fzninput != NULL);

   SCIPdebugMessage("parse variable expression\n");

   /* pares variable type and range */
   parseType(scip, fzninput, &type, &lb, &ub);

   if( hasError(fzninput) )
      return SCIP_OKAY;

   /* parse variable name without annotations */
   SCIP_CALL( parseName(scip, fzninput, name, &output, NULL) );

   if( hasError(fzninput) )
      return SCIP_OKAY;

   assert(type == FZN_BOOL || type == FZN_INT || type == FZN_FLOAT);

   /* create variable */
   SCIP_CALL( createVariable(scip, fzninput, &var, name, lb, ub, type) );

   /* check if the variable should be part of the output */
   if( output )
   {
      SCIP_CALL( readerdataAddOutputvar(scip, readerdata, var, type) );
   }

   if( !getNextToken(scip, fzninput) )
   {
      syntaxError(scip, fzninput, "expected semicolon");
      return SCIP_OKAY;
   }

   if( isChar(fzninput->token, '=') )
   {
      /* parse and flatten assignment */
      flattenAssignment(scip, fzninput, assignment);

      /* apply assignment */
      SCIP_CALL( applyVariableAssignment(scip, fzninput, var, type, assignment) );
   }
   else
      pushToken(fzninput);

   return SCIP_OKAY;
}

/** parse constant expression */
static
SCIP_RETCODE parseConstant(
   SCIP*                 scip,               /**< SCIP data structure */
   FZNINPUT*             fzninput,           /**< FZN reading data */
   FZNNUMBERTYPE         type                /**< constant type */
   )
{
   FZNCONSTANT* constant;
   char name[FZN_BUFFERLEN];
   char assignment[FZN_BUFFERLEN];

   assert(scip != NULL);
   assert(fzninput != NULL);
   assert(type == FZN_INT || type == FZN_FLOAT || type == FZN_BOOL);

   SCIPdebugMessage("parse constant expression\n");

   /* parse name of the constant */
   SCIP_CALL( parseName(scip, fzninput, name, NULL, NULL) );

   if( hasError(fzninput) )
      return SCIP_OKAY;

   if( !getNextToken(scip, fzninput) || !isChar(fzninput->token, '=') )
   {
      syntaxError(scip, fzninput, "expected token <=>");
      return SCIP_OKAY;
   }

   /* the assignment has to be an other constant or a suitable value */
   flattenAssignment(scip, fzninput, assignment);

   /* applies constant assignment and creates constant */
   SCIP_CALL( createConstantAssignment(scip, &constant, fzninput, name, type, assignment) );

   return SCIP_OKAY;
}

/** evaluates current token as constant */
static
void parseValue(
   SCIP*                 scip,               /**< SCIP data structure */
   FZNINPUT*             fzninput,           /**< FZN reading data */
   SCIP_Real*            value,              /**< pointer to store value */
   const char*           assignment          /**< assignment to parse a value */
   )
{
   if( isValue(assignment, value) )
      return;

   /* if it is an identifier name, it has to belong to a constant or fixed variable */
   if( isIdentifier(assignment) )
   {
      FZNCONSTANT* constant;

      /* identifier has to be one of a constant */
      constant = (FZNCONSTANT*) SCIPhashtableRetrieve(fzninput->constantHashtable, (char*) assignment);

      if( constant == NULL )
      {
         SCIP_VAR* var;

         var = (SCIP_VAR*) SCIPhashtableRetrieve(fzninput->varHashtable, (char*) assignment);

         if( var == NULL )
            syntaxError(scip, fzninput, "unknown constant name");
         else
         {
            if( SCIPisEQ(scip, SCIPvarGetLbOriginal(var), SCIPvarGetUbOriginal(var)) )
               (*value) = SCIPvarGetLbOriginal(var);
            else
               syntaxError(scip, fzninput, "expected fixed variable");
         }
      }
      else
         (*value) = constant->value;
   }
   else
      syntaxError(scip, fzninput, "expected constant expression");
}

/** parse array expression containing constants */
static
SCIP_RETCODE parseConstantArrayAssignment(
   SCIP*                 scip,               /**< SCIP data structure */
   FZNINPUT*             fzninput,           /**< FZN reading data */
   SCIP_Real**           vals,               /**< pointer to value array */
   int*                  nvals,              /**< pointer to store the number if values */
   int                   sizevals            /**< size of the vals array */
   )
{
   int c;

   assert(*nvals <= sizevals);

   /* check for next token */
   if( !getNextToken(scip, fzninput) )
   {
      syntaxError(scip, fzninput, "expected constant array");
      return SCIP_OKAY;
   }

   /* check if an array is given explicitly */
   if( isChar(fzninput->token, '[') )
   {
      char** elements;
      SCIP_Real value;
      int nelements;

      SCIP_CALL( SCIPallocBufferArray(scip, &elements, sizevals) );
      nelements = 0;

      value = 0.0;

      /* push back '[' which closes the list */
      pushToken(fzninput);

      /* pares array assignment */
      SCIP_CALL( parseArrayAssignment(scip, fzninput, &elements, &nelements, sizevals) );

      if( sizevals <= *nvals + nelements )
      {
         SCIP_CALL( SCIPreallocBufferArray(scip, vals, *nvals + nelements) );
      }

      for( c = 0; c < nelements && !hasError(fzninput); ++c )
      {
         parseValue(scip, fzninput, &value, elements[c]);
         assert(!hasError(fzninput));

         (*vals)[(*nvals)] = value;
         (*nvals)++;
      }

      freeStringBufferArray(scip, elements, nelements);
   }
   else
   {
      /* array is not given explicitly; therefore, check constant array data base if the given constant array name was
       * parsed before
       */

      CONSTARRAY* constarray;

      constarray = findConstarray(scip, fzninput, fzninput->token);

      if( constarray != NULL )
      {
         /* ensure variable array size */
         if( sizevals <= *nvals + constarray->nconstants )
         {
            SCIP_CALL( SCIPreallocBufferArray(scip, vals, *nvals + constarray->nconstants) );
         }

         for( c = 0; c < constarray->nconstants; ++c )
         {
            (*vals)[(*nvals)] = constarray->constants[c]->value;
            (*nvals)++;
         }
      }
      else
      {
         /* there is no constant array with the given name; therefore check the variable array data base if such an
          * array exist with fixed variables
          */

         VARARRAY* vararray;

         vararray = findVararray(scip, fzninput, fzninput->token);

         if( vararray == NULL )
         {
            syntaxError(scip, fzninput, "unknown constants array name");
         }
         else
         {
            /* ensure variable array size */
            if( sizevals <= *nvals + vararray->nvars )
            {
               SCIP_CALL( SCIPreallocBufferArray(scip, vals, *nvals + vararray->nvars) );
            }

            for( c = 0; c < vararray->nvars; ++c )
            {
               SCIP_VAR* var;

               var = vararray->vars[c];
               assert(var != NULL);

               if( SCIPisEQ(scip, SCIPvarGetLbOriginal(var), SCIPvarGetUbOriginal(var)) )
               {
                  (*vals)[(*nvals)] = SCIPvarGetLbOriginal(var);
                  (*nvals)++;
               }
               else
               {
                  syntaxError(scip, fzninput, "variable array contains unfixed variable");
                  break;
               }
            }
         }
      }
   }

   return SCIP_OKAY;
}

/** parse array expression containing variables */
static
SCIP_RETCODE parseVariableArrayAssignment(
   SCIP*                 scip,               /**< SCIP data structure */
   FZNINPUT*             fzninput,           /**< FZN reading data */
   SCIP_VAR***           vars,               /**< pointer to variable array */
   int*                  nvars,              /**< pointer to store the number if variable */
   int                   sizevars            /**< size of the variable array */
   )
{
   int v;

   assert(*nvars <= sizevars);

   /* check for next token */
   if( !getNextToken(scip, fzninput) )
   {
      syntaxError(scip, fzninput, "expected constant array");
      return SCIP_OKAY;
   }

   if( isChar(fzninput->token, '[') )
   {
      char** elements;
      int nelements;

      SCIP_CALL( SCIPallocBufferArray(scip, &elements, sizevars) );
      nelements = 0;

      /* push back '[' which closes the list */
      pushToken(fzninput);

      SCIP_CALL( parseArrayAssignment(scip, fzninput, &elements, &nelements, sizevars) );

      if( sizevars <= *nvars + nelements )
      {
         SCIP_CALL( SCIPreallocBufferArray(scip, vars, *nvars + nelements) );
      }

      for( v = 0; v < nelements; ++v )
      {
         (*vars)[(*nvars)] = (SCIP_VAR*) SCIPhashtableRetrieve(fzninput->varHashtable, elements[v]);

         if( (*vars)[(*nvars)] == NULL )
         {
            /* since the given element does not correspond to a variable name
             * it might be the case that it is a constant which can be seen as
             * as a fixed variable
             */

            FZNCONSTANT* constant;
            SCIP_Real value;

            constant = (FZNCONSTANT*) SCIPhashtableRetrieve(fzninput->constantHashtable, (char*) elements[v]);

            if( constant != NULL )
            {
               assert(constant->type == FZN_FLOAT);
               value = constant->value;
            }
            else if(!isValue(elements[v], &value) )
            {
               char* tmptoken;

               tmptoken = fzninput->token;
               fzninput->token = elements[v];
               syntaxError(scip, fzninput, "expected variable name or constant");

               fzninput->token = tmptoken;
               break;
            }

            /* create a fixed variable */
            SCIP_CALL( createVariable(scip, fzninput, &(*vars)[*nvars], elements[v], value, value, FZN_FLOAT) );
         }

         (*nvars)++;
      }

      freeStringBufferArray(scip, elements, nelements);
   }
   else
   {
      VARARRAY* vararray;

      vararray = findVararray(scip, fzninput, fzninput->token);

      if( vararray != NULL )
      {
         assert(vararray != NULL);

         /* ensure variable array size */
         if( sizevars <= *nvars + vararray->nvars )
         {
            SCIP_CALL( SCIPreallocBufferArray(scip, vars, *nvars + vararray->nvars) );
         }

         for( v = 0; v < vararray->nvars; ++v )
         {
            (*vars)[(*nvars)] = vararray->vars[v];
            (*nvars)++;
         }
      }
      else
         syntaxError(scip, fzninput, "unknown variable array name");
   }

   return SCIP_OKAY;
}

/** parse linking statement */
static
SCIP_RETCODE parseQuadratic(
   SCIP*                 scip,               /**< SCIP data structure */
   FZNINPUT*             fzninput,           /**< FZN reading data */
   const char*           name                /**< name of constraint */
   )
{
   char** elements;
   int nelements;

   SCIP_CALL( SCIPallocBufferArray(scip, &elements, 3) );
   nelements = 0;

   /* parse the list of three elements */
   SCIP_CALL( parseList(scip, fzninput, &elements, &nelements, 3) );
   assert(nelements == 3);

   if( !hasError(fzninput) )
   {
      SCIP_VAR** vars;
      SCIP_Real* vals;
      SCIP_Real rhs;
      int v;

      rhs = 0.0;

      SCIP_CALL( SCIPallocBufferArray(scip, &vars, 3) );
      SCIP_CALL( SCIPallocBufferArray(scip, &vals, 3) );

      for( v = 0; v < 3; ++v )
      {
         /* collect variable if constraint identifier is a variable */
         vars[v] = (SCIP_VAR*) SCIPhashtableRetrieve(fzninput->varHashtable, (char*) elements[v]);

         /* parse the numeric value otherwise */
         if( vars[v] == NULL )
         {
            parseValue(scip, fzninput, &vals[v], elements[v]);
            assert(!hasError(fzninput));
         }
         else
            vals[v] = SCIP_INVALID;
      }

      /* the first two identifiers are proper variables => the constraints is indeed quadratic */
      if( vars[0] != NULL && vars[1] != NULL )
      {
         SCIP_Real quadval;
         quadval = 1.0;

         /* we might have an additional linear term or just a constant */
         if( vars[2] != NULL )
         {
            SCIP_Real linval;
            linval = -1.0;

            SCIP_CALL( createQuadraticCons(scip, name, 1, &vars[2], &linval, 1, &vars[0], &vars[1], &quadval, rhs, rhs,
                  fzninput->initialconss, fzninput->dynamicconss, fzninput->dynamicrows) );
         }
         else
         {
            rhs += vals[2];
            SCIP_CALL( createQuadraticCons(scip, name, 0, NULL, NULL, 1, &vars[0], &vars[1], &quadval, rhs, rhs,
                  fzninput->initialconss, fzninput->dynamicconss, fzninput->dynamicrows));
         }
      }
      else if( vars[0] != NULL || vars[1] != NULL )
      {
         int nvars;
         nvars = 1;

         /* the left hand side of x*y = z is linear (but not constant) */
         if( vars[0] == NULL )
            SCIPswapPointers((void**)&vars[0], (void**)&vars[1]);
         else
            SCIPswapPointers((void**)&vals[0], (void**)&vals[1]);

         /* after swapping, the variable and the coefficient should stand in front */
         assert(vars[0] != NULL && vals[0] != SCIP_INVALID ); /*lint !e777*/

         /* the right hand side might be a variable or a constant */
         if( vars[2] != NULL )
         {
            SCIPswapPointers((void**)&vars[1], (void**)&vars[2]);
            vals[1] = -1.0;
            nvars++;
         }
         else
         {
            assert(vals[2] != SCIP_INVALID); /*lint !e777*/
            rhs += vals[2];
         }

         SCIP_CALL( createLinearCons(scip, name, nvars, vars, vals, rhs, rhs, fzninput->initialconss, fzninput->dynamicconss, fzninput->dynamicrows) );
      }
      else
      {
         /* the left hand side of x*y = z is constant */
         assert(vals[0] != SCIP_INVALID && vals[1] != SCIP_INVALID); /*lint !e777*/

         rhs = rhs - vals[0]*vals[1];

         /* the right hand side might be a variable or a constant */
         if( vars[2] != NULL )
         {
            SCIP_Real val;
            val = -1.0;
            SCIP_CALL( createLinearCons(scip, name, 1, &vars[2], &val, rhs, rhs, fzninput->initialconss, fzninput->dynamicconss, fzninput->dynamicrows) );
         }
         else
         {
            assert(vals[2] != SCIP_INVALID); /*lint !e777*/
            rhs += vals[2];
            SCIP_CALL( createLinearCons(scip, name, 0, NULL, NULL, rhs, rhs, fzninput->initialconss, fzninput->dynamicconss, fzninput->dynamicrows) );
         }
      }

      /* free buffer arrays */
      SCIPfreeBufferArray(scip, &vals);
      SCIPfreeBufferArray(scip, &vars);
   }

   /* free elements array */
   freeStringBufferArray(scip, elements, nelements);

   return SCIP_OKAY;
}

/** parse aggregation statement (plus, minus, negate) */
static
SCIP_RETCODE parseAggregation(
   SCIP*                 scip,               /**< SCIP data structure */
   FZNINPUT*             fzninput,           /**< FZN reading data */
   const char*           name,               /**< name of constraint */
   const char*           type                /**< linear constraint type */
   )
{
   /* here we take care of the three expression
    *
    * - int_plus(x1,x2,x3)   -> x1 + x2 == x3
    * - int_minus(x1,x2,x3)  -> x1 - x2 == x3
    * - int_negate(x1,x2)    -> x1 + x2 == 0
    */
   char** elements;
   int nelements;

   SCIP_CALL( SCIPallocBufferArray(scip, &elements, 3) );
   nelements = 0;

   /* parse the list of three elements */
   SCIP_CALL( parseList(scip, fzninput, &elements, &nelements, 3) );
   assert(nelements == 3 || nelements == 2);

   if( !hasError(fzninput) )
   {
      SCIP_VAR** vars;
      SCIP_Real* vals;
      SCIP_Real value;
      SCIP_Real rhs;
      int nvars;

      nvars = 0;
      rhs = 0.0;

      SCIP_CALL( SCIPallocBufferArray(scip, &vars, 3) );
      SCIP_CALL( SCIPallocBufferArray(scip, &vals, 3) );

      /* parse first element */
      vars[nvars] = (SCIP_VAR*) SCIPhashtableRetrieve(fzninput->varHashtable, (char*) elements[0]);
      if( vars[nvars] == NULL )
      {
         parseValue(scip, fzninput, &value, elements[0]);
         assert(!hasError(fzninput));

         rhs -= value;
      }
      else
      {
         vals[nvars] = 1.0;
         nvars++;
      }

      /* parse second element */
      vars[nvars] = (SCIP_VAR*) SCIPhashtableRetrieve(fzninput->varHashtable, (char*) elements[1]);
      if( vars[nvars] == NULL )
      {
         parseValue(scip, fzninput, &value, elements[1]);
         assert(!hasError(fzninput));

         if( equalTokens(scip, type, "minus") )
            rhs += value;
         else
            rhs -= value;
      }
      else
      {
         if( equalTokens(scip, type, "minus") )
         {
            /* in case of minus the second element get a -1.0 as coefficient */
            vals[nvars] = -1.0;
         }
         else
            vals[nvars] = 1.0;

         nvars++;
      }

      if( !equalTokens(scip, type, "negate") )
      {
         /* parse third element in case of "minus" or "plus" */
         vars[nvars] = (SCIP_VAR*) SCIPhashtableRetrieve(fzninput->varHashtable, (char*) elements[2]);
         if( vars[nvars] == NULL )
         {
            parseValue(scip, fzninput, &value, elements[2]);
            assert(!hasError(fzninput));

            rhs += value;
         }
         else
         {
            vals[nvars] = -1.0;
            nvars++;
         }
      }

      SCIP_CALL( createLinearCons(scip, name, nvars, vars, vals, rhs, rhs, fzninput->initialconss, fzninput->dynamicconss, fzninput->dynamicrows) );

      /* free buffer arrays */
      SCIPfreeBufferArray(scip, &vals);
      SCIPfreeBufferArray(scip, &vars);
   }

   /* free elements array */
   freeStringBufferArray(scip, elements, nelements);
   return SCIP_OKAY;
}

/** parse linking statement */
static
SCIP_RETCODE parseLinking(
   SCIP*                 scip,               /**< SCIP data structure */
   FZNINPUT*             fzninput,           /**< FZN reading data */
   const char*           name,               /**< name of constraint */
   const char*           type,               /**< linear constraint type */
   SCIP_Real             sidevalue           /**< side value of constraint */
   )
{
   char** names;
<<<<<<< HEAD
   SCIP_Real lhs = -SCIPinfinity(scip);
   SCIP_Real rhs = SCIPinfinity(scip);
=======
   SCIP_Real lhs = SCIP_INVALID;
   SCIP_Real rhs = SCIP_INVALID;
>>>>>>> 496bee94
   int nnames;

   nnames = 0;
   SCIP_CALL( SCIPallocBufferArray(scip, &names, 2) );

   SCIP_CALL( parseList(scip, fzninput, &names, &nnames, 2) );
   assert(nnames == 2);

   if( hasError(fzninput) )
      goto TERMINATE;

   /* compute left and right side */
   computeLinearConsSides(scip, fzninput, type, sidevalue, &lhs, &rhs);

   if( hasError(fzninput) )
      goto TERMINATE;

   SCIP_CALL( createLinking(scip, fzninput, name, names[0], names[1], lhs, rhs) );

 TERMINATE:
   freeStringBufferArray(scip, names, nnames);

   return SCIP_OKAY;
}

/** creates a linear constraint for an array operation */
static
CREATE_CONSTRAINT(createCoercionOpCons)
{  /*lint --e{715}*/
   assert(scip != NULL);
   assert(fzninput != NULL);

   /* check if the function identifier name is array operation */
   if( !equalTokens(scip, fname, "int2float") && !equalTokens(scip, fname, "bool2int") )
      return SCIP_OKAY;

   SCIP_CALL( parseLinking(scip, fzninput, fname, "eq", 0.0) );

   *created = TRUE;

   return SCIP_OKAY;
}

/** creates a linear constraint for an array operation */
static
CREATE_CONSTRAINT(createSetOpCons)
{  /*lint --e{715}*/
   assert(scip != NULL);
   assert(fzninput != NULL);

   /* check if the function identifier name is array operation */
   if( !equalTokens(scip, ftokens[0], "set") )
      return SCIP_OKAY;

   fzninput->valid = FALSE;
   SCIPwarningMessage(scip, "set operation are not supported yet\n");

   return SCIP_OKAY;
}

/** creates linear constraint for an array operation */
static
CREATE_CONSTRAINT(createArrayOpCons)
{  /*lint --e{715}*/
   assert(scip != NULL);
   assert(fzninput != NULL);

   /* check if the function identifier name is array operation */
   if( !equalTokens(scip, ftokens[0], "array") )
      return SCIP_OKAY;

   fzninput->valid = FALSE;
   SCIPwarningMessage(scip, "array operation are not supported yet\n");

   return SCIP_OKAY;
}

/** creates a linear constraint for a logical operation */
static
CREATE_CONSTRAINT(createLogicalOpCons)
{  /*lint --e{715}*/
   assert(scip != NULL);
   assert(fzninput != NULL);

   /* check if the function identifier name is array operation */
   if(nftokens < 2)
      return SCIP_OKAY;

   if(equalTokens(scip, ftokens[0], "bool") && nftokens == 2 )
   {
      char** elements;
      int nelements;

      /* the bool_eq constraint is processed in createComparisonOpCons() */
      if( equalTokens(scip, ftokens[1], "eq") || equalTokens(scip, ftokens[1], "ge") || equalTokens(scip, ftokens[1], "le")
         || equalTokens(scip, ftokens[1], "lt") || equalTokens(scip, ftokens[1], "gt") )
         return SCIP_OKAY;

      SCIP_CALL( SCIPallocBufferArray(scip, &elements, 3) );
      nelements = 0;

      SCIP_CALL( parseList(scip, fzninput, &elements, &nelements, 3) );

      if( !hasError(fzninput) )
      {
         SCIP_CONS* cons;
         SCIP_VAR** vars;
         int v;
         int nvars;

         if( equalTokens(scip, ftokens[1], "ne") || equalTokens(scip, ftokens[1], "not") )
            nvars = 2;
         else
            nvars = 3;

         SCIP_CALL( SCIPallocBufferArray(scip, &vars, nvars) );

         /* collect variable if constraint identifier is a variable */
         for( v = 0; v < nvars; ++v )
         {
            vars[v] = (SCIP_VAR*) SCIPhashtableRetrieve(fzninput->varHashtable, (char*) elements[v]);

            if( vars[v] == NULL )
            {
               syntaxError(scip, fzninput, "unknown variable identifier name");
               goto TERMINATE;
            }
         }


         if( equalTokens(scip, ftokens[1], "ne" ) || equalTokens(scip, ftokens[1], "not") )
         {
            SCIP_Real vals[] = {1.0, 1.0};

            SCIP_CALL( SCIPcreateConsLinear(scip, &cons, fname, 2, vars, vals, 1.0, 1.0,
                  fzninput->initialconss, TRUE, TRUE, TRUE, TRUE, FALSE, FALSE, fzninput->dynamicconss, fzninput->dynamicrows, FALSE) );

            *created = TRUE;
         }
         else if( equalTokens(scip, ftokens[1], "or" ) )
         {
            SCIP_CALL( SCIPcreateConsOr(scip, &cons, fname, vars[2], 2, vars,
                  fzninput->initialconss, TRUE, TRUE, TRUE, TRUE, FALSE, FALSE, fzninput->dynamicconss, fzninput->dynamicrows, FALSE) );

            *created = TRUE;
         }
         else if( equalTokens(scip, ftokens[1], "and") )
         {
            SCIP_CALL( SCIPcreateConsAnd(scip, &cons, fname, vars[2], 2, vars,
                  fzninput->initialconss, TRUE, TRUE, TRUE, TRUE, FALSE, FALSE, fzninput->dynamicconss, fzninput->dynamicrows, FALSE) );

            *created = TRUE;
         }
         else if( equalTokens(scip, ftokens[1], "xor") )
         {
            /* swap resultant to front */
            SCIPswapPointers((void**)&vars[0], (void**)&vars[2]);

            SCIP_CALL( SCIPcreateConsXor(scip, &cons, fname, FALSE, 3, vars,
                  fzninput->initialconss, TRUE, TRUE, TRUE, TRUE, FALSE, FALSE, fzninput->dynamicconss, fzninput->dynamicrows, FALSE) );

            *created = TRUE;
         }
         else
         {
            fzninput->valid = FALSE;
            SCIPwarningMessage(scip, "logical operation <%s> is not supported yet\n", fname);
            goto TERMINATE;
         }

         SCIPdebugPrintCons(scip, cons, NULL);

         SCIP_CALL( SCIPaddCons(scip, cons) );
         SCIP_CALL( SCIPreleaseCons(scip, &cons) );

      TERMINATE:
         SCIPfreeBufferArray(scip, &vars);
      }

      /* free elements array */
      freeStringBufferArray(scip, elements, nelements);

   }
   else if(equalTokens(scip, ftokens[1], "bool") && nftokens == 3 )
   {
      SCIP_CONS* cons;
      SCIP_VAR** vars;
      SCIP_VAR* resvar;
      int nvars;
      char** elements;
      int nelements;
      int size;

      if( !equalTokens(scip, ftokens[2], "or" ) && !equalTokens(scip, ftokens[2], "and" ) )
      {
         fzninput->valid = FALSE;
         SCIPwarningMessage(scip, "logical operation <%s> is not supported yet\n", fname);
         return SCIP_OKAY;
      }

      size = 10;
      nvars = 0;

      SCIP_CALL( SCIPallocBufferArray(scip, &vars, size) );
      SCIP_CALL( SCIPallocBufferArray(scip, &elements, 1) );
      nelements = 0;

      SCIPdebugMessage("found and constraint <%s>\n", fname);

      /* parse operand variable array */
      SCIP_CALL( parseVariableArrayAssignment(scip, fzninput, &vars, &nvars, size) );

      /* check error and for the comma between the variable array and side value */
      if( hasError(fzninput) || !getNextToken(scip, fzninput) || !isChar(fzninput->token, ',') )
      {
         if( hasError(fzninput) )
            syntaxError(scip, fzninput, "unexpected error in fzn input");
         else
            syntaxError(scip, fzninput, "expected token <,>");

         goto TERMINATE2;
      }

      /* parse resultant variable array */
      SCIP_CALL( parseList(scip, fzninput, &elements, &nelements, 1) );
      resvar = (SCIP_VAR*) SCIPhashtableRetrieve(fzninput->varHashtable, (char*) elements[0]);

      /* check error and for the comma between the variable array and side value */
      if( hasError(fzninput) || resvar == NULL )
      {
         if( hasError(fzninput) )
            syntaxError(scip, fzninput, "unexpected error in fzn input");
         else
            syntaxError(scip, fzninput, "unknown variable identifier name");
         goto TERMINATE2;
      }

      /* create the constraint */
      if( equalTokens(scip, ftokens[2], "or" ) )
      {
         SCIP_CALL( SCIPcreateConsOr(scip, &cons, fname, resvar, nvars, vars,
               fzninput->initialconss, TRUE, TRUE, TRUE, TRUE, FALSE, FALSE, fzninput->dynamicconss, fzninput->dynamicrows, FALSE) );
      }
      else
      {
         assert( equalTokens(scip, ftokens[2], "and") );

         SCIP_CALL( SCIPcreateConsAnd(scip, &cons, fname, resvar, nvars, vars,
               fzninput->initialconss, TRUE, TRUE, TRUE, TRUE, FALSE, FALSE, fzninput->dynamicconss, fzninput->dynamicrows, FALSE) );
      }

      SCIPdebugPrintCons(scip, cons, NULL);
      *created = TRUE;

      SCIP_CALL( SCIPaddCons(scip, cons) );
      SCIP_CALL( SCIPreleaseCons(scip, &cons) );

   TERMINATE2:
      /* free elements array */
      freeStringBufferArray(scip, elements, nelements);
      SCIPfreeBufferArray(scip, &vars);
   }
   else if( equalTokens(scip, ftokens[1], "bool") )
   {
      fzninput->valid = FALSE;
      SCIPwarningMessage(scip, "logical operation <%s> is not supported yet\n", fname);
      return SCIP_OKAY;
   }

   return SCIP_OKAY;
}

/** creates a linear constraint for a comparison operation */
static
CREATE_CONSTRAINT(createComparisonOpCons)
{  /*lint --e{715}*/
   char assignment[FZN_BUFFERLEN];

   assert(scip != NULL);
   assert(fzninput != NULL);

   /* check if the function name ends of "reif" (reified constraint) which SCIP does not support yet */
   if( equalTokens(scip, ftokens[nftokens - 1], "reif") )
   {
      SCIPwarningMessage(scip, "reified constraints are not supported\n");
      fzninput->valid = FALSE;
      return SCIP_OKAY;
   }

   /* the last token can be
    * 'eq' -- equal
    * 'ne' -- not equal
    * 'lt' -- less than
    * 'gt' -- greater than
    * 'le' -- less or equal than
    * 'ge' -- greater or equal than
    *         => these are comparison constraints
    * 'plus'   -- addition
    * 'minus'  -- subtraction
    * 'negate' -- negation
    *             => these are aggregation constraints
    * 'times' -- multiplication
    *            => this is a nonlinear constraint
    */
   if( strlen(ftokens[nftokens - 1]) != 2 && nftokens != 2 )
      return SCIP_OKAY;

   /* check if any sets are involved in the constraint */
   if( equalTokens(scip, ftokens[0], "set") )
   {
      SCIPwarningMessage(scip, "constraints using sets are not supported\n");
      fzninput->valid = FALSE;
      return SCIP_OKAY;
   }

   /* check if the constraint is a 'not equal' one */
   if( equalTokens(scip, ftokens[nftokens - 1], "ne") )
   {
      SCIPwarningMessage(scip, "constraints with 'not equal' relation are not supported\n");
      fzninput->valid = FALSE;
      return SCIP_OKAY;
   }

   /* check if the constraint contains float variable and coefficients and '<' or '>' relation */
   if( equalTokens(scip, ftokens[0], "float") &&
      (equalTokens(scip, ftokens[nftokens - 1], "lt") || equalTokens(scip, ftokens[nftokens - 1], "gt") ) )
   {
      SCIPwarningMessage(scip, "constraints with '<' or '>' relation and continuous variables are not supported\n");
      fzninput->valid = FALSE;
      return SCIP_OKAY;
   }

   if( equalTokens(scip, ftokens[1], "lin") )
   {
      SCIP_VAR** vars;
      SCIP_Real* vals;
      SCIP_Real sidevalue;
      int nvars;
      int nvals;
      int size;

      assert(nftokens == 3);

      size = 10;
      nvars = 0;
      nvals = 0;
      sidevalue = SCIP_INVALID;

      SCIP_CALL( SCIPallocBufferArray(scip, &vars, size) );
      SCIP_CALL( SCIPallocBufferArray(scip, &vals, size) );

      SCIPdebugMessage("found linear constraint <%s>\n", fname);

      /* pares coefficients array */
      SCIP_CALL( parseConstantArrayAssignment(scip, fzninput, &vals, &nvals, size) );

      /* check error and for the comma between the coefficient and variable array */
      if( hasError(fzninput) || !getNextToken(scip, fzninput) || !isChar(fzninput->token, ',') )
      {
         if( !hasError(fzninput) )
            syntaxError(scip, fzninput, "expected token <,>");

         goto TERMINATE;
      }

      /* pares variable array */
      SCIP_CALL( parseVariableArrayAssignment(scip, fzninput, &vars, &nvars, size) );

      /* check error and for the comma between the variable array and side value */
      if( hasError(fzninput) || !getNextToken(scip, fzninput) || !isChar(fzninput->token, ',') )
      {
         if( !hasError(fzninput) )
            syntaxError(scip, fzninput, "expected token <,>");

         goto TERMINATE;
      }

      /* pares sidevalue */
      flattenAssignment(scip, fzninput, assignment);
      parseValue(scip, fzninput, &sidevalue, assignment);

      if( !hasError(fzninput) )
      {
         SCIP_Real lhs = -SCIPinfinity(scip);
         SCIP_Real rhs = SCIPinfinity(scip);

         assert(sidevalue != SCIP_INVALID); /*lint !e777*/

         /* compute left and right side */
         computeLinearConsSides(scip, fzninput, ftokens[2], sidevalue, &lhs, &rhs);

         if( hasError(fzninput) )
            goto TERMINATE;

         SCIP_CALL( createLinearCons(scip, fname, nvars, vars, vals, lhs, rhs, fzninput->initialconss, fzninput->dynamicconss, fzninput->dynamicrows) );
      }

   TERMINATE:
      SCIPfreeBufferArray(scip, &vars);
      SCIPfreeBufferArray(scip, &vals);
   }
   else if( equalTokens(scip, ftokens[1], "minus") || equalTokens(scip, ftokens[1], "plus") || equalTokens(scip, ftokens[1], "negate") )
   {
      assert(nftokens == 2);
      SCIP_CALL( parseAggregation(scip, fzninput, fname, ftokens[1]) );
   }
   else if( equalTokens(scip, ftokens[1], "eq") || equalTokens(scip, ftokens[1], "le") || equalTokens(scip, ftokens[1], "ge")
      || equalTokens(scip, ftokens[1], "lt") || equalTokens(scip, ftokens[1], "gt") )
   {
      assert(nftokens == 2);
      SCIP_CALL( parseLinking(scip, fzninput, fname, ftokens[1], 0.0) );
   }
   else if( equalTokens(scip, ftokens[1], "times") )
   {
      assert(nftokens == 2);
      SCIP_CALL( parseQuadratic(scip, fzninput, fname) );
   }
   else
   {
      syntaxError(scip, fzninput, "unknown constraint type");
   }

   *created = TRUE;

   return SCIP_OKAY;
}

/** creates an alldifferent constraint */
static
CREATE_CONSTRAINT(createAlldifferentOpCons)
{  /*lint --e{715}*/
   SCIP_VAR** vars;
#ifdef ALLDIFFERENT
   SCIP_CONS* cons;
#endif
   int nvars;
   int size;

   assert(scip != NULL);
   assert(fzninput != NULL);

   /* check if the function identifier name is array operation */
   if( !equalTokens(scip, ftokens[0], "all") || !equalTokens(scip, ftokens[1], "different") )
      return SCIP_OKAY;

   size = 10;
   nvars = 0;
   SCIP_CALL( SCIPallocBufferArray(scip, &vars, size) );

   SCIPdebugMessage("parse alldifferent expression\n");

   /* pares variable array */
   SCIP_CALL( parseVariableArrayAssignment(scip, fzninput, &vars, &nvars, size) );

#ifdef ALLDIFFERENT
   /* create alldifferent constraint */
   SCIP_CALL( SCIPcreateConsAlldifferent(scip, &cons, fname, nvars, vars,
         fzninput->initialconss, TRUE, TRUE, TRUE, TRUE, FALSE, FALSE, fzninput->dynamicconss, fzninput->dynamicrows, FALSE) );

   SCIPdebugPrintCons(scip, cons, NULL);

   /* add and release the constraint to the problem */
   SCIP_CALL( SCIPaddCons(scip, cons) );
   SCIP_CALL( SCIPreleaseCons(scip, &cons) );

   *created = TRUE;
#endif

   SCIPfreeBufferArray(scip, &vars);

   return SCIP_OKAY;
}

/** creates an alldifferent constraint */
static
CREATE_CONSTRAINT(createCumulativeOpCons)
{  /*lint --e{715}*/
   SCIP_CONS* cons;
   SCIP_VAR** vars;
   SCIP_Real* vals;
   int* durations;
   int* demands;
   SCIP_Real val;
   int capacity;
   char assignment[FZN_BUFFERLEN];

   int nvars;
   int ndurations;
   int ndemads;
   int size;
   int i;

   assert(scip != NULL);
   assert(fzninput != NULL);

   /* check if the function identifier name is array operation */
   if( !equalTokens(scip, ftokens[0], "cumulative") )
      return SCIP_OKAY;

   size = 10;
   nvars = 0;
   ndurations = 0;
   ndemads = 0;
   demands = NULL;

   SCIPdebugMessage("parse cumulative expression\n");

   /* pares start time variable array */
   SCIP_CALL( SCIPallocBufferArray(scip, &vars, size) );
   SCIP_CALL( parseVariableArrayAssignment(scip, fzninput, &vars, &nvars, size) );

   /* check error and for the comma between the variable array and side value */
   if( hasError(fzninput) || !getNextToken(scip, fzninput) || !isChar(fzninput->token, ',') )
   {
      if( !hasError(fzninput) )
         syntaxError(scip, fzninput, "expected token <,>");

      goto TERMINATE;
   }

   /* pares job duration array */
   SCIP_CALL( SCIPallocBufferArray(scip, &vals, size) );
   SCIP_CALL( parseConstantArrayAssignment(scip, fzninput, &vals, &ndurations, size) );

   SCIP_CALL( SCIPallocBufferArray(scip, &durations, ndurations) );
   for( i = 0; i < ndurations; ++i )
      durations[i] = (int)vals[i];

   /* check error and for the comma between the variable array and side value */
   if( hasError(fzninput) || !getNextToken(scip, fzninput) || !isChar(fzninput->token, ',') )
   {
      if( !hasError(fzninput) )
         syntaxError(scip, fzninput, "expected token <,>");

      goto TERMINATE;
   }

   /* pares job demand array */
   SCIP_CALL( parseConstantArrayAssignment(scip, fzninput, &vals, &ndemads, size) );

   SCIP_CALL( SCIPallocBufferArray(scip, &demands, ndemads) );
   for( i = 0; i < ndemads; ++i )
      demands[i] = (int)vals[i];

   /* check error and for the comma between the variable array and side value */
   if( hasError(fzninput) || !getNextToken(scip, fzninput) || !isChar(fzninput->token, ',') )
   {
      if( !hasError(fzninput) )
         syntaxError(scip, fzninput, "expected token <,>");

      goto TERMINATE;
   }

   /* parse cumulative capacity */
   flattenAssignment(scip, fzninput, assignment);
   parseValue(scip, fzninput, &val, assignment);
   assert(!hasError(fzninput));

   capacity = (int)val;

   assert(nvars == ndurations);
   assert(nvars == ndemads);

   /* create cumulative constraint */
   SCIP_CALL( SCIPcreateConsCumulative(scip, &cons, fname, nvars, vars, durations, demands, capacity,
         fzninput->initialconss, TRUE, TRUE, TRUE, TRUE, FALSE, FALSE, fzninput->dynamicconss, fzninput->dynamicrows, FALSE) );

   SCIPdebugPrintCons(scip, cons, NULL);

   /* add and release the constraint to the problem */
   SCIP_CALL( SCIPaddCons(scip, cons) );
   SCIP_CALL( SCIPreleaseCons(scip, &cons) );

   assert(!hasError(fzninput));
   *created = TRUE;

 TERMINATE:
   /* free buffers */
   SCIPfreeBufferArrayNull(scip, &demands);
   SCIPfreeBufferArray(scip, &durations);
   SCIPfreeBufferArray(scip, &vals);
   SCIPfreeBufferArray(scip, &vars);

   return SCIP_OKAY;
}

/* function pointer array containing all function which can create a constraint */
static CREATE_CONSTRAINT((*constypes[])) =  {
   createCoercionOpCons,
   createSetOpCons,
   createLogicalOpCons,
   createArrayOpCons,
   createComparisonOpCons,
   createAlldifferentOpCons,
   createCumulativeOpCons
};

/** size of the function pointer array */
static int nconstypes = 7;


/** parse constraint expression */
static
SCIP_RETCODE parseConstraint(
   SCIP*                 scip,               /**< SCIP data structure */
   FZNINPUT*             fzninput            /**< FZN reading data */
   )
{
   SCIP_VAR* var;
   char* tokens[4];
   char* token;
   char* nexttoken;
   char name[FZN_BUFFERLEN];
   char fname[FZN_BUFFERLEN];
   SCIP_Bool created;
   int ntokens;
   int i;
   int c;

   assert(scip != NULL);
   assert(fzninput != NULL);

   SCIPdebugMessage("parse constraint expression\n");

   /* get next token already flatten */
   flattenAssignment(scip, fzninput, name);

   /* check if constraint identifier is a variable */
   var = (SCIP_VAR*) SCIPhashtableRetrieve(fzninput->varHashtable, (char*) name);

   if( var != NULL )
   {
      SCIP_Real vals[] = {1.0};

      /* create fixing constraint */
      SCIP_CALL( createLinearCons(scip, "fixing", 1, &var, vals, 1.0, 1.0, fzninput->initialconss, fzninput->dynamicconss, fzninput->dynamicrows) );
      return SCIP_OKAY;
   }

   /* check constraint identifier name */
   if( !isIdentifier(name) )
   {
      syntaxError(scip, fzninput, "expected constraint identifier name");
      return SCIP_OKAY;
   }

   /* check if we have a opening parenthesis */
   if( !getNextToken(scip, fzninput) || !isChar(fzninput->token, '(') )
   {
      syntaxError(scip, fzninput, "expected token <(>");
      return SCIP_OKAY;
   }

   /* copy function name */
   (void) SCIPsnprintf(fname, FZN_BUFFERLEN, "%s", name);

   /* truncate the function identifier name in separate tokens */
   token = SCIPstrtok(name, "_", &nexttoken);
   ntokens = 0;
   while( token != NULL )
   {
      if( ntokens == 4 )
         break;

      SCIP_CALL( SCIPduplicateBufferArray(scip, &(tokens[ntokens]), token, (int) strlen(token) + 1) ); /*lint !e866*/
      ntokens++;

      token = SCIPstrtok(NULL, "_", &nexttoken);
   }

   assert(token == NULL || tokens[0] != NULL); /*lint !e771*/
   for( i = 0; i < ntokens; ++i )
   {
      SCIPdebugPrintf("%s ", tokens[i]);
   }
   SCIPdebugPrintf("\n");

   created = FALSE;

   /* loop over all methods which can create a constraint */
   for( c = 0; c < nconstypes && !created && !hasError(fzninput); ++c )
   {
      SCIP_CALL( constypes[c](scip, fzninput, fname, tokens, ntokens, &created) );
   }

   /* check if a constraint was created */
   if( !hasError(fzninput) && !created )
   {
      fzninput->valid = FALSE;
      SCIPwarningMessage(scip, "constraint <%s> is not supported yet\n", fname);
   }

   /* free memory */
   for( i = ntokens - 1; i >= 0 ; --i )
   {
      SCIPfreeBufferArray(scip, &tokens[i]);
   }

   /* check for the closing parenthesis */
   if( !hasError(fzninput) && ( !getNextToken(scip, fzninput) || !isChar(fzninput->token, ')')) )
      syntaxError(scip, fzninput, "expected token <)>");

   return SCIP_OKAY;
}

/** parse solve item expression */
static
SCIP_RETCODE parseSolveItem(
   SCIP*                 scip,               /**< SCIP data structure */
   FZNINPUT*             fzninput            /**< FZN reading data */
   )
{
   assert(scip != NULL);
   assert(fzninput != NULL);

   SCIPdebugMessage("parse solve item expression\n");

   if( !getNextToken(scip, fzninput) )
   {
      syntaxError(scip, fzninput, "expected solving specification");
      return SCIP_OKAY;
   }

   /* check for annotations */
   if( equalTokens(scip, fzninput->token, "::") )
   {
      /* skip the annotation */
      do
      {
         if( !getNextToken(scip, fzninput) )
            syntaxError(scip, fzninput, "expected more tokens");
      }
      while( !equalTokens(scip, fzninput->token, "satisfy")
         && !equalTokens(scip, fzninput->token, "minimize")
         && !equalTokens(scip, fzninput->token, "maximize") );
   }

   if( equalTokens(scip, fzninput->token, "satisfy") )
   {
      SCIPdebugMessage("detected a satisfiability problem\n");
   }
   else
   {
      SCIP_VAR* var;
      FZNCONSTANT* constant;
      char name[FZN_BUFFERLEN];

      if( equalTokens(scip, fzninput->token, "minimize") )
      {
         fzninput->objsense = SCIP_OBJSENSE_MINIMIZE;
         SCIPdebugMessage("detected a minimization problem\n");
      }
      else
      {
         assert(equalTokens(scip, fzninput->token, "maximize"));
         fzninput->objsense = SCIP_OBJSENSE_MAXIMIZE;
         SCIPdebugMessage("detected a maximization problem\n");
      }

      /* parse objective coefficients */

      /* parse and flatten assignment */
      flattenAssignment(scip, fzninput, name);

      var = (SCIP_VAR*) SCIPhashtableRetrieve(fzninput->varHashtable, (char*) name);
      constant = (FZNCONSTANT*) SCIPhashtableRetrieve(fzninput->constantHashtable, (char*) name);

      if( var != NULL )
      {
         SCIP_CALL(SCIPchgVarObj(scip, var, 1.0) );
      }
      else if( constant != NULL )
      {
         SCIPdebugMessage("optimizing a constant is equal to a satisfiability problem!\n");
      }
      else if( equalTokens(scip, name, "int_float_lin") )
      {
         SCIP_VAR** vars;
         SCIP_Real* vals;
         int nvars;
         int nvals;
         int size;
         int v;

         nvars = 0;
         nvals = 0;
         size = 10;

         SCIP_CALL( SCIPallocBufferArray(scip, &vars, size) );
         SCIP_CALL( SCIPallocBufferArray(scip, &vals, size) );

         SCIPdebugMessage("found linear objective\n");

         if( !getNextToken(scip, fzninput) || !isChar(fzninput->token, '(') )
         {
            syntaxError(scip, fzninput, "expected token <(>");
            goto TERMINATE;
         }

         /* pares coefficients array for integer variables */
         SCIP_CALL( parseConstantArrayAssignment(scip, fzninput, &vals, &nvals, size) );

         /* check error and for the comma between the coefficient and variable array */
         if( hasError(fzninput) || !getNextToken(scip, fzninput) || !isChar(fzninput->token, ',') )
         {
            if( !hasError(fzninput) )
               syntaxError(scip, fzninput, "expected token <,>");

            goto TERMINATE;
         }

         /* pares coefficients array for continuous variables */
         SCIP_CALL( parseConstantArrayAssignment(scip, fzninput, &vals, &nvals, MAX(size, nvals)) );

         /* check error and for the comma between the coefficient and variable array */
         if( hasError(fzninput) || !getNextToken(scip, fzninput) || !isChar(fzninput->token, ',') )
         {
            if( !hasError(fzninput) )
               syntaxError(scip, fzninput, "expected token <,>");

            goto TERMINATE;
         }

         /* pares integer variable array */
         SCIP_CALL( parseVariableArrayAssignment(scip, fzninput, &vars, &nvars, size) );

         /* check error and for the comma between the variable array and side value */
         if( hasError(fzninput) || !getNextToken(scip, fzninput) || !isChar(fzninput->token, ',') )
         {
            if( !hasError(fzninput) )
               syntaxError(scip, fzninput, "expected token <,>");

            goto TERMINATE;
         }

         assert(nvars <= nvals);

         /* pares continuous variable array */
         SCIP_CALL( parseVariableArrayAssignment(scip, fzninput, &vars, &nvars, MAX(size, nvars)) );

         /* check error and for the ')' */
         if( hasError(fzninput) || !getNextToken(scip, fzninput) || !isChar(fzninput->token, ')') )
         {
            if( !hasError(fzninput) )
               syntaxError(scip, fzninput, "expected token <)>");

            goto TERMINATE;
         }

         assert( nvars == nvals );

         for( v = 0; v < nvars; ++v )
         {
            SCIP_CALL(SCIPchgVarObj(scip, vars[v], vals[v]) );
         }

      TERMINATE:
         SCIPfreeBufferArray(scip, &vars);
         SCIPfreeBufferArray(scip, &vals);
      }
      else
      {
         syntaxError(scip, fzninput, "unknown identifier expression for a objective function");
      }
   }

   return SCIP_OKAY;
}

/** reads a FlatZinc model */
static
SCIP_RETCODE readFZNFile(
   SCIP*                 scip,               /**< SCIP data structure */
   SCIP_READERDATA*      readerdata,         /**< reader data */
   FZNINPUT*             fzninput,           /**< FZN reading data */
   const char*           filename            /**< name of the input file */
   )
{
   assert(scip != NULL);
   assert(readerdata != NULL);
   assert(fzninput != NULL);

   /* open file */
   fzninput->file = SCIPfopen(filename, "r");
   if( fzninput->file == NULL )
   {
      SCIPerrorMessage("cannot open file <%s> for reading\n", filename);
      SCIPprintSysError(filename);
      return SCIP_NOFILE;
   }

   /* create problem */
   SCIP_CALL( SCIPcreateProb(scip, filename, NULL, NULL, NULL, NULL, NULL, NULL, NULL) );

   /* create two auxiliary variable for true and false values */
   SCIP_CALL( createVariable(scip, fzninput, NULL, "true", 1.0, 1.0, FZN_BOOL) );
   SCIP_CALL( createVariable(scip, fzninput, NULL, "false", 0.0, 0.0, FZN_BOOL) );

   /* parse through statements one-by-one */
   while( !SCIPfeof( fzninput->file ) && !hasError(fzninput) )
   {
      /* read the first token (keyword) of a new statement */
      if( getNextToken(scip, fzninput) )
      {
         if( equalTokens(scip, fzninput->token, "predicate") )
         {
            /* parse array expression containing constants or variables */
            SCIP_CALL( parsePredicate(scip, fzninput) );
         }
         else if( equalTokens(scip, fzninput->token, "array") )
         {
            /* parse array expression containing constants or variables */
            SCIP_CALL( parseArray(scip, readerdata, fzninput) );
         }
         else if( equalTokens(scip, fzninput->token, "constraint") )
         {
            /* parse a constraint */
            SCIP_CALL( parseConstraint(scip, fzninput) );
         }
         else if( equalTokens(scip, fzninput->token, "int") )
         {
            /* parse an integer constant */
            SCIP_CALL( parseConstant(scip, fzninput, FZN_INT) );
         }
         else if( equalTokens(scip, fzninput->token, "float") )
         {
            /* parse a float constant */
            SCIP_CALL( parseConstant(scip, fzninput, FZN_FLOAT) );
         }
         else if( equalTokens(scip, fzninput->token, "bool") )
         {
            /* parse a bool constant */
            SCIP_CALL( parseConstant(scip, fzninput, FZN_BOOL) );
         }
         else if( equalTokens(scip, fzninput->token, "set") )
         {
            /* deal with sets */
            SCIPwarningMessage(scip, "sets are not supported yet\n");
            fzninput->valid = FALSE;
            break;
         }
         else if( equalTokens(scip, fzninput->token, "solve") )
         {
            /* parse solve item (objective sense and objective function) */
            SCIP_CALL( parseSolveItem(scip, fzninput) );
         }
         else if( equalTokens(scip, fzninput->token, "var") )
         {
            /* parse variables */
            SCIP_CALL( parseVariable(scip, readerdata, fzninput) );
         }
         else if( equalTokens(scip, fzninput->token, "output") )
         {
            /* the output section is the last section in the flatzinc model and can be skipped */
            SCIPdebugMessage("skip output section\n");
            break;
         }
         else
         {
            FZNNUMBERTYPE type;
            SCIP_Real lb;
            SCIP_Real ub;

            /* check if the new statement starts with a range expression
             * which indicates a constant; therefore, push back the current token
             * since it belongs to the range expression */
            pushToken(fzninput);

            /* parse range to detect constant type */
            parseRange(scip, fzninput, &type, &lb, &ub);

            /* parse the remaining constant statement */
            SCIP_CALL( parseConstant(scip, fzninput, type) );

            if( hasError(fzninput) )
            {
               SCIPwarningMessage(scip, "unknown keyword <%s> skip statement\n", fzninput->token);
               SCIPABORT();
               return SCIP_OKAY;  /*lint !e527*/
            }
         }

         if( hasError(fzninput) )
            break;

         /* if the current statement got marked as comment continue with the next line */
         if( fzninput->comment )
            continue;

         /* each statement should be closed with a semicolon */
         if( !getNextToken(scip, fzninput) )
            syntaxError(scip, fzninput, "expected semicolon");

         /* check for annotations */
         if( equalTokens(scip, fzninput->token, "::") )
         {
            /* skip the annotation */
            do
            {
               if( !getNextToken(scip, fzninput) )
                  syntaxError(scip, fzninput, "expected more tokens");
            }
            while( !isEndStatement(fzninput) );
         }

         if( !isEndStatement(fzninput) )
            syntaxError(scip, fzninput, "expected semicolon");
      }
   }

   /* close file */
   SCIPfclose(fzninput->file);

   if( hasError(fzninput) )
   {
      SCIP_CALL( SCIPfreeProb(scip) );

      /* create empty problem */
      SCIP_CALL( SCIPcreateProb(scip, filename, NULL, NULL, NULL, NULL, NULL, NULL, NULL) );
   }
   else
   {
      SCIP_CALL( SCIPsetObjsense(scip, fzninput->objsense) );
   }

   return SCIP_OKAY;
}


/*
 * Local methods (for writing)
 */


/** transforms given variables, scalars, and constant to the corresponding active variables, scalars, and constant */
static
SCIP_RETCODE getActiveVariables(
   SCIP*                 scip,               /**< SCIP data structure */
   SCIP_VAR**            vars,               /**< vars array to get active variables for */
   SCIP_Real*            scalars,            /**< scalars a_1, ..., a_n in linear sum a_1*x_1 + ... + a_n*x_n + c */
   int*                  nvars,              /**< pointer to number of variables and values in vars and vals array */
   SCIP_Real*            constant,           /**< pointer to constant c in linear sum a_1*x_1 + ... + a_n*x_n + c  */
   SCIP_Bool             transformed         /**< transformed constraint? */
   )
{
   int requiredsize;                         /* number of active variables */
   int v;

   assert( scip != NULL );
   assert( scalars != NULL );
   assert( nvars != NULL );
   assert( vars != NULL || *nvars == 0 );
   assert( constant != NULL );

   if( transformed )
   {
      SCIP_CALL( SCIPgetProbvarLinearSum(scip, vars, scalars, nvars, *nvars, constant, &requiredsize, TRUE) );

      /* avoid overflow by reallocation */
      if( requiredsize > *nvars )
      {
         SCIP_CALL( SCIPreallocBufferArray(scip, &vars, requiredsize) );
         SCIP_CALL( SCIPreallocBufferArray(scip, &scalars, requiredsize) );

         SCIP_CALL( SCIPgetProbvarLinearSum(scip, vars, scalars, nvars, requiredsize, constant, &requiredsize, TRUE) );
         assert( requiredsize <= *nvars );
      }
   }
   else
      for( v = 0; v < *nvars; ++v )
      {
         assert(vars != NULL);
         SCIP_CALL( SCIPvarGetOrigvarSum(&vars[v], &scalars[v], constant) );
      }

   return SCIP_OKAY;
}

/** ends the given line with '\\0' and prints it to the given file stream */
static
void writeBuffer(
   SCIP*                 scip,               /**< SCIP data structure */
   FILE*                 file,               /**< output file (or NULL for standard output) */
   char*                 buffer,             /**< line */
   int                   bufferpos           /**< number of characters in buffer */
   )
{
   assert( scip != NULL );
   assert( buffer != NULL );

   if( bufferpos > 0 )
   {
      buffer[bufferpos] = '\0';

      SCIPinfoMessage(scip, file, "%s", buffer);
   }
}

/** appends extension to line and prints it to the give file stream if the line buffer get full */
static
SCIP_RETCODE appendBuffer(
   SCIP*                 scip,               /**< SCIP data structure */
   char**                buffer,             /**< buffer which should be extended */
   int*                  bufferlen,          /**< length of the buffer */
   int*                  bufferpos,          /**< current position in  the buffer */
   const char*           extension           /**< string to extend the line */
   )
{
   int newpos;

   assert( scip != NULL );
   assert( buffer != NULL );
   assert( bufferlen != NULL );
   assert( bufferpos != NULL );
   assert( extension != NULL );

   /* avoid overflow by reallocation */
   newpos = (*bufferpos) + (int)strlen(extension);
   if( newpos >= (*bufferlen) )
   {
      *bufferlen = MAX( newpos, 2*(*bufferlen) );

      SCIP_CALL( SCIPreallocBufferArray(scip, buffer, (*bufferlen)));
   }

   /* append extension to linebuffer */
   (void)strncpy((*buffer)+(*bufferpos), extension, (size_t)strlen(extension));
   *bufferpos = newpos;

   return SCIP_OKAY;
}

/* Writes a real value to a string with full precision, if fractional and adds a ".0" if integral */
static
void flattenFloat(
   SCIP*                 scip,               /**< SCIP data structure */
   SCIP_Real             val,                /**< value to flatten */
   char*                 buffer              /**< string buffer to print in */
   )
{
   if( SCIPisIntegral(scip, val) )
      (void) SCIPsnprintf(buffer, FZN_BUFFERLEN, "%.1f", SCIPround(scip, val));
   else
      (void) SCIPsnprintf(buffer, FZN_BUFFERLEN, "%+.15g", val);

}

/* print row in FZN format to file stream */
static
SCIP_RETCODE printRow(
   SCIP*                 scip,               /**< SCIP data structure */
   FZNOUTPUT*            fznoutput,          /**< output data structure containing the buffers to write to */
   const char*           type,               /**< row type ("eq", "le" or "ge") */
   SCIP_VAR**            vars,               /**< array of variables */
   SCIP_Real*            vals,               /**< array of values */
   int                   nvars,              /**< number of variables */
   SCIP_Real             rhs,                /**< right hand side */
   SCIP_Bool             hasfloats           /**< are there continuous variables or coefficients in the constraint? */
   )
{
   SCIP_VAR* var;                            /* some variable */
   int v;                                    /* variable counter */
   char buffer[FZN_BUFFERLEN];
   char buffy[FZN_BUFFERLEN];

   assert( scip != NULL );
   assert( strcmp(type, "eq") == 0 || strcmp(type, "le") == 0 || strcmp(type, "ge") == 0 );

   /* Add a constraint of type float_lin or int_lin, depending on whether there are continuous variables or coefficients */
   SCIP_CALL( appendBuffer(scip, &(fznoutput->consbuffer), &(fznoutput->consbufferlen), &(fznoutput->consbufferpos),"constraint ") );
   if( hasfloats )
      (void) SCIPsnprintf(buffer, FZN_BUFFERLEN, "float_lin_%s([",type);
   else
      (void) SCIPsnprintf(buffer, FZN_BUFFERLEN, "int_lin_%s([",type);
   SCIP_CALL( appendBuffer(scip, &(fznoutput->consbuffer), &(fznoutput->consbufferlen), &(fznoutput->consbufferpos),buffer) );

   /* print all coefficients but the last one */
   for( v = 0; v < nvars-1; ++v )
   {
      if( hasfloats )
      {
         flattenFloat(scip, vals[v], buffy);
         (void) SCIPsnprintf(buffer, FZN_BUFFERLEN, "%s, ", buffy);
      }
      else
         (void) SCIPsnprintf(buffer, FZN_BUFFERLEN, "%.f, ", vals[v]);
      SCIP_CALL( appendBuffer(scip, &(fznoutput->consbuffer), &(fznoutput->consbufferlen), &(fznoutput->consbufferpos), buffer) );
   }

   /* print last coefficient */
   if( nvars > 0 )
   {
      if( hasfloats )
      {
         flattenFloat(scip, vals[nvars-1], buffy);
         (void) SCIPsnprintf(buffer, FZN_BUFFERLEN, "%s", buffy);
      }
      else
         (void) SCIPsnprintf(buffer, FZN_BUFFERLEN, "%.f", vals[nvars-1]);

      SCIP_CALL( appendBuffer(scip, &(fznoutput->consbuffer), &(fznoutput->consbufferlen), &(fznoutput->consbufferpos), buffer) );
   }

   SCIP_CALL( appendBuffer(scip, &(fznoutput->consbuffer), &(fznoutput->consbufferlen), &(fznoutput->consbufferpos), "], [") );

   /* print all variables but the last one */
   for( v = 0; v < nvars-1; ++v )
   {
      var = vars[v];
      assert( var != NULL );

      if( hasfloats )
         (void) SCIPsnprintf(buffer, FZN_BUFFERLEN, "%s%s, ", SCIPvarGetName(var), SCIPvarGetProbindex(var) < fznoutput->ndiscretevars ? "_float" : "");
      else
         (void) SCIPsnprintf(buffer, FZN_BUFFERLEN, "%s, ", SCIPvarGetName(var) );
      SCIP_CALL( appendBuffer(scip, &(fznoutput->consbuffer), &(fznoutput->consbufferlen), &(fznoutput->consbufferpos), buffer) );
   }

   /* print last variable */
   if( nvars > 0 )
   {
      if( hasfloats )
         (void) SCIPsnprintf(buffer, FZN_BUFFERLEN, "%s%s",SCIPvarGetName(vars[nvars-1]),
            SCIPvarGetProbindex(vars[nvars-1]) < fznoutput->ndiscretevars ? "_float" : "");
      else
         (void) SCIPsnprintf(buffer, FZN_BUFFERLEN, "%s",SCIPvarGetName(vars[nvars-1]));

      SCIP_CALL( appendBuffer(scip, &(fznoutput->consbuffer), &(fznoutput->consbufferlen), &(fznoutput->consbufferpos),buffer) );
   }

   SCIP_CALL( appendBuffer(scip, &(fznoutput->consbuffer), &(fznoutput->consbufferlen), &(fznoutput->consbufferpos), "], ") );

   /* print right hand side */
   if( SCIPisZero(scip, rhs) )
      rhs = 0.0;

   if( hasfloats )
   {
      flattenFloat(scip, rhs, buffy);
      (void) SCIPsnprintf(buffer, FZN_BUFFERLEN, "%s);\n",buffy);
   }
   else
      (void) SCIPsnprintf(buffer, FZN_BUFFERLEN, "%.f);\n",rhs);
   SCIP_CALL( appendBuffer(scip, &(fznoutput->consbuffer), &(fznoutput->consbufferlen), &(fznoutput->consbufferpos),buffer) );

   return SCIP_OKAY;
}

/** prints given linear constraint information in FZN format to file stream */
static
SCIP_RETCODE printLinearCons(
   SCIP*                 scip,               /**< SCIP data structure */
   FZNOUTPUT*            fznoutput,          /**< output data structure containing the buffers to write to */
   SCIP_VAR**            vars,               /**< array of variables */
   SCIP_Real*            vals,               /**< array of coefficients values (or NULL if all coefficient values are 1) */
   int                   nvars,              /**< number of variables */
   SCIP_Real             lhs,                /**< left hand side */
   SCIP_Real             rhs,                /**< right hand side */
   SCIP_Bool             transformed,        /**< transformed constraint? */
   SCIP_Bool             mayhavefloats       /**< may there be continuous variables in the constraint? */
   )
{
   SCIP_VAR** activevars;                    /* active problem variables of a constraint */
   SCIP_Real* activevals;                    /* coefficients in the active representation */

   SCIP_Real activeconstant;                 /* offset (e.g., due to fixings) in the active representation */
   int nactivevars;                          /* number of active problem variables */
   int v;                                    /* variable counter */

   char buffer[FZN_BUFFERLEN];
   SCIP_Bool hasfloats;

   assert( scip != NULL );
   assert( vars != NULL || nvars == 0 );
   assert( fznoutput != NULL );
   assert( lhs <= rhs );

   if( SCIPisInfinity(scip, -lhs) && SCIPisInfinity(scip, rhs) )
      return SCIP_OKAY;

   /* duplicate variable and value array */
   nactivevars = nvars;
   hasfloats = FALSE;
   activevars = NULL;
   activeconstant = 0.0;

   if( vars != NULL )
   {
      SCIP_CALL( SCIPduplicateBufferArray(scip, &activevars, vars, nactivevars ) );
   }

   if( vals != NULL )
      SCIP_CALL( SCIPduplicateBufferArray(scip, &activevals, vals, nactivevars ) );
   else
   {
      SCIP_CALL( SCIPallocBufferArray(scip, &activevals, nactivevars) );

      for( v = 0; v < nactivevars; ++v )
         activevals[v] = 1.0;
   }

   /* retransform given variables to active variables */
   SCIP_CALL( getActiveVariables(scip, activevars, activevals, &nactivevars, &activeconstant, transformed) );

   /* If there may be continuous variables or coefficients in the constraint, scan for them */
   if( mayhavefloats )
   {
      /* fractional sides trigger a constraint to be of float type */
      if( !SCIPisInfinity(scip, -lhs) )
         hasfloats = hasfloats || !SCIPisIntegral(scip, lhs-activeconstant);
      if( !SCIPisInfinity(scip, rhs) )
         hasfloats = hasfloats || !SCIPisIntegral(scip, rhs-activeconstant);

      /* any continuous variable or fractional variable coefficient triggers a constraint to be of float type */
      for( v = 0; v < nactivevars && !hasfloats; v++ )
      {
         SCIP_VAR* var;

         assert(activevars != 0);
         var = activevars[v];

         hasfloats = hasfloats || (SCIPvarGetType(var) != SCIP_VARTYPE_BINARY &&  SCIPvarGetType(var) != SCIP_VARTYPE_INTEGER);
         hasfloats = hasfloats || !SCIPisIntegral(scip, activevals[v]);
      }

      /* If the constraint has to be written as float type, all discrete variables need to have a float counterpart */
      if( hasfloats )
      {
         for( v = 0; v < nactivevars; v++ )
         {
            SCIP_VAR* var;
            int idx;

            assert(activevars != 0);
            var = activevars[v];
            idx = SCIPvarGetProbindex(var);
            assert( idx >= 0);

            /* If there was no float representation of the variable before, add an auxiliary variable and a conversion constraint */
            if( idx < fznoutput->ndiscretevars && !fznoutput->varhasfloat[idx] )
            {
               assert(SCIPvarGetType(var) == SCIP_VARTYPE_BINARY || SCIPvarGetType(var) == SCIP_VARTYPE_INTEGER);

               (void) SCIPsnprintf(buffer, FZN_BUFFERLEN, "var float: %s_float;\n", SCIPvarGetName(var));
               SCIP_CALL( appendBuffer(scip, &(fznoutput->varbuffer), &(fznoutput->varbufferlen), &(fznoutput->varbufferpos),buffer) );

               (void) SCIPsnprintf(buffer, FZN_BUFFERLEN, "constraint int2float(%s, %s_float);\n", SCIPvarGetName(var), SCIPvarGetName(var));
               SCIP_CALL( appendBuffer(scip, &(fznoutput->castbuffer), &(fznoutput->castbufferlen), &(fznoutput->castbufferpos),buffer) );

               fznoutput->varhasfloat[idx] = TRUE;
            }
         }
      }
   }


   if( SCIPisEQ(scip, lhs, rhs) )
   {
      assert( !SCIPisInfinity(scip, rhs) );

      /* equality constraint */
      SCIP_CALL( printRow(scip, fznoutput, "eq", activevars, activevals, nactivevars, rhs - activeconstant, hasfloats) );
   }
   else
   {
      if( !SCIPisInfinity(scip, -lhs) )
      {
         /* print inequality ">=" */
         SCIP_CALL( printRow(scip, fznoutput, "ge", activevars, activevals, nactivevars, lhs - activeconstant, hasfloats) );
      }

      if( !SCIPisInfinity(scip, rhs) )
      {
         /* print inequality "<=" */
         SCIP_CALL( printRow(scip, fznoutput, "le", activevars, activevals, nactivevars, rhs - activeconstant, hasfloats) );
      }
   }

   /* free buffer arrays */
   if( activevars != NULL )
      SCIPfreeBufferArray(scip, &activevars);
   SCIPfreeBufferArray(scip, &activevals);

   return SCIP_OKAY;
}

/* writes problem to a flatzinc conform file, including introduction of several auxiliary variables and constraints */
static
SCIP_RETCODE writeFzn(
   SCIP*                 scip,               /**< SCIP data structure */
   FILE*                 file,               /**< output file, or NULL if standard output should be used */
   const char*           name,               /**< problem name */
   SCIP_Bool             transformed,        /**< TRUE iff problem is the transformed problem */
   SCIP_OBJSENSE         objsense,           /**< objective sense */
   SCIP_Real             objscale,           /**< scalar applied to objective function; external objective value is
                                              *   extobj = objsense * objscale * (intobj + objoffset) */
   SCIP_Real             objoffset,          /**< objective offset from bound shifting and fixing */
   SCIP_VAR**            vars,               /**< array with active variables ordered binary, integer, implicit, continuous */
   int                   nvars,              /**< number of mutable variables in the problem */
   int                   nbinvars,           /**< number of binary variables */
   int                   nintvars,           /**< number of general integer variables */
   int                   nimplvars,          /**< number of implicit integer variables */
   int                   ncontvars,          /**< number of continuous variables */
   SCIP_CONS**           conss,              /**< array with constraints of the problem */
   int                   nconss,             /**< number of constraints in the problem */
   SCIP_RESULT*          result              /**< pointer to store the result of the file writing call */
   )
{
   FZNOUTPUT fznoutput;                   /* data structure for writing in fzn format */

   SCIP_CONSHDLR* conshdlr;
   SCIP_CONS* cons;
   const char* conshdlrname;
   SCIP_VAR** consvars;                   /* variables of a specific constraint */
   SCIP_VAR* var;
   SCIP_BOUNDTYPE* boundtypes;            /* indicates whether to which side the variables are bounded */
   SCIP_Real* consvals;                   /* coefficients of a specific constraint */

   int* boundedvars;                      /* variables which are bounded to exactly one side */
   int* floatobjvars;                     /* discrete variables which have a fractional objective coefficient */
   int* intobjvars;                       /* discrete variables which have an integral objective coefficient */

   SCIP_Real lb;                          /* lower bound of some variable */
   SCIP_Real ub;                          /* upper bound of some variable */

   int nboundedvars;                      /* number of variables which are bounded to exactly one side */
   int nconsvars;                         /* number of variables appearing in a specific constraint */
   int nfloatobjvars;                     /* number of discrete variables which have a fractional objective coefficient */
   int nintobjvars;                       /* number of discrete variables which have an integral objective coefficient */
   int c;                                 /* counter for the constraints */
   int v;                                 /* counter for the variables */
   const int ndiscretevars = nbinvars+nintvars;  /* number of discrete variables */

   char varname[SCIP_MAXSTRLEN];          /* buffer for storing variable names */
   char buffer[FZN_BUFFERLEN];            /* buffer for storing auxiliary variables and constraints */
   char buffy[FZN_BUFFERLEN];

   assert( scip != NULL );

   /* print problem statistics as comment to file */
   SCIPinfoMessage(scip, file, "%% SCIP STATISTICS\n");
   SCIPinfoMessage(scip, file, "%% Problem name     : %s\n", name);
   SCIPinfoMessage(scip, file, "%% Variables        : %d (%d binary, %d integer, %d implicit integer, %d continuous)\n",
      nvars, nbinvars, nintvars, nimplvars, ncontvars);
   SCIPinfoMessage(scip, file, "%% Constraints      : %d\n", nconss);

   SCIP_CALL( SCIPallocBufferArray(scip, &boundedvars, nvars) );
   SCIP_CALL( SCIPallocBufferArray(scip, &boundtypes, nvars) );
   nboundedvars = 0;

   if( nvars > 0 )
      SCIPinfoMessage(scip, file, "\n%%%%%%%%%%%% Problem variables %%%%%%%%%%%%\n");

   /* write all (active) problem variables */
   for( v = 0; v < nvars; v++ )
   {
      var = vars[v];
      assert( var != NULL );
      (void) SCIPsnprintf(varname, SCIP_MAXSTRLEN, "%s", SCIPvarGetName(var) );

      if( transformed )
      {
         /* in case the transformed is written only local bounds are posted which are valid in the current node */
         lb = SCIPvarGetLbLocal(var);
         ub = SCIPvarGetUbLocal(var);
      }
      else
      {
         lb = SCIPvarGetLbOriginal(var);
         ub = SCIPvarGetUbOriginal(var);
      }

      /* If a variable is bounded to both sides, the bounds are added to the declaration,
       * for variables bounded to exactly one side, an auxiliary constraint will be added later-on.
       */
      if( !SCIPisInfinity(scip, -lb) && !SCIPisInfinity(scip, ub) )
      {
         SCIP_Bool fixed;
         fixed = FALSE;

         if( SCIPisEQ(scip, lb, ub) )
            fixed = TRUE;

         if( v < ndiscretevars )
         {
            assert( SCIPisFeasIntegral(scip, lb) && SCIPisFeasIntegral(scip, ub) );

            if( fixed )
               SCIPinfoMessage(scip, file, "var int: %s = %.f;\n", varname, lb);
            else
               SCIPinfoMessage(scip, file, "var %.f..%.f: %s;\n", lb, ub, varname);
         }
         else
         {
            /* Real valued bounds have to be made type conform */
            if( fixed )
            {
               flattenFloat(scip, lb, buffy);
               SCIPinfoMessage(scip, file, "var float: %s = %s;\n", varname, buffy);
            }
            else
            {
               char buffy2[FZN_BUFFERLEN];

               flattenFloat(scip, lb, buffy);
               flattenFloat(scip, ub, buffy2);
               SCIPinfoMessage(scip, file,  "var %s..%s: %s;\n", buffy, buffy2, varname);
            }
         }
      }
      else
      {
         assert(SCIPvarGetType(var) != SCIP_VARTYPE_BINARY);
         assert( v >= nbinvars );

         /* declare the variable without any bound */
         if( v < ndiscretevars )
            SCIPinfoMessage(scip, file, "var int: %s;\n", varname);
         else
            SCIPinfoMessage(scip, file, "var float: %s;\n", varname);

         /* if there is a bound, store the variable and its boundtype for adding a corresponding constraint later-on */
         if( SCIPisInfinity(scip, ub) )
         {
            boundedvars[nboundedvars] = v;
            boundtypes[nboundedvars] = SCIP_BOUNDTYPE_LOWER;
            nboundedvars++;
         }
         if( SCIPisInfinity(scip, -lb) )
         {
            boundedvars[nboundedvars] = v;
            boundtypes[nboundedvars] = SCIP_BOUNDTYPE_UPPER;
            nboundedvars++;
         }
      }
   }

   /* set up the datastructures for the auxiliary int2float variables, the casting constraints and the problem constraints */
   fznoutput.ndiscretevars = ndiscretevars;
   fznoutput.varbufferpos = 0;
   fznoutput.consbufferpos = 0;
   fznoutput.castbufferpos = 0;

   SCIP_CALL( SCIPallocBufferArray(scip, &fznoutput.varhasfloat, ndiscretevars) );
   SCIP_CALL( SCIPallocBufferArray(scip, &fznoutput.varbuffer, FZN_BUFFERLEN) );
   SCIP_CALL( SCIPallocBufferArray(scip, &fznoutput.castbuffer, FZN_BUFFERLEN) );
   SCIP_CALL( SCIPallocBufferArray(scip, &fznoutput.consbuffer, FZN_BUFFERLEN) );
   fznoutput.consbufferlen = FZN_BUFFERLEN;
   fznoutput.varbufferlen = FZN_BUFFERLEN;
   fznoutput.castbufferlen = FZN_BUFFERLEN;

   for( v = 0; v < ndiscretevars; v++ )
      fznoutput.varhasfloat[v] = FALSE;
   fznoutput.varbuffer[0] = '\0';
   fznoutput.consbuffer[0] = '\0';
   fznoutput.castbuffer[0] = '\0';

   /* output all problem constraints */
   for( c = 0; c < nconss; c++ )
   {
      cons = conss[c];
      assert( cons != NULL);

      /* in case the transformed is written only constraint are posted which are enabled in the current node */
      assert(!transformed || SCIPconsIsEnabled(cons));

      conshdlr = SCIPconsGetHdlr(cons);
      assert( conshdlr != NULL );

      conshdlrname = SCIPconshdlrGetName(conshdlr);
      assert( transformed == SCIPconsIsTransformed(cons) );

      /* By now, only linear, setppc, logicor, knapsack, and varbound constraints can be written.
       * Since they are all linearizable, a linear representation of them is written.
       */
      if( strcmp(conshdlrname, "linear") == 0 )
      {
         SCIP_CALL( printLinearCons(scip, &fznoutput,
               SCIPgetVarsLinear(scip, cons), SCIPgetValsLinear(scip, cons), SCIPgetNVarsLinear(scip, cons),
               SCIPgetLhsLinear(scip, cons),  SCIPgetRhsLinear(scip, cons), transformed, TRUE) );
      }
      else if( strcmp(conshdlrname, "setppc") == 0 )
      {
         consvars = SCIPgetVarsSetppc(scip, cons);
         nconsvars = SCIPgetNVarsSetppc(scip, cons);

         /* Setppc constraints only differ in their lhs/rhs (+- INF or 1) */
         switch( SCIPgetTypeSetppc(scip, cons) )
         {
         case SCIP_SETPPCTYPE_PARTITIONING :
            SCIP_CALL( printLinearCons(scip, &fznoutput,
                  consvars, NULL, nconsvars, 1.0, 1.0, transformed, FALSE) );
            break;
         case SCIP_SETPPCTYPE_PACKING :
            SCIP_CALL( printLinearCons(scip, &fznoutput,
                  consvars, NULL, nconsvars, -SCIPinfinity(scip), 1.0, transformed, FALSE) );
            break;
         case SCIP_SETPPCTYPE_COVERING :
            SCIP_CALL( printLinearCons(scip, &fznoutput,
                  consvars, NULL, nconsvars, 1.0, SCIPinfinity(scip), transformed, FALSE) );
            break;
         }
      }
      else if( strcmp(conshdlrname, "logicor") == 0 )
      {
         SCIP_CALL( printLinearCons(scip, &fznoutput,
               SCIPgetVarsLogicor(scip, cons), NULL, SCIPgetNVarsLogicor(scip, cons),
               1.0, SCIPinfinity(scip), transformed, FALSE) );
      }
      else if( strcmp(conshdlrname, "knapsack") == 0 )
      {
         SCIP_Longint* weights;

         consvars = SCIPgetVarsKnapsack(scip, cons);
         nconsvars = SCIPgetNVarsKnapsack(scip, cons);

         /* copy Longint array to SCIP_Real array */
         weights = SCIPgetWeightsKnapsack(scip, cons);
         SCIP_CALL( SCIPallocBufferArray(scip, &consvals, nconsvars) );
         for( v = 0; v < nconsvars; ++v )
            consvals[v] = (SCIP_Real)weights[v];

         SCIP_CALL( printLinearCons(scip, &fznoutput, consvars, consvals, nconsvars, -SCIPinfinity(scip),
               (SCIP_Real) SCIPgetCapacityKnapsack(scip, cons), transformed, FALSE) );

         SCIPfreeBufferArray(scip, &consvals);
      }
      else if( strcmp(conshdlrname, "varbound") == 0 )
      {
         SCIP_CALL( SCIPallocBufferArray(scip, &consvars, 2) );
         SCIP_CALL( SCIPallocBufferArray(scip, &consvals, 2) );

         consvars[0] = SCIPgetVarVarbound(scip, cons);
         consvars[1] = SCIPgetVbdvarVarbound(scip, cons);

         consvals[0] = 1.0;
         consvals[1] = SCIPgetVbdcoefVarbound(scip, cons);

         /* Varbound constraints always consist of exactly two variables */
         SCIP_CALL( printLinearCons(scip, &fznoutput,
               consvars, consvals, 2,
               SCIPgetLhsVarbound(scip, cons), SCIPgetRhsVarbound(scip, cons), transformed, TRUE) );

         SCIPfreeBufferArray(scip, &consvars);
         SCIPfreeBufferArray(scip, &consvals);
      }
      else if(  strcmp(conshdlrname, "cumulative") == 0 )
      {
         int* intvals;

         consvars = SCIPgetVarsCumulative(scip, cons);
         nconsvars = SCIPgetNVarsCumulative(scip, cons);

         SCIP_CALL( appendBuffer(scip, &(fznoutput.consbuffer), &(fznoutput.consbufferlen), &(fznoutput.consbufferpos), "cumulative([") );

         for( v = 0; v < nconsvars; ++v )
         {
            if( v < nconsvars - 1)
               (void) SCIPsnprintf(varname, SCIP_MAXSTRLEN, "%s, ", SCIPvarGetName(consvars[v]) );
            else
               (void) SCIPsnprintf(varname, SCIP_MAXSTRLEN, "%s", SCIPvarGetName(consvars[v]) );

            SCIP_CALL( appendBuffer(scip, &(fznoutput.consbuffer), &(fznoutput.consbufferlen), &(fznoutput.consbufferpos), varname) );
         }

         SCIP_CALL( appendBuffer(scip, &(fznoutput.consbuffer), &(fznoutput.consbufferlen), &(fznoutput.consbufferpos), "], [") );

         intvals = SCIPgetDurationsCumulative(scip, cons);

         for( v = 0; v < nconsvars; ++v )
         {
            if( v < nconsvars - 1)
               (void) SCIPsnprintf(buffy, SCIP_MAXSTRLEN, "%d, ", intvals[v] );
            else
               (void) SCIPsnprintf(buffy, SCIP_MAXSTRLEN, "%d", intvals[v] );

            SCIP_CALL( appendBuffer(scip, &(fznoutput.consbuffer), &(fznoutput.consbufferlen), &(fznoutput.consbufferpos), buffy) );
         }

         SCIP_CALL( appendBuffer(scip, &(fznoutput.consbuffer), &(fznoutput.consbufferlen), &(fznoutput.consbufferpos), "], [") );

         intvals = SCIPgetDemandsCumulative(scip, cons);

         for( v = 0; v < nconsvars; ++v )
         {
            if( v < nconsvars - 1)
               (void) SCIPsnprintf(buffy, SCIP_MAXSTRLEN, "%d, ", intvals[v] );
            else
               (void) SCIPsnprintf(buffy, SCIP_MAXSTRLEN, "%d", intvals[v] );

            SCIP_CALL( appendBuffer(scip, &(fznoutput.consbuffer), &(fznoutput.consbufferlen), &(fznoutput.consbufferpos), buffy) );
         }
         (void) SCIPsnprintf(buffy, SCIP_MAXSTRLEN, "], %d);\n", SCIPgetCapacityCumulative(scip, cons) );

         SCIP_CALL( appendBuffer(scip, &(fznoutput.consbuffer), &(fznoutput.consbufferlen), &(fznoutput.consbufferpos), buffy) );
      }
      else
      {
         SCIPwarningMessage(scip, "constraint handler <%s> cannot print flatzinc format\n", conshdlrname );
      }
   }

   SCIP_CALL( SCIPallocBufferArray(scip,&intobjvars,ndiscretevars) );
   SCIP_CALL( SCIPallocBufferArray(scip,&floatobjvars,nvars) );
   nintobjvars = 0;
   nfloatobjvars = 0;

   /* scan objective function: Which variables have to be put to the float part, which to the int part? */
   for( v = 0; v < nvars; v++ )
   {
      SCIP_Real obj;

      var = vars[v];
      obj = SCIPvarGetObj(var);

      if( !SCIPisZero(scip,obj) )
      {
         /* only discrete variables with integral objective coefficient will be put to the int part of the objective */
         if( v < ndiscretevars && SCIPisIntegral(scip, objscale*obj) )
         {
            intobjvars[nintobjvars] = v;
            SCIPdebugMessage("variable <%s> at pos <%d,%d> has an integral obj: %f=%f*%f\n",
               SCIPvarGetName(var), nintobjvars, v, obj, objscale, SCIPvarGetObj(var));
            nintobjvars++;
         }
         else
         {
            /* if not happened yet, introduce an auxiliary variable for discrete variables with fractional coefficients */
            if( v < ndiscretevars && !fznoutput.varhasfloat[v] )
            {
               assert(SCIPvarGetType(var) == SCIP_VARTYPE_BINARY || SCIPvarGetType(var) == SCIP_VARTYPE_INTEGER);

               (void) SCIPsnprintf(buffer, FZN_BUFFERLEN, "var float: %s_float;\n", SCIPvarGetName(var));
               SCIP_CALL( appendBuffer(scip, &(fznoutput.varbuffer), &(fznoutput.varbufferlen), &(fznoutput.varbufferpos),buffer) );

               (void) SCIPsnprintf(buffer, FZN_BUFFERLEN, "constraint int2float(%s, %s_float);\n", SCIPvarGetName(var), SCIPvarGetName(var));
               SCIP_CALL( appendBuffer(scip, &(fznoutput.castbuffer), &(fznoutput.castbufferlen), &(fznoutput.castbufferpos),buffer) );

               fznoutput.varhasfloat[v] = TRUE;
            }

            floatobjvars[nfloatobjvars] = v;
            nfloatobjvars++;
         }
      }
   }

   /* output all created auxiliary variables (float equivalents of discrete variables) */
   if( fznoutput.varbufferpos > 0 )
   {
      SCIPinfoMessage(scip, file, "\n%%%%%%%%%%%% Auxiliary variables %%%%%%%%%%%%\n");
      writeBuffer(scip, file, fznoutput.varbuffer, fznoutput.varbufferpos );
   }

   /* output all int2float casting/conversion constraints */
   if( fznoutput.castbufferpos > 0 )
   {
      SCIPinfoMessage(scip, file, "\n%%%%%%%%%%%% Variable conversions %%%%%%%%%%%%\n");
      writeBuffer(scip, file, fznoutput.castbuffer, fznoutput.castbufferpos );
   }

   if( nboundedvars > 0 )
      SCIPinfoMessage(scip, file, "\n%%%%%%%%%%%% Variable bounds %%%%%%%%%%%%\n");

   /* output all bounds of variables with exactly one bound*/
   for( v = 0; v < nboundedvars; v++ )
   {
      var = vars[boundedvars[v]];

      if( SCIPvarGetType(var) == SCIP_VARTYPE_INTEGER )
      {
         if( boundtypes[v] == SCIP_BOUNDTYPE_LOWER )
            SCIPinfoMessage(scip, file,"constraint int_ge(%s, %.f);\n",SCIPvarGetName(var),
               transformed ? SCIPvarGetLbLocal(var) : SCIPvarGetLbOriginal(var));
         else
         {
            assert( boundtypes[v] == SCIP_BOUNDTYPE_UPPER );
            SCIPinfoMessage(scip, file,"constraint int_le(%s, %.f);\n",SCIPvarGetName(var),
               transformed ? SCIPvarGetUbLocal(var) : SCIPvarGetUbOriginal(var));
         }
      }
      else
      {
         assert(SCIPvarGetType(var) == SCIP_VARTYPE_IMPLINT || SCIPvarGetType(var) == SCIP_VARTYPE_CONTINUOUS);

         if( boundtypes[v] == SCIP_BOUNDTYPE_LOWER )
         {
            flattenFloat(scip, transformed ? SCIPvarGetLbLocal(var) : SCIPvarGetLbOriginal(var), buffy);
            SCIPinfoMessage(scip, file,"constraint float_ge(%s, %s);\n", SCIPvarGetName(var), buffy);
         }
         else
         {
            assert( boundtypes[v] == SCIP_BOUNDTYPE_UPPER );
            flattenFloat(scip, transformed ? SCIPvarGetUbLocal(var) : SCIPvarGetUbOriginal(var), buffy);
            SCIPinfoMessage(scip, file,"constraint float_le(%s, %s);\n",SCIPvarGetName(var), buffy);
         }
      }
   }

   /* output all problem constraints */
   if( fznoutput.consbufferpos > 0 )
   {
      SCIPinfoMessage(scip, file, "\n%%%%%%%%%%%% Problem constraints %%%%%%%%%%%%\n");
      writeBuffer(scip, file, fznoutput.consbuffer, fznoutput.consbufferpos );
   }

   SCIPinfoMessage(scip, file, "\n%%%%%%%%%%%% Objective function %%%%%%%%%%%%\n");

   /* If there is at least one variable in the objective function write down the optimization problem, else declare it to be a satisfiability problem */
   if( nintobjvars > 0 || nfloatobjvars > 0 )
   {
      SCIPinfoMessage(scip, file, "solve %s int_float_lin([", objsense == SCIP_OBJSENSE_MINIMIZE ? "minimize" : "maximize" );

      /* first array: coefficients (in float representation) of discrete variables with integral objective coefficient */
      for( v = 0; v < nintobjvars; v++ )
      {
         SCIP_Real obj;
         var = vars[intobjvars[v]];
         obj = objscale*SCIPvarGetObj(var);
         SCIPdebugMessage("variable <%s> at pos <%d,%d> has an integral obj: %f=%f*%f\n", SCIPvarGetName(var), v, intobjvars[v], obj, objscale, SCIPvarGetObj(var));

         assert( SCIPisIntegral(scip, obj) );
         flattenFloat(scip, obj, buffy);
         SCIPinfoMessage(scip, file, "%s%s", buffy, v < nintobjvars-1 ? ", " : "" );
      }

      /* second array: all other objective coefficients */
      SCIPinfoMessage(scip, file, "], [");
      for( v = 0; v < nfloatobjvars; v++ )
      {
         SCIP_Real obj;
         obj = objscale*SCIPvarGetObj(vars[floatobjvars[v]]);
         flattenFloat(scip, obj, buffy);
         assert( !SCIPisIntegral(scip, obj) || SCIPvarGetType(vars[floatobjvars[v]]) == SCIP_VARTYPE_CONTINUOUS
            || SCIPvarGetType(vars[floatobjvars[v]]) == SCIP_VARTYPE_IMPLINT);
         SCIPinfoMessage(scip, file, "%s%s", buffy, v < nfloatobjvars-1 ? ", " : "" );
      }

      /* potentially add an objective offset */
      if( !SCIPisZero(scip, objoffset) )
      {
         flattenFloat(scip, objoffset, buffy);
         SCIPinfoMessage(scip, file, "%s%s", nfloatobjvars == 0 ? "" : ", ", buffy );
      }

      /* third array: all discrete variables with integral objective coefficient */
      SCIPinfoMessage(scip, file, "], [");
      for( v = 0; v < nintobjvars; v++ )
         SCIPinfoMessage(scip, file, "%s%s", SCIPvarGetName(vars[intobjvars[v]]), v < nintobjvars-1 ? ", " : "" );

      /* fourth array: all other variables with nonzero objective coefficient */
      SCIPinfoMessage(scip, file, "], [");
      for( v = 0; v < nfloatobjvars; v++ )
         SCIPinfoMessage(scip, file, "%s%s%s", SCIPvarGetName(vars[floatobjvars[v]]), floatobjvars[v] < ndiscretevars ? "_float" : "", v < nfloatobjvars-1 ? ", " : "" );

      /* potentially add a 1.0 for the objective offset */
      if( !SCIPisZero(scip, objoffset) )
         SCIPinfoMessage(scip, file, "%s%.1f", nfloatobjvars == 0 ? "" : ", ", 1.0 );
      SCIPinfoMessage(scip, file, "]);\n");
   }
   else
      SCIPinfoMessage(scip, file, "solve satisfy;\n");

   /* free all memory */
   SCIPfreeBufferArray(scip, &fznoutput.castbuffer);
   SCIPfreeBufferArray(scip, &fznoutput.consbuffer);
   SCIPfreeBufferArray(scip, &fznoutput.varbuffer);

   SCIPfreeBufferArray(scip, &boundtypes);
   SCIPfreeBufferArray(scip, &boundedvars);
   SCIPfreeBufferArray(scip, &floatobjvars);
   SCIPfreeBufferArray(scip, &intobjvars);
   SCIPfreeBufferArray(scip, &fznoutput.varhasfloat);

   *result = SCIP_SUCCESS;
   return  SCIP_OKAY;
}

/*
 * Callback methods of reader
 */

/** copy method for reader plugins (called when SCIP copies plugins) */
static
SCIP_DECL_READERCOPY(readerCopyFzn)
{  /*lint --e{715}*/
   assert(scip != NULL);
   assert(reader != NULL);
   assert(strcmp(SCIPreaderGetName(reader), READER_NAME) == 0);

   /* call inclusion method of reader */
   SCIP_CALL( SCIPincludeReaderFzn(scip) );

   return SCIP_OKAY;
}


/** destructor of reader to free user data (called when SCIP is exiting) */
static
SCIP_DECL_READERFREE(readerFreeFzn)
{
   SCIP_READERDATA* readerdata;
   int v;

   readerdata = SCIPreaderGetData(reader);
   assert(readerdata != NULL);

   /* free all variable array elements */
   for( v = 0; v < readerdata->nvararrays; ++v )
   {
      freeVararray(scip, &readerdata->vararrays[v]);
   }

   SCIPfreeMemoryArrayNull(scip, &readerdata->vararrays);

   /* free reader data */
   SCIPfreeMemory(scip, &readerdata);

   return SCIP_OKAY;
}


/** problem reading method of reader */
static
SCIP_DECL_READERREAD(readerReadFzn)
{  /*lint --e{715}*/

   FZNINPUT fzninput;
   int i;

   /* initialize FZN input data */
   fzninput.file = NULL;
   fzninput.linebuf[0] = '\0';
   SCIP_CALL( SCIPallocBufferArray(scip, &fzninput.token, FZN_BUFFERLEN) );
   fzninput.token[0] = '\0';

   for( i = 0; i < FZN_MAX_PUSHEDTOKENS; ++i )
   {
      SCIP_CALL( SCIPallocBufferArray(scip, &(fzninput.pushedtokens[i]), FZN_BUFFERLEN) ); /*lint !e866*/
   }

   fzninput.npushedtokens = 0;
   fzninput.linenumber = 1;
   fzninput.bufpos = 0;
   fzninput.linepos = 0;
   fzninput.objsense = SCIP_OBJSENSE_MINIMIZE;
   fzninput.endline = FALSE;
   fzninput.comment = FALSE;
   fzninput.haserror = FALSE;
   fzninput.valid = TRUE;
   fzninput.vararrays = NULL;
   fzninput.nvararrays = 0;
   fzninput.vararrayssize = 0;
   fzninput.constarrays = NULL;
   fzninput.nconstarrays = 0;
   fzninput.constarrayssize = 0;
   SCIP_CALL( SCIPgetBoolParam(scip, "reading/initialconss", &(fzninput.initialconss)) );
   SCIP_CALL( SCIPgetBoolParam(scip, "reading/dynamicconss", &(fzninput.dynamicconss)) );
   SCIP_CALL( SCIPgetBoolParam(scip, "reading/dynamiccols", &(fzninput.dynamiccols)) );
   SCIP_CALL( SCIPgetBoolParam(scip, "reading/dynamicrows", &(fzninput.dynamicrows)) );

   SCIP_CALL( SCIPhashtableCreate(&fzninput.varHashtable, SCIPblkmem(scip), SCIP_HASHSIZE_NAMES,
         hashGetKeyVar, SCIPhashKeyEqString, SCIPhashKeyValString, NULL) );

   SCIP_CALL( SCIPhashtableCreate(&fzninput.constantHashtable, SCIPblkmem(scip), SCIP_HASHSIZE_NAMES,
         hashGetKeyConstant, SCIPhashKeyEqString, SCIPhashKeyValString, NULL) );
   SCIP_CALL( SCIPallocBufferArray(scip, &fzninput.constants, 10) );

   fzninput.nconstants = 0;
   fzninput.sconstants = 10;

   /* read the file */
   SCIP_CALL( readFZNFile(scip, SCIPreaderGetData(reader), &fzninput, filename) );

   /* free dynamically allocated memory */
   SCIPfreeBufferArrayNull(scip, &fzninput.token);
   for( i = 0; i < FZN_MAX_PUSHEDTOKENS; ++i )
   {
      SCIPfreeBufferArrayNull(scip, &fzninput.pushedtokens[i]);
   }

   /* free buffer memory */
   for( i = 0; i < fzninput.nconstants; ++i )
   {
      SCIPfreeBufferArray(scip, &fzninput.constants[i]->name);
      SCIPfreeBuffer(scip, &fzninput.constants[i]);
   }
   SCIPhashtableFree(&fzninput.varHashtable);
   SCIPhashtableFree(&fzninput.constantHashtable);
   SCIPfreeBufferArray(scip, &fzninput.constants);

   /* free variable arrays */
   for( i = 0; i < fzninput.nvararrays; ++i )
   {
      freeVararray(scip, &fzninput.vararrays[i]);
   }
   SCIPfreeMemoryArrayNull(scip, &(fzninput.vararrays));

   /* free constant arrays */
   for( i = 0; i < fzninput.nconstarrays; ++i )
   {
      freeConstarray(scip, &(fzninput.constarrays[i]));
   }
   SCIPfreeMemoryArrayNull(scip, &fzninput.constarrays);

   /* evaluate the result */
   if( fzninput.haserror )
      return SCIP_READERROR;

   *result = SCIP_SUCCESS;

   return SCIP_OKAY;
}


/** problem writing method of reader */
static
SCIP_DECL_READERWRITE(readerWriteFzn)
{  /*lint --e{715}*/
   if( genericnames )
   {
      SCIP_CALL( writeFzn(scip, file, name, transformed, objsense, objscale, objoffset, vars,
            nvars, nbinvars, nintvars, nimplvars, ncontvars, conss, nconss, result) );
   }
   else
   {
      int i;
      SCIP_Bool legal;

      legal = TRUE;

      /* Scan whether all variable names are flatzinc conform */
      for( i = 0; i < nvars; i++ )
      {
         const char* varname;
         size_t length;

         varname = SCIPvarGetName(vars[i]);
         length = strlen(varname);
         legal = isIdentifier(varname);
         if( !legal )
         {
            SCIPwarningMessage(scip, "The name of variable <%d>: \"%s\" is not conform to the fzn standard.\n", i, varname);
            break;
         }

         if( length >= 7 )
            legal = (strncmp(&varname[length-6],"_float",6) != 0);
         if( !legal )
         {
            SCIPwarningMessage(scip, "The name of variable <%d>: \"%s\" ends with \"_float\" which is not supported.\n", i, varname);
            break;
         }
      }

      /* If there is at least one name, which is not conform, use generic names */
      if( legal )
      {
         SCIP_CALL( writeFzn(scip, file, name, transformed, objsense, objscale, objoffset, vars,
               nvars, nbinvars, nintvars, nimplvars, ncontvars, conss, nconss, result) );
      }
      else if( transformed )
      {
         SCIPwarningMessage(scip, "Write transformed problem with generic variable names.\n");
         SCIP_CALL( SCIPprintTransProblem(scip, file, "fzn", TRUE) );
      }
      else
      {
         SCIPwarningMessage(scip, "Write original problem with generic variable names.\n");
         SCIP_CALL( SCIPprintOrigProblem(scip, file, "fzn", TRUE) );
      }
   }

   *result = SCIP_SUCCESS;

   return SCIP_OKAY;
}

/*
 * reader specific interface methods
 */

/** includes the fzn file reader in SCIP */
SCIP_RETCODE SCIPincludeReaderFzn(
   SCIP*                 scip                /**< SCIP data structure */
   )
{
   SCIP_READERDATA* readerdata;
   SCIP_READER* reader;

   /* create fzn reader data */
   SCIP_CALL( readerdataCreate(scip, &readerdata) );

   /* include reader */
   SCIP_CALL( SCIPincludeReaderBasic(scip, &reader, READER_NAME, READER_DESC, READER_EXTENSION, readerdata) );

   /* set non fundamental callbacks via setter functions */
   SCIP_CALL( SCIPsetReaderCopy(scip, reader, readerCopyFzn) );
   SCIP_CALL( SCIPsetReaderFree(scip, reader, readerFreeFzn) );
   SCIP_CALL( SCIPsetReaderRead(scip, reader, readerReadFzn) );
   SCIP_CALL( SCIPsetReaderWrite(scip, reader, readerWriteFzn) );

   return SCIP_OKAY;
}

/** print given solution in Flatzinc format w.r.t. the output annotation */
SCIP_RETCODE SCIPprintSolReaderFzn(
   SCIP*                 scip,               /**< SCIP data structure */
   SCIP_SOL*             sol,                /**< primal solution, or NULL for current LP/pseudo solution */
   FILE*                 file                /**< output file (or NULL for standard output) */
   )
{
   SCIP_READER* reader;
   SCIP_READERDATA* readerdata;
   SCIP_VAR** vars;
   VARARRAY** vararrays;
   DIMENSIONS* info;
   VARARRAY* vararray;
   FZNNUMBERTYPE type;
   SCIP_Real solvalue;
   int nvararrays;
   int nvars;
   int i;
   int v;

   reader = SCIPfindReader(scip, READER_NAME);
   assert(reader != NULL);

   readerdata = SCIPreaderGetData(reader);
   assert(readerdata != NULL);

   vararrays = readerdata->vararrays;
   nvararrays = readerdata->nvararrays;

   /* sort variable arrays */
   SCIPsortPtr((void**)vararrays, vararraysComp, nvararrays);

   for( i = 0; i < nvararrays; ++i )
   {
      vararray = vararrays[i];
      info = vararray->info;
      vars = vararray->vars;
      nvars = vararray->nvars;
      type =  vararray->type;

      if( info->ndims == 0 )
      {
         solvalue = SCIPgetSolVal(scip, sol, vars[0]);

         SCIPinfoMessage(scip, file, "%s = ", vararray->name);

         printValue(scip, file, solvalue, type);

         SCIPinfoMessage(scip, file, ";\n");
      }
      else
      {

         SCIPinfoMessage(scip, file, "%s = array%dd(", vararray->name, info->ndims);

         for( v = 0; v < info->ndims; ++v )
         {
            SCIPinfoMessage(scip, file, "%d..%d, ", info->lbs[v], info->ubs[v]);
         }

         SCIPinfoMessage(scip, file, "[");

         for( v = 0; v < nvars; ++v )
         {
            if( v > 0)
               SCIPinfoMessage(scip, file, ", ");

            solvalue = SCIPgetSolVal(scip, sol, vars[v]);
            printValue(scip, file, solvalue, type);
         }

         SCIPinfoMessage(scip, file, "]);\n");
      }
   }

   SCIPinfoMessage(scip, file, "----------\n");

   return SCIP_OKAY;
}<|MERGE_RESOLUTION|>--- conflicted
+++ resolved
@@ -2818,13 +2818,8 @@
    )
 {
    char** names;
-<<<<<<< HEAD
-   SCIP_Real lhs = -SCIPinfinity(scip);
-   SCIP_Real rhs = SCIPinfinity(scip);
-=======
    SCIP_Real lhs = SCIP_INVALID;
    SCIP_Real rhs = SCIP_INVALID;
->>>>>>> 496bee94
    int nnames;
 
    nnames = 0;
