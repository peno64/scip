--- conflicted
+++ resolved
@@ -784,12 +784,8 @@
       node->lowerbound = parent->lowerbound;
       node->estimate = parent->estimate;
       node->depth = parent->depth+1; /*lint !e732*/
-<<<<<<< HEAD
       node->ncomponents = parent->ncomponents;
-      if( parent->depth >= MAXDEPTH-1 )
-=======
       if( parent->depth >= SCIP_MAXTREEDEPTH-1 )
->>>>>>> 06b0ebc0
       {
          SCIPerrorMessage("maximal depth level exceeded\n");
          return SCIP_MAXDEPTHLEVEL;
