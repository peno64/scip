/* * * * * * * * * * * * * * * * * * * * * * * * * * * * * * * * * * * * * * */
/*                                                                           */
/*                  This file is part of the program and library             */
/*         SCIP --- Solving Constraint Integer Programs                      */
/*                                                                           */
/*    Copyright (C) 2002-2020 Konrad-Zuse-Zentrum                            */
/*                            fuer Informationstechnik Berlin                */
/*                                                                           */
/*  SCIP is distributed under the terms of the ZIB Academic License.         */
/*                                                                           */
/*  You should have received a copy of the ZIB Academic License              */
/*  along with SCIP; see the file COPYING. If not visit scipopt.org.         */
/*                                                                           */
/* * * * * * * * * * * * * * * * * * * * * * * * * * * * * * * * * * * * * * */

/**@file   tree.c
 * @ingroup OTHER_CFILES
 * @brief  methods for branch and bound tree
 * @author Tobias Achterberg
 * @author Timo Berthold
 * @author Gerald Gamrath
 */

/*---+----1----+----2----+----3----+----4----+----5----+----6----+----7----+----8----+----9----+----0----+----1----+----2*/
#include <assert.h>

#include "scip/def.h"
#include "scip/set.h"
#include "scip/stat.h"
#include "scip/clock.h"
#include "scip/certificate.h"
#include "scip/visual.h"
#include "scip/event.h"
#include "scip/lp.h"
#include "scip/lpexact.h"
#include "scip/relax.h"
#include "scip/var.h"
#include "scip/implics.h"
#include "scip/primal.h"
#include "scip/tree.h"
#include "scip/reopt.h"
#include "scip/conflictstore.h"
#include "scip/solve.h"
#include "scip/cons.h"
#include "scip/nodesel.h"
#include "scip/prop.h"
#include "scip/debug.h"
#include "scip/prob.h"
#include "scip/scip.h"
#include "scip/struct_event.h"
#include "scip/pub_message.h"
#include "scip/struct_branch.h"
#include "lpi/lpi.h"


#define MAXREPROPMARK       511  /**< maximal subtree repropagation marker; must correspond to node data structure */


/*
 * dynamic memory arrays
 */

/** resizes children arrays to be able to store at least num nodes */
static
SCIP_RETCODE treeEnsureChildrenMem(
   SCIP_TREE*            tree,               /**< branch and bound tree */
   SCIP_SET*             set,                /**< global SCIP settings */
   int                   num                 /**< minimal number of node slots in array */
   )
{
   assert(tree != NULL);
   assert(set != NULL);

   if( num > tree->childrensize )
   {
      int newsize;

      newsize = SCIPsetCalcMemGrowSize(set, num);
      SCIP_ALLOC( BMSreallocMemoryArray(&tree->children, newsize) );
      SCIP_ALLOC( BMSreallocMemoryArray(&tree->childrenprio, newsize) );
      tree->childrensize = newsize;
   }
   assert(num <= tree->childrensize);

   return SCIP_OKAY;
}

/** resizes path array to be able to store at least num nodes */
static
SCIP_RETCODE treeEnsurePathMem(
   SCIP_TREE*            tree,               /**< branch and bound tree */
   SCIP_SET*             set,                /**< global SCIP settings */
   int                   num                 /**< minimal number of node slots in path */
   )
{
   assert(tree != NULL);
   assert(set != NULL);

   if( num > tree->pathsize )
   {
      int newsize;

      newsize = SCIPsetCalcPathGrowSize(set, num);
      SCIP_ALLOC( BMSreallocMemoryArray(&tree->path, newsize) );
      SCIP_ALLOC( BMSreallocMemoryArray(&tree->pathnlpcols, newsize) );
      SCIP_ALLOC( BMSreallocMemoryArray(&tree->pathnlprows, newsize) );
      tree->pathsize = newsize;
   }
   assert(num <= tree->pathsize);

   return SCIP_OKAY;
}

/** resizes pendingbdchgs array to be able to store at least num nodes */
static
SCIP_RETCODE treeEnsurePendingbdchgsMem(
   SCIP_TREE*            tree,               /**< branch and bound tree */
   SCIP_SET*             set,                /**< global SCIP settings */
   int                   num                 /**< minimal number of node slots in path */
   )
{
   assert(tree != NULL);
   assert(set != NULL);

   if( num > tree->pendingbdchgssize )
   {
      int newsize;

      newsize = SCIPsetCalcMemGrowSize(set, num);
      SCIP_ALLOC( BMSreallocMemoryArray(&tree->pendingbdchgs, newsize) );
      tree->pendingbdchgssize = newsize;
   }
   assert(num <= tree->pendingbdchgssize);

   return SCIP_OKAY;
}




/*
 * Node methods
 */

/** node comparator for best lower bound */
SCIP_DECL_SORTPTRCOMP(SCIPnodeCompLowerbound)
{  /*lint --e{715}*/
   assert(elem1 != NULL);
   assert(elem2 != NULL);

   if( ((SCIP_NODE*)elem1)->lowerbound < ((SCIP_NODE*)elem2)->lowerbound )
      return -1;
   else if( ((SCIP_NODE*)elem1)->lowerbound > ((SCIP_NODE*)elem2)->lowerbound )
      return +1;
   else
      return 0;
}

/** increases the reference counter of the LP state in the fork */
static
void forkCaptureLPIState(
   SCIP_FORK*            fork,               /**< fork data */
   int                   nuses               /**< number to add to the usage counter */
   )
{
   assert(fork != NULL);
   assert(fork->nlpistateref >= 0);
   assert(nuses > 0);

   fork->nlpistateref += nuses;
   SCIPdebugMessage("captured LPI state of fork %p %d times -> new nlpistateref=%d\n", (void*)fork, nuses, fork->nlpistateref);
}

/** decreases the reference counter of the LP state in the fork */
static
SCIP_RETCODE forkReleaseLPIState(
   SCIP_FORK*            fork,               /**< fork data */
   BMS_BLKMEM*           blkmem,             /**< block memory buffers */
   SCIP_LP*              lp                  /**< current LP data */
   )
{
   assert(fork != NULL);
   assert(fork->nlpistateref > 0);
   assert(blkmem != NULL);
   assert(lp != NULL);

   fork->nlpistateref--;
   if( fork->nlpistateref == 0 )
   {
      SCIP_CALL( SCIPlpFreeState(lp, blkmem, &(fork->lpistate)) );
   }

   SCIPdebugMessage("released LPI state of fork %p -> new nlpistateref=%d\n", (void*)fork, fork->nlpistateref);

   return SCIP_OKAY;
}

/** increases the reference counter of the LP state in the subroot */
static
void subrootCaptureLPIState(
   SCIP_SUBROOT*         subroot,            /**< subroot data */
   int                   nuses               /**< number to add to the usage counter */
   )
{
   assert(subroot != NULL);
   assert(subroot->nlpistateref >= 0);
   assert(nuses > 0);

   subroot->nlpistateref += nuses;
   SCIPdebugMessage("captured LPI state of subroot %p %d times -> new nlpistateref=%d\n",
      (void*)subroot, nuses, subroot->nlpistateref);
}

/** decreases the reference counter of the LP state in the subroot */
static
SCIP_RETCODE subrootReleaseLPIState(
   SCIP_SUBROOT*         subroot,            /**< subroot data */
   BMS_BLKMEM*           blkmem,             /**< block memory buffers */
   SCIP_LP*              lp                  /**< current LP data */
   )
{
   assert(subroot != NULL);
   assert(subroot->nlpistateref > 0);
   assert(blkmem != NULL);
   assert(lp != NULL);

   subroot->nlpistateref--;
   if( subroot->nlpistateref == 0 )
   {
      SCIP_CALL( SCIPlpFreeState(lp, blkmem, &(subroot->lpistate)) );
   }

   SCIPdebugMessage("released LPI state of subroot %p -> new nlpistateref=%d\n", (void*)subroot, subroot->nlpistateref);

   return SCIP_OKAY;
}

/** increases the reference counter of the LP state in the fork or subroot node */
SCIP_RETCODE SCIPnodeCaptureLPIState(
   SCIP_NODE*            node,               /**< fork/subroot node */
   int                   nuses               /**< number to add to the usage counter */
   )
{
   assert(node != NULL);

   SCIPdebugMessage("capture %d times LPI state of node #%" SCIP_LONGINT_FORMAT " at depth %d (current: %d)\n",
      nuses, SCIPnodeGetNumber(node), SCIPnodeGetDepth(node),
      SCIPnodeGetType(node) == SCIP_NODETYPE_FORK ? node->data.fork->nlpistateref : node->data.subroot->nlpistateref);

   switch( SCIPnodeGetType(node) )
   {
   case SCIP_NODETYPE_FORK:
      forkCaptureLPIState(node->data.fork, nuses);
      break;
   case SCIP_NODETYPE_SUBROOT:
      subrootCaptureLPIState(node->data.subroot, nuses);
      break;
   default:
      SCIPerrorMessage("node for capturing the LPI state is neither fork nor subroot\n");
      SCIPABORT();
      return SCIP_INVALIDDATA;  /*lint !e527*/
   }  /*lint !e788*/
   return SCIP_OKAY;
}

/** decreases the reference counter of the LP state in the fork or subroot node */
SCIP_RETCODE SCIPnodeReleaseLPIState(
   SCIP_NODE*            node,               /**< fork/subroot node */
   BMS_BLKMEM*           blkmem,             /**< block memory buffers */
   SCIP_LP*              lp                  /**< current LP data */
   )
{
   assert(node != NULL);

   SCIPdebugMessage("release LPI state of node #%" SCIP_LONGINT_FORMAT " at depth %d (current: %d)\n",
      SCIPnodeGetNumber(node), SCIPnodeGetDepth(node),
      SCIPnodeGetType(node) == SCIP_NODETYPE_FORK ? node->data.fork->nlpistateref : node->data.subroot->nlpistateref);
   switch( SCIPnodeGetType(node) )
   {
   case SCIP_NODETYPE_FORK:
      return forkReleaseLPIState(node->data.fork, blkmem, lp);
   case SCIP_NODETYPE_SUBROOT:
      return subrootReleaseLPIState(node->data.subroot, blkmem, lp);
   default:
      SCIPerrorMessage("node for releasing the LPI state is neither fork nor subroot\n");
      return SCIP_INVALIDDATA;
   }  /*lint !e788*/
}

/** creates probingnode data without LP information */
static
SCIP_RETCODE probingnodeCreate(
   SCIP_PROBINGNODE**    probingnode,        /**< pointer to probingnode data */
   BMS_BLKMEM*           blkmem,             /**< block memory */
   SCIP_LP*              lp                  /**< current LP data */
   )
{
   assert(probingnode != NULL);

   SCIP_ALLOC( BMSallocBlockMemory(blkmem, probingnode) );

   (*probingnode)->lpistate = NULL;
   (*probingnode)->lpinorms = NULL;
   (*probingnode)->ninitialcols = SCIPlpGetNCols(lp);
   (*probingnode)->ninitialrows = SCIPlpGetNRows(lp);
   (*probingnode)->ncols = (*probingnode)->ninitialcols;
   (*probingnode)->nrows = (*probingnode)->ninitialrows;
   (*probingnode)->origobjvars = NULL;
   (*probingnode)->origobjvals = NULL;
   (*probingnode)->nchgdobjs = 0;

   SCIPdebugMessage("created probingnode information (%d cols, %d rows)\n", (*probingnode)->ncols, (*probingnode)->nrows);

   return SCIP_OKAY;
}

/** updates LP information in probingnode data */
static
SCIP_RETCODE probingnodeUpdate(
   SCIP_PROBINGNODE*     probingnode,        /**< probingnode data */
   BMS_BLKMEM*           blkmem,             /**< block memory */
   SCIP_TREE*            tree,               /**< branch and bound tree */
   SCIP_LP*              lp                  /**< current LP data */
   )
{
   SCIP_Bool storenorms = FALSE;

   assert(probingnode != NULL);
   assert(SCIPtreeIsPathComplete(tree));
   assert(lp != NULL);

   /* free old LP state */
   if( probingnode->lpistate != NULL )
   {
      SCIP_CALL( SCIPlpFreeState(lp, blkmem, &probingnode->lpistate) );
   }

   /* free old LP norms */
   if( probingnode->lpinorms != NULL )
   {
      SCIP_CALL( SCIPlpFreeNorms(lp, blkmem, &probingnode->lpinorms) );
      probingnode->lpinorms = NULL;
      storenorms = TRUE;
   }

   /* get current LP state */
   if( lp->flushed && lp->solved )
   {
      SCIP_CALL( SCIPlpGetState(lp, blkmem, &probingnode->lpistate) );

      /* if LP norms were stored at this node before, store the new ones */
      if( storenorms )
      {
         SCIP_CALL( SCIPlpGetNorms(lp, blkmem, &probingnode->lpinorms) );
      }
      probingnode->lpwasprimfeas = lp->primalfeasible;
      probingnode->lpwasprimchecked = lp->primalchecked;
      probingnode->lpwasdualfeas = lp->dualfeasible;
      probingnode->lpwasdualchecked = lp->dualchecked;
   }
   else
      probingnode->lpistate = NULL;

   probingnode->ncols = SCIPlpGetNCols(lp);
   probingnode->nrows = SCIPlpGetNRows(lp);

   SCIPdebugMessage("updated probingnode information (%d cols, %d rows)\n", probingnode->ncols, probingnode->nrows);

   return SCIP_OKAY;
}

/** frees probingnode data */
static
SCIP_RETCODE probingnodeFree(
   SCIP_PROBINGNODE**    probingnode,        /**< probingnode data */
   BMS_BLKMEM*           blkmem,             /**< block memory */
   SCIP_LP*              lp                  /**< current LP data */
   )
{
   assert(probingnode != NULL);
   assert(*probingnode != NULL);

   /* free the associated LP state */
   if( (*probingnode)->lpistate != NULL )
   {
      SCIP_CALL( SCIPlpFreeState(lp, blkmem, &(*probingnode)->lpistate) );
   }
   /* free the associated LP norms */
   if( (*probingnode)->lpinorms != NULL )
   {
      SCIP_CALL( SCIPlpFreeNorms(lp, blkmem, &(*probingnode)->lpinorms) );
   }

   /* free objective information */
   if( (*probingnode)->nchgdobjs > 0 )
   {
      assert((*probingnode)->origobjvars != NULL);
      assert((*probingnode)->origobjvals != NULL);

      BMSfreeMemoryArray(&(*probingnode)->origobjvars);
      BMSfreeMemoryArray(&(*probingnode)->origobjvals);
   }

   BMSfreeBlockMemory(blkmem, probingnode);

   return SCIP_OKAY;
}

/** initializes junction data */
static
SCIP_RETCODE junctionInit(
   SCIP_JUNCTION*        junction,           /**< pointer to junction data */
   SCIP_TREE*            tree                /**< branch and bound tree */
   )
{
   assert(junction != NULL);
   assert(tree != NULL);
   assert(tree->nchildren > 0);
   assert(SCIPtreeIsPathComplete(tree));
   assert(tree->focusnode != NULL);

   junction->nchildren = tree->nchildren;

   /* increase the LPI state usage counter of the current LP fork */
   if( tree->focuslpstatefork != NULL )
   {
      SCIP_CALL( SCIPnodeCaptureLPIState(tree->focuslpstatefork, tree->nchildren) );
   }

   return SCIP_OKAY;
}

/** creates pseudofork data */
static
SCIP_RETCODE pseudoforkCreate(
   SCIP_PSEUDOFORK**     pseudofork,         /**< pointer to pseudofork data */
   BMS_BLKMEM*           blkmem,             /**< block memory */
   SCIP_TREE*            tree,               /**< branch and bound tree */
   SCIP_LP*              lp                  /**< current LP data */
   )
{
   assert(pseudofork != NULL);
   assert(blkmem != NULL);
   assert(tree != NULL);
   assert(tree->nchildren > 0);
   assert(SCIPtreeIsPathComplete(tree));
   assert(tree->focusnode != NULL);

   SCIP_ALLOC( BMSallocBlockMemory(blkmem, pseudofork) );

   (*pseudofork)->addedcols = NULL;
   (*pseudofork)->addedrows = NULL;
   (*pseudofork)->naddedcols = SCIPlpGetNNewcols(lp);
   (*pseudofork)->naddedrows = SCIPlpGetNNewrows(lp);
   (*pseudofork)->nchildren = tree->nchildren;

   SCIPdebugMessage("creating pseudofork information with %d children (%d new cols, %d new rows)\n",
      (*pseudofork)->nchildren, (*pseudofork)->naddedcols, (*pseudofork)->naddedrows);

   if( (*pseudofork)->naddedcols > 0 )
   {
      /* copy the newly created columns to the pseudofork's col array */
      SCIP_ALLOC( BMSduplicateBlockMemoryArray(blkmem, &(*pseudofork)->addedcols, SCIPlpGetNewcols(lp), (*pseudofork)->naddedcols) ); /*lint !e666*/
   }
   if( (*pseudofork)->naddedrows > 0 )
   {
      int i;

      /* copy the newly created rows to the pseudofork's row array */
      SCIP_ALLOC( BMSduplicateBlockMemoryArray(blkmem, &(*pseudofork)->addedrows, SCIPlpGetNewrows(lp), (*pseudofork)->naddedrows) ); /*lint !e666*/

      /* capture the added rows */
      for( i = 0; i < (*pseudofork)->naddedrows; ++i )
         SCIProwCapture((*pseudofork)->addedrows[i]);
   }

   /* increase the LPI state usage counter of the current LP fork */
   if( tree->focuslpstatefork != NULL )
   {
      SCIP_CALL( SCIPnodeCaptureLPIState(tree->focuslpstatefork, tree->nchildren) );
   }

   return SCIP_OKAY;
}

/** frees pseudofork data */
static
SCIP_RETCODE pseudoforkFree(
   SCIP_PSEUDOFORK**     pseudofork,         /**< pseudofork data */
   BMS_BLKMEM*           blkmem,             /**< block memory */
   SCIP_SET*             set,                /**< global SCIP settings */
   SCIP_LP*              lp                  /**< current LP data */
   )
{
   int i;

   assert(pseudofork != NULL);
   assert(*pseudofork != NULL);
   assert((*pseudofork)->nchildren == 0);
   assert(blkmem != NULL);
   assert(set != NULL);

   /* release the added rows */
   for( i = 0; i < (*pseudofork)->naddedrows; ++i )
   {
      SCIP_CALL( SCIProwRelease(&(*pseudofork)->addedrows[i], blkmem, set, lp) );
   }

   BMSfreeBlockMemoryArrayNull(blkmem, &(*pseudofork)->addedcols, (*pseudofork)->naddedcols);
   BMSfreeBlockMemoryArrayNull(blkmem, &(*pseudofork)->addedrows, (*pseudofork)->naddedrows);
   BMSfreeBlockMemory(blkmem, pseudofork);

   return SCIP_OKAY;
}

/** creates fork data */
static
SCIP_RETCODE forkCreate(
   SCIP_FORK**           fork,               /**< pointer to fork data */
   BMS_BLKMEM*           blkmem,             /**< block memory */
   SCIP_SET*             set,                /**< global SCIP settings */
   SCIP_PROB*            prob,               /**< transformed problem after presolve */
   SCIP_TREE*            tree,               /**< branch and bound tree */
   SCIP_LP*              lp                  /**< current LP data */
   )
{
   assert(fork != NULL);
   assert(blkmem != NULL);
   assert(tree != NULL);
   assert(tree->nchildren > 0);
   assert(tree->nchildren < (1 << 30));
   assert(SCIPtreeIsPathComplete(tree));
   assert(tree->focusnode != NULL);
   assert(lp != NULL);
   assert(lp->flushed);
   assert(lp->solved);
   assert(SCIPlpGetSolstat(lp) == SCIP_LPSOLSTAT_OPTIMAL);

   SCIP_ALLOC( BMSallocBlockMemory(blkmem, fork) );

   SCIP_CALL( SCIPlpGetState(lp, blkmem, &((*fork)->lpistate)) );
   (*fork)->lpwasprimfeas = lp->primalfeasible;
   (*fork)->lpwasprimchecked = lp->primalchecked;
   (*fork)->lpwasdualfeas = lp->dualfeasible;
   (*fork)->lpwasdualchecked = lp->dualchecked;
   (*fork)->lpobjval = SCIPlpGetObjval(lp, set, prob);
   (*fork)->nlpistateref = 0;
   (*fork)->addedcols = NULL;
   (*fork)->addedrows = NULL;
   (*fork)->naddedcols = SCIPlpGetNNewcols(lp);
   (*fork)->naddedrows = SCIPlpGetNNewrows(lp);
   (*fork)->nchildren = (unsigned int) tree->nchildren;

   SCIPsetDebugMsg(set, "creating fork information with %u children (%d new cols, %d new rows)\n", (*fork)->nchildren, (*fork)->naddedcols, (*fork)->naddedrows);

   if( (*fork)->naddedcols > 0 )
   {
      /* copy the newly created columns to the fork's col array */
      SCIP_ALLOC( BMSduplicateBlockMemoryArray(blkmem, &(*fork)->addedcols, SCIPlpGetNewcols(lp), (*fork)->naddedcols) ); /*lint !e666*/
   }
   if( (*fork)->naddedrows > 0 )
   {
      int i;

      /* copy the newly created rows to the fork's row array */
      SCIP_ALLOC( BMSduplicateBlockMemoryArray(blkmem, &(*fork)->addedrows, SCIPlpGetNewrows(lp), (*fork)->naddedrows) ); /*lint !e666*/

      /* capture the added rows */
      for( i = 0; i < (*fork)->naddedrows; ++i )
         SCIProwCapture((*fork)->addedrows[i]);
   }

   /* capture the LPI state for the children */
   forkCaptureLPIState(*fork, tree->nchildren);

   return SCIP_OKAY;
}

/** frees fork data */
static
SCIP_RETCODE forkFree(
   SCIP_FORK**           fork,               /**< fork data */
   BMS_BLKMEM*           blkmem,             /**< block memory */
   SCIP_SET*             set,                /**< global SCIP settings */
   SCIP_LP*              lp                  /**< current LP data */
   )
{
   int i;

   assert(fork != NULL);
   assert(*fork != NULL);
   assert((*fork)->nchildren == 0);
   assert((*fork)->nlpistateref == 0);
   assert((*fork)->lpistate == NULL);
   assert(blkmem != NULL);
   assert(set != NULL);
   assert(lp != NULL);

   /* release the added rows */
   for( i = (*fork)->naddedrows - 1; i >= 0; --i )
   {
      SCIP_CALL( SCIProwRelease(&(*fork)->addedrows[i], blkmem, set, lp) );
   }

   BMSfreeBlockMemoryArrayNull(blkmem, &(*fork)->addedcols, (*fork)->naddedcols);
   BMSfreeBlockMemoryArrayNull(blkmem, &(*fork)->addedrows, (*fork)->naddedrows);
   BMSfreeBlockMemory(blkmem, fork);

   return SCIP_OKAY;
}

#ifdef WITHSUBROOTS /** @todo test whether subroots should be created */
/** creates subroot data */
static
SCIP_RETCODE subrootCreate(
   SCIP_SUBROOT**        subroot,            /**< pointer to subroot data */
   BMS_BLKMEM*           blkmem,             /**< block memory */
   SCIP_SET*             set,                /**< global SCIP settings */
   SCIP_PROB*            prob,               /**< transformed problem after presolve */
   SCIP_TREE*            tree,               /**< branch and bound tree */
   SCIP_LP*              lp                  /**< current LP data */
   )
{
   int i;

   assert(subroot != NULL);
   assert(blkmem != NULL);
   assert(tree != NULL);
   assert(tree->nchildren > 0);
   assert(SCIPtreeIsPathComplete(tree));
   assert(tree->focusnode != NULL);
   assert(lp != NULL);
   assert(lp->flushed);
   assert(lp->solved);
   assert(SCIPlpGetSolstat(lp) == SCIP_LPSOLSTAT_OPTIMAL);

   SCIP_ALLOC( BMSallocBlockMemory(blkmem, subroot) );
   (*subroot)->lpobjval = SCIPlpGetObjval(lp, set, prob);
   (*subroot)->nlpistateref = 0;
   (*subroot)->ncols = SCIPlpGetNCols(lp);
   (*subroot)->nrows = SCIPlpGetNRows(lp);
   (*subroot)->nchildren = (unsigned int) tree->nchildren;
   SCIP_CALL( SCIPlpGetState(lp, blkmem, &((*subroot)->lpistate)) );
   (*subroot)->lpwasprimfeas = lp->primalfeasible;
   (*subroot)->lpwasprimchecked = lp->primalchecked;
   (*subroot)->lpwasdualfeas = lp->dualfeasible;
   (*subroot)->lpwasdualchecked = lp->dualchecked;

   if( (*subroot)->ncols != 0 )
   {
      SCIP_ALLOC( BMSduplicateBlockMemoryArray(blkmem, &(*subroot)->cols, SCIPlpGetCols(lp), (*subroot)->ncols) );
   }
   else
      (*subroot)->cols = NULL;
   if( (*subroot)->nrows != 0 )
   {
      SCIP_ALLOC( BMSduplicateBlockMemoryArray(blkmem, &(*subroot)->rows, SCIPlpGetRows(lp), (*subroot)->nrows) );
   }
   else
      (*subroot)->rows = NULL;

   /* capture the rows of the subroot */
   for( i = 0; i < (*subroot)->nrows; ++i )
      SCIProwCapture((*subroot)->rows[i]);

   /* capture the LPI state for the children */
   subrootCaptureLPIState(*subroot, tree->nchildren);

   return SCIP_OKAY;
}
#endif

/** frees subroot */
static
SCIP_RETCODE subrootFree(
   SCIP_SUBROOT**        subroot,            /**< subroot data */
   BMS_BLKMEM*           blkmem,             /**< block memory */
   SCIP_SET*             set,                /**< global SCIP settings */
   SCIP_LP*              lp                  /**< current LP data */
   )
{
   int i;

   assert(subroot != NULL);
   assert(*subroot != NULL);
   assert((*subroot)->nchildren == 0);
   assert((*subroot)->nlpistateref == 0);
   assert((*subroot)->lpistate == NULL);
   assert(blkmem != NULL);
   assert(set != NULL);
   assert(lp != NULL);

   /* release the rows of the subroot */
   for( i = 0; i < (*subroot)->nrows; ++i )
   {
      SCIP_CALL( SCIProwRelease(&(*subroot)->rows[i], blkmem, set, lp) );
   }

   BMSfreeBlockMemoryArrayNull(blkmem, &(*subroot)->cols, (*subroot)->ncols);
   BMSfreeBlockMemoryArrayNull(blkmem, &(*subroot)->rows, (*subroot)->nrows);
   BMSfreeBlockMemory(blkmem, subroot);

   return SCIP_OKAY;
}

/** removes given sibling node from the siblings array */
static
void treeRemoveSibling(
   SCIP_TREE*            tree,               /**< branch and bound tree */
   SCIP_NODE*            sibling             /**< sibling node to remove */
   )
{
   int delpos;

   assert(tree != NULL);
   assert(sibling != NULL);
   assert(SCIPnodeGetType(sibling) == SCIP_NODETYPE_SIBLING);
   assert(sibling->data.sibling.arraypos >= 0 && sibling->data.sibling.arraypos < tree->nsiblings);
   assert(tree->siblings[sibling->data.sibling.arraypos] == sibling);
   assert(SCIPnodeGetType(tree->siblings[tree->nsiblings-1]) == SCIP_NODETYPE_SIBLING);

   delpos = sibling->data.sibling.arraypos;

   /* move last sibling in array to position of removed sibling */
   tree->siblings[delpos] = tree->siblings[tree->nsiblings-1];
   tree->siblingsprio[delpos] = tree->siblingsprio[tree->nsiblings-1];
   tree->siblings[delpos]->data.sibling.arraypos = delpos;
   sibling->data.sibling.arraypos = -1;
   tree->nsiblings--;
}

/** adds given child node to children array of focus node */
static
SCIP_RETCODE treeAddChild(
   SCIP_TREE*            tree,               /**< branch and bound tree */
   SCIP_SET*             set,                /**< global SCIP settings */
   SCIP_NODE*            child,              /**< child node to add */
   SCIP_Real             nodeselprio         /**< node selection priority of child node */
   )
{
   assert(tree != NULL);
   assert(child != NULL);
   assert(SCIPnodeGetType(child) == SCIP_NODETYPE_CHILD);
   assert(child->data.child.arraypos == -1);

   SCIP_CALL( treeEnsureChildrenMem(tree, set, tree->nchildren+1) );
   tree->children[tree->nchildren] = child;
   tree->childrenprio[tree->nchildren] = nodeselprio;
   child->data.child.arraypos = tree->nchildren;
   tree->nchildren++;

   return SCIP_OKAY;
}

/** removes given child node from the children array */
static
void treeRemoveChild(
   SCIP_TREE*            tree,               /**< branch and bound tree */
   SCIP_NODE*            child               /**< child node to remove */
   )
{
   int delpos;

   assert(tree != NULL);
   assert(child != NULL);
   assert(SCIPnodeGetType(child) == SCIP_NODETYPE_CHILD);
   assert(child->data.child.arraypos >= 0 && child->data.child.arraypos < tree->nchildren);
   assert(tree->children[child->data.child.arraypos] == child);
   assert(SCIPnodeGetType(tree->children[tree->nchildren-1]) == SCIP_NODETYPE_CHILD);

   delpos = child->data.child.arraypos;

   /* move last child in array to position of removed child */
   tree->children[delpos] = tree->children[tree->nchildren-1];
   tree->childrenprio[delpos] = tree->childrenprio[tree->nchildren-1];
   tree->children[delpos]->data.child.arraypos = delpos;
   child->data.child.arraypos = -1;
   tree->nchildren--;
}

/** makes node a child of the given parent node, which must be the focus node; if the child is a probing node,
 *  the parent node can also be a refocused node or a probing node
 */
static
SCIP_RETCODE nodeAssignParent(
   SCIP_NODE*            node,               /**< child node */
   BMS_BLKMEM*           blkmem,             /**< block memory buffers */
   SCIP_SET*             set,                /**< global SCIP settings */
   SCIP_TREE*            tree,               /**< branch and bound tree */
   SCIP_NODE*            parent,             /**< parent (= focus) node (or NULL, if node is root) */
   SCIP_Real             nodeselprio         /**< node selection priority of child node */
   )
{
   assert(node != NULL);
   assert(node->parent == NULL);
   assert(SCIPnodeGetType(node) == SCIP_NODETYPE_CHILD || SCIPnodeGetType(node) == SCIP_NODETYPE_PROBINGNODE);
   assert(node->conssetchg == NULL);
   assert(node->domchg == NULL);
   assert(SCIPsetIsInfinity(set, -node->lowerbound)); /* node was just created */
   assert(blkmem != NULL);
   assert(set != NULL);
   assert(tree != NULL);
   assert(SCIPtreeIsPathComplete(tree));
   assert(tree->pathlen == 0 || tree->path[tree->pathlen-1] == parent);
   assert(parent == tree->focusnode || SCIPnodeGetType(parent) == SCIP_NODETYPE_PROBINGNODE);
   assert(parent == NULL || SCIPnodeGetType(parent) == SCIP_NODETYPE_FOCUSNODE
      || (SCIPnodeGetType(node) == SCIP_NODETYPE_PROBINGNODE
         && (SCIPnodeGetType(parent) == SCIP_NODETYPE_REFOCUSNODE
            || SCIPnodeGetType(parent) == SCIP_NODETYPE_PROBINGNODE)));

   /* link node to parent */
   node->parent = parent;
   if( parent != NULL )
   {
      assert(parent->lowerbound <= parent->estimate);
      node->lowerbound = parent->lowerbound;
      node->estimate = parent->estimate;
      node->depth = parent->depth+1; /*lint !e732*/
      if( set->exact_enabled )
         RatSet(node->lowerboundexact, parent->lowerboundexact);

      if( parent->depth >= SCIP_MAXTREEDEPTH )
      {
         SCIPerrorMessage("maximal depth level exceeded\n");
         return SCIP_MAXDEPTHLEVEL;
      }
   }
   SCIPsetDebugMsg(set, "assigning parent #%" SCIP_LONGINT_FORMAT " to node #%" SCIP_LONGINT_FORMAT " at depth %d\n",
      parent != NULL ? SCIPnodeGetNumber(parent) : -1, SCIPnodeGetNumber(node), SCIPnodeGetDepth(node));

   /* register node in the childlist of the focus (the parent) node */
   if( SCIPnodeGetType(node) == SCIP_NODETYPE_CHILD )
   {
      assert(parent == NULL || SCIPnodeGetType(parent) == SCIP_NODETYPE_FOCUSNODE);
      SCIP_CALL( treeAddChild(tree, set, node, nodeselprio) );
   }

   return SCIP_OKAY;
}

/** decreases number of children of the parent, frees it if no children are left */
static
SCIP_RETCODE nodeReleaseParent(
   SCIP_NODE*            node,               /**< child node */
   BMS_BLKMEM*           blkmem,             /**< block memory buffer */
   SCIP_SET*             set,                /**< global SCIP settings */
   SCIP_STAT*            stat,               /**< problem statistics */
   SCIP_EVENTFILTER*     eventfilter,        /**< event filter for global (not variable dependent) events */
   SCIP_EVENTQUEUE*      eventqueue,         /**< event queue */
   SCIP_TREE*            tree,               /**< branch and bound tree */
   SCIP_LP*              lp                  /**< current LP data */
   )
{
   SCIP_NODE* parent;

   assert(node != NULL);
   assert(blkmem != NULL);
   assert(tree != NULL);

   SCIPsetDebugMsg(set, "releasing parent-child relationship of node #%" SCIP_LONGINT_FORMAT " at depth %d of type %d with parent #%" SCIP_LONGINT_FORMAT " of type %d\n",
      SCIPnodeGetNumber(node), SCIPnodeGetDepth(node), SCIPnodeGetType(node),
      node->parent != NULL ? SCIPnodeGetNumber(node->parent) : -1,
      node->parent != NULL ? (int)SCIPnodeGetType(node->parent) : -1);
   parent = node->parent;
   if( parent != NULL )
   {
      SCIP_Bool freeParent;
      SCIP_Bool singleChild;

      freeParent = FALSE;
      singleChild = FALSE;
      switch( SCIPnodeGetType(parent) )
      {
      case SCIP_NODETYPE_FOCUSNODE:
         assert(parent->active);
         assert(SCIPnodeGetType(node) == SCIP_NODETYPE_CHILD || SCIPnodeGetType(node) == SCIP_NODETYPE_PROBINGNODE
            || SCIPnodeGetType(node) == SCIP_NODETYPE_LEAF);
         if( SCIPnodeGetType(node) == SCIP_NODETYPE_CHILD )
            treeRemoveChild(tree, node);
         /* don't kill the focus node at this point => freeParent = FALSE */
         break;
      case SCIP_NODETYPE_PROBINGNODE:
         assert(SCIPtreeProbing(tree));
         /* probing nodes have to be freed individually => freeParent = FALSE */
         break;
      case SCIP_NODETYPE_SIBLING:
         SCIPerrorMessage("sibling cannot be a parent node\n");
         return SCIP_INVALIDDATA;
      case SCIP_NODETYPE_CHILD:
         SCIPerrorMessage("child cannot be a parent node\n");
         return SCIP_INVALIDDATA;
      case SCIP_NODETYPE_LEAF:
         SCIPerrorMessage("leaf cannot be a parent node\n");
         return SCIP_INVALIDDATA;
      case SCIP_NODETYPE_DEADEND:
         SCIPerrorMessage("dead-end cannot be a parent node\n");
         return SCIP_INVALIDDATA;
      case SCIP_NODETYPE_JUNCTION:
         assert(parent->data.junction.nchildren > 0);
         parent->data.junction.nchildren--;
         freeParent = (parent->data.junction.nchildren == 0); /* free parent if it has no more children */
         singleChild = (parent->data.junction.nchildren == 1);
         break;
      case SCIP_NODETYPE_PSEUDOFORK:
         assert(parent->data.pseudofork != NULL);
         assert(parent->data.pseudofork->nchildren > 0);
         parent->data.pseudofork->nchildren--;
         freeParent = (parent->data.pseudofork->nchildren == 0); /* free parent if it has no more children */
         singleChild = (parent->data.pseudofork->nchildren == 1);
         break;
      case SCIP_NODETYPE_FORK:
         assert(parent->data.fork != NULL);
         assert(parent->data.fork->nchildren > 0);
         parent->data.fork->nchildren--;
         freeParent = (parent->data.fork->nchildren == 0); /* free parent if it has no more children */
         singleChild = (parent->data.fork->nchildren == 1);
         break;
      case SCIP_NODETYPE_SUBROOT:
         assert(parent->data.subroot != NULL);
         assert(parent->data.subroot->nchildren > 0);
         parent->data.subroot->nchildren--;
         freeParent = (parent->data.subroot->nchildren == 0); /* free parent if it has no more children */
         singleChild = (parent->data.subroot->nchildren == 1);
         break;
      case SCIP_NODETYPE_REFOCUSNODE:
         /* the only possible child a refocused node can have in its refocus state is the probing root node;
          * we don't want to free the refocused node, because we first have to convert it back to its original
          * type (where it possibly has children) => freeParent = FALSE
          */
         assert(SCIPnodeGetType(node) == SCIP_NODETYPE_PROBINGNODE);
         assert(!SCIPtreeProbing(tree));
         break;
      default:
         SCIPerrorMessage("unknown node type %d\n", SCIPnodeGetType(parent));
         return SCIP_INVALIDDATA;
      }

      /* free parent, if it is not on the current active path */
      if( freeParent && !parent->active )
      {
         SCIP_CALL( SCIPnodeFree(&node->parent, blkmem, set, stat, eventfilter, eventqueue, tree, lp) );
      }

      /* update the effective root depth
       * in reoptimization we must not increase the effective root depth
       */
      assert(tree->effectiverootdepth >= 0);
      if( singleChild && SCIPnodeGetDepth(parent) == tree->effectiverootdepth && !set->reopt_enable )
      {
         tree->effectiverootdepth++;
         SCIPsetDebugMsg(set, "unlinked node #%" SCIP_LONGINT_FORMAT " in depth %d -> new effective root depth: %d\n",
            SCIPnodeGetNumber(node), SCIPnodeGetDepth(node), tree->effectiverootdepth);
      }
   }

   return SCIP_OKAY;
}

/** creates a node data structure */
static
SCIP_RETCODE nodeCreate(
   SCIP_NODE**           node,               /**< pointer to node data structure */
   BMS_BLKMEM*           blkmem,             /**< block memory */
   SCIP_SET*             set                 /**< global SCIP settings */
   )
{
   assert(node != NULL);

   SCIP_ALLOC( BMSallocBlockMemory(blkmem, node) );
   (*node)->parent = NULL;
   (*node)->conssetchg = NULL;
   (*node)->domchg = NULL;
   (*node)->number = 0;
   (*node)->lowerbound = -SCIPsetInfinity(set);
   (*node)->estimate = -SCIPsetInfinity(set);
   (*node)->reoptid = 0;
   (*node)->reopttype = (unsigned int) SCIP_REOPTTYPE_NONE;
   (*node)->depth = 0;
   (*node)->active = FALSE;
   (*node)->cutoff = FALSE;
   (*node)->reprop = FALSE;
   (*node)->repropsubtreemark = 0;
   if( set->exact_enabled )
   {
      SCIP_CALL( RatCreateBlock(blkmem, &(*node)->lowerboundexact) );
      RatSetString((*node)->lowerboundexact, "-inf");
   }

   return SCIP_OKAY;
}

/** creates a child node of the focus node */
SCIP_RETCODE SCIPnodeCreateChild(
   SCIP_NODE**           node,               /**< pointer to node data structure */
   BMS_BLKMEM*           blkmem,             /**< block memory */
   SCIP_SET*             set,                /**< global SCIP settings */
   SCIP_STAT*            stat,               /**< problem statistics */
   SCIP_TREE*            tree,               /**< branch and bound tree */
   SCIP_Real             nodeselprio,        /**< node selection priority of new node */
   SCIP_Real             estimate            /**< estimate for (transformed) objective value of best feasible solution in subtree */
   )
{
   assert(node != NULL);
   assert(blkmem != NULL);
   assert(set != NULL);
   assert(stat != NULL);
   assert(tree != NULL);
   assert(SCIPtreeIsPathComplete(tree));
   assert(tree->pathlen == 0 || tree->path != NULL);
   assert((tree->pathlen == 0) == (tree->focusnode == NULL));
   assert(tree->focusnode == NULL || tree->focusnode == tree->path[tree->pathlen-1]);
   assert(tree->focusnode == NULL || SCIPnodeGetType(tree->focusnode) == SCIP_NODETYPE_FOCUSNODE);

   stat->ncreatednodes++;
   stat->ncreatednodesrun++;

   /* create the node data structure */
   SCIP_CALL( nodeCreate(node, blkmem, set) );
   (*node)->number = stat->ncreatednodesrun;

   /* mark node to be a child node */
   (*node)->nodetype = SCIP_NODETYPE_CHILD; /*lint !e641*/
   (*node)->data.child.arraypos = -1;

   /* make focus node the parent of the new child */
   SCIP_CALL( nodeAssignParent(*node, blkmem, set, tree, tree->focusnode, nodeselprio) );

   /* update the estimate of the child */
   SCIPnodeSetEstimate(*node, set, estimate);

   tree->lastbranchparentid = tree->focusnode == NULL ? -1L : SCIPnodeGetNumber(tree->focusnode);

   /* output node creation to visualization file */
   SCIP_CALL( SCIPvisualNewChild(stat->visual, set, stat, *node) );

   /* create certificate data for this node */
   SCIP_CALL( SCIPcertificateNewNodeData(set, stat->certificate, stat, *node) );

   SCIPsetDebugMsg(set, "created child node #%" SCIP_LONGINT_FORMAT " at depth %u (prio: %g)\n", SCIPnodeGetNumber(*node), (*node)->depth, nodeselprio);

   return SCIP_OKAY;
}

/** query if focus node was already branched on */
SCIP_Bool SCIPtreeWasNodeLastBranchParent(
   SCIP_TREE*            tree,               /**< branch and bound tree */
   SCIP_NODE*            node                /**< tree node, or NULL to check focus node */
   )
{
   node = node == NULL ? tree->focusnode : node;
   if( node != NULL && node->number == tree->lastbranchparentid )
      return TRUE;

   return FALSE;
}

/** frees node */
SCIP_RETCODE SCIPnodeFree(
   SCIP_NODE**           node,               /**< node data */
   BMS_BLKMEM*           blkmem,             /**< block memory buffer */
   SCIP_SET*             set,                /**< global SCIP settings */
   SCIP_STAT*            stat,               /**< problem statistics */
   SCIP_EVENTFILTER*     eventfilter,        /**< event filter for global (not variable dependent) events */
   SCIP_EVENTQUEUE*      eventqueue,         /**< event queue */
   SCIP_TREE*            tree,               /**< branch and bound tree */
   SCIP_LP*              lp                  /**< current LP data */
   )
{
   SCIP_Bool isroot;

   assert(node != NULL);
   assert(*node != NULL);
   assert(!(*node)->active);
   assert(blkmem != NULL);
   assert(tree != NULL);

   SCIPsetDebugMsg(set, "free node #%" SCIP_LONGINT_FORMAT " at depth %d of type %d\n", SCIPnodeGetNumber(*node), SCIPnodeGetDepth(*node), SCIPnodeGetType(*node));

   /* if certificate is active, unsplit current node and free the memory in hashmap of certificate */
   SCIPcertificatePrintUnsplitting(set, SCIPgetCertificate(set->scip), *node);

   if( SCIPnodeGetType(*node) != SCIP_NODETYPE_PROBINGNODE )
   {
      SCIP_EVENT event;

      /* trigger a node deletion event */
      SCIP_CALL( SCIPeventChgType(&event, SCIP_EVENTTYPE_NODEDELETE) );
      SCIP_CALL( SCIPeventChgNode(&event, *node) );
      SCIP_CALL( SCIPeventProcess(&event, set, NULL, NULL, NULL, eventfilter) );
   }

   /* inform solution debugger, that the node has been freed */
   SCIP_CALL( SCIPdebugRemoveNode(blkmem, set, *node) );

   /* check, if the node to be freed is the root node */
   isroot = (SCIPnodeGetDepth(*node) == 0);

   /* free nodetype specific data, and release no longer needed LPI states */
   switch( SCIPnodeGetType(*node) )
   {
   case SCIP_NODETYPE_FOCUSNODE:
      assert(tree->focusnode == *node);
      assert(!SCIPtreeProbing(tree));
      SCIPerrorMessage("cannot free focus node - has to be converted into a dead end first\n");
      return SCIP_INVALIDDATA;
   case SCIP_NODETYPE_PROBINGNODE:
      assert(SCIPtreeProbing(tree));
      assert(SCIPnodeGetDepth(tree->probingroot) <= SCIPnodeGetDepth(*node));
      assert(SCIPnodeGetDepth(*node) > 0);
      SCIP_CALL( probingnodeFree(&((*node)->data.probingnode), blkmem, lp) );
      break;
   case SCIP_NODETYPE_SIBLING:
      assert((*node)->data.sibling.arraypos >= 0);
      assert((*node)->data.sibling.arraypos < tree->nsiblings);
      assert(tree->siblings[(*node)->data.sibling.arraypos] == *node);
      if( tree->focuslpstatefork != NULL )
      {
         assert(SCIPnodeGetType(tree->focuslpstatefork) == SCIP_NODETYPE_FORK
            || SCIPnodeGetType(tree->focuslpstatefork) == SCIP_NODETYPE_SUBROOT);
         SCIP_CALL( SCIPnodeReleaseLPIState(tree->focuslpstatefork, blkmem, lp) );
      }
      treeRemoveSibling(tree, *node);
      break;
   case SCIP_NODETYPE_CHILD:
      assert((*node)->data.child.arraypos >= 0);
      assert((*node)->data.child.arraypos < tree->nchildren);
      assert(tree->children[(*node)->data.child.arraypos] == *node);
      /* The children capture the LPI state at the moment, where the focus node is
       * converted into a junction, pseudofork, fork, or subroot, and a new node is focused.
       * At the same time, they become siblings or leaves, such that freeing a child
       * of the focus node doesn't require to release the LPI state;
       * we don't need to call treeRemoveChild(), because this is done in nodeReleaseParent()
       */
      break;
   case SCIP_NODETYPE_LEAF:
      if( (*node)->data.leaf.lpstatefork != NULL )
      {
         SCIP_CALL( SCIPnodeReleaseLPIState((*node)->data.leaf.lpstatefork, blkmem, lp) );
      }
      break;
   case SCIP_NODETYPE_DEADEND:
   case SCIP_NODETYPE_JUNCTION:
      break;
   case SCIP_NODETYPE_PSEUDOFORK:
      SCIP_CALL( pseudoforkFree(&((*node)->data.pseudofork), blkmem, set, lp) );
      break;
   case SCIP_NODETYPE_FORK:

      /* release special root LPI state capture which is used to keep the root LPI state over the whole solving
       * process
       */
      if( isroot )
      {
         SCIP_CALL( SCIPnodeReleaseLPIState(*node, blkmem, lp) );
      }
      SCIP_CALL( forkFree(&((*node)->data.fork), blkmem, set, lp) );
      break;
   case SCIP_NODETYPE_SUBROOT:
      SCIP_CALL( subrootFree(&((*node)->data.subroot), blkmem, set, lp) );
      break;
   case SCIP_NODETYPE_REFOCUSNODE:
      SCIPerrorMessage("cannot free node as long it is refocused\n");
      return SCIP_INVALIDDATA;
   default:
      SCIPerrorMessage("unknown node type %d\n", SCIPnodeGetType(*node));
      return SCIP_INVALIDDATA;
   }

   /* free common data */
   SCIP_CALL( SCIPconssetchgFree(&(*node)->conssetchg, blkmem, set) );
   SCIP_CALL( SCIPdomchgFree(&(*node)->domchg, blkmem, set, eventqueue, lp) );
   SCIP_CALL( nodeReleaseParent(*node, blkmem, set, stat, eventfilter, eventqueue, tree, lp) );

   /* check, if the node is the current probing root */
   if( *node == tree->probingroot )
   {
      assert(SCIPnodeGetType(*node) == SCIP_NODETYPE_PROBINGNODE);
      tree->probingroot = NULL;
   }

   if( set->exact_enabled )
      RatFreeBlock(blkmem, &(*node)->lowerboundexact);

   BMSfreeBlockMemory(blkmem, node);

   /* delete the tree's root node pointer, if the freed node was the root */
   if( isroot )
      tree->root = NULL;

   return SCIP_OKAY;
}

/** cuts off node and whole sub tree from branch and bound tree */
SCIP_RETCODE SCIPnodeCutoff(
   SCIP_NODE*            node,               /**< node that should be cut off */
   SCIP_SET*             set,                /**< global SCIP settings */
   SCIP_STAT*            stat,               /**< problem statistics */
   SCIP_TREE*            tree,               /**< branch and bound tree */
   SCIP_PROB*            transprob,          /**< transformed problem after presolve */
   SCIP_PROB*            origprob,           /**< original problem */
   SCIP_REOPT*           reopt,              /**< reoptimization data structure */
   SCIP_LP*              lp,                 /**< current LP */
   BMS_BLKMEM*           blkmem              /**< block memory */
   )
{
   SCIP_Real oldbound;

   assert(node != NULL);
   assert(set != NULL);
   assert(stat != NULL);
   assert(tree != NULL);

   if( set->reopt_enable )
   {
      assert(reopt != NULL);
      /* check if the node should be stored for reoptimization */
      SCIP_CALL( SCIPreoptCheckCutoff(reopt, set, blkmem, node, SCIP_EVENTTYPE_NODEINFEASIBLE, lp, SCIPlpGetSolstat(lp),
            tree->root == node, tree->focusnode == node, node->lowerbound, tree->effectiverootdepth) );
   }

   oldbound = node->lowerbound;
   node->cutoff = TRUE;
   node->lowerbound = SCIPsetInfinity(set);
   node->estimate = SCIPsetInfinity(set);
   if( node->active )
      tree->cutoffdepth = MIN(tree->cutoffdepth, (int)node->depth);

   /* update primal integral */
   if( node->depth == 0 )
   {
      stat->rootlowerbound = SCIPsetInfinity(set);
      if( set->misc_calcintegral )
         SCIPstatUpdatePrimalDualIntegrals(stat, set, transprob, origprob, SCIPsetInfinity(set), SCIPsetInfinity(set));
   }
   else if( set->misc_calcintegral && SCIPsetIsEQ(set, oldbound, stat->lastlowerbound) )
   {
      SCIP_Real lowerbound;
      lowerbound = SCIPtreeGetLowerbound(tree, set);

      /* updating the primal integral is only necessary if dual bound has increased since last evaluation */
      if( lowerbound > stat->lastlowerbound )
         SCIPstatUpdatePrimalDualIntegrals(stat, set, transprob, origprob, SCIPsetInfinity(set), SCIPsetInfinity(set));
   }

   SCIPvisualCutoffNode(stat->visual, set, stat, node, TRUE);

   SCIPsetDebugMsg(set, "cutting off %s node #%" SCIP_LONGINT_FORMAT " at depth %d (cutoffdepth: %d)\n",
      node->active ? "active" : "inactive", SCIPnodeGetNumber(node), SCIPnodeGetDepth(node), tree->cutoffdepth);

   return SCIP_OKAY;
}

/** marks node, that propagation should be applied again the next time, a node of its subtree is focused */
void SCIPnodePropagateAgain(
   SCIP_NODE*            node,               /**< node that should be propagated again */
   SCIP_SET*             set,                /**< global SCIP settings */
   SCIP_STAT*            stat,               /**< problem statistics */
   SCIP_TREE*            tree                /**< branch and bound tree */
   )
{
   assert(node != NULL);
   assert(set != NULL);
   assert(stat != NULL);
   assert(tree != NULL);

   if( !node->reprop )
   {
      node->reprop = TRUE;
      if( node->active )
         tree->repropdepth = MIN(tree->repropdepth, (int)node->depth);

      SCIPvisualMarkedRepropagateNode(stat->visual, stat, node);

      SCIPsetDebugMsg(set, "marked %s node #%" SCIP_LONGINT_FORMAT " at depth %d to be propagated again (repropdepth: %d)\n",
         node->active ? "active" : "inactive", SCIPnodeGetNumber(node), SCIPnodeGetDepth(node), tree->repropdepth);
   }
}

/** marks node, that it is completely propagated in the current repropagation subtree level */
void SCIPnodeMarkPropagated(
   SCIP_NODE*            node,               /**< node that should be marked to be propagated */
   SCIP_TREE*            tree                /**< branch and bound tree */
   )
{
   assert(node != NULL);
   assert(tree != NULL);

   if( node->parent != NULL )
      node->repropsubtreemark = node->parent->repropsubtreemark; /*lint !e732*/
   node->reprop = FALSE;

   /* if the node was the highest repropagation node in the path, update the repropdepth in the tree data */
   if( node->active && node->depth == tree->repropdepth )
   {
      do
      {
         assert(tree->repropdepth < tree->pathlen);
         assert(tree->path[tree->repropdepth]->active);
         assert(!tree->path[tree->repropdepth]->reprop);
         tree->repropdepth++;
      }
      while( tree->repropdepth < tree->pathlen && !tree->path[tree->repropdepth]->reprop );
      if( tree->repropdepth == tree->pathlen )
         tree->repropdepth = INT_MAX;
   }
}

/** moves the subtree repropagation counter to the next value */
static
void treeNextRepropsubtreecount(
   SCIP_TREE*            tree                /**< branch and bound tree */
   )
{
   assert(tree != NULL);

   tree->repropsubtreecount++;
   tree->repropsubtreecount %= (MAXREPROPMARK+1);
}

/** applies propagation on the node, that was marked to be propagated again */
static
SCIP_RETCODE nodeRepropagate(
   SCIP_NODE*            node,               /**< node to apply propagation on */
   BMS_BLKMEM*           blkmem,             /**< block memory buffers */
   SCIP_SET*             set,                /**< global SCIP settings */
   SCIP_STAT*            stat,               /**< dynamic problem statistics */
   SCIP_PROB*            transprob,          /**< transformed problem */
   SCIP_PROB*            origprob,           /**< original problem */
   SCIP_PRIMAL*          primal,             /**< primal data */
   SCIP_TREE*            tree,               /**< branch and bound tree */
   SCIP_REOPT*           reopt,              /**< reoptimization data structure */
   SCIP_LP*              lp,                 /**< current LP data */
   SCIP_BRANCHCAND*      branchcand,         /**< branching candidate storage */
   SCIP_CONFLICT*        conflict,           /**< conflict analysis data */
   SCIP_EVENTFILTER*     eventfilter,        /**< event filter for global (not variable dependent) events */
   SCIP_EVENTQUEUE*      eventqueue,         /**< event queue */
   SCIP_CLIQUETABLE*     cliquetable,        /**< clique table data structure */
   SCIP_Bool*            cutoff              /**< pointer to store whether the node can be cut off */
   )
{
   SCIP_NODETYPE oldtype;
   SCIP_NODE* oldfocusnode;
   SCIP_NODE* oldfocuslpfork;
   SCIP_NODE* oldfocuslpstatefork;
   SCIP_NODE* oldfocussubroot;
   SCIP_Longint oldfocuslpstateforklpcount;
   int oldnchildren;
   int oldnsiblings;
   SCIP_Bool oldfocusnodehaslp;
   SCIP_Longint oldnboundchgs;
   SCIP_Bool initialreprop;
   SCIP_Bool clockisrunning;

   assert(node != NULL);
   assert((SCIP_NODETYPE)node->nodetype == SCIP_NODETYPE_FOCUSNODE
      || (SCIP_NODETYPE)node->nodetype == SCIP_NODETYPE_JUNCTION
      || (SCIP_NODETYPE)node->nodetype == SCIP_NODETYPE_PSEUDOFORK
      || (SCIP_NODETYPE)node->nodetype == SCIP_NODETYPE_FORK
      || (SCIP_NODETYPE)node->nodetype == SCIP_NODETYPE_SUBROOT);
   assert(node->active);
   assert(node->reprop || node->repropsubtreemark != node->parent->repropsubtreemark);
   assert(stat != NULL);
   assert(tree != NULL);
   assert(SCIPeventqueueIsDelayed(eventqueue));
   assert(cutoff != NULL);

   SCIPsetDebugMsg(set, "propagating again node #%" SCIP_LONGINT_FORMAT " at depth %d\n", SCIPnodeGetNumber(node), SCIPnodeGetDepth(node));
   initialreprop = node->reprop;

   SCIPvisualRepropagatedNode(stat->visual, stat, node);

   /* process the delayed events in order to flush the problem changes */
   SCIP_CALL( SCIPeventqueueProcess(eventqueue, blkmem, set, primal, lp, branchcand, eventfilter) );

   /* stop node activation timer */
   clockisrunning = SCIPclockIsRunning(stat->nodeactivationtime);
   if( clockisrunning )
      SCIPclockStop(stat->nodeactivationtime, set);

   /* mark the node refocused and temporarily install it as focus node */
   oldtype = (SCIP_NODETYPE)node->nodetype;
   oldfocusnode = tree->focusnode;
   oldfocuslpfork = tree->focuslpfork;
   oldfocuslpstatefork = tree->focuslpstatefork;
   oldfocussubroot = tree->focussubroot;
   oldfocuslpstateforklpcount = tree->focuslpstateforklpcount;
   oldnchildren = tree->nchildren;
   oldnsiblings = tree->nsiblings;
   oldfocusnodehaslp = tree->focusnodehaslp;
   node->nodetype = SCIP_NODETYPE_REFOCUSNODE; /*lint !e641*/
   tree->focusnode = node;
   tree->focuslpfork = NULL;
   tree->focuslpstatefork = NULL;
   tree->focussubroot = NULL;
   tree->focuslpstateforklpcount = -1;
   tree->nchildren = 0;
   tree->nsiblings = 0;
   tree->focusnodehaslp = FALSE;

   /* propagate the domains again */
   oldnboundchgs = stat->nboundchgs;
   SCIP_CALL( SCIPpropagateDomains(blkmem, set, stat, transprob, origprob, tree, reopt, lp, branchcand,
         eventqueue, conflict, cliquetable, SCIPnodeGetDepth(node), 0, SCIP_PROPTIMING_ALWAYS, cutoff) );
   assert(!node->reprop || *cutoff);
   assert(node->parent == NULL || node->repropsubtreemark == node->parent->repropsubtreemark);
   assert((SCIP_NODETYPE)node->nodetype == SCIP_NODETYPE_REFOCUSNODE);
   assert(tree->focusnode == node);
   assert(tree->focuslpfork == NULL);
   assert(tree->focuslpstatefork == NULL);
   assert(tree->focussubroot == NULL);
   assert(tree->focuslpstateforklpcount == -1);
   assert(tree->nchildren == 0);
   assert(tree->nsiblings == 0);
   assert(tree->focusnodehaslp == FALSE);
   assert(stat->nboundchgs >= oldnboundchgs);
   stat->nreprops++;
   stat->nrepropboundchgs += stat->nboundchgs - oldnboundchgs;
   if( *cutoff )
      stat->nrepropcutoffs++;

   SCIPsetDebugMsg(set, "repropagation %" SCIP_LONGINT_FORMAT " at depth %u changed %" SCIP_LONGINT_FORMAT " bounds (total reprop bound changes: %" SCIP_LONGINT_FORMAT "), cutoff: %u\n",
      stat->nreprops, node->depth, stat->nboundchgs - oldnboundchgs, stat->nrepropboundchgs, *cutoff);

   /* if a propagation marked with the reprop flag was successful, we want to repropagate the whole subtree */
   /**@todo because repropsubtree is only a bit flag, we cannot mark a whole subtree a second time for
    *       repropagation; use a (small) part of the node's bits to be able to store larger numbers,
    *       and update tree->repropsubtreelevel with this number
    */
   if( initialreprop && !(*cutoff) && stat->nboundchgs > oldnboundchgs )
   {
      treeNextRepropsubtreecount(tree);
      node->repropsubtreemark = tree->repropsubtreecount; /*lint !e732*/
      SCIPsetDebugMsg(set, "initial repropagation at depth %u changed %" SCIP_LONGINT_FORMAT " bounds -> repropagating subtree (new mark: %d)\n",
         node->depth, stat->nboundchgs - oldnboundchgs, tree->repropsubtreecount);
      assert((int)(node->repropsubtreemark) == tree->repropsubtreecount); /* bitfield must be large enough */
   }

   /* reset the node's type and reinstall the old focus node */
   node->nodetype = oldtype; /*lint !e641*/
   tree->focusnode = oldfocusnode;
   tree->focuslpfork = oldfocuslpfork;
   tree->focuslpstatefork = oldfocuslpstatefork;
   tree->focussubroot = oldfocussubroot;
   tree->focuslpstateforklpcount = oldfocuslpstateforklpcount;
   tree->nchildren = oldnchildren;
   tree->nsiblings = oldnsiblings;
   tree->focusnodehaslp = oldfocusnodehaslp;

   /* make the domain change data static again to save memory */
   if( (SCIP_NODETYPE)node->nodetype != SCIP_NODETYPE_FOCUSNODE )
   {
      SCIP_CALL( SCIPdomchgMakeStatic(&node->domchg, blkmem, set, eventqueue, lp) );
   }

   /* start node activation timer again */
   if( clockisrunning )
      SCIPclockStart(stat->nodeactivationtime, set);

   /* delay events in path switching */
   SCIP_CALL( SCIPeventqueueDelay(eventqueue) );

   /* mark the node to be cut off if a cutoff was detected */
   if( *cutoff )
   {
      SCIP_CALL( SCIPnodeCutoff(node, set, stat, tree, transprob, origprob, reopt, lp, blkmem) );
   }

   return SCIP_OKAY;
}

/** informs node, that it is now on the active path and applies any domain and constraint set changes */
static
SCIP_RETCODE nodeActivate(
   SCIP_NODE*            node,               /**< node to activate */
   BMS_BLKMEM*           blkmem,             /**< block memory buffers */
   SCIP_SET*             set,                /**< global SCIP settings */
   SCIP_STAT*            stat,               /**< problem statistics */
   SCIP_PROB*            transprob,          /**< transformed problem */
   SCIP_PROB*            origprob,           /**< original problem */
   SCIP_PRIMAL*          primal,             /**< primal data */
   SCIP_TREE*            tree,               /**< branch and bound tree */
   SCIP_REOPT*           reopt,              /**< reotimization data structure */
   SCIP_LP*              lp,                 /**< current LP data */
   SCIP_BRANCHCAND*      branchcand,         /**< branching candidate storage */
   SCIP_CONFLICT*        conflict,           /**< conflict analysis data */
   SCIP_EVENTFILTER*     eventfilter,        /**< event filter for global (not variable dependent) events */
   SCIP_EVENTQUEUE*      eventqueue,         /**< event queue */
   SCIP_CLIQUETABLE*     cliquetable,        /**< clique table data structure */
   SCIP_Bool*            cutoff              /**< pointer to store whether the node can be cut off */
   )
{
   assert(node != NULL);
   assert(!node->active);
   assert(stat != NULL);
   assert(tree != NULL);
   assert(!SCIPtreeProbing(tree));
   assert(cutoff != NULL);

   SCIPsetDebugMsg(set, "activate node #%" SCIP_LONGINT_FORMAT " at depth %d of type %d (reprop subtree mark: %u)\n",
      SCIPnodeGetNumber(node), SCIPnodeGetDepth(node), SCIPnodeGetType(node), node->repropsubtreemark);

   /* apply domain and constraint set changes */
   SCIP_CALL( SCIPconssetchgApply(node->conssetchg, blkmem, set, stat, (int) node->depth,
         (SCIPnodeGetType(node) == SCIP_NODETYPE_FOCUSNODE)) );
   SCIP_CALL( SCIPdomchgApply(node->domchg, blkmem, set, stat, lp, branchcand, eventqueue, (int) node->depth, cutoff) );

   /* mark node active */
   node->active = TRUE;
   stat->nactivatednodes++;

   /* check if the domain change produced a cutoff */
   if( *cutoff )
   {
      /* try to repropagate the node to see, if the propagation also leads to a conflict and a conflict constraint
       * could be generated; if propagation conflict analysis is turned off, repropagating the node makes no
       * sense, since it is already cut off
       */
      node->reprop = set->conf_enable && set->conf_useprop;

      /* mark the node to be cut off */
      SCIP_CALL( SCIPnodeCutoff(node, set, stat, tree, transprob, origprob, reopt, lp, blkmem) );
   }

   /* propagate node again, if the reprop flag is set; in the new focus node, no repropagation is necessary, because
    * the focus node is propagated anyways
    */
   if( SCIPnodeGetType(node) != SCIP_NODETYPE_FOCUSNODE
      && (node->reprop || (node->parent != NULL && node->repropsubtreemark != node->parent->repropsubtreemark)) )
   {
      SCIP_Bool propcutoff;

      SCIP_CALL( nodeRepropagate(node, blkmem, set, stat, transprob, origprob, primal, tree, reopt, lp, branchcand, conflict,
            eventfilter, eventqueue, cliquetable, &propcutoff) );
      *cutoff = *cutoff || propcutoff;
   }

   return SCIP_OKAY;
}

/** informs node, that it is no longer on the active path and undoes any domain and constraint set changes */
static
SCIP_RETCODE nodeDeactivate(
   SCIP_NODE*            node,               /**< node to deactivate */
   BMS_BLKMEM*           blkmem,             /**< block memory buffers */
   SCIP_SET*             set,                /**< global SCIP settings */
   SCIP_STAT*            stat,               /**< problem statistics */
   SCIP_TREE*            tree,               /**< branch and bound tree */
   SCIP_LP*              lp,                 /**< current LP data */
   SCIP_BRANCHCAND*      branchcand,         /**< branching candidate storage */
   SCIP_EVENTFILTER*     eventfilter,        /**< event filter for global (not variable dependent) events */
   SCIP_EVENTQUEUE*      eventqueue          /**< event queue */
   )
{
   SCIP_Bool freeNode;

   assert(node != NULL);
   assert(node->active);
   assert(tree != NULL);
   assert(SCIPnodeGetType(node) != SCIP_NODETYPE_FOCUSNODE);

   SCIPsetDebugMsg(set, "deactivate node #%" SCIP_LONGINT_FORMAT " at depth %d of type %d (reprop subtree mark: %u)\n",
      SCIPnodeGetNumber(node), SCIPnodeGetDepth(node), SCIPnodeGetType(node), node->repropsubtreemark);

   /* undo domain and constraint set changes */
   SCIP_CALL( SCIPdomchgUndo(node->domchg, blkmem, set, stat, lp, branchcand, eventqueue) );
   SCIP_CALL( SCIPconssetchgUndo(node->conssetchg, blkmem, set, stat) );

   /* mark node inactive */
   node->active = FALSE;

   /* count number of deactivated nodes (ignoring probing switches) */
   if( !SCIPtreeProbing(tree) )
      stat->ndeactivatednodes++;

   /* free node if it is a dead-end node, i.e., has no children */
   switch( SCIPnodeGetType(node) )
   {
   case SCIP_NODETYPE_FOCUSNODE:
   case SCIP_NODETYPE_PROBINGNODE:
   case SCIP_NODETYPE_SIBLING:
   case SCIP_NODETYPE_CHILD:
   case SCIP_NODETYPE_LEAF:
   case SCIP_NODETYPE_DEADEND:
   case SCIP_NODETYPE_REFOCUSNODE:
      freeNode = FALSE;
      break;
   case SCIP_NODETYPE_JUNCTION:
      freeNode = (node->data.junction.nchildren == 0);
      break;
   case SCIP_NODETYPE_PSEUDOFORK:
      freeNode = (node->data.pseudofork->nchildren == 0);
      break;
   case SCIP_NODETYPE_FORK:
      freeNode = (node->data.fork->nchildren == 0);
      break;
   case SCIP_NODETYPE_SUBROOT:
      freeNode = (node->data.subroot->nchildren == 0);
      break;
   default:
      SCIPerrorMessage("unknown node type %d\n", SCIPnodeGetType(node));
      return SCIP_INVALIDDATA;
   }
   if( freeNode )
   {
      SCIP_CALL( SCIPnodeFree(&node, blkmem, set, stat, eventfilter, eventqueue, tree, lp) );
   }

   return SCIP_OKAY;
}

/** adds constraint locally to the node and captures it; activates constraint, if node is active;
 *  if a local constraint is added to the root node, it is automatically upgraded into a global constraint
 */
SCIP_RETCODE SCIPnodeAddCons(
   SCIP_NODE*            node,               /**< node to add constraint to */
   BMS_BLKMEM*           blkmem,             /**< block memory */
   SCIP_SET*             set,                /**< global SCIP settings */
   SCIP_STAT*            stat,               /**< problem statistics */
   SCIP_TREE*            tree,               /**< branch and bound tree */
   SCIP_CONS*            cons                /**< constraint to add */
   )
{
   assert(node != NULL);
   assert(cons != NULL);
   assert(cons->validdepth <= SCIPnodeGetDepth(node));
   assert(tree != NULL);
   assert(tree->effectiverootdepth >= 0);
   assert(tree->root != NULL);
   assert(SCIPconsIsGlobal(cons) || SCIPnodeGetDepth(node) > tree->effectiverootdepth);

#ifndef NDEBUG
   /* check if we add this constraint to the same scip, where we create the constraint */
   if( cons->scip != set->scip )
   {
      SCIPerrorMessage("try to add a constraint of another scip instance\n");
      return SCIP_INVALIDDATA;
   }
#endif

   /* add constraint addition to the node's constraint set change data, and activate constraint if node is active */
   SCIP_CALL( SCIPconssetchgAddAddedCons(&node->conssetchg, blkmem, set, stat, cons, (int) node->depth,
         (SCIPnodeGetType(node) == SCIP_NODETYPE_FOCUSNODE), node->active) );
   assert(node->conssetchg != NULL);
   assert(node->conssetchg->addedconss != NULL);
   assert(!node->active || SCIPconsIsActive(cons));

   /* if the constraint is added to an active node which is not a probing node, increment the corresponding counter */
   if( node->active && SCIPnodeGetType(node) != SCIP_NODETYPE_PROBINGNODE )
      stat->nactiveconssadded++;

   return SCIP_OKAY;
}

/** locally deletes constraint at the given node by disabling its separation, enforcing, and propagation capabilities
 *  at the node; captures constraint; disables constraint, if node is active
 */
SCIP_RETCODE SCIPnodeDelCons(
   SCIP_NODE*            node,               /**< node to add constraint to */
   BMS_BLKMEM*           blkmem,             /**< block memory */
   SCIP_SET*             set,                /**< global SCIP settings */
   SCIP_STAT*            stat,               /**< problem statistics */
   SCIP_TREE*            tree,               /**< branch and bound tree */
   SCIP_CONS*            cons                /**< constraint to locally delete */
   )
{
   assert(node != NULL);
   assert(tree != NULL);
   assert(cons != NULL);

   SCIPsetDebugMsg(set, "disabling constraint <%s> at node at depth %u\n", cons->name, node->depth);

   /* add constraint disabling to the node's constraint set change data */
   SCIP_CALL( SCIPconssetchgAddDisabledCons(&node->conssetchg, blkmem, set, cons) );
   assert(node->conssetchg != NULL);
   assert(node->conssetchg->disabledconss != NULL);

   /* disable constraint, if node is active */
   if( node->active && cons->enabled && !cons->updatedisable )
   {
      SCIP_CALL( SCIPconsDisable(cons, set, stat) );
   }

   return SCIP_OKAY;
}

/** returns all constraints added to a given node */
void SCIPnodeGetAddedConss(
   SCIP_NODE*            node,               /**< node */
   SCIP_CONS**           addedconss,         /**< array to store the constraints */
   int*                  naddedconss,        /**< number of added constraints */
   int                   addedconsssize      /**< size of the constraint array */
   )
{
   int cons;

   assert(node != NULL );
   assert(node->conssetchg != NULL);
   assert(node->conssetchg->addedconss != NULL);
   assert(node->conssetchg->naddedconss >= 1);

   *naddedconss = node->conssetchg->naddedconss;

   /* check the size and return if the array is not large enough */
   if( addedconsssize < *naddedconss )
      return;

   /* fill the array */
   for( cons = 0; cons < *naddedconss; cons++ )
   {
      addedconss[cons] = node->conssetchg->addedconss[cons];
   }

   return;
}

/** returns the number of added constraints to the given node */
int SCIPnodeGetNAddedConss(
   SCIP_NODE*            node                /**< node */
   )
{
   assert(node != NULL);

   if( node->conssetchg == NULL )
      return 0;
   else
      return node->conssetchg->naddedconss;
}

/** adds the given bound change to the list of pending bound changes */
static
SCIP_RETCODE treeAddPendingBdchg(
   SCIP_TREE*            tree,               /**< branch and bound tree */
   SCIP_SET*             set,                /**< global SCIP settings */
   SCIP_NODE*            node,               /**< node to add bound change to */
   SCIP_VAR*             var,                /**< variable to change the bounds for */
   SCIP_Real             newbound,           /**< new value for bound */
   SCIP_BOUNDTYPE        boundtype,          /**< type of bound: lower or upper bound */
   SCIP_CONS*            infercons,          /**< constraint that deduced the bound change, or NULL */
   SCIP_PROP*            inferprop,          /**< propagator that deduced the bound change, or NULL */
   int                   inferinfo,          /**< user information for inference to help resolving the conflict */
   SCIP_Bool             probingchange       /**< is the bound change a temporary setting due to probing? */
   )
{
   assert(tree != NULL);

   /* make sure that enough memory is allocated for the pendingbdchgs array */
   SCIP_CALL( treeEnsurePendingbdchgsMem(tree, set, tree->npendingbdchgs+1) );

   /* capture the variable */
   SCIPvarCapture(var);

   /* add the bound change to the pending list */
   tree->pendingbdchgs[tree->npendingbdchgs].node = node;
   tree->pendingbdchgs[tree->npendingbdchgs].var = var;
   tree->pendingbdchgs[tree->npendingbdchgs].newbound = newbound;
   tree->pendingbdchgs[tree->npendingbdchgs].boundtype = boundtype;
   tree->pendingbdchgs[tree->npendingbdchgs].infercons = infercons;
   tree->pendingbdchgs[tree->npendingbdchgs].inferprop = inferprop;
   tree->pendingbdchgs[tree->npendingbdchgs].inferinfo = inferinfo;
   tree->pendingbdchgs[tree->npendingbdchgs].probingchange = probingchange;
   tree->npendingbdchgs++;

   /* check global pending boundchanges against debug solution */
   if( node->depth == 0 )
   {
#ifndef NDEBUG
      SCIP_Real bound = newbound;

      /* get bound adjusted for integrality(, this should already be done) */
      SCIPvarAdjustBd(var, set, boundtype, &bound);

      if( boundtype == SCIP_BOUNDTYPE_LOWER )
      {
	 /* check that the bound is feasible */
	 if( bound > SCIPvarGetUbGlobal(var) )
	 {
	    /* due to numerics we only want to be feasible in feasibility tolerance */
	    assert(SCIPsetIsFeasLE(set, bound, SCIPvarGetUbGlobal(var)));
	    bound = SCIPvarGetUbGlobal(var);
	 }
      }
      else
      {
	 assert(boundtype == SCIP_BOUNDTYPE_UPPER);

	 /* check that the bound is feasible */
	 if( bound < SCIPvarGetLbGlobal(var) )
	 {
	    /* due to numerics we only want to be feasible in feasibility tolerance */
	    assert(SCIPsetIsFeasGE(set, bound, SCIPvarGetLbGlobal(var)));
	    bound = SCIPvarGetLbGlobal(var);
	 }
      }
      /* check that the given bound was already adjusted for integrality */
      assert(SCIPsetIsEQ(set, newbound, bound));
#endif
      if( boundtype == SCIP_BOUNDTYPE_LOWER )
      {
	 /* check bound on debugging solution */
	 SCIP_CALL( SCIPdebugCheckLbGlobal(set->scip, var, newbound) ); /*lint !e506 !e774*/
      }
      else
      {
	 assert(boundtype == SCIP_BOUNDTYPE_UPPER);

	 /* check bound on debugging solution */
	 SCIP_CALL( SCIPdebugCheckUbGlobal(set->scip, var, newbound) ); /*lint !e506 !e774*/
      }
   }

   return SCIP_OKAY;
}

/** adds bound change with inference information to focus node, child of focus node, or probing node;
 *  if possible, adjusts bound to integral value;
 *  at most one of infercons and inferprop may be non-NULL
 */
SCIP_RETCODE SCIPnodeAddBoundinfer(
   SCIP_NODE*            node,               /**< node to add bound change to */
   BMS_BLKMEM*           blkmem,             /**< block memory */
   SCIP_SET*             set,                /**< global SCIP settings */
   SCIP_STAT*            stat,               /**< problem statistics */
   SCIP_PROB*            transprob,          /**< transformed problem after presolve */
   SCIP_PROB*            origprob,           /**< original problem */
   SCIP_TREE*            tree,               /**< branch and bound tree */
   SCIP_REOPT*           reopt,              /**< reoptimization data structure */
   SCIP_LP*              lp,                 /**< current LP data */
   SCIP_BRANCHCAND*      branchcand,         /**< branching candidate storage */
   SCIP_EVENTQUEUE*      eventqueue,         /**< event queue */
   SCIP_CLIQUETABLE*     cliquetable,        /**< clique table data structure */
   SCIP_VAR*             var,                /**< variable to change the bounds for */
   SCIP_Real             newbound,           /**< new value for bound */
   SCIP_BOUNDTYPE        boundtype,          /**< type of bound: lower or upper bound */
   SCIP_CONS*            infercons,          /**< constraint that deduced the bound change, or NULL */
   SCIP_PROP*            inferprop,          /**< propagator that deduced the bound change, or NULL */
   int                   inferinfo,          /**< user information for inference to help resolving the conflict */
   SCIP_Bool             probingchange       /**< is the bound change a temporary setting due to probing? */
   )
{
   SCIP_VAR* infervar;
   SCIP_BOUNDTYPE inferboundtype;
   SCIP_Real oldlb;
   SCIP_Real oldub;
   SCIP_Real oldbound;
   SCIP_Bool useglobal;

   useglobal = (int) node->depth <= tree->effectiverootdepth;
   if( useglobal )
   {
      oldlb = SCIPvarGetLbGlobal(var);
      oldub = SCIPvarGetUbGlobal(var);
   }
   else
   {
      oldlb = SCIPvarGetLbLocal(var);
      oldub = SCIPvarGetUbLocal(var);
   }

   assert(node != NULL);
   assert((SCIP_NODETYPE)node->nodetype == SCIP_NODETYPE_FOCUSNODE
      || (SCIP_NODETYPE)node->nodetype == SCIP_NODETYPE_PROBINGNODE
      || (SCIP_NODETYPE)node->nodetype == SCIP_NODETYPE_CHILD
      || (SCIP_NODETYPE)node->nodetype == SCIP_NODETYPE_REFOCUSNODE
      || node->depth == 0);
   assert(set != NULL);
   assert(tree != NULL);
   assert(tree->effectiverootdepth >= 0);
   assert(tree->root != NULL);
   assert(var != NULL);
   assert(node->active || (infercons == NULL && inferprop == NULL));
   assert((SCIP_NODETYPE)node->nodetype == SCIP_NODETYPE_PROBINGNODE || !probingchange);
   assert((boundtype == SCIP_BOUNDTYPE_LOWER && SCIPsetIsGT(set, newbound, oldlb))
         || (boundtype == SCIP_BOUNDTYPE_LOWER && newbound > oldlb && newbound * oldlb <= 0.0)
         || (boundtype == SCIP_BOUNDTYPE_UPPER && SCIPsetIsLT(set, newbound, oldub))
         || (boundtype == SCIP_BOUNDTYPE_UPPER && newbound < oldub && newbound * oldub <= 0.0));

   SCIPsetDebugMsg(set, "adding boundchange at node %llu at depth %u to variable <%s>: old bounds=[%g,%g], new %s bound: %g (infer%s=<%s>, inferinfo=%d)\n",
      node->number, node->depth, SCIPvarGetName(var), SCIPvarGetLbLocal(var), SCIPvarGetUbLocal(var),
      boundtype == SCIP_BOUNDTYPE_LOWER ? "lower" : "upper", newbound, infercons != NULL ? "cons" : "prop",
      infercons != NULL ? SCIPconsGetName(infercons) : (inferprop != NULL ? SCIPpropGetName(inferprop) : "-"), inferinfo);

   /* remember variable as inference variable, and get corresponding active variable, bound and bound type */
   infervar = var;
   inferboundtype = boundtype;

   SCIP_CALL( SCIPvarGetProbvarBound(&var, &newbound, &boundtype) );

   if( SCIPvarGetStatus(var) == SCIP_VARSTATUS_MULTAGGR )
   {
      SCIPerrorMessage("cannot change bounds of multi-aggregated variable <%s>\n", SCIPvarGetName(var));
      SCIPABORT();
      return SCIP_INVALIDDATA; /*lint !e527*/
   }
   assert(SCIPvarGetStatus(var) == SCIP_VARSTATUS_LOOSE || SCIPvarGetStatus(var) == SCIP_VARSTATUS_COLUMN);

   /* the variable may have changed, make sure we have the correct bounds */
   if( useglobal )
   {
      oldlb = SCIPvarGetLbGlobal(var);
      oldub = SCIPvarGetUbGlobal(var);
   }
   else
   {
      oldlb = SCIPvarGetLbLocal(var);
      oldub = SCIPvarGetUbLocal(var);
   }
   assert(SCIPsetIsLE(set, oldlb, oldub));

   if( boundtype == SCIP_BOUNDTYPE_LOWER )
   {
      /* adjust lower bound w.r.t. to integrality */
      SCIPvarAdjustLb(var, set, &newbound);
      assert(SCIPsetIsFeasLE(set, newbound, oldub));
      oldbound = oldlb;
      newbound = MIN(newbound, oldub);

      if ( set->stage == SCIP_STAGE_SOLVING && SCIPsetIsInfinity(set, newbound) )
      {
         SCIPerrorMessage("cannot change lower bound of variable <%s> to infinity.\n", SCIPvarGetName(var));
         SCIPABORT();
         return SCIP_INVALIDDATA; /*lint !e527*/
      }
   }
   else
   {
      assert(boundtype == SCIP_BOUNDTYPE_UPPER);

      /* adjust the new upper bound */
      SCIPvarAdjustUb(var, set, &newbound);
      assert(SCIPsetIsFeasGE(set, newbound, oldlb));
      oldbound = oldub;
      newbound = MAX(newbound, oldlb);

      if ( set->stage == SCIP_STAGE_SOLVING && SCIPsetIsInfinity(set, -newbound) )
      {
         SCIPerrorMessage("cannot change upper bound of variable <%s> to minus infinity.\n", SCIPvarGetName(var));
         SCIPABORT();
         return SCIP_INVALIDDATA; /*lint !e527*/
      }
   }

   /* after switching to the active variable, the bounds might become redundant
    * if this happens, ignore the bound change
    */
   if( (boundtype == SCIP_BOUNDTYPE_LOWER && !SCIPsetIsGT(set, newbound, oldlb))
       || (boundtype == SCIP_BOUNDTYPE_UPPER && !SCIPsetIsLT(set, newbound, oldub)) )
      return SCIP_OKAY;

   SCIPsetDebugMsg(set, " -> transformed to active variable <%s>: old bounds=[%g,%g], new %s bound: %g, obj: %g\n",
      SCIPvarGetName(var), oldlb, oldub, boundtype == SCIP_BOUNDTYPE_LOWER ? "lower" : "upper", newbound,
      SCIPvarGetObj(var));

   /* if the bound change takes place at an active node but is conflicting with the current local bounds,
    * we cannot apply it immediately because this would introduce inconsistencies to the bound change data structures
    * in the tree and to the bound change information data in the variable;
    * instead we have to remember the bound change as a pending bound change and mark the affected nodes on the active
    * path to be infeasible
    */
   if( node->active )
   {
      int conflictingdepth;

      conflictingdepth = SCIPvarGetConflictingBdchgDepth(var, set, boundtype, newbound);

      if( conflictingdepth >= 0 )
      {
         /* 0 would mean the bound change conflicts with a global bound */
         assert(conflictingdepth > 0);
         assert(conflictingdepth < tree->pathlen);

         SCIPsetDebugMsg(set, " -> bound change <%s> %s %g violates current local bounds [%g,%g] since depth %d: remember for later application\n",
            SCIPvarGetName(var), boundtype == SCIP_BOUNDTYPE_LOWER ? ">=" : "<=", newbound,
            SCIPvarGetLbLocal(var), SCIPvarGetUbLocal(var), conflictingdepth);

         /* remember the pending bound change */
         SCIP_CALL( treeAddPendingBdchg(tree, set, node, var, newbound, boundtype, infercons, inferprop, inferinfo,
               probingchange) );

         /* mark the node with the conflicting bound change to be cut off */
         SCIP_CALL( SCIPnodeCutoff(tree->path[conflictingdepth], set, stat, tree, transprob, origprob, reopt, lp, blkmem) );

         return SCIP_OKAY;
      }
   }

   SCIPstatIncrement(stat, set, nboundchgs);

   /* if we are in probing mode we have to additionally count the bound changes for the probing statistic */
   if( tree->probingroot != NULL )
      SCIPstatIncrement(stat, set, nprobboundchgs);

   /* if the node is the root node: change local and global bound immediately */
   if( SCIPnodeGetDepth(node) <= tree->effectiverootdepth )
   {
      assert(node->active || tree->focusnode == NULL );
      assert(SCIPnodeGetType(node) != SCIP_NODETYPE_PROBINGNODE);
      assert(!probingchange);

      SCIPsetDebugMsg(set, " -> bound change in root node: perform global bound change\n");
      SCIP_CALL( SCIPvarChgBdGlobal(var, blkmem, set, stat, lp, branchcand, eventqueue, cliquetable, newbound, boundtype) );

      if( set->stage == SCIP_STAGE_SOLVING )
      {
         /* the root should be repropagated due to the bound change */
         SCIPnodePropagateAgain(tree->root, set, stat, tree);
         SCIPsetDebugMsg(set, "marked root node to be repropagated due to global bound change <%s>:[%g,%g] -> [%g,%g] found in depth %u\n",
            SCIPvarGetName(var), oldlb, oldub, boundtype == SCIP_BOUNDTYPE_LOWER ? newbound : oldlb,
            boundtype == SCIP_BOUNDTYPE_LOWER ? oldub : newbound, node->depth);
      }

      return SCIP_OKAY;
   }

   /* if the node is a child, or the bound is a temporary probing bound
    *  - the bound change is a branching decision
    *  - the child's lower bound can be updated due to the changed pseudo solution
    * otherwise:
    *  - the bound change is an inference
    */
   if( SCIPnodeGetType(node) == SCIP_NODETYPE_CHILD || probingchange )
   {
      SCIP_Real newpseudoobjval;
      SCIP_Real lpsolval;

      assert(!node->active || SCIPnodeGetType(node) == SCIP_NODETYPE_PROBINGNODE);

      /* get the solution value of variable in last solved LP on the active path:
       *  - if the LP was solved at the current node, the LP values of the columns are valid
       *  - if the last solved LP was the one in the current lpstatefork, the LP value in the columns are still valid
       *  - otherwise, the LP values are invalid
       */
      if( SCIPtreeHasCurrentNodeLP(tree)
         || (tree->focuslpstateforklpcount == stat->lpcount && SCIPvarGetStatus(var) == SCIP_VARSTATUS_COLUMN) )
      {
         lpsolval = SCIPvarGetLPSol(var);
      }
      else
         lpsolval = SCIP_INVALID;

      /* remember the bound change as branching decision (infervar/infercons/inferprop are not important: use NULL) */
      SCIP_CALL( SCIPdomchgAddBoundchg(&node->domchg, blkmem, set, var, newbound, boundtype, SCIP_BOUNDCHGTYPE_BRANCHING,
            lpsolval, NULL, NULL, NULL, 0, inferboundtype) );

      /* update the child's lower bound */
      newpseudoobjval = SCIPlpGetModifiedPseudoObjval(lp, set, transprob, var, oldbound, newbound, boundtype);
<<<<<<< HEAD
      if( !SCIPtreeProbing(tree) && newpseudoobjval > SCIPnodeGetLowerbound(node) && SCIPcertificateIsActive(stat->certificate) )
=======
      if( newpseudoobjval > SCIPnodeGetLowerbound(node) && SCIPcertificateIsActive(set, stat->certificate) )
>>>>>>> 275134f6
      {
         /* exip: we change the bound here temporarily so the correct pseudo solution gets printed to the certificate
         * @todo exip could this be done differently somewhere else? */
         SCIP_Rational* bound;
         bound = inferboundtype == SCIP_BOUNDTYPE_LOWER ? SCIPvarGetLbLocalExact(var) : SCIPvarGetUbLocalExact(var);
         RatSetReal(bound, newbound);
         SCIP_CALL( SCIPcertificatePrintDualboundPseudo(stat->certificate, lp->lpexact,
         node, set, transprob, newpseudoobjval) );
         RatSetReal(bound, oldbound);
      }

      SCIPnodeUpdateLowerbound(node, stat, set, tree, transprob, origprob, newpseudoobjval);
   }
   else
   {
      /* check the infered bound change on the debugging solution */
      SCIP_CALL( SCIPdebugCheckInference(blkmem, set, node, var, newbound, boundtype) ); /*lint !e506 !e774*/

      /* remember the bound change as inference (lpsolval is not important: use 0.0) */
      SCIP_CALL( SCIPdomchgAddBoundchg(&node->domchg, blkmem, set, var, newbound, boundtype,
            infercons != NULL ? SCIP_BOUNDCHGTYPE_CONSINFER : SCIP_BOUNDCHGTYPE_PROPINFER,
            0.0, infervar, infercons, inferprop, inferinfo, inferboundtype) );
   }

   assert(node->domchg != NULL);
   assert(node->domchg->domchgdyn.domchgtype == SCIP_DOMCHGTYPE_DYNAMIC); /*lint !e641*/
   assert(node->domchg->domchgdyn.boundchgs != NULL);
   assert(node->domchg->domchgdyn.nboundchgs > 0);
   assert(node->domchg->domchgdyn.boundchgs[node->domchg->domchgdyn.nboundchgs-1].var == var);
   assert(node->domchg->domchgdyn.boundchgs[node->domchg->domchgdyn.nboundchgs-1].newbound == newbound); /*lint !e777*/

   /* if node is active, apply the bound change immediately */
   if( node->active )
   {
      SCIP_Bool cutoff;

      /**@todo if the node is active, it currently must either be the effective root (see above) or the current node;
       *       if a bound change to an intermediate active node should be added, we must make sure, the bound change
       *       information array of the variable stays sorted (new info must be sorted in instead of putting it to
       *       the end of the array), and we should identify now redundant bound changes that are applied at a
       *       later node on the active path
       */
      assert(SCIPtreeGetCurrentNode(tree) == node);
      SCIP_CALL( SCIPboundchgApply(&node->domchg->domchgdyn.boundchgs[node->domchg->domchgdyn.nboundchgs-1],
            blkmem, set, stat, lp, branchcand, eventqueue, (int) node->depth, node->domchg->domchgdyn.nboundchgs-1, &cutoff) );
      assert(node->domchg->domchgdyn.boundchgs[node->domchg->domchgdyn.nboundchgs-1].var == var);
      assert(!cutoff);
   }

   return SCIP_OKAY;
}

/** adds bound change to focus node, or child of focus node, or probing node;
 *  if possible, adjusts bound to integral value
 */
SCIP_RETCODE SCIPnodeAddBoundchg(
   SCIP_NODE*            node,               /**< node to add bound change to */
   BMS_BLKMEM*           blkmem,             /**< block memory */
   SCIP_SET*             set,                /**< global SCIP settings */
   SCIP_STAT*            stat,               /**< problem statistics */
   SCIP_PROB*            transprob,          /**< transformed problem after presolve */
   SCIP_PROB*            origprob,           /**< original problem */
   SCIP_TREE*            tree,               /**< branch and bound tree */
   SCIP_REOPT*           reopt,              /**< reoptimization data structure */
   SCIP_LP*              lp,                 /**< current LP data */
   SCIP_BRANCHCAND*      branchcand,         /**< branching candidate storage */
   SCIP_EVENTQUEUE*      eventqueue,         /**< event queue */
   SCIP_CLIQUETABLE*     cliquetable,        /**< clique table data structure */
   SCIP_VAR*             var,                /**< variable to change the bounds for */
   SCIP_Real             newbound,           /**< new value for bound */
   SCIP_BOUNDTYPE        boundtype,          /**< type of bound: lower or upper bound */
   SCIP_Bool             probingchange       /**< is the bound change a temporary setting due to probing? */
   )
{
   SCIP_CALL( SCIPnodeAddBoundinfer(node, blkmem, set, stat, transprob, origprob, tree, reopt, lp, branchcand, eventqueue,
         cliquetable, var, newbound, boundtype, NULL, NULL, 0, probingchange) );

   return SCIP_OKAY;
}

/** adds hole with inference information to focus node, child of focus node, or probing node;
 *  if possible, adjusts bound to integral value;
 *  at most one of infercons and inferprop may be non-NULL
 */
SCIP_RETCODE SCIPnodeAddHoleinfer(
   SCIP_NODE*            node,               /**< node to add bound change to */
   BMS_BLKMEM*           blkmem,             /**< block memory */
   SCIP_SET*             set,                /**< global SCIP settings */
   SCIP_STAT*            stat,               /**< problem statistics */
   SCIP_TREE*            tree,               /**< branch and bound tree */
   SCIP_EVENTQUEUE*      eventqueue,         /**< event queue */
   SCIP_VAR*             var,                /**< variable to change the bounds for */
   SCIP_Real             left,               /**< left bound of open interval defining the hole (left,right) */
   SCIP_Real             right,              /**< right bound of open interval defining the hole (left,right) */
   SCIP_CONS*            infercons,          /**< constraint that deduced the bound change, or NULL */
   SCIP_PROP*            inferprop,          /**< propagator that deduced the bound change, or NULL */
   int                   inferinfo,          /**< user information for inference to help resolving the conflict */
   SCIP_Bool             probingchange,      /**< is the bound change a temporary setting due to probing? */
   SCIP_Bool*            added               /**< pointer to store whether the hole was added, or NULL */
   )
{
#if 0
   SCIP_VAR* infervar;
#endif

   assert(node != NULL);
   assert((SCIP_NODETYPE)node->nodetype == SCIP_NODETYPE_FOCUSNODE
      || (SCIP_NODETYPE)node->nodetype == SCIP_NODETYPE_PROBINGNODE
      || (SCIP_NODETYPE)node->nodetype == SCIP_NODETYPE_CHILD
      || (SCIP_NODETYPE)node->nodetype == SCIP_NODETYPE_REFOCUSNODE
      || node->depth == 0);
   assert(blkmem != NULL);
   assert(set != NULL);
   assert(tree != NULL);
   assert(tree->effectiverootdepth >= 0);
   assert(tree->root != NULL);
   assert(var != NULL);
   assert(node->active || (infercons == NULL && inferprop == NULL));
   assert((SCIP_NODETYPE)node->nodetype == SCIP_NODETYPE_PROBINGNODE || !probingchange);

   /* the interval should not be empty */
   assert(SCIPsetIsLT(set, left, right));

#ifndef NDEBUG
   {
      SCIP_Real adjustedleft;
      SCIP_Real adjustedright;

      adjustedleft = left;
      adjustedright = right;

      SCIPvarAdjustUb(var, set, &adjustedleft);
      SCIPvarAdjustLb(var, set, &adjustedright);

      assert(SCIPsetIsEQ(set, left, adjustedleft));
      assert(SCIPsetIsEQ(set, right, adjustedright));
   }
#endif

   /* the hole should lay within the lower and upper bounds */
   assert(SCIPsetIsGE(set, left, SCIPvarGetLbLocal(var)));
   assert(SCIPsetIsLE(set, right, SCIPvarGetUbLocal(var)));

   SCIPsetDebugMsg(set, "adding hole (%g,%g) at node at depth %u to variable <%s>: bounds=[%g,%g], (infer%s=<%s>, inferinfo=%d)\n",
      left, right, node->depth, SCIPvarGetName(var), SCIPvarGetLbLocal(var), SCIPvarGetUbLocal(var), infercons != NULL ? "cons" : "prop",
      infercons != NULL ? SCIPconsGetName(infercons) : (inferprop != NULL ? SCIPpropGetName(inferprop) : "-"), inferinfo);

#if 0
   /* remember variable as inference variable, and get corresponding active variable, bound and bound type */
   infervar = var;
#endif
   SCIP_CALL( SCIPvarGetProbvarHole(&var, &left, &right) );

   if( SCIPvarGetStatus(var) == SCIP_VARSTATUS_MULTAGGR )
   {
      SCIPerrorMessage("cannot change bounds of multi-aggregated variable <%s>\n", SCIPvarGetName(var));
      SCIPABORT();
      return SCIP_INVALIDDATA; /*lint !e527*/
   }
   assert(SCIPvarGetStatus(var) == SCIP_VARSTATUS_LOOSE || SCIPvarGetStatus(var) == SCIP_VARSTATUS_COLUMN);

   SCIPsetDebugMsg(set, " -> transformed to active variable <%s>: hole (%g,%g), obj: %g\n", SCIPvarGetName(var), left, right, SCIPvarGetObj(var));

   stat->nholechgs++;

   /* if we are in probing mode we have to additionally count the bound changes for the probing statistic */
   if( tree->probingroot != NULL )
      stat->nprobholechgs++;

   /* if the node is the root node: change local and global bound immediately */
   if( SCIPnodeGetDepth(node) <= tree->effectiverootdepth )
   {
      assert(node->active || tree->focusnode == NULL );
      assert(SCIPnodeGetType(node) != SCIP_NODETYPE_PROBINGNODE);
      assert(!probingchange);

      SCIPsetDebugMsg(set, " -> hole added in root node: perform global domain change\n");
      SCIP_CALL( SCIPvarAddHoleGlobal(var, blkmem, set, stat, eventqueue, left, right, added) );

      if( set->stage == SCIP_STAGE_SOLVING && (*added) )
      {
         /* the root should be repropagated due to the bound change */
         SCIPnodePropagateAgain(tree->root, set, stat, tree);
         SCIPsetDebugMsg(set, "marked root node to be repropagated due to global added hole <%s>: (%g,%g) found in depth %u\n",
            SCIPvarGetName(var), left, right, node->depth);
      }

      return SCIP_OKAY;
   }

   /**@todo add adding of local domain holes */

   (*added) = FALSE;
   SCIPerrorMessage("WARNING: currently domain holes can only be handled globally!\n");

   stat->nholechgs--;

   /* if we are in probing mode we have to additionally count the bound changes for the probing statistic */
   if( tree->probingroot != NULL )
      stat->nprobholechgs--;

   return SCIP_OKAY;
}

/** adds hole change to focus node, or child of focus node */
SCIP_RETCODE SCIPnodeAddHolechg(
   SCIP_NODE*            node,               /**< node to add bound change to */
   BMS_BLKMEM*           blkmem,             /**< block memory */
   SCIP_SET*             set,                /**< global SCIP settings */
   SCIP_STAT*            stat,               /**< problem statistics */
   SCIP_TREE*            tree,               /**< branch and bound tree */
   SCIP_EVENTQUEUE*      eventqueue,         /**< event queue */
   SCIP_VAR*             var,                /**< variable to change the bounds for */
   SCIP_Real             left,               /**< left bound of open interval defining the hole (left,right) */
   SCIP_Real             right,              /**< right bound of open interval defining the hole (left,right) */
   SCIP_Bool             probingchange,      /**< is the bound change a temporary setting due to probing? */
   SCIP_Bool*            added               /**< pointer to store whether the hole was added, or NULL */
   )
{
   assert(node != NULL);
   assert((SCIP_NODETYPE)node->nodetype == SCIP_NODETYPE_FOCUSNODE
      || (SCIP_NODETYPE)node->nodetype == SCIP_NODETYPE_PROBINGNODE
      || (SCIP_NODETYPE)node->nodetype == SCIP_NODETYPE_CHILD);
   assert(blkmem != NULL);

   SCIPsetDebugMsg(set, "adding hole (%g,%g) at node at depth %u of variable <%s>\n",
      left, right, node->depth, SCIPvarGetName(var));

   SCIP_CALL( SCIPnodeAddHoleinfer(node, blkmem, set, stat, tree, eventqueue, var, left, right,
         NULL, NULL, 0, probingchange, added) );

   /**@todo apply hole change on active nodes and issue event */

   return SCIP_OKAY;
}

/** applies the pending bound changes */
static
SCIP_RETCODE treeApplyPendingBdchgs(
   SCIP_TREE*            tree,               /**< branch and bound tree */
   SCIP_REOPT*           reopt,              /**< reoptimization data structure */
   BMS_BLKMEM*           blkmem,             /**< block memory */
   SCIP_SET*             set,                /**< global SCIP settings */
   SCIP_STAT*            stat,               /**< problem statistics */
   SCIP_PROB*            transprob,          /**< transformed problem after presolve */
   SCIP_PROB*            origprob,           /**< original problem */
   SCIP_LP*              lp,                 /**< current LP data */
   SCIP_BRANCHCAND*      branchcand,         /**< branching candidate storage */
   SCIP_EVENTQUEUE*      eventqueue,         /**< event queue */
   SCIP_CLIQUETABLE*     cliquetable         /**< clique table data structure */
   )
{
   SCIP_VAR* var;
   int npendingbdchgs;
   int conflictdepth;
   int i;

   assert(tree != NULL);

   npendingbdchgs = tree->npendingbdchgs;
   for( i = 0; i < npendingbdchgs; ++i )
   {
      var = tree->pendingbdchgs[i].var;
      assert(SCIPnodeGetDepth(tree->pendingbdchgs[i].node) < tree->cutoffdepth);

      conflictdepth = SCIPvarGetConflictingBdchgDepth(var, set, tree->pendingbdchgs[i].boundtype,
         tree->pendingbdchgs[i].newbound);

      /* It can happen, that a pending bound change conflicts with the global bounds, because when it was collected, it
       * just conflicted with the local bounds, but a conflicting global bound change was applied afterwards. In this
       * case, we can cut off the node where the pending bound change should be applied.
       */
      if( conflictdepth == 0 )
      {
         SCIP_CALL( SCIPnodeCutoff(tree->pendingbdchgs[i].node, set, stat, tree, transprob, origprob, reopt, lp, blkmem) );

         if( ((int) tree->pendingbdchgs[i].node->depth) <= tree->effectiverootdepth )
            break; /* break here to clear all pending bound changes */
         else
            continue;
      }

      assert(conflictdepth == -1);

      SCIPsetDebugMsg(set, "applying pending bound change <%s>[%g,%g] %s %g\n", SCIPvarGetName(var),
         SCIPvarGetLbLocal(var), SCIPvarGetUbLocal(var),
         tree->pendingbdchgs[i].boundtype == SCIP_BOUNDTYPE_LOWER ? ">=" : "<=",
         tree->pendingbdchgs[i].newbound);

      /* ignore bounds that are now redundant (for example, multiple entries in the pendingbdchgs for the same
       * variable)
       */
      if( tree->pendingbdchgs[i].boundtype == SCIP_BOUNDTYPE_LOWER )
      {
         SCIP_Real lb;

         lb = SCIPvarGetLbLocal(var);
         if( !SCIPsetIsGT(set, tree->pendingbdchgs[i].newbound, lb) )
            continue;
      }
      else
      {
         SCIP_Real ub;

         assert(tree->pendingbdchgs[i].boundtype == SCIP_BOUNDTYPE_UPPER);
         ub = SCIPvarGetUbLocal(var);
         if( !SCIPsetIsLT(set, tree->pendingbdchgs[i].newbound, ub) )
            continue;
      }

      SCIP_CALL( SCIPnodeAddBoundinfer(tree->pendingbdchgs[i].node, blkmem, set, stat, transprob, origprob, tree, reopt,
            lp, branchcand, eventqueue, cliquetable, var, tree->pendingbdchgs[i].newbound, tree->pendingbdchgs[i].boundtype,
            tree->pendingbdchgs[i].infercons, tree->pendingbdchgs[i].inferprop, tree->pendingbdchgs[i].inferinfo,
            tree->pendingbdchgs[i].probingchange) );
      assert(tree->npendingbdchgs == npendingbdchgs); /* this time, the bound change can be applied! */
   }

   /* clear pending bound changes */
   for( i = 0; i < tree->npendingbdchgs; ++i )
   {
      var = tree->pendingbdchgs[i].var;
      assert(var != NULL);

      /* release the variable */
      SCIP_CALL( SCIPvarRelease(&var, blkmem, set, eventqueue, lp) );
   }

   tree->npendingbdchgs = 0;

   return SCIP_OKAY;
}

/** if given value is larger than the node's lower bound, sets the node's lower bound to the new value */
void SCIPnodeUpdateLowerbound(
   SCIP_NODE*            node,               /**< node to update lower bound for */
   SCIP_STAT*            stat,               /**< problem statistics */
   SCIP_SET*             set,                /**< global SCIP settings */
   SCIP_TREE*            tree,               /**< branch and bound tree */
   SCIP_PROB*            transprob,          /**< transformed problem after presolve */
   SCIP_PROB*            origprob,           /**< original problem */
   SCIP_Real             newbound            /**< new lower bound for the node (if it's larger than the old one) */
   )
{
   assert(node != NULL);
   assert(stat != NULL);

   if( newbound > node->lowerbound )
   {
      SCIP_Real oldbound;

      oldbound = node->lowerbound;
      node->lowerbound = newbound;
      node->estimate = MAX(node->estimate, newbound);
      if( set->exact_enabled && RatIsLTReal(node->lowerboundexact, newbound) )
         RatSetReal(node->lowerboundexact, newbound);

      if( node->depth == 0 )
      {
         stat->rootlowerbound = newbound;
         if( set->misc_calcintegral )
            SCIPstatUpdatePrimalDualIntegrals(stat, set, transprob, origprob, SCIPsetInfinity(set), newbound);
         SCIPvisualLowerbound(stat->visual, set, stat, newbound);
      }
      else if ( SCIPnodeGetType(node) != SCIP_NODETYPE_PROBINGNODE )
      {
         SCIP_Real lowerbound;

         lowerbound = SCIPtreeGetLowerbound(tree, set);
         assert(newbound >= lowerbound);
         SCIPvisualLowerbound(stat->visual, set, stat, lowerbound);

         /* updating the primal integral is only necessary if dual bound has increased since last evaluation */
         if( set->misc_calcintegral && SCIPsetIsEQ(set, oldbound, stat->lastlowerbound) && lowerbound > stat->lastlowerbound )
            SCIPstatUpdatePrimalDualIntegrals(stat, set, transprob, origprob, SCIPsetInfinity(set), lowerbound);
      }
   }
}

/** if given value is larger than the node's exact lower bound, sets the node's lower bound and exact lower bound to the new value */
void SCIPnodeUpdateExactLowerbound(
   SCIP_NODE*            node,               /**< node to update lower bound for */
   SCIP_STAT*            stat,               /**< problem statistics */
   SCIP_SET*             set,                /**< global SCIP settings */
   SCIP_TREE*            tree,               /**< branch and bound tree */
   SCIP_PROB*            transprob,          /**< transformed problem after presolve */
   SCIP_PROB*            origprob,           /**< original problem */
   SCIP_Rational*        newbound            /**< new lower bound for the node (if it's larger than the old one) */
   )
{
   assert(node != NULL);
   assert(stat != NULL);

   if( RatIsGT(newbound, node->lowerboundexact) )
   {
      SCIP_Real oldbound;

      oldbound = node->lowerbound;
      RatSet(node->lowerboundexact, newbound);
      node->lowerbound = RatRoundReal(newbound, SCIP_ROUND_DOWNWARDS);
      node->estimate = MAX(node->estimate, node->lowerbound);

      if( node->depth == 0 )
      {
         stat->rootlowerbound = node->lowerbound;
         if( set->misc_calcintegral )
            SCIPstatUpdatePrimalDualIntegrals(stat, set, transprob, origprob, SCIPsetInfinity(set), node->lowerbound);
         SCIPvisualLowerbound(stat->visual, set, stat, node->lowerbound);
      }
      else if ( SCIPnodeGetType(node) != SCIP_NODETYPE_PROBINGNODE )
      {
         SCIP_Real lowerbound;

         lowerbound = SCIPtreeGetLowerbound(tree, set);
         assert(node->lowerbound >= lowerbound);
         SCIPvisualLowerbound(stat->visual, set, stat, lowerbound);

         /* updating the primal integral is only necessary if dual bound has increased since last evaluation */
         if( set->misc_calcintegral && SCIPsetIsEQ(set, oldbound, stat->lastlowerbound) && lowerbound > stat->lastlowerbound )
            SCIPstatUpdatePrimalDualIntegrals(stat, set, transprob, origprob, SCIPsetInfinity(set), lowerbound);
      }
   }
}

/** updates exact lower bound of node using lower bound of exact LP */
SCIP_RETCODE SCIPnodeUpdateExactLowerboundLP(
   SCIP_NODE*            node,               /**< node to set lower bound for */
   SCIP_SET*             set,                /**< global SCIP settings */
   SCIP_STAT*            stat,               /**< problem statistics */
   SCIP_TREE*            tree,               /**< branch and bound tree */
   SCIP_PROB*            transprob,          /**< transformed problem after presolve */
   SCIP_PROB*            origprob,           /**< original problem */
   SCIP_LP*              lp                  /**< LP data */
   )
{
   SCIP_Rational* lpobjval;

   assert(set != NULL);
   assert(lp->hasprovedbound);
   assert(set->exact_enabled);

   /* in case of iteration or time limit, the LP value may not be a valid dual bound */
   /* @todo check for dual feasibility of LP solution and use sub-optimal solution if they are dual feasible */
   if( lp->lpsolstat == SCIP_LPSOLSTAT_ITERLIMIT || lp->lpsolstat == SCIP_LPSOLSTAT_TIMELIMIT )
      return SCIP_OKAY;

   if( set->exact_enabled && !lp->hasprovedbound )
   {
      SCIPerrorMessage("Trying to update lower bound with non-proven value in exact solving mode \n.");
      SCIPABORT();
   }

   RatCreateBuffer(set->buffer, &lpobjval);

   SCIPlpExactGetObjval(lp->lpexact, set, transprob, lpobjval);
   SCIPnodeUpdateExactLowerbound(node, stat, set, tree, transprob, origprob, lpobjval);

   RatFreeBuffer(set->buffer, &lpobjval);

   return SCIP_OKAY;
}

/** updates lower bound of node using lower bound of LP */
SCIP_RETCODE SCIPnodeUpdateLowerboundLP(
   SCIP_NODE*            node,               /**< node to set lower bound for */
   SCIP_SET*             set,                /**< global SCIP settings */
   SCIP_STAT*            stat,               /**< problem statistics */
   SCIP_TREE*            tree,               /**< branch and bound tree */
   SCIP_PROB*            transprob,          /**< transformed problem after presolve */
   SCIP_PROB*            origprob,           /**< original problem */
   SCIP_LP*              lp                  /**< LP data */
   )
{
   SCIP_Real lpobjval;

   assert(set != NULL);
   assert(lp->flushed);

   /* in case of iteration or time limit, the LP value may not be a valid dual bound */
   /* @todo check for dual feasibility of LP solution and use sub-optimal solution if they are dual feasible */
   if( lp->lpsolstat == SCIP_LPSOLSTAT_ITERLIMIT || lp->lpsolstat == SCIP_LPSOLSTAT_TIMELIMIT )
      return SCIP_OKAY;

   if( set->exact_enabled && !lp->hasprovedbound )
   {
      SCIPerrorMessage("Trying to update lower bound with non-proven value in exact solving mode \n.");
      SCIPABORT();
   }
   lpobjval = SCIPlpGetObjval(lp, set, transprob);

<<<<<<< HEAD
   if( !SCIPtreeProbing(tree) && set->exact_enabled && lpobjval > SCIPnodeGetLowerbound(node) )
=======
   if( set->exact_enabled && (lpobjval > SCIPnodeGetLowerbound(node) || RatIsGT(lp->lpexact->lpobjval, SCIPnodeGetLowerboundExact(node))) )
>>>>>>> 275134f6
   {
      SCIP_Bool usefarkas;
      usefarkas = (lp->lpsolstat == SCIP_LPSOLSTAT_INFEASIBLE);
      SCIPnodeUpdateExactLowerboundLP(node, set, stat, tree, transprob, origprob, lp);
      SCIP_CALL( SCIPcertificatePrintDualboundExactLP(stat->certificate, lp->lpexact, set, node, transprob, usefarkas) );
   }

   SCIPnodeUpdateLowerbound(node, stat, set, tree, transprob, origprob, lpobjval);

   return SCIP_OKAY;
}


/** change the node selection priority of the given child */
void SCIPchildChgNodeselPrio(
   SCIP_TREE*            tree,               /**< branch and bound tree */
   SCIP_NODE*            child,              /**< child to update the node selection priority */
   SCIP_Real             priority            /**< node selection priority value */
   )
{
   int pos;

   assert( SCIPnodeGetType(child) == SCIP_NODETYPE_CHILD );

   pos = child->data.child.arraypos;
   assert( pos >= 0 );

   tree->childrenprio[pos] = priority;
}


/** sets the node's estimated bound to the new value */
void SCIPnodeSetEstimate(
   SCIP_NODE*            node,               /**< node to update lower bound for */
   SCIP_SET*             set,                /**< global SCIP settings */
   SCIP_Real             newestimate         /**< new estimated bound for the node */
   )
{
   assert(node != NULL);
   assert(set != NULL);
   assert(SCIPsetIsRelGE(set, newestimate, node->lowerbound));

   /* due to numerical reasons we need this check, see https://git.zib.de/integer/scip/issues/2866 */
   if( node->lowerbound <= newestimate )
      node->estimate = newestimate;
}

/** propagates implications of binary fixings at the given node triggered by the implication graph and the clique table */
SCIP_RETCODE SCIPnodePropagateImplics(
   SCIP_NODE*            node,               /**< node to propagate implications on */
   BMS_BLKMEM*           blkmem,             /**< block memory */
   SCIP_SET*             set,                /**< global SCIP settings */
   SCIP_STAT*            stat,               /**< problem statistics */
   SCIP_PROB*            transprob,          /**< transformed problem after presolve */
   SCIP_PROB*            origprob,           /**< original problem */
   SCIP_TREE*            tree,               /**< branch and bound tree */
   SCIP_REOPT*           reopt,              /**< reoptimization data structure */
   SCIP_LP*              lp,                 /**< current LP data */
   SCIP_BRANCHCAND*      branchcand,         /**< branching candidate storage */
   SCIP_EVENTQUEUE*      eventqueue,         /**< event queue */
   SCIP_CLIQUETABLE*     cliquetable,        /**< clique table data structure */
   SCIP_Bool*            cutoff              /**< pointer to store whether the node can be cut off */
   )
{
   int nboundchgs;
   int i;

   assert(node != NULL);
   assert(SCIPnodeIsActive(node));
   assert(SCIPnodeGetType(node) == SCIP_NODETYPE_FOCUSNODE
      || SCIPnodeGetType(node) == SCIP_NODETYPE_REFOCUSNODE
      || SCIPnodeGetType(node) == SCIP_NODETYPE_PROBINGNODE);
   assert(cutoff != NULL);

   SCIPsetDebugMsg(set, "implication graph propagation of node #%" SCIP_LONGINT_FORMAT " in depth %d\n",
      SCIPnodeGetNumber(node), SCIPnodeGetDepth(node));

   *cutoff = FALSE;

   /* propagate all fixings of binary variables performed at this node */
   nboundchgs = SCIPdomchgGetNBoundchgs(node->domchg);
   for( i = 0; i < nboundchgs && !(*cutoff); ++i )
   {
      SCIP_BOUNDCHG* boundchg;
      SCIP_VAR* var;

      boundchg = SCIPdomchgGetBoundchg(node->domchg, i);

      /* ignore redundant bound changes */
      if( SCIPboundchgIsRedundant(boundchg) )
         continue;

      var = SCIPboundchgGetVar(boundchg);
      if( SCIPvarIsBinary(var) )
      {
         SCIP_Bool varfixing;
         int nimpls;
         SCIP_VAR** implvars;
         SCIP_BOUNDTYPE* impltypes;
         SCIP_Real* implbounds;
         SCIP_CLIQUE** cliques;
         int ncliques;
         int j;

         varfixing = (SCIPboundchgGetBoundtype(boundchg) == SCIP_BOUNDTYPE_LOWER);
         nimpls = SCIPvarGetNImpls(var, varfixing);
         implvars = SCIPvarGetImplVars(var, varfixing);
         impltypes = SCIPvarGetImplTypes(var, varfixing);
         implbounds = SCIPvarGetImplBounds(var, varfixing);

         /* apply implications */
         for( j = 0; j < nimpls; ++j )
         {
            SCIP_Real lb;
            SCIP_Real ub;

            /* @note should this be checked here (because SCIPnodeAddBoundinfer fails for multi-aggregated variables)
             *       or should SCIPnodeAddBoundinfer() just return for multi-aggregated variables?
             */
            if( SCIPvarGetStatus(implvars[j]) == SCIP_VARSTATUS_MULTAGGR ||
                  SCIPvarGetStatus(SCIPvarGetProbvar(implvars[j])) == SCIP_VARSTATUS_MULTAGGR )
               continue;

            /* check for infeasibility */
            lb = SCIPvarGetLbLocal(implvars[j]);
            ub = SCIPvarGetUbLocal(implvars[j]);
            if( impltypes[j] == SCIP_BOUNDTYPE_LOWER )
            {
               if( SCIPsetIsFeasGT(set, implbounds[j], ub) )
               {
                  *cutoff = TRUE;
                  return SCIP_OKAY;
               }
               if( SCIPsetIsFeasLE(set, implbounds[j], lb) )
                  continue;
            }
            else
            {
               if( SCIPsetIsFeasLT(set, implbounds[j], lb) )
               {
                  *cutoff = TRUE;
                  return SCIP_OKAY;
               }
               if( SCIPsetIsFeasGE(set, implbounds[j], ub) )
                  continue;
            }

            /* @note the implication might affect a fixed variable (after resolving (multi-)aggregations);
             *       normally, the implication should have been deleted in that case, but this is only possible
             *       if the implied variable has the reverse implication stored as a variable bound;
             *       due to numerics, the variable bound may not be present and so the implication is not deleted
             */
            if( SCIPvarGetStatus(SCIPvarGetProbvar(implvars[j])) == SCIP_VARSTATUS_FIXED )
               continue;

            /* apply the implication */
            SCIP_CALL( SCIPnodeAddBoundinfer(node, blkmem, set, stat, transprob, origprob, tree, reopt, lp, branchcand,
                  eventqueue, cliquetable, implvars[j], implbounds[j], impltypes[j], NULL, NULL, 0, FALSE) );
         }

         /* apply cliques */
         ncliques = SCIPvarGetNCliques(var, varfixing);
         cliques = SCIPvarGetCliques(var, varfixing);
         for( j = 0; j < ncliques; ++j )
         {
            SCIP_VAR** vars;
            SCIP_Bool* values;
            int nvars;
            int k;

            nvars = SCIPcliqueGetNVars(cliques[j]);
            vars = SCIPcliqueGetVars(cliques[j]);
            values = SCIPcliqueGetValues(cliques[j]);
            for( k = 0; k < nvars; ++k )
            {
               SCIP_Real lb;
               SCIP_Real ub;

               assert(SCIPvarIsBinary(vars[k]));

               if( SCIPvarGetStatus(vars[k]) == SCIP_VARSTATUS_MULTAGGR ||
                     SCIPvarGetStatus(SCIPvarGetProbvar(vars[k])) == SCIP_VARSTATUS_MULTAGGR )
                  continue;

               if( vars[k] == var && values[k] == varfixing )
                  continue;

               /* check for infeasibility */
               lb = SCIPvarGetLbLocal(vars[k]);
               ub = SCIPvarGetUbLocal(vars[k]);
               if( values[k] == FALSE )
               {
                  if( ub < 0.5 )
                  {
                     *cutoff = TRUE;
                     return SCIP_OKAY;
                  }
                  if( lb > 0.5 )
                     continue;
               }
               else
               {
                  if( lb > 0.5 )
                  {
                     *cutoff = TRUE;
                     return SCIP_OKAY;
                  }
                  if( ub < 0.5 )
                     continue;
               }

               if( SCIPvarGetStatus(SCIPvarGetProbvar(vars[k])) == SCIP_VARSTATUS_FIXED )
                  continue;

               /* apply the clique implication */
               SCIP_CALL( SCIPnodeAddBoundinfer(node, blkmem, set, stat, transprob, origprob, tree, reopt, lp, branchcand,
                     eventqueue, cliquetable, vars[k], (SCIP_Real)(!values[k]), values[k] ? SCIP_BOUNDTYPE_UPPER : SCIP_BOUNDTYPE_LOWER,
                     NULL, NULL, 0, FALSE) );
            }
         }
      }
   }

   return SCIP_OKAY;
}




/*
 * Path Switching
 */

/** updates the LP sizes of the active path starting at the given depth */
static
SCIP_RETCODE treeUpdatePathLPSize(
   SCIP_TREE*            tree,               /**< branch and bound tree */
   int                   startdepth          /**< depth to start counting */
   )
{
   SCIP_NODE* node;
   int ncols;
   int nrows;
   int i;

   assert(tree != NULL);
   assert(startdepth >= 0);
   assert(startdepth <= tree->pathlen);

   if( startdepth == 0 )
   {
      ncols = 0;
      nrows = 0;
   }
   else
   {
      ncols = tree->pathnlpcols[startdepth-1];
      nrows = tree->pathnlprows[startdepth-1];
   }

   for( i = startdepth; i < tree->pathlen; ++i )
   {
      node = tree->path[i];
      assert(node != NULL);
      assert(node->active);
      assert((int)(node->depth) == i);

      switch( SCIPnodeGetType(node) )
      {
      case SCIP_NODETYPE_FOCUSNODE:
         assert(i == tree->pathlen-1 || SCIPtreeProbing(tree));
         break;
      case SCIP_NODETYPE_PROBINGNODE:
         assert(SCIPtreeProbing(tree));
         assert(i >= 1);
         assert(SCIPnodeGetType(tree->path[i-1]) == SCIP_NODETYPE_FOCUSNODE
            || (ncols == node->data.probingnode->ninitialcols && nrows == node->data.probingnode->ninitialrows));
         assert(ncols <= node->data.probingnode->ncols || !tree->focuslpconstructed);
         assert(nrows <= node->data.probingnode->nrows || !tree->focuslpconstructed);
         if( i < tree->pathlen-1 )
         {
            ncols = node->data.probingnode->ncols;
            nrows = node->data.probingnode->nrows;
         }
         else
         {
            /* for the current probing node, the initial LP size is stored in the path */
            ncols = node->data.probingnode->ninitialcols;
            nrows = node->data.probingnode->ninitialrows;
         }
         break;
      case SCIP_NODETYPE_SIBLING:
         SCIPerrorMessage("sibling cannot be in the active path\n");
         SCIPABORT();
         return SCIP_INVALIDDATA;  /*lint !e527*/
      case SCIP_NODETYPE_CHILD:
         SCIPerrorMessage("child cannot be in the active path\n");
         SCIPABORT();
         return SCIP_INVALIDDATA;  /*lint !e527*/
      case SCIP_NODETYPE_LEAF:
         SCIPerrorMessage("leaf cannot be in the active path\n");
         SCIPABORT();
         return SCIP_INVALIDDATA;  /*lint !e527*/
      case SCIP_NODETYPE_DEADEND:
         SCIPerrorMessage("dead-end cannot be in the active path\n");
         SCIPABORT();
         return SCIP_INVALIDDATA;  /*lint !e527*/
      case SCIP_NODETYPE_JUNCTION:
         break;
      case SCIP_NODETYPE_PSEUDOFORK:
         assert(node->data.pseudofork != NULL);
         ncols += node->data.pseudofork->naddedcols;
         nrows += node->data.pseudofork->naddedrows;
         break;
      case SCIP_NODETYPE_FORK:
         assert(node->data.fork != NULL);
         ncols += node->data.fork->naddedcols;
         nrows += node->data.fork->naddedrows;
         break;
      case SCIP_NODETYPE_SUBROOT:
         assert(node->data.subroot != NULL);
         ncols = node->data.subroot->ncols;
         nrows = node->data.subroot->nrows;
         break;
      case SCIP_NODETYPE_REFOCUSNODE:
         SCIPerrorMessage("node cannot be of type REFOCUSNODE at this point\n");
         SCIPABORT();
         return SCIP_INVALIDDATA;  /*lint !e527*/
      default:
         SCIPerrorMessage("unknown node type %d\n", SCIPnodeGetType(node));
         SCIPABORT();
         return SCIP_INVALIDDATA;  /*lint !e527*/
      }
      tree->pathnlpcols[i] = ncols;
      tree->pathnlprows[i] = nrows;
   }
   return SCIP_OKAY;
}

/** finds the common fork node, the new LP state defining fork, and the new focus subroot, if the path is switched to
 *  the given node
 */
static
void treeFindSwitchForks(
   SCIP_TREE*            tree,               /**< branch and bound tree */
   SCIP_NODE*            node,               /**< new focus node, or NULL */
   SCIP_NODE**           commonfork,         /**< pointer to store common fork node of old and new focus node */
   SCIP_NODE**           newlpfork,          /**< pointer to store the new LP defining fork node */
   SCIP_NODE**           newlpstatefork,     /**< pointer to store the new LP state defining fork node */
   SCIP_NODE**           newsubroot,         /**< pointer to store the new subroot node */
   SCIP_Bool*            cutoff              /**< pointer to store whether the given node can be cut off and no path switching
                                              *   should be performed */
   )
{
   SCIP_NODE* fork;
   SCIP_NODE* lpfork;
   SCIP_NODE* lpstatefork;
   SCIP_NODE* subroot;

   assert(tree != NULL);
   assert(tree->root != NULL);
   assert((tree->focusnode == NULL) == !tree->root->active);
   assert(tree->focuslpfork == NULL || tree->focusnode != NULL);
   assert(tree->focuslpfork == NULL || tree->focuslpfork->depth < tree->focusnode->depth);
   assert(tree->focuslpstatefork == NULL || tree->focuslpfork != NULL);
   assert(tree->focuslpstatefork == NULL || tree->focuslpstatefork->depth <= tree->focuslpfork->depth);
   assert(tree->focussubroot == NULL || tree->focuslpstatefork != NULL);
   assert(tree->focussubroot == NULL || tree->focussubroot->depth <= tree->focuslpstatefork->depth);
   assert(tree->cutoffdepth >= 0);
   assert(tree->cutoffdepth == INT_MAX || tree->cutoffdepth < tree->pathlen);
   assert(tree->cutoffdepth == INT_MAX || tree->path[tree->cutoffdepth]->cutoff);
   assert(tree->repropdepth >= 0);
   assert(tree->repropdepth == INT_MAX || tree->repropdepth < tree->pathlen);
   assert(tree->repropdepth == INT_MAX || tree->path[tree->repropdepth]->reprop);
   assert(commonfork != NULL);
   assert(newlpfork != NULL);
   assert(newlpstatefork != NULL);
   assert(newsubroot != NULL);
   assert(cutoff != NULL);

   *commonfork = NULL;
   *newlpfork = NULL;
   *newlpstatefork = NULL;
   *newsubroot = NULL;
   *cutoff = FALSE;

   /* if the new focus node is NULL, there is no common fork node, and the new LP fork, LP state fork, and subroot
    * are NULL
    */
   if( node == NULL )
   {
      tree->cutoffdepth = INT_MAX;
      tree->repropdepth = INT_MAX;
      return;
   }

   /* check if the new node is marked to be cut off */
   if( node->cutoff )
   {
      *cutoff = TRUE;
      return;
   }

   /* if the old focus node is NULL, there is no common fork node, and we have to search the new LP fork, LP state fork
    * and subroot
    */
   if( tree->focusnode == NULL )
   {
      assert(!tree->root->active);
      assert(tree->pathlen == 0);
      assert(tree->cutoffdepth == INT_MAX);
      assert(tree->repropdepth == INT_MAX);

      lpfork = node;
      while( SCIPnodeGetType(lpfork) != SCIP_NODETYPE_PSEUDOFORK
         && SCIPnodeGetType(lpfork) != SCIP_NODETYPE_FORK && SCIPnodeGetType(lpfork) != SCIP_NODETYPE_SUBROOT )
      {
         lpfork = lpfork->parent;
         if( lpfork == NULL )
            return;
         if( lpfork->cutoff )
         {
            *cutoff = TRUE;
            return;
         }
      }
      *newlpfork = lpfork;

      lpstatefork = lpfork;
      while( SCIPnodeGetType(lpstatefork) != SCIP_NODETYPE_FORK && SCIPnodeGetType(lpstatefork) != SCIP_NODETYPE_SUBROOT )
      {
         lpstatefork = lpstatefork->parent;
         if( lpstatefork == NULL )
            return;
         if( lpstatefork->cutoff )
         {
            *cutoff = TRUE;
            return;
         }
      }
      *newlpstatefork = lpstatefork;

      subroot = lpstatefork;
      while( SCIPnodeGetType(subroot) != SCIP_NODETYPE_SUBROOT )
      {
         subroot = subroot->parent;
         if( subroot == NULL )
            return;
         if( subroot->cutoff )
         {
            *cutoff = TRUE;
            return;
         }
      }
      *newsubroot = subroot;

      fork = subroot;
      while( fork->parent != NULL )
      {
         fork = fork->parent;
         if( fork->cutoff )
         {
            *cutoff = TRUE;
            return;
         }
      }
      return;
   }

   /* find the common fork node, the new LP defining fork, the new LP state defining fork, and the new focus subroot */
   fork = node;
   lpfork = NULL;
   lpstatefork = NULL;
   subroot = NULL;
   assert(fork != NULL);

   while( !fork->active )
   {
      fork = fork->parent;
      assert(fork != NULL); /* because the root is active, there must be a common fork node */

      if( fork->cutoff )
      {
         *cutoff = TRUE;
         return;
      }
      if( lpfork == NULL
         && (SCIPnodeGetType(fork) == SCIP_NODETYPE_PSEUDOFORK
            || SCIPnodeGetType(fork) == SCIP_NODETYPE_FORK || SCIPnodeGetType(fork) == SCIP_NODETYPE_SUBROOT) )
         lpfork = fork;
      if( lpstatefork == NULL
         && (SCIPnodeGetType(fork) == SCIP_NODETYPE_FORK || SCIPnodeGetType(fork) == SCIP_NODETYPE_SUBROOT) )
         lpstatefork = fork;
      if( subroot == NULL && SCIPnodeGetType(fork) == SCIP_NODETYPE_SUBROOT )
         subroot = fork;
   }
   assert(lpfork == NULL || !lpfork->active || lpfork == fork);
   assert(lpstatefork == NULL || !lpstatefork->active || lpstatefork == fork);
   assert(subroot == NULL || !subroot->active || subroot == fork);
   SCIPdebugMessage("find switch forks: forkdepth=%u\n", fork->depth);

   /* if the common fork node is below the current cutoff depth, the cutoff node is an ancestor of the common fork
    * and thus an ancestor of the new focus node, s.t. the new node can also be cut off
    */
   assert((int)fork->depth != tree->cutoffdepth);
   if( (int)fork->depth > tree->cutoffdepth )
   {
#ifndef NDEBUG
      while( !fork->cutoff )
      {
         fork = fork->parent;
         assert(fork != NULL);
      }
      assert((int)fork->depth >= tree->cutoffdepth);
#endif
      *cutoff = TRUE;
      return;
   }
   tree->cutoffdepth = INT_MAX;

   /* if not already found, continue searching the LP defining fork; it cannot be deeper than the common fork */
   if( lpfork == NULL )
   {
      if( tree->focuslpfork != NULL && (int)(tree->focuslpfork->depth) > fork->depth )
      {
         /* focuslpfork is not on the same active path as the new node: we have to continue searching */
         lpfork = fork;
         while( lpfork != NULL
            && SCIPnodeGetType(lpfork) != SCIP_NODETYPE_PSEUDOFORK
            && SCIPnodeGetType(lpfork) != SCIP_NODETYPE_FORK
            && SCIPnodeGetType(lpfork) != SCIP_NODETYPE_SUBROOT )
         {
            assert(lpfork->active);
            lpfork = lpfork->parent;
         }
      }
      else
      {
         /* focuslpfork is on the same active path as the new node: old and new node have the same lpfork */
         lpfork = tree->focuslpfork;
      }
      assert(lpfork == NULL || (int)(lpfork->depth) <= fork->depth);
      assert(lpfork == NULL || lpfork->active);
   }
   assert(lpfork == NULL
      || SCIPnodeGetType(lpfork) == SCIP_NODETYPE_PSEUDOFORK
      || SCIPnodeGetType(lpfork) == SCIP_NODETYPE_FORK
      || SCIPnodeGetType(lpfork) == SCIP_NODETYPE_SUBROOT);
   SCIPdebugMessage("find switch forks: lpforkdepth=%d\n", lpfork == NULL ? -1 : (int)(lpfork->depth));

   /* if not already found, continue searching the LP state defining fork; it cannot be deeper than the
    * LP defining fork and the common fork
    */
   if( lpstatefork == NULL )
   {
      if( tree->focuslpstatefork != NULL && (int)(tree->focuslpstatefork->depth) > fork->depth )
      {
         /* focuslpstatefork is not on the same active path as the new node: we have to continue searching */
         if( lpfork != NULL && lpfork->depth < fork->depth )
            lpstatefork = lpfork;
         else
            lpstatefork = fork;
         while( lpstatefork != NULL
            && SCIPnodeGetType(lpstatefork) != SCIP_NODETYPE_FORK
            && SCIPnodeGetType(lpstatefork) != SCIP_NODETYPE_SUBROOT )
         {
            assert(lpstatefork->active);
            lpstatefork = lpstatefork->parent;
         }
      }
      else
      {
         /* focuslpstatefork is on the same active path as the new node: old and new node have the same lpstatefork */
         lpstatefork = tree->focuslpstatefork;
      }
      assert(lpstatefork == NULL || (int)(lpstatefork->depth) <= fork->depth);
      assert(lpstatefork == NULL || lpstatefork->active);
   }
   assert(lpstatefork == NULL
      || SCIPnodeGetType(lpstatefork) == SCIP_NODETYPE_FORK
      || SCIPnodeGetType(lpstatefork) == SCIP_NODETYPE_SUBROOT);
   assert(lpstatefork == NULL || (lpfork != NULL && lpstatefork->depth <= lpfork->depth));
   SCIPdebugMessage("find switch forks: lpstateforkdepth=%d\n", lpstatefork == NULL ? -1 : (int)(lpstatefork->depth));

   /* if not already found, continue searching the subroot; it cannot be deeper than the LP defining fork, the
    * LP state fork and the common fork
    */
   if( subroot == NULL )
   {
      if( tree->focussubroot != NULL && (int)(tree->focussubroot->depth) > fork->depth )
      {
         /* focussubroot is not on the same active path as the new node: we have to continue searching */
         if( lpstatefork != NULL && lpstatefork->depth < fork->depth )
            subroot = lpstatefork;
         else if( lpfork != NULL && lpfork->depth < fork->depth )
            subroot = lpfork;
         else
            subroot = fork;
         while( subroot != NULL && SCIPnodeGetType(subroot) != SCIP_NODETYPE_SUBROOT )
         {
            assert(subroot->active);
            subroot = subroot->parent;
         }
      }
      else
         subroot = tree->focussubroot;
      assert(subroot == NULL || subroot->depth <= fork->depth);
      assert(subroot == NULL || subroot->active);
   }
   assert(subroot == NULL || SCIPnodeGetType(subroot) == SCIP_NODETYPE_SUBROOT);
   assert(subroot == NULL || (lpstatefork != NULL && subroot->depth <= lpstatefork->depth));
   SCIPdebugMessage("find switch forks: subrootdepth=%d\n", subroot == NULL ? -1 : (int)(subroot->depth));

   /* if a node prior to the common fork should be repropagated, we select the node to be repropagated as common
    * fork in order to undo all bound changes up to this node, repropagate the node, and redo the bound changes
    * afterwards
    */
   if( (int)fork->depth > tree->repropdepth )
   {
      fork = tree->path[tree->repropdepth];
      assert(fork->active);
      assert(fork->reprop);
   }

   *commonfork = fork;
   *newlpfork = lpfork;
   *newlpstatefork = lpstatefork;
   *newsubroot = subroot;

#ifndef NDEBUG
   while( fork != NULL )
   {
      assert(fork->active);
      assert(!fork->cutoff);
      assert(fork->parent == NULL || !fork->parent->reprop);
      fork = fork->parent;
   }
#endif
   tree->repropdepth = INT_MAX;
}

/** switches the active path to the new focus node, applies domain and constraint set changes */
static
SCIP_RETCODE treeSwitchPath(
   SCIP_TREE*            tree,               /**< branch and bound tree */
   SCIP_REOPT*           reopt,              /**< reoptimization data structure */
   BMS_BLKMEM*           blkmem,             /**< block memory buffers */
   SCIP_SET*             set,                /**< global SCIP settings */
   SCIP_STAT*            stat,               /**< problem statistics */
   SCIP_PROB*            transprob,          /**< transformed problem after presolve */
   SCIP_PROB*            origprob,           /**< original problem */
   SCIP_PRIMAL*          primal,             /**< primal data */
   SCIP_LP*              lp,                 /**< current LP data */
   SCIP_BRANCHCAND*      branchcand,         /**< branching candidate storage */
   SCIP_CONFLICT*        conflict,           /**< conflict analysis data */
   SCIP_EVENTFILTER*     eventfilter,        /**< event filter for global (not variable dependent) events */
   SCIP_EVENTQUEUE*      eventqueue,         /**< event queue */
   SCIP_CLIQUETABLE*     cliquetable,        /**< clique table data structure */
   SCIP_NODE*            fork,               /**< common fork node of old and new focus node, or NULL */
   SCIP_NODE*            focusnode,          /**< new focus node, or NULL */
   SCIP_Bool*            cutoff              /**< pointer to store whether the new focus node can be cut off */
   )
{
   int focusnodedepth;  /* depth of the new focus node, or -1 if focusnode == NULL */
   int forkdepth;       /* depth of the common subroot/fork/pseudofork/junction node, or -1 if no common fork exists */
   int i;

   assert(tree != NULL);
   assert(fork == NULL || (fork->active && !fork->cutoff));
   assert(fork == NULL || focusnode != NULL);
   assert(focusnode == NULL || (!focusnode->active && !focusnode->cutoff));
   assert(focusnode == NULL || SCIPnodeGetType(focusnode) == SCIP_NODETYPE_FOCUSNODE);
   assert(cutoff != NULL);

   *cutoff = FALSE;

   SCIPsetDebugMsg(set, "switch path: old pathlen=%d\n", tree->pathlen);

   /* get the nodes' depths */
   focusnodedepth = (focusnode != NULL ? (int)focusnode->depth : -1);
   forkdepth = (fork != NULL ? (int)fork->depth : -1);
   assert(forkdepth <= focusnodedepth);
   assert(forkdepth < tree->pathlen);

   /* delay events in path switching */
   SCIP_CALL( SCIPeventqueueDelay(eventqueue) );

   /* undo the domain and constraint set changes of the old active path by deactivating the path's nodes */
   for( i = tree->pathlen-1; i > forkdepth; --i )
   {
      SCIP_CALL( nodeDeactivate(tree->path[i], blkmem, set, stat, tree, lp, branchcand, eventfilter, eventqueue) );
   }
   tree->pathlen = forkdepth+1;

   /* apply the pending bound changes */
   SCIP_CALL( treeApplyPendingBdchgs(tree, reopt, blkmem, set, stat, transprob, origprob, lp, branchcand, eventqueue, cliquetable) );

   /* create the new active path */
   SCIP_CALL( treeEnsurePathMem(tree, set, focusnodedepth+1) );

   while( focusnode != fork )
   {
      assert(focusnode != NULL);
      assert(!focusnode->active);
      assert(!focusnode->cutoff);
      /* coverity[var_deref_op] */
      tree->path[focusnode->depth] = focusnode;
      focusnode = focusnode->parent;
   }

   /* fork might be cut off when applying the pending bound changes */
   if( fork != NULL && fork->cutoff )
      *cutoff = TRUE;
   else if( fork != NULL && fork->reprop )
   {
     /* propagate common fork again, if the reprop flag is set */
      assert(tree->path[forkdepth] == fork);
      assert(fork->active);
      assert(!fork->cutoff);

      SCIP_CALL( nodeRepropagate(fork, blkmem, set, stat, transprob, origprob, primal, tree, reopt, lp, branchcand, conflict,
            eventfilter, eventqueue, cliquetable, cutoff) );
   }
   assert(fork != NULL || !(*cutoff));

   /* Apply domain and constraint set changes of the new path by activating the path's nodes;
    * on the way, domain propagation might be applied again to the path's nodes, which can result in the cutoff of
    * the node (and its subtree).
    * We only activate all nodes down to the parent of the new focus node, because the events in this process are
    * delayed, which means that multiple changes of a bound of a variable are merged (and might even be cancelled out,
    * if the bound is first relaxed when deactivating a node on the old path and then tightened to the same value
    * when activating a node on the new path).
    * This is valid for all nodes down to the parent of the new focus node, since they have already been propagated.
    * Bound change events on the new focus node, however, must not be cancelled out, since they need to be propagated
    * and thus, the event must be thrown and catched by the constraint handlers to mark constraints for propagation.
    */
   for( i = forkdepth+1; i < focusnodedepth && !(*cutoff); ++i )
   {
      assert(!tree->path[i]->cutoff);
      assert(tree->pathlen == i);

      /* activate the node, and apply domain propagation if the reprop flag is set */
      tree->pathlen++;
      SCIP_CALL( nodeActivate(tree->path[i], blkmem, set, stat, transprob, origprob, primal, tree, reopt, lp, branchcand,
            conflict, eventfilter, eventqueue, cliquetable, cutoff) );
   }

   /* process the delayed events */
   SCIP_CALL( SCIPeventqueueProcess(eventqueue, blkmem, set, primal, lp, branchcand, eventfilter) );

   /* activate the new focus node; there is no need to delay these events */
   if( !(*cutoff) && (i == focusnodedepth) )
   {
      assert(!tree->path[focusnodedepth]->cutoff);
      assert(tree->pathlen == focusnodedepth);

      /* activate the node, and apply domain propagation if the reprop flag is set */
      tree->pathlen++;
      SCIP_CALL( nodeActivate(tree->path[focusnodedepth], blkmem, set, stat, transprob, origprob, primal, tree, reopt, lp, branchcand,
            conflict, eventfilter, eventqueue, cliquetable, cutoff) );
   }

   /* mark last node of path to be cut off, if a cutoff was found */
   if( *cutoff )
   {
      assert(tree->pathlen > 0);
      assert(tree->path[tree->pathlen-1]->active);
      SCIP_CALL( SCIPnodeCutoff(tree->path[tree->pathlen-1], set, stat, tree, transprob, origprob, reopt, lp, blkmem) );
   }

   /* count the new LP sizes of the path */
   SCIP_CALL( treeUpdatePathLPSize(tree, forkdepth+1) );

   SCIPsetDebugMsg(set, "switch path: new pathlen=%d\n", tree->pathlen);

   return SCIP_OKAY;
}

/** loads the subroot's LP data */
static
SCIP_RETCODE subrootConstructLP(
   SCIP_NODE*            subroot,            /**< subroot node to construct LP for */
   BMS_BLKMEM*           blkmem,             /**< block memory buffers */
   SCIP_SET*             set,                /**< global SCIP settings */
   SCIP_EVENTQUEUE*      eventqueue,         /**< event queue */
   SCIP_EVENTFILTER*     eventfilter,        /**< global event filter */
   SCIP_LP*              lp                  /**< current LP data */
   )
{
   SCIP_COL** cols;
   SCIP_ROW** rows;
   int ncols;
   int nrows;
   int c;
   int r;

   assert(subroot != NULL);
   assert(SCIPnodeGetType(subroot) == SCIP_NODETYPE_SUBROOT);
   assert(subroot->data.subroot != NULL);
   assert(blkmem != NULL);
   assert(set != NULL);
   assert(lp != NULL);

   cols = subroot->data.subroot->cols;
   rows = subroot->data.subroot->rows;
   ncols = subroot->data.subroot->ncols;
   nrows = subroot->data.subroot->nrows;

   assert(ncols == 0 || cols != NULL);
   assert(nrows == 0 || rows != NULL);

   for( c = 0; c < ncols; ++c )
   {
      SCIP_CALL( SCIPlpAddCol(lp, set, cols[c], (int) subroot->depth) );
   }
   for( r = 0; r < nrows; ++r )
   {
      SCIP_CALL( SCIPlpAddRow(lp, blkmem, set, eventqueue, eventfilter, rows[r], (int) subroot->depth) );
   }

   return SCIP_OKAY;
}

/** loads the fork's additional LP data */
static
SCIP_RETCODE forkAddLP(
   SCIP_NODE*            fork,               /**< fork node to construct additional LP for */
   BMS_BLKMEM*           blkmem,             /**< block memory buffers */
   SCIP_SET*             set,                /**< global SCIP settings */
   SCIP_EVENTQUEUE*      eventqueue,         /**< event queue */
   SCIP_EVENTFILTER*     eventfilter,        /**< global event filter */
   SCIP_LP*              lp                  /**< current LP data */
   )
{
   SCIP_COL** cols;
   SCIP_ROW** rows;
   int ncols;
   int nrows;
   int c;
   int r;

   assert(fork != NULL);
   assert(SCIPnodeGetType(fork) == SCIP_NODETYPE_FORK);
   assert(fork->data.fork != NULL);
   assert(blkmem != NULL);
   assert(set != NULL);
   assert(lp != NULL);

   cols = fork->data.fork->addedcols;
   rows = fork->data.fork->addedrows;
   ncols = fork->data.fork->naddedcols;
   nrows = fork->data.fork->naddedrows;

   assert(ncols == 0 || cols != NULL);
   assert(nrows == 0 || rows != NULL);

   for( c = 0; c < ncols; ++c )
   {
      SCIP_CALL( SCIPlpAddCol(lp, set, cols[c], (int) fork->depth) );
   }
   for( r = 0; r < nrows; ++r )
   {
      SCIP_CALL( SCIPlpAddRow(lp, blkmem, set, eventqueue, eventfilter, rows[r], (int) fork->depth) );
   }

   return SCIP_OKAY;
}

/** loads the pseudofork's additional LP data */
static
SCIP_RETCODE pseudoforkAddLP(
   SCIP_NODE*            pseudofork,         /**< pseudofork node to construct additional LP for */
   BMS_BLKMEM*           blkmem,             /**< block memory buffers */
   SCIP_SET*             set,                /**< global SCIP settings */
   SCIP_EVENTQUEUE*      eventqueue,         /**< event queue */
   SCIP_EVENTFILTER*     eventfilter,        /**< global event filter */
   SCIP_LP*              lp                  /**< current LP data */
   )
{
   SCIP_COL** cols;
   SCIP_ROW** rows;
   int ncols;
   int nrows;
   int c;
   int r;

   assert(pseudofork != NULL);
   assert(SCIPnodeGetType(pseudofork) == SCIP_NODETYPE_PSEUDOFORK);
   assert(pseudofork->data.pseudofork != NULL);
   assert(blkmem != NULL);
   assert(set != NULL);
   assert(lp != NULL);

   cols = pseudofork->data.pseudofork->addedcols;
   rows = pseudofork->data.pseudofork->addedrows;
   ncols = pseudofork->data.pseudofork->naddedcols;
   nrows = pseudofork->data.pseudofork->naddedrows;

   assert(ncols == 0 || cols != NULL);
   assert(nrows == 0 || rows != NULL);

   for( c = 0; c < ncols; ++c )
   {
      SCIP_CALL( SCIPlpAddCol(lp, set, cols[c], (int) pseudofork->depth) );
   }
   for( r = 0; r < nrows; ++r )
   {
      SCIP_CALL( SCIPlpAddRow(lp, blkmem, set, eventqueue, eventfilter, rows[r], (int) pseudofork->depth) );
   }

   return SCIP_OKAY;
}

#ifndef NDEBUG
/** checks validity of active path */
static
void treeCheckPath(
   SCIP_TREE*            tree                /**< branch and bound tree */
   )
{
   SCIP_NODE* node;
   int ncols;
   int nrows;
   int d;

   assert(tree != NULL);
   assert(tree->path != NULL);

   ncols = 0;
   nrows = 0;
   for( d = 0; d < tree->pathlen; ++d )
   {
      node = tree->path[d];
      assert(node != NULL);
      assert((int)(node->depth) == d);
      switch( SCIPnodeGetType(node) )
      {
      case SCIP_NODETYPE_PROBINGNODE:
         assert(SCIPtreeProbing(tree));
         assert(d >= 1);
         assert(SCIPnodeGetType(tree->path[d-1]) == SCIP_NODETYPE_FOCUSNODE
            || (ncols == node->data.probingnode->ninitialcols && nrows == node->data.probingnode->ninitialrows));
         assert(ncols <= node->data.probingnode->ncols || !tree->focuslpconstructed);
         assert(nrows <= node->data.probingnode->nrows || !tree->focuslpconstructed);
         if( d < tree->pathlen-1 )
         {
            ncols = node->data.probingnode->ncols;
            nrows = node->data.probingnode->nrows;
         }
         else
         {
            /* for the current probing node, the initial LP size is stored in the path */
            ncols = node->data.probingnode->ninitialcols;
            nrows = node->data.probingnode->ninitialrows;
         }
         break;
      case SCIP_NODETYPE_JUNCTION:
         break;
      case SCIP_NODETYPE_PSEUDOFORK:
         ncols += node->data.pseudofork->naddedcols;
         nrows += node->data.pseudofork->naddedrows;
         break;
      case SCIP_NODETYPE_FORK:
         ncols += node->data.fork->naddedcols;
         nrows += node->data.fork->naddedrows;
         break;
      case SCIP_NODETYPE_SUBROOT:
         ncols = node->data.subroot->ncols;
         nrows = node->data.subroot->nrows;
         break;
      case SCIP_NODETYPE_FOCUSNODE:
      case SCIP_NODETYPE_REFOCUSNODE:
         assert(d == tree->pathlen-1 || SCIPtreeProbing(tree));
         break;
      default:
         SCIPerrorMessage("node at depth %d on active path has to be of type JUNCTION, PSEUDOFORK, FORK, SUBROOT, FOCUSNODE, REFOCUSNODE, or PROBINGNODE, but is %d\n",
            d, SCIPnodeGetType(node));
         SCIPABORT();
      }  /*lint !e788*/
      assert(tree->pathnlpcols[d] == ncols);
      assert(tree->pathnlprows[d] == nrows);
   }
}
#else
#define treeCheckPath(tree) /**/
#endif

/** constructs the LP relaxation of the focus node */
SCIP_RETCODE SCIPtreeLoadLP(
   SCIP_TREE*            tree,               /**< branch and bound tree */
   BMS_BLKMEM*           blkmem,             /**< block memory buffers */
   SCIP_SET*             set,                /**< global SCIP settings */
   SCIP_EVENTQUEUE*      eventqueue,         /**< event queue */
   SCIP_EVENTFILTER*     eventfilter,        /**< global event filter */
   SCIP_LP*              lp,                 /**< current LP data */
   SCIP_Bool*            initroot            /**< pointer to store whether the root LP relaxation has to be initialized */
   )
{
   SCIP_NODE* lpfork;
   int lpforkdepth;
   int d;

   assert(tree != NULL);
   assert(!tree->focuslpconstructed);
   assert(tree->path != NULL);
   assert(tree->pathlen > 0);
   assert(tree->focusnode != NULL);
   assert(SCIPnodeGetType(tree->focusnode) == SCIP_NODETYPE_FOCUSNODE);
   assert(SCIPnodeGetDepth(tree->focusnode) == tree->pathlen-1);
   assert(!SCIPtreeProbing(tree));
   assert(tree->focusnode == tree->path[tree->pathlen-1]);
   assert(blkmem != NULL);
   assert(set != NULL);
   assert(lp != NULL);
   assert(initroot != NULL);

   SCIPsetDebugMsg(set, "load LP for current fork node #%" SCIP_LONGINT_FORMAT " at depth %d\n",
      tree->focuslpfork == NULL ? -1 : SCIPnodeGetNumber(tree->focuslpfork),
      tree->focuslpfork == NULL ? -1 : SCIPnodeGetDepth(tree->focuslpfork));
   SCIPsetDebugMsg(set, "-> old LP has %d cols and %d rows\n", SCIPlpGetNCols(lp), SCIPlpGetNRows(lp));
   SCIPsetDebugMsg(set, "-> correct LP has %d cols and %d rows\n",
      tree->correctlpdepth >= 0 ? tree->pathnlpcols[tree->correctlpdepth] : 0,
      tree->correctlpdepth >= 0 ? tree->pathnlprows[tree->correctlpdepth] : 0);
   SCIPsetDebugMsg(set, "-> old correctlpdepth: %d\n", tree->correctlpdepth);

   treeCheckPath(tree);

   lpfork = tree->focuslpfork;

   /* find out the lpfork's depth (or -1, if lpfork is NULL) */
   if( lpfork == NULL )
   {
      assert(tree->correctlpdepth == -1 || tree->pathnlpcols[tree->correctlpdepth] == 0);
      assert(tree->correctlpdepth == -1 || tree->pathnlprows[tree->correctlpdepth] == 0);
      assert(tree->focuslpstatefork == NULL);
      assert(tree->focussubroot == NULL);
      lpforkdepth = -1;
   }
   else
   {
      assert(SCIPnodeGetType(lpfork) == SCIP_NODETYPE_PSEUDOFORK
         || SCIPnodeGetType(lpfork) == SCIP_NODETYPE_FORK || SCIPnodeGetType(lpfork) == SCIP_NODETYPE_SUBROOT);
      assert(lpfork->active);
      assert(tree->path[lpfork->depth] == lpfork);
      lpforkdepth = (int) lpfork->depth;
   }
   assert(lpforkdepth < tree->pathlen-1); /* lpfork must not be the last (the focus) node of the active path */

   /* find out, if we are in the same subtree */
   if( tree->correctlpdepth >= 0 )
   {
      /* same subtree: shrink LP to the deepest node with correct LP */
      assert(lpforkdepth == -1 || tree->pathnlpcols[tree->correctlpdepth] <= tree->pathnlpcols[lpforkdepth]);
      assert(lpforkdepth == -1 || tree->pathnlprows[tree->correctlpdepth] <= tree->pathnlprows[lpforkdepth]);
      assert(lpforkdepth >= 0 || tree->pathnlpcols[tree->correctlpdepth] == 0);
      assert(lpforkdepth >= 0 || tree->pathnlprows[tree->correctlpdepth] == 0);
      SCIP_CALL( SCIPlpShrinkCols(lp, set, tree->pathnlpcols[tree->correctlpdepth]) );
      SCIP_CALL( SCIPlpShrinkRows(lp, blkmem, set, eventqueue, eventfilter, tree->pathnlprows[tree->correctlpdepth]) );
   }
   else
   {
      /* other subtree: fill LP with the subroot LP data */
      SCIP_CALL( SCIPlpClear(lp, blkmem, set, eventqueue, eventfilter) );
      if( tree->focussubroot != NULL )
      {
         SCIP_CALL( subrootConstructLP(tree->focussubroot, blkmem, set, eventqueue, eventfilter, lp) );

         tree->correctlpdepth = (int) tree->focussubroot->depth;
      }
   }

   assert(lpforkdepth < tree->pathlen);

   /* add the missing columns and rows */
   for( d = tree->correctlpdepth+1; d <= lpforkdepth; ++d )
   {
      SCIP_NODE* pathnode;

      pathnode = tree->path[d];
      assert(pathnode != NULL);
      assert((int)(pathnode->depth) == d);
      assert(SCIPnodeGetType(pathnode) == SCIP_NODETYPE_JUNCTION
         || SCIPnodeGetType(pathnode) == SCIP_NODETYPE_PSEUDOFORK
         || SCIPnodeGetType(pathnode) == SCIP_NODETYPE_FORK);
      if( SCIPnodeGetType(pathnode) == SCIP_NODETYPE_FORK )
      {
         SCIP_CALL( forkAddLP(pathnode, blkmem, set, eventqueue, eventfilter, lp) );
      }
      else if( SCIPnodeGetType(pathnode) == SCIP_NODETYPE_PSEUDOFORK )
      {
         SCIP_CALL( pseudoforkAddLP(pathnode, blkmem, set, eventqueue, eventfilter, lp) );
      }
   }
   tree->correctlpdepth = MAX(tree->correctlpdepth, lpforkdepth);
   assert(lpforkdepth == -1 || tree->pathnlpcols[tree->correctlpdepth] == tree->pathnlpcols[lpforkdepth]);
   assert(lpforkdepth == -1 || tree->pathnlprows[tree->correctlpdepth] == tree->pathnlprows[lpforkdepth]);
   assert(lpforkdepth == -1 || SCIPlpGetNCols(lp) == tree->pathnlpcols[lpforkdepth]);
   assert(lpforkdepth == -1 || SCIPlpGetNRows(lp) == tree->pathnlprows[lpforkdepth]);
   assert(lpforkdepth >= 0 || SCIPlpGetNCols(lp) == 0);
   assert(lpforkdepth >= 0 || SCIPlpGetNRows(lp) == 0);

   /* mark the LP's size, such that we know which rows and columns were added in the new node */
   SCIPlpMarkSize(lp);

   SCIPsetDebugMsg(set, "-> new correctlpdepth: %d\n", tree->correctlpdepth);
   SCIPsetDebugMsg(set, "-> new LP has %d cols and %d rows\n", SCIPlpGetNCols(lp), SCIPlpGetNRows(lp));

   /* if the correct LP depth is still -1, the root LP relaxation has to be initialized */
   *initroot = (tree->correctlpdepth == -1);

   /* mark the LP of the focus node constructed */
   tree->focuslpconstructed = TRUE;

   return SCIP_OKAY;
}

/** loads LP state for fork/subroot of the focus node */
SCIP_RETCODE SCIPtreeLoadLPState(
   SCIP_TREE*            tree,               /**< branch and bound tree */
   BMS_BLKMEM*           blkmem,             /**< block memory buffers */
   SCIP_SET*             set,                /**< global SCIP settings */
   SCIP_STAT*            stat,               /**< dynamic problem statistics */
   SCIP_EVENTQUEUE*      eventqueue,         /**< event queue */
   SCIP_LP*              lp                  /**< current LP data */
   )
{
   SCIP_NODE* lpstatefork;
   SCIP_Bool updatefeas;
   SCIP_Bool checkbdchgs;
   int lpstateforkdepth;
   int d;

   assert(tree != NULL);
   assert(tree->focuslpconstructed);
   assert(tree->path != NULL);
   assert(tree->pathlen > 0);
   assert(tree->focusnode != NULL);
   assert(tree->correctlpdepth < tree->pathlen);
   assert(SCIPnodeGetType(tree->focusnode) == SCIP_NODETYPE_FOCUSNODE);
   assert(SCIPnodeGetDepth(tree->focusnode) == tree->pathlen-1);
   assert(!SCIPtreeProbing(tree));
   assert(tree->focusnode == tree->path[tree->pathlen-1]);
   assert(blkmem != NULL);
   assert(set != NULL);
   assert(lp != NULL);

   SCIPsetDebugMsg(set, "load LP state for current fork node #%" SCIP_LONGINT_FORMAT " at depth %d\n",
      tree->focuslpstatefork == NULL ? -1 : SCIPnodeGetNumber(tree->focuslpstatefork),
      tree->focuslpstatefork == NULL ? -1 : SCIPnodeGetDepth(tree->focuslpstatefork));

   lpstatefork = tree->focuslpstatefork;

   /* if there is no LP state defining fork, nothing can be done */
   if( lpstatefork == NULL )
      return SCIP_OKAY;

   /* get the lpstatefork's depth */
   assert(SCIPnodeGetType(lpstatefork) == SCIP_NODETYPE_FORK || SCIPnodeGetType(lpstatefork) == SCIP_NODETYPE_SUBROOT);
   assert(lpstatefork->active);
   assert(tree->path[lpstatefork->depth] == lpstatefork);
   lpstateforkdepth = (int) lpstatefork->depth;
   assert(lpstateforkdepth < tree->pathlen-1); /* lpstatefork must not be the last (the focus) node of the active path */
   assert(lpstateforkdepth <= tree->correctlpdepth); /* LP must have been constructed at least up to the fork depth */
   assert(tree->pathnlpcols[tree->correctlpdepth] >= tree->pathnlpcols[lpstateforkdepth]); /* LP can only grow */
   assert(tree->pathnlprows[tree->correctlpdepth] >= tree->pathnlprows[lpstateforkdepth]); /* LP can only grow */

   /* load LP state */
   if( tree->focuslpstateforklpcount != stat->lpcount )
   {
      if( SCIPnodeGetType(lpstatefork) == SCIP_NODETYPE_FORK )
      {
         assert(lpstatefork->data.fork != NULL);
         SCIP_CALL( SCIPlpSetState(lp, blkmem, set, eventqueue, lpstatefork->data.fork->lpistate,
               lpstatefork->data.fork->lpwasprimfeas, lpstatefork->data.fork->lpwasprimchecked,
               lpstatefork->data.fork->lpwasdualfeas, lpstatefork->data.fork->lpwasdualchecked) );
      }
      else
      {
         assert(SCIPnodeGetType(lpstatefork) == SCIP_NODETYPE_SUBROOT);
         assert(lpstatefork->data.subroot != NULL);
         SCIP_CALL( SCIPlpSetState(lp, blkmem, set, eventqueue, lpstatefork->data.subroot->lpistate,
               lpstatefork->data.subroot->lpwasprimfeas, lpstatefork->data.subroot->lpwasprimchecked,
               lpstatefork->data.subroot->lpwasdualfeas, lpstatefork->data.subroot->lpwasdualchecked) );
      }
      updatefeas = !lp->solved || !lp->solisbasic;
      checkbdchgs = TRUE;
   }
   else
   {
      updatefeas = TRUE;

      /* we do not need to check the bounds, since primalfeasible is updated anyway when flushing the LP */
      checkbdchgs = FALSE;
   }

   if( updatefeas )
   {
      /* check whether the size of the LP increased (destroying primal/dual feasibility) */
      lp->primalfeasible = lp->primalfeasible
         && (tree->pathnlprows[tree->correctlpdepth] == tree->pathnlprows[lpstateforkdepth]);
      lp->primalchecked = lp->primalchecked
         && (tree->pathnlprows[tree->correctlpdepth] == tree->pathnlprows[lpstateforkdepth]);
      lp->dualfeasible = lp->dualfeasible
         && (tree->pathnlpcols[tree->correctlpdepth] == tree->pathnlpcols[lpstateforkdepth]);
      lp->dualchecked = lp->dualchecked
         && (tree->pathnlpcols[tree->correctlpdepth] == tree->pathnlpcols[lpstateforkdepth]);

      /* check the path from LP fork to focus node for domain changes (destroying primal feasibility of LP basis) */
      if( checkbdchgs )
      {
         for( d = lpstateforkdepth; d < (int)(tree->focusnode->depth) && lp->primalfeasible; ++d )
         {
            assert(d < tree->pathlen);
            lp->primalfeasible = (tree->path[d]->domchg == NULL || tree->path[d]->domchg->domchgbound.nboundchgs == 0);
            lp->primalchecked = lp->primalfeasible;
         }
      }
   }

   SCIPsetDebugMsg(set, "-> primalfeasible=%u, dualfeasible=%u\n", lp->primalfeasible, lp->dualfeasible);

   return SCIP_OKAY;
}




/*
 * Node Conversion
 */

/** converts node into LEAF and moves it into the array of the node queue
 *  if node's lower bound is greater or equal than the given upper bound, the node is deleted;
 *  otherwise, it is moved to the node queue; anyways, the given pointer is NULL after the call
 */
static
SCIP_RETCODE nodeToLeaf(
   SCIP_NODE**           node,               /**< pointer to child or sibling node to convert */
   BMS_BLKMEM*           blkmem,             /**< block memory buffers */
   SCIP_SET*             set,                /**< global SCIP settings */
   SCIP_STAT*            stat,               /**< dynamic problem statistics */
   SCIP_EVENTFILTER*     eventfilter,        /**< event filter for global (not variable dependent) events */
   SCIP_EVENTQUEUE*      eventqueue,         /**< event queue */
   SCIP_TREE*            tree,               /**< branch and bound tree */
   SCIP_REOPT*           reopt,              /**< reoptimization data structure */
   SCIP_LP*              lp,                 /**< current LP data */
   SCIP_NODE*            lpstatefork,        /**< LP state defining fork of the node */
   SCIP_Real             cutoffbound         /**< cutoff bound: all nodes with lowerbound >= cutoffbound are cut off */
   )
{
   assert(SCIPnodeGetType(*node) == SCIP_NODETYPE_SIBLING || SCIPnodeGetType(*node) == SCIP_NODETYPE_CHILD
      || SCIPnodeGetType(*node) == SCIP_NODETYPE_FOCUSNODE);
   assert(stat != NULL);
   assert(lpstatefork == NULL || lpstatefork->depth < (*node)->depth);
   assert(lpstatefork == NULL || lpstatefork->active || SCIPsetIsGE(set, (*node)->lowerbound, cutoffbound));
   assert(lpstatefork == NULL
      || SCIPnodeGetType(lpstatefork) == SCIP_NODETYPE_FORK
      || SCIPnodeGetType(lpstatefork) == SCIP_NODETYPE_SUBROOT);

   /* convert node into leaf */
   SCIPsetDebugMsg(set, "convert node #%" SCIP_LONGINT_FORMAT " at depth %d to leaf with lpstatefork #%" SCIP_LONGINT_FORMAT " at depth %d\n",
      SCIPnodeGetNumber(*node), SCIPnodeGetDepth(*node),
      lpstatefork == NULL ? -1 : SCIPnodeGetNumber(lpstatefork),
      lpstatefork == NULL ? -1 : SCIPnodeGetDepth(lpstatefork));
   (*node)->nodetype = SCIP_NODETYPE_LEAF; /*lint !e641*/
   (*node)->data.leaf.lpstatefork = lpstatefork;

#ifndef NDEBUG
   /* check, if the LP state fork is the first node with LP state information on the path back to the root */
   if( !SCIPsetIsInfinity(set, -cutoffbound) ) /* if the node was cut off in SCIPnodeFocus(), the lpstatefork is invalid */
   {
      SCIP_NODE* pathnode;
      pathnode = (*node)->parent;
      while( pathnode != NULL && pathnode != lpstatefork )
      {
         assert(SCIPnodeGetType(pathnode) == SCIP_NODETYPE_JUNCTION
            || SCIPnodeGetType(pathnode) == SCIP_NODETYPE_PSEUDOFORK);
         pathnode = pathnode->parent;
      }
      assert(pathnode == lpstatefork);
   }
#endif

   /* if node is good enough to keep, put it on the node queue */
   if( SCIPsetIsLT(set, (*node)->lowerbound, cutoffbound) || (set->exact_enabled && (*node)->lowerbound < cutoffbound) )
   {
      /* insert leaf in node queue */
      SCIP_CALL( SCIPnodepqInsert(tree->leaves, set, *node) );

      /* make the domain change data static to save memory */
      SCIP_CALL( SCIPdomchgMakeStatic(&(*node)->domchg, blkmem, set, eventqueue, lp) );

      /* node is now member of the node queue: delete the pointer to forbid further access */
      *node = NULL;
   }
   else
   {
      if( set->reopt_enable )
      {
         assert(reopt != NULL);
         /* check if the node should be stored for reoptimization */
         SCIP_CALL( SCIPreoptCheckCutoff(reopt, set, blkmem, *node, SCIP_EVENTTYPE_NODEINFEASIBLE, lp, SCIPlpGetSolstat(lp),
               tree->root == *node, tree->focusnode == *node, (*node)->lowerbound, tree->effectiverootdepth) );
      }

      /* delete node due to bound cut off */
      SCIPvisualCutoffNode(stat->visual, set, stat, *node, FALSE);
      SCIP_CALL( SCIPnodeFree(node, blkmem, set, stat, eventfilter, eventqueue, tree, lp) );
   }
   assert(*node == NULL);

   return SCIP_OKAY;
}

/** removes variables from the problem, that are marked to be deletable, and were created at the focusnode;
 *  only removes variables that were created at the focusnode, unless inlp is TRUE (e.g., when the node is cut off, anyway)
 */
static
SCIP_RETCODE focusnodeCleanupVars(
   BMS_BLKMEM*           blkmem,             /**< block memory buffers */
   SCIP_SET*             set,                /**< global SCIP settings */
   SCIP_STAT*            stat,               /**< dynamic problem statistics */
   SCIP_EVENTQUEUE*      eventqueue,         /**< event queue */
   SCIP_PROB*            transprob,          /**< transformed problem after presolve */
   SCIP_PROB*            origprob,           /**< original problem */
   SCIP_TREE*            tree,               /**< branch and bound tree */
   SCIP_REOPT*           reopt,              /**< reoptimization data structure */
   SCIP_LP*              lp,                 /**< current LP data */
   SCIP_BRANCHCAND*      branchcand,         /**< branching candidate storage */
   SCIP_CLIQUETABLE*     cliquetable,        /**< clique table data structure */
   SCIP_Bool             inlp                /**< should variables in the LP be deleted, too?*/
   )
{
   SCIP_VAR* var;
   int i;
   int ndelvars;
   SCIP_Bool needdel;
   SCIP_Bool deleted;

   assert(blkmem != NULL);
   assert(set != NULL);
   assert(stat != NULL);
   assert(tree != NULL);
   assert(!SCIPtreeProbing(tree));
   assert(tree->focusnode != NULL);
   assert(SCIPnodeGetType(tree->focusnode) == SCIP_NODETYPE_FOCUSNODE);
   assert(lp != NULL);

   /* check the settings, whether variables should be deleted */
   needdel = (tree->focusnode == tree->root ? set->price_delvarsroot : set->price_delvars);

   if( !needdel )
      return SCIP_OKAY;

   ndelvars = 0;

   /* also delete variables currently in the LP, thus remove all new variables from the LP, first */
   if( inlp )
   {
      /* remove all additions to the LP at this node */
      SCIP_CALL( SCIPlpShrinkCols(lp, set, SCIPlpGetNCols(lp) - SCIPlpGetNNewcols(lp)) );

      SCIP_CALL( SCIPlpFlush(lp, blkmem, set, eventqueue) );
   }

   /* mark variables as deleted */
   for( i = 0; i < transprob->nvars; i++ )
   {
      var = transprob->vars[i];
      assert(var != NULL);

      /* check whether variable is deletable */
      if( SCIPvarIsDeletable(var) )
      {
         if( !SCIPvarIsInLP(var) )
         {
            /* fix the variable to 0, first */
            assert(!SCIPsetIsFeasPositive(set, SCIPvarGetLbGlobal(var)));
            assert(!SCIPsetIsFeasNegative(set, SCIPvarGetUbGlobal(var)));

            if( !SCIPsetIsFeasZero(set, SCIPvarGetLbGlobal(var)) )
            {
               SCIP_CALL( SCIPnodeAddBoundchg(tree->root, blkmem, set, stat, transprob, origprob,
                     tree, reopt, lp, branchcand, eventqueue, cliquetable, var, 0.0, SCIP_BOUNDTYPE_LOWER, FALSE) );
            }
            if( !SCIPsetIsFeasZero(set, SCIPvarGetUbGlobal(var)) )
            {
               SCIP_CALL( SCIPnodeAddBoundchg(tree->root, blkmem, set, stat, transprob, origprob,
                     tree, reopt, lp, branchcand, eventqueue, cliquetable, var, 0.0, SCIP_BOUNDTYPE_UPPER, FALSE) );
            }

            SCIP_CALL( SCIPprobDelVar(transprob, blkmem, set, eventqueue, var, &deleted) );

            if( deleted )
               ndelvars++;
         }
         else
         {
            /* mark variable to be non-deletable, because it will be contained in the basis information
             * at this node and must not be deleted from now on
             */
            SCIPvarMarkNotDeletable(var);
         }
      }
   }

   SCIPsetDebugMsg(set, "delvars at node %" SCIP_LONGINT_FORMAT ", deleted %d vars\n", stat->nnodes, ndelvars);

   if( ndelvars > 0 )
   {
      /* perform the variable deletions from the problem */
      SCIP_CALL( SCIPprobPerformVarDeletions(transprob, blkmem, set, stat, eventqueue, cliquetable, lp, branchcand) );
   }

   return SCIP_OKAY;
}

/** converts the focus node into a dead-end node */
static
SCIP_RETCODE focusnodeToDeadend(
   BMS_BLKMEM*           blkmem,             /**< block memory buffers */
   SCIP_SET*             set,                /**< global SCIP settings */
   SCIP_STAT*            stat,               /**< dynamic problem statistics */
   SCIP_EVENTQUEUE*      eventqueue,         /**< event queue */
   SCIP_PROB*            transprob,          /**< transformed problem after presolve */
   SCIP_PROB*            origprob,           /**< original problem */
   SCIP_TREE*            tree,               /**< branch and bound tree */
   SCIP_REOPT*           reopt,              /**< reoptimization data structure */
   SCIP_LP*              lp,                 /**< current LP data */
   SCIP_BRANCHCAND*      branchcand,         /**< branching candidate storage */
   SCIP_CLIQUETABLE*     cliquetable         /**< clique table data structure */
   )
{
   assert(blkmem != NULL);
   assert(tree != NULL);
   assert(!SCIPtreeProbing(tree));
   assert(tree->focusnode != NULL);
   assert(SCIPnodeGetType(tree->focusnode) == SCIP_NODETYPE_FOCUSNODE);
   assert(tree->nchildren == 0);

   SCIPsetDebugMsg(set, "focusnode #%" SCIP_LONGINT_FORMAT " to dead-end at depth %d\n",
      SCIPnodeGetNumber(tree->focusnode), SCIPnodeGetDepth(tree->focusnode));

   /* remove variables from the problem that are marked as deletable and were created at this node */
   SCIP_CALL( focusnodeCleanupVars(blkmem, set, stat, eventqueue, transprob, origprob, tree, reopt, lp, branchcand, cliquetable, TRUE) );

   tree->focusnode->nodetype = SCIP_NODETYPE_DEADEND; /*lint !e641*/

   /* release LPI state */
   if( tree->focuslpstatefork != NULL )
   {
      SCIP_CALL( SCIPnodeReleaseLPIState(tree->focuslpstatefork, blkmem, lp) );
   }

   return SCIP_OKAY;
}

/** converts the focus node into a leaf node (if it was postponed) */
static
SCIP_RETCODE focusnodeToLeaf(
   BMS_BLKMEM*           blkmem,             /**< block memory buffers */
   SCIP_SET*             set,                /**< global SCIP settings */
   SCIP_STAT*            stat,               /**< dynamic problem statistics */
   SCIP_EVENTFILTER*     eventfilter,        /**< event filter for global (not variable dependent) events */
   SCIP_EVENTQUEUE*      eventqueue,         /**< event queue */
   SCIP_TREE*            tree,               /**< branch and bound tree */
   SCIP_REOPT*           reopt,              /**< reoptimization data structure */
   SCIP_LP*              lp,                 /**< current LP data */
   SCIP_NODE*            lpstatefork,        /**< LP state defining fork of the node */
   SCIP_Real             cutoffbound         /**< cutoff bound: all nodes with lowerbound >= cutoffbound are cut off */

   )
{
   assert(tree != NULL);
   assert(!SCIPtreeProbing(tree));
   assert(tree->focusnode != NULL);
   assert(tree->focusnode->active);
   assert(SCIPnodeGetType(tree->focusnode) == SCIP_NODETYPE_FOCUSNODE);

   SCIPsetDebugMsg(set, "focusnode #%" SCIP_LONGINT_FORMAT " to leaf at depth %d\n",
      SCIPnodeGetNumber(tree->focusnode), SCIPnodeGetDepth(tree->focusnode));

   SCIP_CALL( nodeToLeaf(&tree->focusnode, blkmem, set, stat, eventfilter, eventqueue, tree, reopt, lp, lpstatefork, cutoffbound));

   return SCIP_OKAY;
}

/** converts the focus node into a junction node */
static
SCIP_RETCODE focusnodeToJunction(
   BMS_BLKMEM*           blkmem,             /**< block memory buffers */
   SCIP_SET*             set,                /**< global SCIP settings */
   SCIP_EVENTQUEUE*      eventqueue,         /**< event queue */
   SCIP_TREE*            tree,               /**< branch and bound tree */
   SCIP_LP*              lp                  /**< current LP data */
   )
{
   assert(tree != NULL);
   assert(!SCIPtreeProbing(tree));
   assert(tree->focusnode != NULL);
   assert(tree->focusnode->active); /* otherwise, no children could be created at the focus node */
   assert(SCIPnodeGetType(tree->focusnode) == SCIP_NODETYPE_FOCUSNODE);
   assert(SCIPlpGetNNewcols(lp) == 0);

   SCIPsetDebugMsg(set, "focusnode #%" SCIP_LONGINT_FORMAT " to junction at depth %d\n",
      SCIPnodeGetNumber(tree->focusnode), SCIPnodeGetDepth(tree->focusnode));

   /* convert node into junction */
   tree->focusnode->nodetype = SCIP_NODETYPE_JUNCTION; /*lint !e641*/

   SCIP_CALL( junctionInit(&tree->focusnode->data.junction, tree) );

   /* release LPI state */
   if( tree->focuslpstatefork != NULL )
   {
      SCIP_CALL( SCIPnodeReleaseLPIState(tree->focuslpstatefork, blkmem, lp) );
   }

   /* make the domain change data static to save memory */
   SCIP_CALL( SCIPdomchgMakeStatic(&tree->focusnode->domchg, blkmem, set, eventqueue, lp) );

   return SCIP_OKAY;
}

/** converts the focus node into a pseudofork node */
static
SCIP_RETCODE focusnodeToPseudofork(
   BMS_BLKMEM*           blkmem,             /**< block memory buffers */
   SCIP_SET*             set,                /**< global SCIP settings */
   SCIP_STAT*            stat,               /**< dynamic problem statistics */
   SCIP_EVENTQUEUE*      eventqueue,         /**< event queue */
   SCIP_PROB*            transprob,          /**< transformed problem after presolve */
   SCIP_PROB*            origprob,           /**< original problem */
   SCIP_TREE*            tree,               /**< branch and bound tree */
   SCIP_REOPT*           reopt,              /**< reoptimization data structure */
   SCIP_LP*              lp,                 /**< current LP data */
   SCIP_BRANCHCAND*      branchcand,         /**< branching candidate storage */
   SCIP_CLIQUETABLE*     cliquetable         /**< clique table data structure */
   )
{
   SCIP_PSEUDOFORK* pseudofork;

   assert(blkmem != NULL);
   assert(tree != NULL);
   assert(!SCIPtreeProbing(tree));
   assert(tree->focusnode != NULL);
   assert(tree->focusnode->active); /* otherwise, no children could be created at the focus node */
   assert(SCIPnodeGetType(tree->focusnode) == SCIP_NODETYPE_FOCUSNODE);
   assert(tree->nchildren > 0);
   assert(lp != NULL);

   SCIPsetDebugMsg(set, "focusnode #%" SCIP_LONGINT_FORMAT " to pseudofork at depth %d\n",
      SCIPnodeGetNumber(tree->focusnode), SCIPnodeGetDepth(tree->focusnode));

   /* remove variables from the problem that are marked as deletable and were created at this node */
   SCIP_CALL( focusnodeCleanupVars(blkmem, set, stat, eventqueue, transprob, origprob, tree, reopt, lp, branchcand, cliquetable, FALSE) );

   /* create pseudofork data */
   SCIP_CALL( pseudoforkCreate(&pseudofork, blkmem, tree, lp) );

   tree->focusnode->nodetype = SCIP_NODETYPE_PSEUDOFORK; /*lint !e641*/
   tree->focusnode->data.pseudofork = pseudofork;

   /* release LPI state */
   if( tree->focuslpstatefork != NULL )
   {
      SCIP_CALL( SCIPnodeReleaseLPIState(tree->focuslpstatefork, blkmem, lp) );
   }

   /* make the domain change data static to save memory */
   SCIP_CALL( SCIPdomchgMakeStatic(&tree->focusnode->domchg, blkmem, set, eventqueue, lp) );

   return SCIP_OKAY;
}

/** converts the focus node into a fork node */
static
SCIP_RETCODE focusnodeToFork(
   BMS_BLKMEM*           blkmem,             /**< block memory buffers */
   SCIP_SET*             set,                /**< global SCIP settings */
   SCIP_MESSAGEHDLR*     messagehdlr,        /**< message handler */
   SCIP_STAT*            stat,               /**< dynamic problem statistics */
   SCIP_EVENTQUEUE*      eventqueue,         /**< event queue */
   SCIP_EVENTFILTER*     eventfilter,        /**< global event filter */
   SCIP_PROB*            transprob,          /**< transformed problem after presolve */
   SCIP_PROB*            origprob,           /**< original problem */
   SCIP_TREE*            tree,               /**< branch and bound tree */
   SCIP_REOPT*           reopt,              /**< reoptimization data structure */
   SCIP_LP*              lp,                 /**< current LP data */
   SCIP_BRANCHCAND*      branchcand,         /**< branching candidate storage */
   SCIP_CLIQUETABLE*     cliquetable         /**< clique table data structure */
   )
{
   SCIP_FORK* fork;
   SCIP_Bool lperror;

   assert(blkmem != NULL);
   assert(tree != NULL);
   assert(!SCIPtreeProbing(tree));
   assert(tree->focusnode != NULL);
   assert(tree->focusnode->active); /* otherwise, no children could be created at the focus node */
   assert(SCIPnodeGetType(tree->focusnode) == SCIP_NODETYPE_FOCUSNODE);
   assert(tree->nchildren > 0);
   assert(lp != NULL);
   assert(lp->flushed);
   assert(lp->solved || lp->resolvelperror);

   SCIPsetDebugMsg(set, "focusnode #%" SCIP_LONGINT_FORMAT " to fork at depth %d\n",
      SCIPnodeGetNumber(tree->focusnode), SCIPnodeGetDepth(tree->focusnode));

   /* usually, the LP should be solved to optimality; otherwise, numerical troubles occured,
    * and we have to forget about the LP and transform the node into a junction (see below)
    */
   lperror = FALSE;
   if( !lp->resolvelperror && SCIPlpGetSolstat(lp) == SCIP_LPSOLSTAT_OPTIMAL )
   {
      /* clean up newly created part of LP to keep only necessary columns and rows */
      SCIP_CALL( SCIPlpCleanupNew(lp, blkmem, set, stat, eventqueue, eventfilter, (tree->focusnode->depth == 0)) );

      /* resolve LP after cleaning up */
      SCIPsetDebugMsg(set, "resolving LP after cleanup\n");
      SCIP_CALL( SCIPlpSolveAndEval(lp, set, messagehdlr, blkmem, stat, eventqueue, eventfilter, transprob, -1LL, FALSE, FALSE, TRUE, &lperror) );
   }
   assert(lp->flushed);
   assert(lp->solved || lperror || lp->resolvelperror);

   /* There are two reasons, that the (reduced) LP is not solved to optimality:
    *  - The primal heuristics (called after the current node's LP was solved) found a new
    *    solution, that is better than the current node's lower bound.
    *    (But in this case, all children should be cut off and the node should be converted
    *    into a dead-end instead of a fork.)
    *  - Something numerically weird happened after cleaning up or after resolving a diving or probing LP.
    * The only thing we can do, is to completely forget about the LP and treat the node as
    * if it was only a pseudo-solution node. Therefore we have to remove all additional
    * columns and rows from the LP and convert the node into a junction.
    * However, the node's lower bound is kept, thus automatically throwing away nodes that
    * were cut off due to a primal solution.
    */
   if( lperror || lp->resolvelperror || SCIPlpGetSolstat(lp) != SCIP_LPSOLSTAT_OPTIMAL )
   {
      SCIPmessagePrintVerbInfo(messagehdlr, set->disp_verblevel, SCIP_VERBLEVEL_FULL,
         "(node %" SCIP_LONGINT_FORMAT ") numerical troubles: LP %" SCIP_LONGINT_FORMAT " not optimal -- convert node into junction instead of fork\n",
         stat->nnodes, stat->nlps);

      /* remove all additions to the LP at this node */
      SCIP_CALL( SCIPlpShrinkCols(lp, set, SCIPlpGetNCols(lp) - SCIPlpGetNNewcols(lp)) );
      SCIP_CALL( SCIPlpShrinkRows(lp, blkmem, set, eventqueue, eventfilter, SCIPlpGetNRows(lp) - SCIPlpGetNNewrows(lp)) );

      /* convert node into a junction */
      SCIP_CALL( focusnodeToJunction(blkmem, set, eventqueue, tree, lp) );

      return SCIP_OKAY;
   }
   assert(lp->flushed);
   assert(lp->solved);
   assert(SCIPlpGetSolstat(lp) == SCIP_LPSOLSTAT_OPTIMAL);

   /* remove variables from the problem that are marked as deletable, were created at this node and are not contained in the LP */
   SCIP_CALL( focusnodeCleanupVars(blkmem, set, stat, eventqueue, transprob, origprob, tree, reopt, lp, branchcand, cliquetable, FALSE) );

   assert(lp->flushed);
   assert(lp->solved);

   /* create fork data */
   SCIP_CALL( forkCreate(&fork, blkmem, set, transprob, tree, lp) );

   tree->focusnode->nodetype = SCIP_NODETYPE_FORK; /*lint !e641*/
   tree->focusnode->data.fork = fork;

   /* capture the LPI state of the root node to ensure that the LPI state of the root stays for the whole solving
    * process
    */
   if( tree->focusnode == tree->root )
      forkCaptureLPIState(fork, 1);

   /* release LPI state */
   if( tree->focuslpstatefork != NULL )
   {
      SCIP_CALL( SCIPnodeReleaseLPIState(tree->focuslpstatefork, blkmem, lp) );
   }

   /* make the domain change data static to save memory */
   SCIP_CALL( SCIPdomchgMakeStatic(&tree->focusnode->domchg, blkmem, set, eventqueue, lp) );

   return SCIP_OKAY;
}

#ifdef WITHSUBROOTS  /** @todo test whether subroots should be created */
/** converts the focus node into a subroot node */
static
SCIP_RETCODE focusnodeToSubroot(
   BMS_BLKMEM*           blkmem,             /**< block memory buffers */
   SCIP_SET*             set,                /**< global SCIP settings */
   SCIP_MESSAGEHDLR*     messagehdlr,        /**< message handler */
   SCIP_STAT*            stat,               /**< dynamic problem statistics */
   SCIP_EVENTQUEUE*      eventqueue,         /**< event queue */
   SCIP_EVENTFILTER*     eventfilter,        /**< global event filter */
   SCIP_PROB*            transprob,          /**< transformed problem after presolve */
   SCIP_PROB*            origprob,           /**< original problem */
   SCIP_TREE*            tree,               /**< branch and bound tree */
   SCIP_LP*              lp,                 /**< current LP data */
   SCIP_BRANCHCAND*      branchcand,         /**< branching candidate storage */
   SCIP_CLIQUETABLE*     cliquetable         /**< clique table data structure */
   )
{
   SCIP_SUBROOT* subroot;
   SCIP_Bool lperror;

   assert(blkmem != NULL);
   assert(tree != NULL);
   assert(!SCIPtreeProbing(tree));
   assert(tree->focusnode != NULL);
   assert(SCIPnodeGetType(tree->focusnode) == SCIP_NODETYPE_FOCUSNODE);
   assert(tree->focusnode->active); /* otherwise, no children could be created at the focus node */
   assert(tree->nchildren > 0);
   assert(lp != NULL);
   assert(lp->flushed);
   assert(lp->solved);

   SCIPsetDebugMsg(set, "focusnode #%" SCIP_LONGINT_FORMAT " to subroot at depth %d\n",
      SCIPnodeGetNumber(tree->focusnode), SCIPnodeGetDepth(tree->focusnode));

   /* usually, the LP should be solved to optimality; otherwise, numerical troubles occured,
    * and we have to forget about the LP and transform the node into a junction (see below)
    */
   lperror = FALSE;
   if( SCIPlpGetSolstat(lp) == SCIP_LPSOLSTAT_OPTIMAL )
   {
      /* clean up whole LP to keep only necessary columns and rows */
#ifdef SCIP_DISABLED_CODE
      if( tree->focusnode->depth == 0 )
      {
         SCIP_CALL( SCIPlpCleanupAll(lp, blkmem, set, stat, eventqueue, eventfilter, (tree->focusnode->depth == 0)) );
      }
      else
#endif
      {
         SCIP_CALL( SCIPlpRemoveAllObsoletes(lp, blkmem, set, stat, eventqueue, eventfilter) );
      }

      /* resolve LP after cleaning up */
      SCIPsetDebugMsg(set, "resolving LP after cleanup\n");
      SCIP_CALL( SCIPlpSolveAndEval(lp, set, messagehdlr, blkmem, stat, eventqueue, eventfilter, transprob, -1LL, FALSE, FALSE, TRUE, &lperror) );
   }
   assert(lp->flushed);
   assert(lp->solved || lperror);

   /* There are two reasons, that the (reduced) LP is not solved to optimality:
    *  - The primal heuristics (called after the current node's LP was solved) found a new
    *    solution, that is better than the current node's lower bound.
    *    (But in this case, all children should be cut off and the node should be converted
    *    into a dead-end instead of a subroot.)
    *  - Something numerically weird happened after cleaning up.
    * The only thing we can do, is to completely forget about the LP and treat the node as
    * if it was only a pseudo-solution node. Therefore we have to remove all additional
    * columns and rows from the LP and convert the node into a junction.
    * However, the node's lower bound is kept, thus automatically throwing away nodes that
    * were cut off due to a primal solution.
    */
   if( lperror || SCIPlpGetSolstat(lp) != SCIP_LPSOLSTAT_OPTIMAL )
   {
      SCIPmessagePrintVerbInfo(messagehdlr, set->disp_verblevel, SCIP_VERBLEVEL_FULL,
         "(node %" SCIP_LONGINT_FORMAT ") numerical troubles: LP %" SCIP_LONGINT_FORMAT " not optimal -- convert node into junction instead of subroot\n",
         stat->nnodes, stat->nlps);

      /* remove all additions to the LP at this node */
      SCIP_CALL( SCIPlpShrinkCols(lp, set, SCIPlpGetNCols(lp) - SCIPlpGetNNewcols(lp)) );
      SCIP_CALL( SCIPlpShrinkRows(lp, blkmem, set, eventqueue, eventfilter, SCIPlpGetNRows(lp) - SCIPlpGetNNewrows(lp)) );

      /* convert node into a junction */
      SCIP_CALL( focusnodeToJunction(blkmem, set, eventqueue, tree, lp) );

      return SCIP_OKAY;
   }
   assert(lp->flushed);
   assert(lp->solved);
   assert(SCIPlpGetSolstat(lp) == SCIP_LPSOLSTAT_OPTIMAL);

   /* remove variables from the problem that are marked as deletable, were created at this node and are not contained in the LP */
   SCIP_CALL( focusnodeCleanupVars(blkmem, set, stat, eventqueue, transprob, origprob, tree, lp, branchcand, cliquetable, FALSE) );

   assert(lp->flushed);
   assert(lp->solved);

   /* create subroot data */
   SCIP_CALL( subrootCreate(&subroot, blkmem, set, transprob, tree, lp) );

   tree->focusnode->nodetype = SCIP_NODETYPE_SUBROOT; /*lint !e641*/
   tree->focusnode->data.subroot = subroot;

   /* update the LP column and row counter for the converted node */
   SCIP_CALL( treeUpdatePathLPSize(tree, tree->focusnode->depth) );

   /* release LPI state */
   if( tree->focuslpstatefork != NULL )
   {
      SCIP_CALL( SCIPnodeReleaseLPIState(tree->focuslpstatefork, blkmem, lp) );
   }

   /* make the domain change data static to save memory */
   SCIP_CALL( SCIPdomchgMakeStatic(&tree->focusnode->domchg, blkmem, set, eventqueue, lp) );

   return SCIP_OKAY;
}
#endif

/** puts all nodes in the array on the node queue and makes them LEAFs */
static
SCIP_RETCODE treeNodesToQueue(
   SCIP_TREE*            tree,               /**< branch and bound tree */
   SCIP_REOPT*           reopt,              /**< reoptimization data structure */
   BMS_BLKMEM*           blkmem,             /**< block memory buffers */
   SCIP_SET*             set,                /**< global SCIP settings */
   SCIP_STAT*            stat,               /**< dynamic problem statistics */
   SCIP_EVENTFILTER*     eventfilter,        /**< event filter for global (not variable dependent) events */
   SCIP_EVENTQUEUE*      eventqueue,         /**< event queue */
   SCIP_LP*              lp,                 /**< current LP data */
   SCIP_NODE**           nodes,              /**< array of nodes to put on the queue */
   int*                  nnodes,             /**< pointer to number of nodes in the array */
   SCIP_NODE*            lpstatefork,        /**< LP state defining fork of the nodes */
   SCIP_Real             cutoffbound         /**< cutoff bound: all nodes with lowerbound >= cutoffbound are cut off */
   )
{
   int i;

   assert(tree != NULL);
   assert(set != NULL);
   assert(nnodes != NULL);
   assert(*nnodes == 0 || nodes != NULL);

   for( i = *nnodes; --i >= 0; )
   {
      /* convert node to LEAF and put it into leaves queue, or delete it if it's lower bound exceeds the cutoff bound */
      SCIP_CALL( nodeToLeaf(&nodes[i], blkmem, set, stat, eventfilter, eventqueue, tree, reopt, lp, lpstatefork, cutoffbound) );
      assert(nodes[i] == NULL);
      --(*nnodes);
   }

   return SCIP_OKAY;
}

/** converts children into siblings, clears children array */
static
void treeChildrenToSiblings(
   SCIP_TREE*            tree                /**< branch and bound tree */
   )
{
   SCIP_NODE** tmpnodes;
   SCIP_Real* tmpprios;
   int tmpnodessize;
   int i;

   assert(tree != NULL);
   assert(tree->nsiblings == 0);

   tmpnodes = tree->siblings;
   tmpprios = tree->siblingsprio;
   tmpnodessize = tree->siblingssize;

   tree->siblings = tree->children;
   tree->siblingsprio = tree->childrenprio;
   tree->nsiblings = tree->nchildren;
   tree->siblingssize = tree->childrensize;

   tree->children = tmpnodes;
   tree->childrenprio = tmpprios;
   tree->nchildren = 0;
   tree->childrensize = tmpnodessize;

   for( i = 0; i < tree->nsiblings; ++i )
   {
      assert(SCIPnodeGetType(tree->siblings[i]) == SCIP_NODETYPE_CHILD);
      tree->siblings[i]->nodetype = SCIP_NODETYPE_SIBLING; /*lint !e641*/

      /* because CHILD and SIBLING structs contain the same data in the same order, we do not have to copy it */
      assert(&(tree->siblings[i]->data.sibling.arraypos) == &(tree->siblings[i]->data.child.arraypos));
   }
}

/** installs a child, a sibling, or a leaf node as the new focus node */
SCIP_RETCODE SCIPnodeFocus(
   SCIP_NODE**           node,               /**< pointer to node to focus (or NULL to remove focus); the node
                                              *   is freed, if it was cut off due to a cut off subtree */
   BMS_BLKMEM*           blkmem,             /**< block memory buffers */
   SCIP_SET*             set,                /**< global SCIP settings */
   SCIP_MESSAGEHDLR*     messagehdlr,        /**< message handler */
   SCIP_STAT*            stat,               /**< problem statistics */
   SCIP_PROB*            transprob,          /**< transformed problem */
   SCIP_PROB*            origprob,           /**< original problem */
   SCIP_PRIMAL*          primal,             /**< primal data */
   SCIP_TREE*            tree,               /**< branch and bound tree */
   SCIP_REOPT*           reopt,              /**< reoptimization data structure */
   SCIP_LP*              lp,                 /**< current LP data */
   SCIP_BRANCHCAND*      branchcand,         /**< branching candidate storage */
   SCIP_CONFLICT*        conflict,           /**< conflict analysis data */
   SCIP_CONFLICTSTORE*   conflictstore,      /**< conflict store */
   SCIP_EVENTFILTER*     eventfilter,        /**< event filter for global (not variable dependent) events */
   SCIP_EVENTQUEUE*      eventqueue,         /**< event queue */
   SCIP_CLIQUETABLE*     cliquetable,        /**< clique table data structure */
   SCIP_Bool*            cutoff,             /**< pointer to store whether the given node can be cut off */
   SCIP_Bool             postponed,          /**< was the current focus node postponed? */
   SCIP_Bool             exitsolve           /**< are we in exitsolve stage, so we only need to loose the children */
   )
{  /*lint --e{715}*/
   SCIP_NODE* oldfocusnode;
   SCIP_NODE* fork;
   SCIP_NODE* lpfork;
   SCIP_NODE* lpstatefork;
   SCIP_NODE* subroot;
   SCIP_NODE* childrenlpstatefork;
   int oldcutoffdepth;

   assert(node != NULL);
   assert(*node == NULL
      || SCIPnodeGetType(*node) == SCIP_NODETYPE_SIBLING
      || SCIPnodeGetType(*node) == SCIP_NODETYPE_CHILD
      || SCIPnodeGetType(*node) == SCIP_NODETYPE_LEAF);
   assert(*node == NULL || !(*node)->active);
   assert(stat != NULL);
   assert(tree != NULL);
   assert(!SCIPtreeProbing(tree));
   assert(lp != NULL);
   assert(conflictstore != NULL);
   assert(cutoff != NULL);

   SCIPsetDebugMsg(set, "focusing node #%" SCIP_LONGINT_FORMAT " of type %d in depth %d\n",
      *node != NULL ? SCIPnodeGetNumber(*node) : -1, *node != NULL ? (int)SCIPnodeGetType(*node) : 0,
      *node != NULL ? SCIPnodeGetDepth(*node) : -1);

   /* remember old cutoff depth in order to know, whether the children and siblings can be deleted */
   oldcutoffdepth = tree->cutoffdepth;

   /* find the common fork node, the new LP defining fork, and the new focus subroot,
    * thereby checking, if the new node can be cut off
    */
   treeFindSwitchForks(tree, *node, &fork, &lpfork, &lpstatefork, &subroot, cutoff);
   SCIPsetDebugMsg(set, "focus node: focusnodedepth=%d, forkdepth=%d, lpforkdepth=%d, lpstateforkdepth=%d, subrootdepth=%d, cutoff=%u\n",
      *node != NULL ? (*node)->depth : -1, fork != NULL ? fork->depth : -1, /*lint !e705 */
      lpfork != NULL ? lpfork->depth : -1, lpstatefork != NULL ? lpstatefork->depth : -1, /*lint !e705 */
      subroot != NULL ? subroot->depth : -1, *cutoff); /*lint !e705 */

   /* free the new node, if it is located in a cut off subtree */
   if( *cutoff )
   {
      assert(*node != NULL);
      assert(tree->cutoffdepth == oldcutoffdepth);
      if( SCIPnodeGetType(*node) == SCIP_NODETYPE_LEAF )
      {
         SCIP_CALL( SCIPnodepqRemove(tree->leaves, set, *node) );
      }
      SCIPvisualCutoffNode(stat->visual, set, stat, *node, FALSE);

      if( set->reopt_enable )
      {
         assert(reopt != NULL);
         /* check if the node should be stored for reoptimization */
         SCIP_CALL( SCIPreoptCheckCutoff(reopt, set, blkmem, *node, SCIP_EVENTTYPE_NODEINFEASIBLE, lp, SCIPlpGetSolstat(lp),
               tree->root == (*node), tree->focusnode == (*node), (*node)->lowerbound, tree->effectiverootdepth) );
      }

      SCIP_CALL( SCIPnodeFree(node, blkmem, set, stat, eventfilter, eventqueue, tree, lp) );

      return SCIP_OKAY;
   }

   assert(tree->cutoffdepth == INT_MAX);
   assert(fork == NULL || fork->active);
   assert(lpstatefork == NULL || lpfork != NULL);
   assert(subroot == NULL || lpstatefork != NULL);

   /* remember the depth of the common fork node for LP updates */
   SCIPsetDebugMsg(set, "focus node: old correctlpdepth=%d\n", tree->correctlpdepth);
   if( subroot == tree->focussubroot && fork != NULL && lpfork != NULL )
   {
      /* we are in the same subtree with valid LP fork: the LP is correct at most upto the common fork depth */
      assert(subroot == NULL || subroot->active);
      tree->correctlpdepth = MIN(tree->correctlpdepth, (int)fork->depth);
   }
   else
   {
      /* we are in a different subtree, or no valid LP fork exists: the LP is completely incorrect */
      assert(subroot == NULL || !subroot->active
         || (tree->focussubroot != NULL && (int)(tree->focussubroot->depth) > subroot->depth));
      tree->correctlpdepth = -1;
   }

   /* if the LP state fork changed, the lpcount information for the new LP state fork is unknown */
   if( lpstatefork != tree->focuslpstatefork )
      tree->focuslpstateforklpcount = -1;

   /* in exitsolve we only need to take care of open children
    *
    * @note because we might do a 'newstart' and converted cuts to constraints might have rendered the LP in the current
    *       focusnode unsolved the latter code would have resolved the LP unnecessarily
    */
   if( exitsolve && tree->nchildren > 0 )
   {
      SCIPsetDebugMsg(set, " -> deleting the %d children (in exitsolve) of the old focus node\n", tree->nchildren);
      SCIP_CALL( treeNodesToQueue(tree, reopt, blkmem, set, stat, eventfilter, eventqueue, lp, tree->children, &tree->nchildren, NULL, -SCIPsetInfinity(set)) );
      assert(tree->nchildren == 0);
   }

   /* if the old focus node was cut off, we can delete its children;
    * if the old focus node's parent was cut off, we can also delete the focus node's siblings
    */
   /* coverity[var_compare_op] */
   if( tree->focusnode != NULL && oldcutoffdepth <= (int)tree->focusnode->depth )
   {
      SCIPsetDebugMsg(set, "path to old focus node of depth %u was cut off at depth %d\n", tree->focusnode->depth, oldcutoffdepth);

      /* delete the focus node's children by converting them to leaves with a cutoffbound of -SCIPsetInfinity(set);
       * we cannot delete them directly, because in SCIPnodeFree(), the children array is changed, which is the
       * same array we would have to iterate over here;
       * the children don't have an LP fork, because the old focus node is not yet converted into a fork or subroot
       */
      SCIPsetDebugMsg(set, " -> deleting the %d children of the old focus node\n", tree->nchildren);
      SCIP_CALL( treeNodesToQueue(tree, reopt, blkmem, set, stat, eventfilter, eventqueue, lp, tree->children, &tree->nchildren, NULL, -SCIPsetInfinity(set)) );
      assert(tree->nchildren == 0);

      if( oldcutoffdepth < (int)tree->focusnode->depth )
      {
         /* delete the focus node's siblings by converting them to leaves with a cutoffbound of -SCIPsetInfinity(set);
          * we cannot delete them directly, because in SCIPnodeFree(), the siblings array is changed, which is the
          * same array we would have to iterate over here;
          * the siblings have the same LP state fork as the old focus node
          */
         SCIPsetDebugMsg(set, " -> deleting the %d siblings of the old focus node\n", tree->nsiblings);
         SCIP_CALL( treeNodesToQueue(tree, reopt, blkmem, set, stat, eventfilter, eventqueue, lp, tree->siblings, &tree->nsiblings, tree->focuslpstatefork,
               -SCIPsetInfinity(set)) );
         assert(tree->nsiblings == 0);
      }
   }

   /* convert the old focus node into a fork or subroot node, if it has children;
    * otherwise, convert it into a dead-end, which will be freed later in treeSwitchPath();
    * if the node was postponed, make it a leaf.
    */
   childrenlpstatefork = tree->focuslpstatefork;

   assert(!postponed || *node == NULL);
   assert(!postponed || tree->focusnode != NULL);

   if( postponed )
   {
      assert(tree->nchildren == 0);
      assert(*node == NULL);

      /* if the node is infeasible, convert it into a deadend; otherwise, put it into the LEAF queue */
      if( SCIPsetIsGE(set, tree->focusnode->lowerbound, primal->cutoffbound) )
      {
         /* in case the LP was not constructed (due to the parameter settings for example) we have the finally remember the
          * old size of the LP (if it was constructed in an earlier node) before we change the current node into a deadend
          */
         if( !tree->focuslpconstructed )
            SCIPlpMarkSize(lp);

         /* convert old focus node into deadend */
         SCIP_CALL( focusnodeToDeadend(blkmem, set, stat, eventqueue, transprob, origprob, tree, reopt, lp, branchcand,
               cliquetable) );
      }
      else
      {
         SCIP_CALL( focusnodeToLeaf(blkmem, set, stat, eventfilter, eventqueue, tree, reopt, lp, tree->focuslpstatefork,
               SCIPsetInfinity(set)) );
      }
   }
   else if( tree->nchildren > 0 )
   {
      SCIP_Bool selectedchild;

      assert(tree->focusnode != NULL);
      assert(SCIPnodeGetType(tree->focusnode) == SCIP_NODETYPE_FOCUSNODE);
      assert(oldcutoffdepth == INT_MAX);

      /* check whether the next focus node is a child of the old focus node */
      selectedchild = (*node != NULL && SCIPnodeGetType(*node) == SCIP_NODETYPE_CHILD);

      if( tree->focusnodehaslp && lp->isrelax )
      {
         assert(tree->focuslpconstructed);

#ifdef WITHSUBROOTS  /** @todo test whether subroots should be created, decide: old focus node becomes fork or subroot */
         if( tree->focusnode->depth > 0 && tree->focusnode->depth % 25 == 0 )
         {
            /* convert old focus node into a subroot node */
            SCIP_CALL( focusnodeToSubroot(blkmem, set, messagehdlr, stat, eventqueue, eventfilter, transprob, origprob, tree, lp, branchcand) );
            if( *node != NULL && SCIPnodeGetType(*node) == SCIP_NODETYPE_CHILD
               && SCIPnodeGetType(tree->focusnode) == SCIP_NODETYPE_SUBROOT )
               subroot = tree->focusnode;
         }
         else
#endif
         {
            /* convert old focus node into a fork node */
            SCIP_CALL( focusnodeToFork(blkmem, set, messagehdlr, stat, eventqueue, eventfilter, transprob, origprob, tree,
                  reopt, lp, branchcand, cliquetable) );
         }

         /* check, if the conversion into a subroot or fork was successful */
         if( SCIPnodeGetType(tree->focusnode) == SCIP_NODETYPE_FORK
            || SCIPnodeGetType(tree->focusnode) == SCIP_NODETYPE_SUBROOT )
         {
            childrenlpstatefork = tree->focusnode;

            /* if a child of the old focus node was selected as new focus node, the old node becomes the new focus
             * LP fork and LP state fork
             */
            if( selectedchild )
            {
               lpfork = tree->focusnode;
               tree->correctlpdepth = (int) tree->focusnode->depth;
               lpstatefork = tree->focusnode;
               tree->focuslpstateforklpcount = stat->lpcount;
            }
         }

         /* update the path's LP size */
         tree->pathnlpcols[tree->focusnode->depth] = SCIPlpGetNCols(lp);
         tree->pathnlprows[tree->focusnode->depth] = SCIPlpGetNRows(lp);
      }
      else if( tree->focuslpconstructed && (SCIPlpGetNNewcols(lp) > 0 || SCIPlpGetNNewrows(lp) > 0) )
      {
         /* convert old focus node into pseudofork */
         SCIP_CALL( focusnodeToPseudofork(blkmem, set, stat, eventqueue, transprob, origprob, tree, reopt, lp,
               branchcand, cliquetable) );
         assert(SCIPnodeGetType(tree->focusnode) == SCIP_NODETYPE_PSEUDOFORK);

         /* update the path's LP size */
         tree->pathnlpcols[tree->focusnode->depth] = SCIPlpGetNCols(lp);
         tree->pathnlprows[tree->focusnode->depth] = SCIPlpGetNRows(lp);

         /* if a child of the old focus node was selected as new focus node, the old node becomes the new focus LP fork */
         if( selectedchild )
         {
            lpfork = tree->focusnode;
            tree->correctlpdepth = (int) tree->focusnode->depth;
         }
      }
      else
      {
         /* in case the LP was not constructed (due to the parameter settings for example) we have the finally remember the
          * old size of the LP (if it was constructed in an earlier node) before we change the current node into a junction
          */
         SCIPlpMarkSize(lp);

         /* convert old focus node into junction */
         SCIP_CALL( focusnodeToJunction(blkmem, set, eventqueue, tree, lp) );
      }
   }
   else if( tree->focusnode != NULL )
   {
      /* in case the LP was not constructed (due to the parameter settings for example) we have the finally remember the
       * old size of the LP (if it was constructed in an earlier node) before we change the current node into a deadend
       */
      if( !tree->focuslpconstructed )
         SCIPlpMarkSize(lp);

      /* convert old focus node into deadend */
      SCIP_CALL( focusnodeToDeadend(blkmem, set, stat, eventqueue, transprob, origprob, tree, reopt, lp, branchcand, cliquetable) );
   }
   assert(subroot == NULL || SCIPnodeGetType(subroot) == SCIP_NODETYPE_SUBROOT);
   assert(lpstatefork == NULL
      || SCIPnodeGetType(lpstatefork) == SCIP_NODETYPE_SUBROOT
      || SCIPnodeGetType(lpstatefork) == SCIP_NODETYPE_FORK);
   assert(childrenlpstatefork == NULL
      || SCIPnodeGetType(childrenlpstatefork) == SCIP_NODETYPE_SUBROOT
      || SCIPnodeGetType(childrenlpstatefork) == SCIP_NODETYPE_FORK);
   assert(lpfork == NULL
      || SCIPnodeGetType(lpfork) == SCIP_NODETYPE_SUBROOT
      || SCIPnodeGetType(lpfork) == SCIP_NODETYPE_FORK
      || SCIPnodeGetType(lpfork) == SCIP_NODETYPE_PSEUDOFORK);
   SCIPsetDebugMsg(set, "focus node: new correctlpdepth=%d\n", tree->correctlpdepth);

   /* set up the new lists of siblings and children */
   oldfocusnode = tree->focusnode;
   if( *node == NULL )
   {
      /* move siblings to the queue, make them LEAFs */
      SCIP_CALL( treeNodesToQueue(tree, reopt, blkmem, set, stat, eventfilter, eventqueue, lp, tree->siblings, &tree->nsiblings, tree->focuslpstatefork,
            primal->cutoffbound) );

      /* move children to the queue, make them LEAFs */
      SCIP_CALL( treeNodesToQueue(tree, reopt, blkmem, set, stat, eventfilter, eventqueue, lp, tree->children, &tree->nchildren, childrenlpstatefork,
            primal->cutoffbound) );
   }
   else
   {
      SCIP_NODE* bestleaf;

      switch( SCIPnodeGetType(*node) )
      {
      case SCIP_NODETYPE_SIBLING:
         /* reset plunging depth, if the selected node is better than all leaves */
         bestleaf = SCIPtreeGetBestLeaf(tree);
         if( bestleaf == NULL || SCIPnodepqCompare(tree->leaves, set, *node, bestleaf) <= 0 )
            stat->plungedepth = 0;

         /* move children to the queue, make them LEAFs */
         SCIP_CALL( treeNodesToQueue(tree, reopt, blkmem, set, stat, eventfilter, eventqueue, lp, tree->children, &tree->nchildren, childrenlpstatefork,
               primal->cutoffbound) );

         /* remove selected sibling from the siblings array */
         treeRemoveSibling(tree, *node);

         SCIPsetDebugMsg(set, "selected sibling node, lowerbound=%g, plungedepth=%d\n", (*node)->lowerbound, stat->plungedepth);
         break;

      case SCIP_NODETYPE_CHILD:
         /* reset plunging depth, if the selected node is better than all leaves; otherwise, increase plunging depth */
         bestleaf = SCIPtreeGetBestLeaf(tree);
         if( bestleaf == NULL || SCIPnodepqCompare(tree->leaves, set, *node, bestleaf) <= 0 )
            stat->plungedepth = 0;
         else
            stat->plungedepth++;

         /* move siblings to the queue, make them LEAFs */
         SCIP_CALL( treeNodesToQueue(tree, reopt, blkmem, set, stat, eventfilter, eventqueue, lp, tree->siblings, &tree->nsiblings, tree->focuslpstatefork,
               primal->cutoffbound) );

         /* remove selected child from the children array */
         treeRemoveChild(tree, *node);

         /* move remaining children to the siblings array, make them SIBLINGs */
         treeChildrenToSiblings(tree);

         SCIPsetDebugMsg(set, "selected child node, lowerbound=%g, plungedepth=%d\n", (*node)->lowerbound, stat->plungedepth);
         break;

      case SCIP_NODETYPE_LEAF:
         /* move siblings to the queue, make them LEAFs */
         SCIP_CALL( treeNodesToQueue(tree, reopt, blkmem, set, stat, eventfilter, eventqueue, lp, tree->siblings, &tree->nsiblings, tree->focuslpstatefork,
               primal->cutoffbound) );

         /* encounter an early backtrack if there is a child which does not exceed given reference bound */
         if( !SCIPsetIsInfinity(set, stat->referencebound) )
         {
            int c;

            /* loop over children and stop if we find a child with a lower bound below given reference bound */
            for( c = 0; c < tree->nchildren; ++c )
            {
               if( SCIPsetIsLT(set, SCIPnodeGetLowerbound(tree->children[c]), stat->referencebound) )
               {
                  ++stat->nearlybacktracks;
                  break;
               }
            }
         }
         /* move children to the queue, make them LEAFs */
         SCIP_CALL( treeNodesToQueue(tree, reopt, blkmem, set, stat, eventfilter, eventqueue, lp, tree->children, &tree->nchildren, childrenlpstatefork,
               primal->cutoffbound) );

         /* remove node from the queue */
         SCIP_CALL( SCIPnodepqRemove(tree->leaves, set, *node) );

         stat->plungedepth = 0;
         if( SCIPnodeGetDepth(*node) > 0 )
            stat->nbacktracks++;
         SCIPsetDebugMsg(set, "selected leaf node, lowerbound=%g, plungedepth=%d\n", (*node)->lowerbound, stat->plungedepth);
         break;

      default:
         SCIPerrorMessage("selected node is neither sibling, child, nor leaf (nodetype=%d)\n", SCIPnodeGetType(*node));
         return SCIP_INVALIDDATA;
      }  /*lint !e788*/

      /* convert node into the focus node */
      (*node)->nodetype = SCIP_NODETYPE_FOCUSNODE; /*lint !e641*/
   }
   assert(tree->nchildren == 0);

   /* set new focus node, LP fork, LP state fork, and subroot */
   assert(subroot == NULL || (lpstatefork != NULL && subroot->depth <= lpstatefork->depth));
   assert(lpstatefork == NULL || (lpfork != NULL && lpstatefork->depth <= lpfork->depth));
   assert(lpfork == NULL || (*node != NULL && lpfork->depth < (*node)->depth));
   tree->focusnode = *node;
   tree->focuslpfork = lpfork;
   tree->focuslpstatefork = lpstatefork;
   tree->focussubroot = subroot;
   tree->focuslpconstructed = FALSE;
   lp->resolvelperror = FALSE;

   /* track the path from the old focus node to the new node, and perform domain and constraint set changes */
   SCIP_CALL( treeSwitchPath(tree, reopt, blkmem, set, stat, transprob, origprob, primal, lp, branchcand, conflict,
         eventfilter, eventqueue, cliquetable, fork, *node, cutoff) );
   assert(tree->pathlen >= 0);
   assert(*node != NULL || tree->pathlen == 0);
   assert(*node == NULL || tree->pathlen-1 <= (int)(*node)->depth);

   /* if the old focus node is a dead end (has no children), delete it */
   if( oldfocusnode != NULL && SCIPnodeGetType(oldfocusnode) == SCIP_NODETYPE_DEADEND )
   {
      int appliedeffectiverootdepth;

      appliedeffectiverootdepth = tree->appliedeffectiverootdepth;
      assert(appliedeffectiverootdepth <= tree->effectiverootdepth);

      SCIP_CALL( SCIPnodeFree(&oldfocusnode, blkmem, set, stat, eventfilter, eventqueue, tree, lp) );
      assert(tree->effectiverootdepth < tree->pathlen || *node == NULL || *cutoff);

      if( tree->effectiverootdepth > appliedeffectiverootdepth && *node != NULL && !(*cutoff) )
      {
         int d;

         /* promote the constraint set and bound changes up to the new effective root to be global changes */
         SCIPsetDebugMsg(set, "effective root is now at depth %d: applying constraint set and bound changes to global problem\n",
            tree->effectiverootdepth);

         for( d = appliedeffectiverootdepth + 1; d <= tree->effectiverootdepth; ++d )
         {
            SCIP_Bool nodecutoff;

            SCIPsetDebugMsg(set, " -> applying constraint set changes of depth %d\n", d);
            SCIP_CALL( SCIPconssetchgMakeGlobal(&tree->path[d]->conssetchg, blkmem, set, stat, transprob, reopt) );
            SCIPsetDebugMsg(set, " -> applying bound changes of depth %d\n", d);
            SCIP_CALL( SCIPdomchgApplyGlobal(tree->path[d]->domchg, blkmem, set, stat, lp, branchcand, eventqueue, cliquetable,
                  &nodecutoff) );

            if( nodecutoff )
            {
               SCIP_CALL( SCIPnodeCutoff(tree->path[d], set, stat, tree, transprob, origprob, reopt, lp, blkmem) );
               *cutoff = TRUE;
            }
         }

         tree->appliedeffectiverootdepth = tree->effectiverootdepth;
      }
   }
   assert(*cutoff || SCIPtreeIsPathComplete(tree));

   return SCIP_OKAY;
}




/*
 * Tree methods
 */

/** creates an initialized tree data structure */
SCIP_RETCODE SCIPtreeCreate(
   SCIP_TREE**           tree,               /**< pointer to tree data structure */
   BMS_BLKMEM*           blkmem,             /**< block memory buffers */
   SCIP_SET*             set,                /**< global SCIP settings */
   SCIP_NODESEL*         nodesel             /**< node selector to use for sorting leaves in the priority queue */
   )
{
   int p;

   assert(tree != NULL);
   assert(blkmem != NULL);

   SCIP_ALLOC( BMSallocMemory(tree) );

   (*tree)->root = NULL;

   SCIP_CALL( SCIPnodepqCreate(&(*tree)->leaves, set, nodesel) );

   /* allocate one slot for the prioritized and the unprioritized bound change */
   for( p = 0; p <= 1; ++p )
   {
      SCIP_ALLOC( BMSallocBlockMemoryArray(blkmem, &(*tree)->divebdchgdirs[p], 1) ); /*lint !e866*/
      SCIP_ALLOC( BMSallocBlockMemoryArray(blkmem, &(*tree)->divebdchgvars[p], 1) ); /*lint !e866*/
      SCIP_ALLOC( BMSallocBlockMemoryArray(blkmem, &(*tree)->divebdchgvals[p], 1) ); /*lint !e866*/
      (*tree)->ndivebdchanges[p] = 0;
      (*tree)->divebdchgsize[p] = 1;
   }

   (*tree)->path = NULL;
   (*tree)->focusnode = NULL;
   (*tree)->focuslpfork = NULL;
   (*tree)->focuslpstatefork = NULL;
   (*tree)->focussubroot = NULL;
   (*tree)->children = NULL;
   (*tree)->siblings = NULL;
   (*tree)->probingroot = NULL;
   (*tree)->childrenprio = NULL;
   (*tree)->siblingsprio = NULL;
   (*tree)->pathnlpcols = NULL;
   (*tree)->pathnlprows = NULL;
   (*tree)->probinglpistate = NULL;
   (*tree)->probinglpinorms = NULL;
   (*tree)->pendingbdchgs = NULL;
   (*tree)->probdiverelaxsol = NULL;
   (*tree)->pendingbdchgssize = 0;
   (*tree)->npendingbdchgs = 0;
   (*tree)->focuslpstateforklpcount = -1;
   (*tree)->childrensize = 0;
   (*tree)->nchildren = 0;
   (*tree)->siblingssize = 0;
   (*tree)->nsiblings = 0;
   (*tree)->pathlen = 0;
   (*tree)->pathsize = 0;
   (*tree)->effectiverootdepth = 0;
   (*tree)->appliedeffectiverootdepth = 0;
   (*tree)->lastbranchparentid = -1L;
   (*tree)->correctlpdepth = -1;
   (*tree)->cutoffdepth = INT_MAX;
   (*tree)->repropdepth = INT_MAX;
   (*tree)->repropsubtreecount = 0;
   (*tree)->focusnodehaslp = FALSE;
   (*tree)->probingnodehaslp = FALSE;
   (*tree)->focuslpconstructed = FALSE;
   (*tree)->cutoffdelayed = FALSE;
   (*tree)->probinglpwasflushed = FALSE;
   (*tree)->probinglpwassolved = FALSE;
   (*tree)->probingloadlpistate = FALSE;
   (*tree)->probinglpwasrelax = FALSE;
   (*tree)->probingsolvedlp = FALSE;
   (*tree)->forcinglpmessage = FALSE;
   (*tree)->sbprobing = FALSE;
   (*tree)->probinglpwasprimfeas = TRUE;
   (*tree)->probinglpwasdualfeas = TRUE;
   (*tree)->probdiverelaxstored = FALSE;
   (*tree)->probdiverelaxincludeslp = FALSE;

   return SCIP_OKAY;
}

/** frees tree data structure */
SCIP_RETCODE SCIPtreeFree(
   SCIP_TREE**           tree,               /**< pointer to tree data structure */
   BMS_BLKMEM*           blkmem,             /**< block memory buffers */
   SCIP_SET*             set,                /**< global SCIP settings */
   SCIP_STAT*            stat,               /**< problem statistics */
   SCIP_EVENTFILTER*     eventfilter,        /**< event filter for global (not variable dependent) events */
   SCIP_EVENTQUEUE*      eventqueue,         /**< event queue */
   SCIP_LP*              lp                  /**< current LP data */
   )
{
   int p;

   assert(tree != NULL);
   assert(*tree != NULL);
   assert((*tree)->nchildren == 0);
   assert((*tree)->nsiblings == 0);
   assert((*tree)->focusnode == NULL);
   assert(!SCIPtreeProbing(*tree));

   SCIPsetDebugMsg(set, "free tree\n");

   /* free node queue */
   SCIP_CALL( SCIPnodepqFree(&(*tree)->leaves, blkmem, set, stat, eventfilter, eventqueue, *tree, lp) );

   /* free diving bound change storage */
   for( p = 0; p <= 1; ++p )
   {
      BMSfreeBlockMemoryArray(blkmem, &(*tree)->divebdchgdirs[p], (*tree)->divebdchgsize[p]); /*lint !e866*/
      BMSfreeBlockMemoryArray(blkmem, &(*tree)->divebdchgvals[p], (*tree)->divebdchgsize[p]); /*lint !e866*/
      BMSfreeBlockMemoryArray(blkmem, &(*tree)->divebdchgvars[p], (*tree)->divebdchgsize[p]); /*lint !e866*/
   }

   /* free pointer arrays */
   BMSfreeMemoryArrayNull(&(*tree)->path);
   BMSfreeMemoryArrayNull(&(*tree)->children);
   BMSfreeMemoryArrayNull(&(*tree)->siblings);
   BMSfreeMemoryArrayNull(&(*tree)->childrenprio);
   BMSfreeMemoryArrayNull(&(*tree)->siblingsprio);
   BMSfreeMemoryArrayNull(&(*tree)->pathnlpcols);
   BMSfreeMemoryArrayNull(&(*tree)->pathnlprows);
   BMSfreeMemoryArrayNull(&(*tree)->probdiverelaxsol);
   BMSfreeMemoryArrayNull(&(*tree)->pendingbdchgs);

   BMSfreeMemory(tree);

   return SCIP_OKAY;
}

/** clears and resets tree data structure and deletes all nodes */
SCIP_RETCODE SCIPtreeClear(
   SCIP_TREE*            tree,               /**< tree data structure */
   BMS_BLKMEM*           blkmem,             /**< block memory buffers */
   SCIP_SET*             set,                /**< global SCIP settings */
   SCIP_STAT*            stat,               /**< problem statistics */
   SCIP_EVENTFILTER*     eventfilter,        /**< event filter for global (not variable dependent) events */
   SCIP_EVENTQUEUE*      eventqueue,         /**< event queue */
   SCIP_LP*              lp                  /**< current LP data */
   )
{
   int v;

   assert(tree != NULL);
   assert(tree->nchildren == 0);
   assert(tree->nsiblings == 0);
   assert(tree->focusnode == NULL);
   assert(!SCIPtreeProbing(tree));

   SCIPsetDebugMsg(set, "clearing tree\n");

   /* clear node queue */
   SCIP_CALL( SCIPnodepqClear(tree->leaves, blkmem, set, stat, eventfilter, eventqueue, tree, lp) );
   assert(tree->root == NULL);

   /* we have to remove the captures of the variables within the pending bound change data structure */
   for( v = tree->npendingbdchgs-1; v >= 0; --v )
   {
      SCIP_VAR* var;

      var = tree->pendingbdchgs[v].var;
      assert(var != NULL);

      /* release the variable */
      SCIP_CALL( SCIPvarRelease(&var, blkmem, set, eventqueue, lp) );
   }

   /* mark working arrays to be empty and reset data */
   tree->focuslpstateforklpcount = -1;
   tree->nchildren = 0;
   tree->nsiblings = 0;
   tree->pathlen = 0;
   tree->effectiverootdepth = 0;
   tree->appliedeffectiverootdepth = 0;
   tree->correctlpdepth = -1;
   tree->cutoffdepth = INT_MAX;
   tree->repropdepth = INT_MAX;
   tree->repropsubtreecount = 0;
   tree->npendingbdchgs = 0;
   tree->focusnodehaslp = FALSE;
   tree->probingnodehaslp = FALSE;
   tree->cutoffdelayed = FALSE;
   tree->probinglpwasflushed = FALSE;
   tree->probinglpwassolved = FALSE;
   tree->probingloadlpistate = FALSE;
   tree->probinglpwasrelax = FALSE;
   tree->probingsolvedlp = FALSE;

   return SCIP_OKAY;
}

/** creates the root node of the tree and puts it into the leaves queue */
SCIP_RETCODE SCIPtreeCreateRoot(
   SCIP_TREE*            tree,               /**< tree data structure */
   SCIP_REOPT*           reopt,              /**< reoptimization data structure */
   BMS_BLKMEM*           blkmem,             /**< block memory buffers */
   SCIP_SET*             set,                /**< global SCIP settings */
   SCIP_STAT*            stat,               /**< problem statistics */
   SCIP_EVENTFILTER*     eventfilter,        /**< event filter for global (not variable dependent) events */
   SCIP_EVENTQUEUE*      eventqueue,         /**< event queue */
   SCIP_LP*              lp                  /**< current LP data */
   )
{
   assert(tree != NULL);
   assert(tree->nchildren == 0);
   assert(tree->nsiblings == 0);
   assert(tree->root == NULL);
   assert(tree->focusnode == NULL);
   assert(!SCIPtreeProbing(tree));

   /* create root node */
   SCIP_CALL( SCIPnodeCreateChild(&tree->root, blkmem, set, stat, tree, 0.0, -SCIPsetInfinity(set)) );
   assert(tree->nchildren == 1);

#ifndef NDEBUG
   /* check, if the sizes in the data structures match the maximal numbers defined here */
   tree->root->depth = SCIP_MAXTREEDEPTH + 1;
   tree->root->repropsubtreemark = MAXREPROPMARK;
   assert(tree->root->depth - 1 == SCIP_MAXTREEDEPTH); /*lint !e650*/
   assert(tree->root->repropsubtreemark == MAXREPROPMARK);
   tree->root->depth++;             /* this should produce an overflow and reset the value to 0 */
   tree->root->repropsubtreemark++; /* this should produce an overflow and reset the value to 0 */
   assert(tree->root->depth == 0);
   assert((SCIP_NODETYPE)tree->root->nodetype == SCIP_NODETYPE_CHILD);
   assert(!tree->root->active);
   assert(!tree->root->cutoff);
   assert(!tree->root->reprop);
   assert(tree->root->repropsubtreemark == 0);
#endif

   /* move root to the queue, convert it to LEAF */
   SCIP_CALL( treeNodesToQueue(tree, reopt, blkmem, set, stat, eventfilter, eventqueue, lp, tree->children, &tree->nchildren, NULL,
         SCIPsetInfinity(set)) );

   return SCIP_OKAY;
}

/** creates a temporary presolving root node of the tree and installs it as focus node */
SCIP_RETCODE SCIPtreeCreatePresolvingRoot(
   SCIP_TREE*            tree,               /**< tree data structure */
   SCIP_REOPT*           reopt,              /**< reoptimization data structure */
   BMS_BLKMEM*           blkmem,             /**< block memory buffers */
   SCIP_SET*             set,                /**< global SCIP settings */
   SCIP_MESSAGEHDLR*     messagehdlr,        /**< message handler */
   SCIP_STAT*            stat,               /**< problem statistics */
   SCIP_PROB*            transprob,          /**< transformed problem */
   SCIP_PROB*            origprob,           /**< original problem */
   SCIP_PRIMAL*          primal,             /**< primal data */
   SCIP_LP*              lp,                 /**< current LP data */
   SCIP_BRANCHCAND*      branchcand,         /**< branching candidate storage */
   SCIP_CONFLICT*        conflict,           /**< conflict analysis data */
   SCIP_CONFLICTSTORE*   conflictstore,      /**< conflict store */
   SCIP_EVENTFILTER*     eventfilter,        /**< event filter for global (not variable dependent) events */
   SCIP_EVENTQUEUE*      eventqueue,         /**< event queue */
   SCIP_CLIQUETABLE*     cliquetable         /**< clique table data structure */
   )
{
   SCIP_Bool cutoff;

   assert(tree != NULL);
   assert(tree->nchildren == 0);
   assert(tree->nsiblings == 0);
   assert(tree->root == NULL);
   assert(tree->focusnode == NULL);
   assert(!SCIPtreeProbing(tree));

   /* create temporary presolving root node */
   SCIP_CALL( SCIPtreeCreateRoot(tree, reopt, blkmem, set, stat, eventfilter, eventqueue, lp) );
   assert(tree->root != NULL);

   /* install the temporary root node as focus node */
   SCIP_CALL( SCIPnodeFocus(&tree->root, blkmem, set, messagehdlr, stat, transprob, origprob, primal, tree, reopt, lp, branchcand,
         conflict, conflictstore, eventfilter, eventqueue, cliquetable, &cutoff, FALSE, FALSE) );
   assert(!cutoff);

   return SCIP_OKAY;
}

/** frees the temporary presolving root and resets tree data structure */
SCIP_RETCODE SCIPtreeFreePresolvingRoot(
   SCIP_TREE*            tree,               /**< tree data structure */
   SCIP_REOPT*           reopt,              /**< reoptimization data structure */
   BMS_BLKMEM*           blkmem,             /**< block memory buffers */
   SCIP_SET*             set,                /**< global SCIP settings */
   SCIP_MESSAGEHDLR*     messagehdlr,        /**< message handler */
   SCIP_STAT*            stat,               /**< problem statistics */
   SCIP_PROB*            transprob,          /**< transformed problem */
   SCIP_PROB*            origprob,           /**< original problem */
   SCIP_PRIMAL*          primal,             /**< primal data */
   SCIP_LP*              lp,                 /**< current LP data */
   SCIP_BRANCHCAND*      branchcand,         /**< branching candidate storage */
   SCIP_CONFLICT*        conflict,           /**< conflict analysis data */
   SCIP_CONFLICTSTORE*   conflictstore,      /**< conflict store */
   SCIP_EVENTFILTER*     eventfilter,        /**< event filter for global (not variable dependent) events */
   SCIP_EVENTQUEUE*      eventqueue,         /**< event queue */
   SCIP_CLIQUETABLE*     cliquetable         /**< clique table data structure */
   )
{
   SCIP_NODE* node;
   SCIP_Bool cutoff;

   assert(tree != NULL);
   assert(tree->root != NULL);
   assert(tree->focusnode == tree->root);
   assert(tree->pathlen == 1);

   /* unfocus the temporary root node */
   node = NULL;
   SCIP_CALL( SCIPnodeFocus(&node, blkmem, set, messagehdlr, stat, transprob, origprob, primal, tree, reopt, lp, branchcand,
         conflict, conflictstore, eventfilter, eventqueue, cliquetable, &cutoff, FALSE, FALSE) );
   assert(!cutoff);
   assert(tree->root == NULL);
   assert(tree->focusnode == NULL);
   assert(tree->pathlen == 0);

   /* reset tree data structure */
   SCIP_CALL( SCIPtreeClear(tree, blkmem, set, stat, eventfilter, eventqueue, lp) );

   return SCIP_OKAY;
}

/** returns the node selector associated with the given node priority queue */
SCIP_NODESEL* SCIPtreeGetNodesel(
   SCIP_TREE*            tree                /**< branch and bound tree */
   )
{
   assert(tree != NULL);

   return SCIPnodepqGetNodesel(tree->leaves);
}

/** sets the node selector used for sorting the nodes in the priority queue, and resorts the queue if necessary */
SCIP_RETCODE SCIPtreeSetNodesel(
   SCIP_TREE*            tree,               /**< branch and bound tree */
   SCIP_SET*             set,                /**< global SCIP settings */
   SCIP_MESSAGEHDLR*     messagehdlr,        /**< message handler */
   SCIP_STAT*            stat,               /**< problem statistics */
   SCIP_NODESEL*         nodesel             /**< node selector to use for sorting the nodes in the queue */
   )
{
   assert(tree != NULL);
   assert(stat != NULL);

   if( SCIPnodepqGetNodesel(tree->leaves) != nodesel )
   {
      /* change the node selector used in the priority queue and resort the queue */
      SCIP_CALL( SCIPnodepqSetNodesel(&tree->leaves, set, nodesel) );

      /* issue message */
      if( stat->nnodes > 0 )
      {
         SCIPmessagePrintVerbInfo(messagehdlr, set->disp_verblevel, SCIP_VERBLEVEL_FULL,
            "(node %" SCIP_LONGINT_FORMAT ") switching to node selector <%s>\n", stat->nnodes, SCIPnodeselGetName(nodesel));
      }
   }

   return SCIP_OKAY;
}

/** cuts off nodes with lower bound not better than given cutoff bound */
SCIP_RETCODE SCIPtreeCutoff(
   SCIP_TREE*            tree,               /**< branch and bound tree */
   SCIP_REOPT*           reopt,              /**< reoptimization data structure */
   BMS_BLKMEM*           blkmem,             /**< block memory */
   SCIP_SET*             set,                /**< global SCIP settings */
   SCIP_STAT*            stat,               /**< dynamic problem statistics */
   SCIP_EVENTFILTER*     eventfilter,        /**< event filter for global (not variable dependent) events */
   SCIP_EVENTQUEUE*      eventqueue,         /**< event queue */
   SCIP_LP*              lp,                 /**< current LP data */
   SCIP_Real             cutoffbound         /**< cutoff bound: all nodes with lowerbound >= cutoffbound are cut off */
   )
{
   SCIP_NODE* node;
   int i;

   assert(tree != NULL);
   assert(stat != NULL);
   assert(lp != NULL);

   /* if we are in diving mode, it is not allowed to cut off nodes, because this can lead to deleting LP rows which
    * would modify the currently unavailable (due to diving modifications) SCIP_LP
    *  -> the cutoff must be delayed and executed after the diving ends
    */
   if( SCIPlpDiving(lp) )
   {
      tree->cutoffdelayed = TRUE;
      return SCIP_OKAY;
   }

   tree->cutoffdelayed = FALSE;

   /* cut off leaf nodes in the queue */
   SCIP_CALL( SCIPnodepqBound(tree->leaves, blkmem, set, stat, eventfilter, eventqueue, tree, reopt, lp, cutoffbound) );

   /* cut off siblings: we have to loop backwards, because a removal leads to moving the last node in empty slot */
   for( i = tree->nsiblings-1; i >= 0; --i )
   {
      node = tree->siblings[i];
      if( SCIPsetIsGE(set, node->lowerbound, cutoffbound) )
      {
         if( set->exact_enabled && node->lowerbound < cutoffbound )
            continue;

         SCIPsetDebugMsg(set, "cut off sibling #%" SCIP_LONGINT_FORMAT " at depth %d with lowerbound=%g at position %d\n",
            SCIPnodeGetNumber(node), SCIPnodeGetDepth(node), node->lowerbound, i);

         if( set->reopt_enable )
         {
            assert(reopt != NULL);
            /* check if the node should be stored for reoptimization */
            SCIP_CALL( SCIPreoptCheckCutoff(reopt, set, blkmem, node, SCIP_EVENTTYPE_NODEINFEASIBLE, lp, SCIPlpGetSolstat(lp),
                  tree->root == node, tree->focusnode == node, node->lowerbound, tree->effectiverootdepth) );
         }

         SCIPvisualCutoffNode(stat->visual, set, stat, node, FALSE);

         SCIP_CALL( SCIPnodeFree(&node, blkmem, set, stat, eventfilter, eventqueue, tree, lp) );
      }
   }

   /* cut off children: we have to loop backwards, because a removal leads to moving the last node in empty slot */
   for( i = tree->nchildren-1; i >= 0; --i )
   {
      node = tree->children[i];
      if( SCIPsetIsGE(set, node->lowerbound, cutoffbound) )
      {
         if( set->exact_enabled && node->lowerbound < cutoffbound )
            continue;

         SCIPsetDebugMsg(set, "cut off child #%" SCIP_LONGINT_FORMAT " at depth %d with lowerbound=%g at position %d\n",
            SCIPnodeGetNumber(node), SCIPnodeGetDepth(node), node->lowerbound, i);

         if( set->reopt_enable )
         {
            assert(reopt != NULL);
            /* check if the node should be stored for reoptimization */
            SCIP_CALL( SCIPreoptCheckCutoff(reopt, set, blkmem, node, SCIP_EVENTTYPE_NODEINFEASIBLE, lp, SCIPlpGetSolstat(lp),
                  tree->root == node, tree->focusnode == node, node->lowerbound, tree->effectiverootdepth) );
         }

         SCIPvisualCutoffNode(stat->visual, set, stat, node, FALSE);

         SCIP_CALL( SCIPnodeFree(&node, blkmem, set, stat, eventfilter, eventqueue, tree, lp) );
      }
   }

   return SCIP_OKAY;
}

/** calculates the node selection priority for moving the given variable's LP value to the given target value;
 *  this node selection priority can be given to the SCIPcreateChild() call
 */
SCIP_Real SCIPtreeCalcNodeselPriority(
   SCIP_TREE*            tree,               /**< branch and bound tree */
   SCIP_SET*             set,                /**< global SCIP settings */
   SCIP_STAT*            stat,               /**< dynamic problem statistics */
   SCIP_VAR*             var,                /**< variable, of which the branching factor should be applied, or NULL */
   SCIP_BRANCHDIR        branchdir,          /**< type of branching that was performed: upwards, downwards, or fixed
                                              * fixed should only be used, when both bounds changed
                                              */
   SCIP_Real             targetvalue         /**< new value of the variable in the child node */
   )
{
   SCIP_Real prio;
   SCIP_Real varsol;
   SCIP_Real varrootsol;
   SCIP_Real downinfs;
   SCIP_Real upinfs;
   SCIP_Bool isroot;
   SCIP_Bool haslp;

   assert(set != NULL);

   /* extract necessary information */
   isroot = (SCIPtreeGetCurrentDepth(tree) == 0);
   haslp = SCIPtreeHasFocusNodeLP(tree);
   varsol = SCIPvarGetSol(var, haslp);
   varrootsol = SCIPvarGetRootSol(var);
   downinfs = SCIPvarGetAvgInferences(var, stat, SCIP_BRANCHDIR_DOWNWARDS);
   upinfs = SCIPvarGetAvgInferences(var, stat, SCIP_BRANCHDIR_UPWARDS);

   switch( branchdir )
   {
   case SCIP_BRANCHDIR_DOWNWARDS:
      switch( SCIPvarGetBranchDirection(var) )
      {
      case SCIP_BRANCHDIR_DOWNWARDS:
         prio = +1.0;
         break;
      case SCIP_BRANCHDIR_UPWARDS:
         prio = -1.0;
         break;
      case SCIP_BRANCHDIR_AUTO:
         switch( set->nodesel_childsel )
         {
         case 'd':
            prio = +1.0;
            break;
         case 'u':
            prio = -1.0;
            break;
         case 'p':
            prio = -SCIPvarGetPseudocost(var, stat, targetvalue - varsol);
            break;
         case 'i':
            prio = downinfs;
            break;
         case 'l':
            prio = targetvalue - varsol;
            break;
         case 'r':
            prio = varrootsol - varsol;
            break;
         case 'h':
            prio = downinfs + SCIPsetEpsilon(set);
            if( !isroot && haslp )
               prio *= (varrootsol - varsol + 1.0);
            break;
         default:
            SCIPerrorMessage("invalid child selection rule <%c>\n", set->nodesel_childsel);
            prio = 0.0;
            break;
         }
         break;
      default:
         SCIPerrorMessage("invalid preferred branching direction <%d> of variable <%s>\n",
            SCIPvarGetBranchDirection(var), SCIPvarGetName(var));
         prio = 0.0;
         break;
      }
      break;
   case SCIP_BRANCHDIR_UPWARDS:
      /* the branch is directed upwards */
      switch( SCIPvarGetBranchDirection(var) )
      {
      case SCIP_BRANCHDIR_DOWNWARDS:
         prio = -1.0;
         break;
      case SCIP_BRANCHDIR_UPWARDS:
         prio = +1.0;
         break;
      case SCIP_BRANCHDIR_AUTO:
         switch( set->nodesel_childsel )
         {
         case 'd':
            prio = -1.0;
            break;
         case 'u':
            prio = +1.0;
            break;
         case 'p':
            prio = -SCIPvarGetPseudocost(var, stat, targetvalue - varsol);
            break;
         case 'i':
            prio = upinfs;
            break;
         case 'l':
            prio = varsol - targetvalue;
            break;
         case 'r':
            prio = varsol - varrootsol;
            break;
         case 'h':
            prio = upinfs  + SCIPsetEpsilon(set);
            if( !isroot && haslp )
               prio *= (varsol - varrootsol + 1.0);
            break;
         default:
            SCIPerrorMessage("invalid child selection rule <%c>\n", set->nodesel_childsel);
            prio = 0.0;
            break;
         }
         /* since choosing the upwards direction is usually superior than the downwards direction (see results of
          * Achterberg's thesis (2007)), we break ties towards upwards branching
          */
         prio += SCIPsetEpsilon(set);
         break;

      default:
         SCIPerrorMessage("invalid preferred branching direction <%d> of variable <%s>\n",
            SCIPvarGetBranchDirection(var), SCIPvarGetName(var));
         prio = 0.0;
         break;
      }
      break;
   case SCIP_BRANCHDIR_FIXED:
      prio = SCIPsetInfinity(set);
      break;
   case SCIP_BRANCHDIR_AUTO:
   default:
      SCIPerrorMessage("invalid branching direction <%d> of variable <%s>\n",
         SCIPvarGetBranchDirection(var), SCIPvarGetName(var));
      prio = 0.0;
      break;
   }

   return prio;
}

/** calculates an estimate for the objective of the best feasible solution contained in the subtree after applying the given
 *  branching; this estimate can be given to the SCIPcreateChild() call
 */
SCIP_Real SCIPtreeCalcChildEstimate(
   SCIP_TREE*            tree,               /**< branch and bound tree */
   SCIP_SET*             set,                /**< global SCIP settings */
   SCIP_STAT*            stat,               /**< dynamic problem statistics */
   SCIP_VAR*             var,                /**< variable, of which the branching factor should be applied, or NULL */
   SCIP_Real             targetvalue         /**< new value of the variable in the child node */
   )
{
   SCIP_Real estimateinc;
   SCIP_Real estimate;
   SCIP_Real varsol;

   assert(tree != NULL);
   assert(var != NULL);

   estimate = SCIPnodeGetEstimate(tree->focusnode);
   varsol = SCIPvarGetSol(var, SCIPtreeHasFocusNodeLP(tree));

   /* compute increase above parent node's (i.e., focus node's) estimate value */
   if( SCIPvarGetType(var) == SCIP_VARTYPE_CONTINUOUS )
      estimateinc = SCIPvarGetPseudocost(var, stat, targetvalue - varsol);
   else
   {
      SCIP_Real pscdown;
      SCIP_Real pscup;

      /* calculate estimate based on pseudo costs:
       *   estimate = lowerbound + sum(min{f_j * pscdown_j, (1-f_j) * pscup_j})
       *            = parentestimate - min{f_b * pscdown_b, (1-f_b) * pscup_b} + (targetvalue-oldvalue)*{pscdown_b or pscup_b}
       */
      pscdown = SCIPvarGetPseudocost(var, stat, SCIPsetFeasFloor(set, varsol) - varsol);
      pscup = SCIPvarGetPseudocost(var, stat, SCIPsetFeasCeil(set, varsol) - varsol);
      estimateinc = SCIPvarGetPseudocost(var, stat, targetvalue - varsol) - MIN(pscdown, pscup);
   }

   /* due to rounding errors estimateinc might be slightly negative; in this case return the parent node's estimate */
   if( estimateinc > 0.0 )
      estimate += estimateinc;

   return estimate;
}

/** branches on a variable x
 *  if x is a continuous variable, then two child nodes will be created
 *  (x <= x', x >= x')
 *  but if the bounds of x are such that their relative difference is smaller than epsilon,
 *  the variable is fixed to val (if not SCIP_INVALID) or a well chosen alternative in the current node,
 *  i.e., no children are created
 *  if x is not a continuous variable, then:
 *  if solution value x' is fractional, two child nodes will be created
 *  (x <= floor(x'), x >= ceil(x')),
 *  if solution value is integral, the x' is equal to lower or upper bound of the branching
 *  variable and the bounds of x are finite, then two child nodes will be created
 *  (x <= x", x >= x"+1 with x" = floor((lb + ub)/2)),
 *  otherwise (up to) three child nodes will be created
 *  (x <= x'-1, x == x', x >= x'+1)
 *  if solution value is equal to one of the bounds and the other bound is infinite, only two child nodes
 *  will be created (the third one would be infeasible anyway)
 */
SCIP_RETCODE SCIPtreeBranchVar(
   SCIP_TREE*            tree,               /**< branch and bound tree */
   SCIP_REOPT*           reopt,              /**< reoptimization data structure */
   BMS_BLKMEM*           blkmem,             /**< block memory */
   SCIP_SET*             set,                /**< global SCIP settings */
   SCIP_STAT*            stat,               /**< problem statistics data */
   SCIP_PROB*            transprob,          /**< transformed problem after presolve */
   SCIP_PROB*            origprob,           /**< original problem */
   SCIP_LP*              lp,                 /**< current LP data */
   SCIP_BRANCHCAND*      branchcand,         /**< branching candidate storage */
   SCIP_EVENTQUEUE*      eventqueue,         /**< event queue */
   SCIP_VAR*             var,                /**< variable to branch on */
   SCIP_Real             val,                /**< value to branch on or SCIP_INVALID for branching on current LP/pseudo solution.
                                              *   A branching value is required for branching on continuous variables */
   SCIP_NODE**           downchild,          /**< pointer to return the left child with variable rounded down, or NULL */
   SCIP_NODE**           eqchild,            /**< pointer to return the middle child with variable fixed, or NULL */
   SCIP_NODE**           upchild             /**< pointer to return the right child with variable rounded up, or NULL */
   )
{
   SCIP_NODE* node;
   SCIP_Real priority;
   SCIP_Real estimate;

   SCIP_Real downub;
   SCIP_Real fixval;
   SCIP_Real uplb;
   SCIP_Real lpval;

   SCIP_Bool validval;

   assert(tree != NULL);
   assert(set != NULL);
   assert(var != NULL);

   /* initialize children pointer */
   if( downchild != NULL )
      *downchild = NULL;
   if( eqchild != NULL )
      *eqchild = NULL;
   if( upchild != NULL )
      *upchild = NULL;

   /* store whether a valid value was given for branching */
   validval = (val != SCIP_INVALID);  /*lint !e777 */

   /* get the corresponding active problem variable
    * if branching value is given, then transform it to the value of the active variable */
   if( validval )
   {
      SCIP_Real scalar;
      SCIP_Real constant;

      scalar   = 1.0;
      constant = 0.0;

      SCIP_CALL( SCIPvarGetProbvarSum(&var, set, &scalar, &constant) );

      if( scalar == 0.0 )
      {
         SCIPerrorMessage("cannot branch on fixed variable <%s>\n", SCIPvarGetName(var));
         return SCIP_INVALIDDATA;
      }

      /* we should have givenvariable = scalar * activevariable + constant */
      val = (val - constant) / scalar;
   }
   else
      var = SCIPvarGetProbvar(var);

   if( SCIPvarGetStatus(var) == SCIP_VARSTATUS_FIXED || SCIPvarGetStatus(var) == SCIP_VARSTATUS_MULTAGGR )
   {
      SCIPerrorMessage("cannot branch on fixed or multi-aggregated variable <%s>\n", SCIPvarGetName(var));
      SCIPABORT();
      return SCIP_INVALIDDATA; /*lint !e527*/
   }

   /* ensure, that branching on continuous variables will only be performed when a branching point is given. */
   if( SCIPvarGetType(var) == SCIP_VARTYPE_CONTINUOUS && !validval )
   {
      SCIPerrorMessage("Cannot branch on continuous variables without a given branching value.\n", SCIPvarGetName(var));
      SCIPABORT();
      return SCIP_INVALIDDATA; /*lint !e527*/
   }

   assert(SCIPvarIsActive(var));
   assert(SCIPvarGetProbindex(var) >= 0);
   assert(SCIPvarGetStatus(var) == SCIP_VARSTATUS_LOOSE || SCIPvarGetStatus(var) == SCIP_VARSTATUS_COLUMN);
   assert(SCIPvarGetType(var) == SCIP_VARTYPE_CONTINUOUS || SCIPsetIsFeasIntegral(set, SCIPvarGetLbLocal(var)));
   assert(SCIPvarGetType(var) == SCIP_VARTYPE_CONTINUOUS || SCIPsetIsFeasIntegral(set, SCIPvarGetUbLocal(var)));
   assert(SCIPsetIsLT(set, SCIPvarGetLbLocal(var), SCIPvarGetUbLocal(var)));

   /* update the information for the focus node before creating children */
   SCIP_CALL( SCIPvisualUpdateChild(stat->visual, set, stat, tree->focusnode) );

   /* get value of variable in current LP or pseudo solution */
   lpval = SCIPvarGetSol(var, tree->focusnodehaslp);

   /* if there was no explicit value given for branching, branch on current LP or pseudo solution value */
   if( !validval )
   {
      val = lpval;

      /* avoid branching on infinite values in pseudo solution */
      if( SCIPsetIsInfinity(set, -val) || SCIPsetIsInfinity(set, val) )
      {
         val = SCIPvarGetWorstBoundLocal(var);

         /* if both bounds are infinite, choose zero as branching point */
         if( SCIPsetIsInfinity(set, -val) || SCIPsetIsInfinity(set, val) )
         {
            assert(SCIPsetIsInfinity(set, -SCIPvarGetLbLocal(var)));
            assert(SCIPsetIsInfinity(set, SCIPvarGetUbLocal(var)));
            val = 0.0;
         }
      }
   }

   assert(SCIPsetIsFeasGE(set, val, SCIPvarGetLbLocal(var)));
   assert(SCIPsetIsFeasLE(set, val, SCIPvarGetUbLocal(var)));
   /* see comment in SCIPbranchVarVal */
   assert(SCIPvarGetType(var) != SCIP_VARTYPE_CONTINUOUS ||
      SCIPrelDiff(SCIPvarGetUbLocal(var), SCIPvarGetLbLocal(var)) <= 2.02 * SCIPsetEpsilon(set) ||
      SCIPsetIsInfinity(set, -2.1*SCIPvarGetLbLocal(var)) || SCIPsetIsInfinity(set, 2.1*SCIPvarGetUbLocal(var)) ||
      (SCIPsetIsLT(set, 2.1*SCIPvarGetLbLocal(var), 2.1*val) && SCIPsetIsLT(set, 2.1*val, 2.1*SCIPvarGetUbLocal(var))) );

   downub = SCIP_INVALID;
   fixval = SCIP_INVALID;
   uplb = SCIP_INVALID;

   if( SCIPvarGetType(var) == SCIP_VARTYPE_CONTINUOUS )
   {
      if( SCIPsetIsRelEQ(set, SCIPvarGetLbLocal(var), SCIPvarGetUbLocal(var)) )
      {
         SCIPsetDebugMsg(set, "fixing continuous variable <%s> with value %g and bounds [%.15g, %.15g], priority %d (current lower bound: %g)\n",
            SCIPvarGetName(var), val, SCIPvarGetLbLocal(var), SCIPvarGetUbLocal(var), SCIPvarGetBranchPriority(var), SCIPnodeGetLowerbound(tree->focusnode));

         /* if val is at least epsilon away from both bounds, then we change both bounds to this value
          * otherwise, we fix the variable to its worst bound
          */
         if( SCIPsetIsGT(set, val, SCIPvarGetLbLocal(var)) && SCIPsetIsLT(set, val, SCIPvarGetUbLocal(var)) )
         {
            SCIP_CALL( SCIPnodeAddBoundchg(tree->focusnode, blkmem, set, stat, transprob, origprob, tree, reopt, lp,
                  branchcand, eventqueue, NULL, var, val, SCIP_BOUNDTYPE_LOWER, FALSE) );
            SCIP_CALL( SCIPnodeAddBoundchg(tree->focusnode, blkmem, set, stat, transprob, origprob, tree, reopt, lp,
                  branchcand, eventqueue, NULL, var, val, SCIP_BOUNDTYPE_UPPER, FALSE) );
         }
         else if( SCIPvarGetObj(var) >= 0.0 )
         {
            SCIP_CALL( SCIPnodeAddBoundchg(SCIPtreeGetCurrentNode(tree), blkmem, set, stat, transprob, origprob,
                  tree, reopt, lp, branchcand, eventqueue, NULL, var, SCIPvarGetUbLocal(var), SCIP_BOUNDTYPE_LOWER, FALSE) );
         }
         else
         {
            SCIP_CALL( SCIPnodeAddBoundchg(SCIPtreeGetCurrentNode(tree), blkmem, set, stat, transprob, origprob,
                  tree, reopt, lp, branchcand, eventqueue, NULL, var, SCIPvarGetLbLocal(var), SCIP_BOUNDTYPE_UPPER, FALSE) );
         }
      }
      else if( SCIPrelDiff(SCIPvarGetUbLocal(var), SCIPvarGetLbLocal(var)) <= 2.02 * SCIPsetEpsilon(set) )
      {
         /* if the only way to branch is such that in both sides the relative domain width becomes smaller epsilon,
          * then fix the variable in both branches right away
          *
          * however, if one of the bounds is at infinity (and thus the other bound is at most 2eps away from the same infinity (in relative sense),
          * then fix the variable to the non-infinite value, as we cannot fix a variable to infinity
          */
         SCIPsetDebugMsg(set, "continuous branch on variable <%s> with bounds [%.15g, %.15g], priority %d (current lower bound: %g), node %p\n",
            SCIPvarGetName(var), SCIPvarGetLbLocal(var), SCIPvarGetUbLocal(var), SCIPvarGetBranchPriority(var), SCIPnodeGetLowerbound(tree->focusnode), (void*)tree->focusnode);
         if( SCIPsetIsInfinity(set, -SCIPvarGetLbLocal(var)) )
         {
            assert(!SCIPsetIsInfinity(set, -SCIPvarGetUbLocal(var)));
            SCIP_CALL( SCIPnodeAddBoundchg(SCIPtreeGetCurrentNode(tree), blkmem, set, stat, transprob, origprob,
                  tree, reopt, lp, branchcand, eventqueue, NULL, var, SCIPvarGetUbLocal(var), SCIP_BOUNDTYPE_LOWER, FALSE) );
         }
         else if( SCIPsetIsInfinity(set, SCIPvarGetUbLocal(var)) )
         {
            assert(!SCIPsetIsInfinity(set, SCIPvarGetLbLocal(var)));
            SCIP_CALL( SCIPnodeAddBoundchg(SCIPtreeGetCurrentNode(tree), blkmem, set, stat, transprob, origprob,
                  tree, reopt, lp, branchcand, eventqueue, NULL, var, SCIPvarGetLbLocal(var), SCIP_BOUNDTYPE_UPPER, FALSE) );
         }
         else
         {
            downub = SCIPvarGetLbLocal(var);
            uplb = SCIPvarGetUbLocal(var);
         }
      }
      else
      {
         /* in the general case, there is enough space for two branches
          * a sophisticated user should have also chosen the branching value such that it is not very close to the bounds
          * so here we only ensure that it is at least epsilon away from both bounds
          */
         SCIPsetDebugMsg(set, "continuous branch on variable <%s> with value %g, priority %d (current lower bound: %g)\n",
            SCIPvarGetName(var), val, SCIPvarGetBranchPriority(var), SCIPnodeGetLowerbound(tree->focusnode));
         downub = MIN(val, SCIPvarGetUbLocal(var) - SCIPsetEpsilon(set)); /*lint !e666*/
         uplb   = MAX(val, SCIPvarGetLbLocal(var) + SCIPsetEpsilon(set)); /*lint !e666*/
      }
   }
   else if( SCIPsetIsFeasIntegral(set, val) )
   {
      SCIP_Real lb;
      SCIP_Real ub;

      lb = SCIPvarGetLbLocal(var);
      ub = SCIPvarGetUbLocal(var);

      /* if there was no explicit value given for branching, the variable has a finite domain and the current LP/pseudo
       * solution is one of the bounds, we branch in the center of the domain */
      if( !validval && !SCIPsetIsInfinity(set, -lb) && !SCIPsetIsInfinity(set, ub)
         && (SCIPsetIsFeasEQ(set, val, lb) || SCIPsetIsFeasEQ(set, val, ub)) )
      {
         SCIP_Real center;

         /* create child nodes with x <= x", and x >= x"+1 with x" = floor((lb + ub)/2);
          * if x" is integral, make the interval smaller in the child in which the current solution x'
          * is still feasible
          */
         center = (ub + lb) / 2.0;
         if( val <= center )
         {
            downub = SCIPsetFeasFloor(set, center);
            uplb = downub + 1.0;
         }
         else
         {
            uplb = SCIPsetFeasCeil(set, center);
            downub = uplb - 1.0;
         }
      }
      else
      {
         /* create child nodes with x <= x'-1, x = x', and x >= x'+1 */
         assert(SCIPsetIsEQ(set, SCIPsetFeasCeil(set, val), SCIPsetFeasFloor(set, val)));

         fixval = SCIPsetFeasCeil(set, val); /* get rid of numerical issues */

         /* create child node with x <= x'-1, if this would be feasible */
         if( SCIPsetIsFeasGE(set, fixval-1.0, lb) )
            downub = fixval - 1.0;

         /* create child node with x >= x'+1, if this would be feasible */
         if( SCIPsetIsFeasLE(set, fixval+1.0, ub) )
            uplb = fixval + 1.0;
      }
      SCIPsetDebugMsg(set, "integral branch on variable <%s> with value %g, priority %d (current lower bound: %g)\n",
         SCIPvarGetName(var), val, SCIPvarGetBranchPriority(var), SCIPnodeGetLowerbound(tree->focusnode));
   }
   else
   {
      /* create child nodes with x <= floor(x'), and x >= ceil(x') */
      downub = SCIPsetFeasFloor(set, val);
      uplb = downub + 1.0;
      assert( SCIPsetIsRelEQ(set, SCIPsetCeil(set, val), uplb) );
      SCIPsetDebugMsg(set, "fractional branch on variable <%s> with value %g, root value %g, priority %d (current lower bound: %g)\n",
         SCIPvarGetName(var), val, SCIPvarGetRootSol(var), SCIPvarGetBranchPriority(var), SCIPnodeGetLowerbound(tree->focusnode));
   }

   /* perform the branching;
    * set the node selection priority in a way, s.t. a node is preferred whose branching goes in the same direction
    * as the deviation from the variable's root solution
    */
   if( downub != SCIP_INVALID )    /*lint !e777*/
   {
      /* create child node x <= downub */
      priority = SCIPtreeCalcNodeselPriority(tree, set, stat, var, SCIP_BRANCHDIR_DOWNWARDS, downub);
      /* if LP solution is cutoff in child, compute a new estimate
       * otherwise we cannot expect a direct change in the best solution, so we keep the estimate of the parent node */
      if( SCIPsetIsGT(set, lpval, downub) )
         estimate = SCIPtreeCalcChildEstimate(tree, set, stat, var, downub);
      else
         estimate = SCIPnodeGetEstimate(tree->focusnode);
      SCIPsetDebugMsg(set, " -> creating child: <%s> <= %g (priority: %g, estimate: %g)\n",
         SCIPvarGetName(var), downub, priority, estimate);
      SCIP_CALL( SCIPnodeCreateChild(&node, blkmem, set, stat, tree, priority, estimate) );

      /* print branching information to certificate, if certificate is active */
      SCIP_CALL( SCIPcertificatePrintBranching(set, stat->certificate, stat, transprob, lp, tree, node, var, SCIP_BOUNDTYPE_UPPER, downub) );

      SCIP_CALL( SCIPnodeAddBoundchg(node, blkmem, set, stat, transprob, origprob, tree, reopt, lp, branchcand, eventqueue,
            NULL, var, downub, SCIP_BOUNDTYPE_UPPER, FALSE) );
      /* output branching bound change to visualization file */
      SCIP_CALL( SCIPvisualUpdateChild(stat->visual, set, stat, node) );

      if( downchild != NULL )
         *downchild = node;
   }

   if( fixval != SCIP_INVALID )    /*lint !e777*/
   {
      /* create child node with x = fixval */
      priority = SCIPtreeCalcNodeselPriority(tree, set, stat, var, SCIP_BRANCHDIR_FIXED, fixval);
      estimate = SCIPtreeCalcChildEstimate(tree, set, stat, var, fixval);
      SCIPsetDebugMsg(set, " -> creating child: <%s> == %g (priority: %g, estimate: %g)\n",
         SCIPvarGetName(var), fixval, priority, estimate);
      SCIP_CALL( SCIPnodeCreateChild(&node, blkmem, set, stat, tree, priority, estimate) );

      /* print branching information to certificate, if certificate is active */
      SCIP_CALL( SCIPcertificatePrintBranching(set, stat->certificate, stat, transprob, lp, tree, node, var, SCIP_BOUNDTYPE_UPPER, fixval) );
      SCIP_CALL( SCIPcertificatePrintBranching(set, stat->certificate, stat, transprob, lp, tree, node, var, SCIP_BOUNDTYPE_LOWER, fixval) );

      if( !SCIPsetIsFeasEQ(set, SCIPvarGetLbLocal(var), fixval) )
      {
         SCIP_CALL( SCIPnodeAddBoundchg(node, blkmem, set, stat, transprob, origprob, tree, reopt, lp, branchcand, eventqueue,
               NULL, var, fixval, SCIP_BOUNDTYPE_LOWER, FALSE) );
      }
      if( !SCIPsetIsFeasEQ(set, SCIPvarGetUbLocal(var), fixval) )
      {
         SCIP_CALL( SCIPnodeAddBoundchg(node, blkmem, set, stat, transprob, origprob, tree, reopt, lp, branchcand, eventqueue,
               NULL, var, fixval, SCIP_BOUNDTYPE_UPPER, FALSE) );
      }
      /* output branching bound change to visualization file */
      SCIP_CALL( SCIPvisualUpdateChild(stat->visual, set, stat, node) );

      if( eqchild != NULL )
         *eqchild = node;
   }

   if( uplb != SCIP_INVALID )    /*lint !e777*/
   {
      /* create child node with x >= uplb */
      priority = SCIPtreeCalcNodeselPriority(tree, set, stat, var, SCIP_BRANCHDIR_UPWARDS, uplb);
      if( SCIPsetIsLT(set, lpval, uplb) )
         estimate = SCIPtreeCalcChildEstimate(tree, set, stat, var, uplb);
      else
         estimate = SCIPnodeGetEstimate(tree->focusnode);
      SCIPsetDebugMsg(set, " -> creating child: <%s> >= %g (priority: %g, estimate: %g)\n",
         SCIPvarGetName(var), uplb, priority, estimate);
      SCIP_CALL( SCIPnodeCreateChild(&node, blkmem, set, stat, tree, priority, estimate) );

      /* print branching information to certificate, if certificate is active */
      SCIP_CALL( SCIPcertificatePrintBranching(set, stat->certificate, stat, transprob, lp, tree, node, var, SCIP_BOUNDTYPE_LOWER, uplb) );

      SCIP_CALL( SCIPnodeAddBoundchg(node, blkmem, set, stat, transprob, origprob, tree, reopt, lp, branchcand, eventqueue,
            NULL, var, uplb, SCIP_BOUNDTYPE_LOWER, FALSE) );
      /* output branching bound change to visualization file */
      SCIP_CALL( SCIPvisualUpdateChild(stat->visual, set, stat, node) );

      if( upchild != NULL )
         *upchild = node;
   }

   return SCIP_OKAY;
}

/** branches a variable x using the given domain hole; two child nodes will be created (x <= left, x >= right) */
SCIP_RETCODE SCIPtreeBranchVarHole(
   SCIP_TREE*            tree,               /**< branch and bound tree */
   SCIP_REOPT*           reopt,              /**< reoptimization data structure */
   BMS_BLKMEM*           blkmem,             /**< block memory */
   SCIP_SET*             set,                /**< global SCIP settings */
   SCIP_STAT*            stat,               /**< problem statistics data */
   SCIP_PROB*            transprob,          /**< transformed problem after presolve */
   SCIP_PROB*            origprob,           /**< original problem */
   SCIP_LP*              lp,                 /**< current LP data */
   SCIP_BRANCHCAND*      branchcand,         /**< branching candidate storage */
   SCIP_EVENTQUEUE*      eventqueue,         /**< event queue */
   SCIP_VAR*             var,                /**< variable to branch on */
   SCIP_Real             left,               /**< left side of the domain hole */
   SCIP_Real             right,              /**< right side of the domain hole */
   SCIP_NODE**           downchild,          /**< pointer to return the left child with variable rounded down, or NULL */
   SCIP_NODE**           upchild             /**< pointer to return the right child with variable rounded up, or NULL */
   )
{
   SCIP_NODE* node;
   SCIP_Real priority;
   SCIP_Real estimate;
   SCIP_Real lpval;

   assert(tree != NULL);
   assert(set != NULL);
   assert(var != NULL);
   assert(SCIPsetIsLT(set, left, SCIPvarGetUbLocal(var)));
   assert(SCIPsetIsGE(set, left, SCIPvarGetLbLocal(var)));
   assert(SCIPsetIsGT(set, right, SCIPvarGetLbLocal(var)));
   assert(SCIPsetIsLE(set, right, SCIPvarGetUbLocal(var)));
   assert(SCIPsetIsLE(set, left, right));

   /* initialize children pointer */
   if( downchild != NULL )
      *downchild = NULL;
   if( upchild != NULL )
      *upchild = NULL;

   /* get the corresponding active problem variable */
   SCIP_CALL( SCIPvarGetProbvarHole(&var, &left, &right) );

   if( SCIPvarGetStatus(var) == SCIP_VARSTATUS_FIXED || SCIPvarGetStatus(var) == SCIP_VARSTATUS_MULTAGGR )
   {
      SCIPerrorMessage("cannot branch on fixed or multi-aggregated variable <%s>\n", SCIPvarGetName(var));
      SCIPABORT();
      return SCIP_INVALIDDATA; /*lint !e527*/
   }

   assert(SCIPvarIsActive(var));
   assert(SCIPvarGetProbindex(var) >= 0);
   assert(SCIPvarGetStatus(var) == SCIP_VARSTATUS_LOOSE || SCIPvarGetStatus(var) == SCIP_VARSTATUS_COLUMN);
   assert(SCIPvarGetType(var) == SCIP_VARTYPE_CONTINUOUS || SCIPsetIsFeasIntegral(set, SCIPvarGetLbLocal(var)));
   assert(SCIPvarGetType(var) == SCIP_VARTYPE_CONTINUOUS || SCIPsetIsFeasIntegral(set, SCIPvarGetUbLocal(var)));
   assert(SCIPsetIsLT(set, SCIPvarGetLbLocal(var), SCIPvarGetUbLocal(var)));

   assert(SCIPsetIsFeasGE(set, left, SCIPvarGetLbLocal(var)));
   assert(SCIPsetIsFeasLE(set, right, SCIPvarGetUbLocal(var)));

   /* adjust left and right side of the domain hole if the variable is integral */
   if( SCIPvarIsIntegral(var) )
   {
      left = SCIPsetFeasFloor(set, left);
      right = SCIPsetFeasCeil(set, right);
   }

   assert(SCIPsetIsLT(set, left, SCIPvarGetUbLocal(var)));
   assert(SCIPsetIsGE(set, left, SCIPvarGetLbLocal(var)));
   assert(SCIPsetIsGT(set, right, SCIPvarGetLbLocal(var)));
   assert(SCIPsetIsLE(set, right, SCIPvarGetUbLocal(var)));
   assert(SCIPsetIsLE(set, left, right));

   /* get value of variable in current LP or pseudo solution */
   lpval = SCIPvarGetSol(var, tree->focusnodehaslp);

   /* perform the branching;
    * set the node selection priority in a way, s.t. a node is preferred whose branching goes in the same direction
    * as the deviation from the variable's root solution
    */

   /* create child node x <= left */
   priority = SCIPtreeCalcNodeselPriority(tree, set, stat, var, SCIP_BRANCHDIR_DOWNWARDS, left);

   /* if LP solution is cutoff in child, compute a new estimate
    * otherwise we cannot expect a direct change in the best solution, so we keep the estimate of the parent node
    */
   if( SCIPsetIsGT(set, lpval, left) )
      estimate = SCIPtreeCalcChildEstimate(tree, set, stat, var, left);
   else
      estimate = SCIPnodeGetEstimate(tree->focusnode);

   SCIPsetDebugMsg(set, " -> creating child: <%s> <= %g (priority: %g, estimate: %g)\n",
      SCIPvarGetName(var), left, priority, estimate);

   SCIP_CALL( SCIPnodeCreateChild(&node, blkmem, set, stat, tree, priority, estimate) );
   SCIP_CALL( SCIPnodeAddBoundchg(node, blkmem, set, stat, transprob, origprob, tree, reopt, lp, branchcand, eventqueue, NULL,
         var, left, SCIP_BOUNDTYPE_UPPER, FALSE) );
   /* output branching bound change to visualization file */
   SCIP_CALL( SCIPvisualUpdateChild(stat->visual, set, stat, node) );

   if( downchild != NULL )
      *downchild = node;

   /* create child node with x >= right */
   priority = SCIPtreeCalcNodeselPriority(tree, set, stat, var, SCIP_BRANCHDIR_UPWARDS, right);

   if( SCIPsetIsLT(set, lpval, right) )
      estimate = SCIPtreeCalcChildEstimate(tree, set, stat, var, right);
   else
      estimate = SCIPnodeGetEstimate(tree->focusnode);

   SCIPsetDebugMsg(set, " -> creating child: <%s> >= %g (priority: %g, estimate: %g)\n",
      SCIPvarGetName(var), right, priority, estimate);

   SCIP_CALL( SCIPnodeCreateChild(&node, blkmem, set, stat, tree, priority, estimate) );
   SCIP_CALL( SCIPnodeAddBoundchg(node, blkmem, set, stat, transprob, origprob, tree, reopt, lp, branchcand, eventqueue,
         NULL, var, right, SCIP_BOUNDTYPE_LOWER, FALSE) );
   /* output branching bound change to visualization file */
   SCIP_CALL( SCIPvisualUpdateChild(stat->visual, set, stat, node) );

   if( upchild != NULL )
      *upchild = node;

   return SCIP_OKAY;
}

/** n-ary branching on a variable x
 * Branches on variable x such that up to n/2 children are created on each side of the usual branching value.
 * The branching value is selected as in SCIPtreeBranchVar().
 * If n is 2 or the variables local domain is too small for a branching into n pieces, SCIPtreeBranchVar() is called.
 * The parameters minwidth and widthfactor determine the domain width of the branching variable in the child nodes.
 * If n is odd, one child with domain width 'width' and having the branching value in the middle is created.
 * Otherwise, two children with domain width 'width' and being left and right of the branching value are created.
 * Next further nodes to the left and right are created, where width is multiplied by widthfactor with increasing distance from the first nodes.
 * The initial width is calculated such that n/2 nodes are created to the left and to the right of the branching value.
 * If this value is below minwidth, the initial width is set to minwidth, which may result in creating less than n nodes.
 *
 * Giving a large value for widthfactor results in creating children with small domain when close to the branching value
 * and large domain when closer to the current variable bounds. That is, setting widthfactor to a very large value and n to 3
 * results in a ternary branching where the branching variable is mostly fixed in the middle child.
 * Setting widthfactor to 1.0 results in children where the branching variable always has the same domain width
 * (except for one child if the branching value is not in the middle).
 */
SCIP_RETCODE SCIPtreeBranchVarNary(
   SCIP_TREE*            tree,               /**< branch and bound tree */
   SCIP_REOPT*           reopt,              /**< reoptimization data structure */
   BMS_BLKMEM*           blkmem,             /**< block memory */
   SCIP_SET*             set,                /**< global SCIP settings */
   SCIP_STAT*            stat,               /**< problem statistics data */
   SCIP_PROB*            transprob,          /**< transformed problem after presolve */
   SCIP_PROB*            origprob,           /**< original problem */
   SCIP_LP*              lp,                 /**< current LP data */
   SCIP_BRANCHCAND*      branchcand,         /**< branching candidate storage */
   SCIP_EVENTQUEUE*      eventqueue,         /**< event queue */
   SCIP_VAR*             var,                /**< variable to branch on */
   SCIP_Real             val,                /**< value to branch on or SCIP_INVALID for branching on current LP/pseudo solution.
                                              *   A branching value is required for branching on continuous variables */
   int                   n,                  /**< attempted number of children to be created, must be >= 2 */
   SCIP_Real             minwidth,           /**< minimal domain width in children */
   SCIP_Real             widthfactor,        /**< multiplier for children domain width with increasing distance from val, must be >= 1.0 */
   int*                  nchildren           /**< buffer to store number of created children, or NULL */
   )
{
   SCIP_NODE* node;
   SCIP_Real priority;
   SCIP_Real estimate;
   SCIP_Real lpval;
   SCIP_Real width;
   SCIP_Bool validval;
   SCIP_Real left;
   SCIP_Real right;
   SCIP_Real bnd;
   int i;

   assert(tree != NULL);
   assert(set != NULL);
   assert(var != NULL);
   assert(n >= 2);
   assert(minwidth >= 0.0);

   /* if binary branching is requested or we have not enough space for n children, delegate to SCIPtreeBranchVar */
   if( n == 2 ||
      2.0 * minwidth >= SCIPvarGetUbLocal(var) - SCIPvarGetLbLocal(var) ||
      SCIPrelDiff(SCIPvarGetUbLocal(SCIPvarGetProbvar(var)), SCIPvarGetLbLocal(SCIPvarGetProbvar(var))) <= n * SCIPsetEpsilon(set) )
   {
      SCIP_NODE* downchild;
      SCIP_NODE* fixchild;
      SCIP_NODE* upchild;

      SCIP_CALL( SCIPtreeBranchVar(tree, reopt, blkmem, set, stat, transprob, origprob, lp, branchcand, eventqueue, var, val,
            &downchild, &fixchild, &upchild) );

      if( nchildren != NULL )
         *nchildren = (downchild != NULL ? 1 : 0) + (fixchild != NULL ? 1 : 0) + (upchild != NULL ? 1 : 0);

      return SCIP_OKAY;
   }

   /* store whether a valid value was given for branching */
   validval = (val != SCIP_INVALID);  /*lint !e777 */

   /* get the corresponding active problem variable
    * if branching value is given, then transform it to the value of the active variable */
   if( validval )
   {
      SCIP_Real scalar;
      SCIP_Real constant;

      scalar   = 1.0;
      constant = 0.0;

      SCIP_CALL( SCIPvarGetProbvarSum(&var, set, &scalar, &constant) );

      if( scalar == 0.0 )
      {
         SCIPerrorMessage("cannot branch on fixed variable <%s>\n", SCIPvarGetName(var));
         return SCIP_INVALIDDATA;
      }

      /* we should have givenvariable = scalar * activevariable + constant */
      val = (val - constant) / scalar;
   }
   else
      var = SCIPvarGetProbvar(var);

   if( SCIPvarGetStatus(var) == SCIP_VARSTATUS_FIXED || SCIPvarGetStatus(var) == SCIP_VARSTATUS_MULTAGGR )
   {
      SCIPerrorMessage("cannot branch on fixed or multi-aggregated variable <%s>\n", SCIPvarGetName(var));
      SCIPABORT();
      return SCIP_INVALIDDATA; /*lint !e527*/
   }

   /* ensure, that branching on continuous variables will only be performed when a branching point is given. */
   if( SCIPvarGetType(var) == SCIP_VARTYPE_CONTINUOUS && !validval )
   {
      SCIPerrorMessage("Cannot branch on continuous variables without a given branching value.\n", SCIPvarGetName(var));
      SCIPABORT();
      return SCIP_INVALIDDATA; /*lint !e527*/
   }

   assert(SCIPvarIsActive(var));
   assert(SCIPvarGetProbindex(var) >= 0);
   assert(SCIPvarGetStatus(var) == SCIP_VARSTATUS_LOOSE || SCIPvarGetStatus(var) == SCIP_VARSTATUS_COLUMN);
   assert(SCIPvarGetType(var) == SCIP_VARTYPE_CONTINUOUS || SCIPsetIsFeasIntegral(set, SCIPvarGetLbLocal(var)));
   assert(SCIPvarGetType(var) == SCIP_VARTYPE_CONTINUOUS || SCIPsetIsFeasIntegral(set, SCIPvarGetUbLocal(var)));
   assert(SCIPsetIsLT(set, SCIPvarGetLbLocal(var), SCIPvarGetUbLocal(var)));

   /* get value of variable in current LP or pseudo solution */
   lpval = SCIPvarGetSol(var, tree->focusnodehaslp);

   /* if there was no explicit value given for branching, branch on current LP or pseudo solution value */
   if( !validval )
   {
      val = lpval;

      /* avoid branching on infinite values in pseudo solution */
      if( SCIPsetIsInfinity(set, -val) || SCIPsetIsInfinity(set, val) )
      {
         val = SCIPvarGetWorstBoundLocal(var);

         /* if both bounds are infinite, choose zero as branching point */
         if( SCIPsetIsInfinity(set, -val) || SCIPsetIsInfinity(set, val) )
         {
            assert(SCIPsetIsInfinity(set, -SCIPvarGetLbLocal(var)));
            assert(SCIPsetIsInfinity(set, SCIPvarGetUbLocal(var)));
            val = 0.0;
         }
      }
   }

   assert(SCIPsetIsFeasGE(set, val, SCIPvarGetLbLocal(var)));
   assert(SCIPsetIsFeasLE(set, val, SCIPvarGetUbLocal(var)));
   assert(SCIPvarGetType(var) != SCIP_VARTYPE_CONTINUOUS ||
      SCIPsetIsRelEQ(set, SCIPvarGetLbLocal(var), SCIPvarGetUbLocal(var)) ||
      (SCIPsetIsLT(set, 2.1*SCIPvarGetLbLocal(var), 2.1*val) && SCIPsetIsLT(set, 2.1*val, 2.1*SCIPvarGetUbLocal(var))) );  /* see comment in SCIPbranchVarVal */

   /* calculate minimal distance of val from bounds */
   width = SCIP_REAL_MAX;
   if( !SCIPsetIsInfinity(set, -SCIPvarGetLbLocal(var)) )
   {
      width = val - SCIPvarGetLbLocal(var);
   }
   if( !SCIPsetIsInfinity(set,  SCIPvarGetUbLocal(var)) )
   {
      width = MIN(width, SCIPvarGetUbLocal(var) - val); /*lint !e666*/
   }
   /* calculate initial domain width of child nodes
    * if we have at least one finite bound, choose width such that we have roughly the same number of nodes left and right of val
    */
   if( width == SCIP_REAL_MAX ) /*lint !e777*/
   {
      /* unbounded variable, let's create a child with a small domain */
      width = 1.0;
   }
   else if( widthfactor == 1.0 )
   {
      /* most domains get same size */
      width /= n/2; /*lint !e653*/ /* rounding is ok at this point */
   }
   else
   {
      /* width is increased by widthfactor for each child
       * if n is even, compute width such that we can create n/2 nodes with width
       * width, widthfactor*width, ..., widthfactor^(n/2)*width on each side, i.e.,
       *      sum(width * widthfactor^(i-1), i = 1..n/2) = min(ub-val, val-lb)
       *  <-> width * (widthfactor^(n/2) - 1) / (widthfactor - 1) = min(ub-val, val-lb)
       *
       * if n is odd, compute width such that we can create one middle node with width width
       * and n/2 nodes with width widthfactor*width, ..., widthfactor^(n/2)*width on each side, i.e.,
       *      width/2 + sum(width * widthfactor^i, i = 1..n/2) = min(ub-val, val-lb)
       *  <-> width * (1/2 + widthfactor * (widthfactor^(n/2) - 1) / (widthfactor - 1) = min(ub-val, val-lb)
       */
      assert(widthfactor > 1.0);
      if( n % 2 == 0 )
         width *= (widthfactor - 1.0) / (pow(widthfactor, (SCIP_Real)(n/2)) - 1.0); /*lint !e653*/
      else
         width /= 0.5 + widthfactor * (pow(widthfactor, (SCIP_Real)(n/2)) - 1.0) / (widthfactor - 1.0); /*lint !e653*/
   }
   if( SCIPvarGetType(var) != SCIP_VARTYPE_CONTINUOUS )
      minwidth = MAX(1.0, minwidth);
   if( width < minwidth )
      width = minwidth;
   assert(SCIPsetIsPositive(set, width));

   SCIPsetDebugMsg(set, "%d-ary branching on variable <%s> [%g, %g] around %g, initial width = %g\n",
      n, SCIPvarGetName(var), SCIPvarGetLbLocal(var), SCIPvarGetUbLocal(var), val, width);

   if( nchildren != NULL )
      *nchildren = 0;

   /* initialize upper bound on children left of val and children right of val
    * if we are supposed to create an odd number of children, then create a child that has val in the middle of its domain */
   if( n % 2 == 1 )
   {
      left  = val - width/2.0;
      right = val + width/2.0;
      SCIPvarAdjustLb(var, set, &left);
      SCIPvarAdjustUb(var, set, &right);

      /* create child node left <= x <= right, if left <= right */
      if( left <= right )
      {
         priority = SCIPtreeCalcNodeselPriority(tree, set, stat, var, SCIP_BRANCHDIR_FIXED, val); /* ????????????? how to compute priority for such a child? */
         /* if LP solution is cutoff in child, compute a new estimate
          * otherwise we cannot expect a direct change in the best solution, so we keep the estimate of the parent node */
         if( SCIPsetIsLT(set, lpval, left) )
            estimate = SCIPtreeCalcChildEstimate(tree, set, stat, var, left);
         else if( SCIPsetIsGT(set, lpval, right) )
            estimate = SCIPtreeCalcChildEstimate(tree, set, stat, var, right);
         else
            estimate = SCIPnodeGetEstimate(tree->focusnode);

         SCIPsetDebugMsg(set, " -> creating middle child: %g <= <%s> <= %g (priority: %g, estimate: %g, width: %g)\n",
            left, SCIPvarGetName(var), right, priority, estimate, right - left);

         SCIP_CALL( SCIPnodeCreateChild(&node, blkmem, set, stat, tree, priority, estimate) );
         SCIP_CALL( SCIPnodeAddBoundchg(node, blkmem, set, stat, transprob, origprob, tree, reopt, lp, branchcand,
               eventqueue, NULL, var, left , SCIP_BOUNDTYPE_LOWER, FALSE) );
         SCIP_CALL( SCIPnodeAddBoundchg(node, blkmem, set, stat, transprob, origprob, tree, reopt, lp, branchcand, eventqueue,
               NULL, var, right, SCIP_BOUNDTYPE_UPPER, FALSE) );
         /* output branching bound change to visualization file */
         SCIP_CALL( SCIPvisualUpdateChild(stat->visual, set, stat, node) );

         if( nchildren != NULL )
            ++*nchildren;
      }
      --n;

      if( SCIPvarGetType(var) != SCIP_VARTYPE_CONTINUOUS )
      {
         /* if it's a discrete variable, we can use left-1 and right+1 as upper and lower bounds for following nodes on the left and right, resp. */
         left  -= 1.0;
         right += 1.0;
      }

      width *= widthfactor;
   }
   else
   {
      if( SCIPvarGetType(var) != SCIP_VARTYPE_CONTINUOUS )
      {
         left  = SCIPsetFloor(set, val);
         right = SCIPsetCeil(set, val);
         if( right - left < 0.5 )
            left -= 1.0;
      }
      else if( SCIPsetIsZero(set, val) )
      {
         left  = 0.0;
         right = 0.0;
      }
      else
      {
         left  = val;
         right = val;
      }
   }

   assert(n % 2 == 0);
   n /= 2;
   for( i = 0; i < n; ++i )
   {
      /* create child node left - width <= x <= left, if left > lb(x) or x is discrete */
      if( SCIPsetIsRelLT(set, SCIPvarGetLbLocal(var), left) || SCIPvarGetType(var) != SCIP_VARTYPE_CONTINUOUS )
      {
         /* new lower bound should be variables lower bound, if we are in the last round or left - width is very close to lower bound
          * otherwise we take left - width
          */
         if( i == n-1 || SCIPsetIsRelEQ(set, SCIPvarGetLbLocal(var), left - width))
         {
            bnd = SCIPvarGetLbLocal(var);
         }
         else
         {
            bnd = left - width;
            SCIPvarAdjustLb(var, set, &bnd);
            bnd = MAX(SCIPvarGetLbLocal(var), bnd); /*lint !e666*/
         }
         assert(SCIPsetIsRelLT(set, bnd, left));

         /* the nodeselection priority of nodes is decreased as more as they are away from val */
         priority = SCIPtreeCalcNodeselPriority(tree, set, stat, var, SCIP_BRANCHDIR_DOWNWARDS, bnd) / (i+1);
         /* if LP solution is cutoff in child, compute a new estimate
          * otherwise we cannot expect a direct change in the best solution, so we keep the estimate of the parent node */
         if( SCIPsetIsLT(set, lpval, bnd) )
            estimate = SCIPtreeCalcChildEstimate(tree, set, stat, var, bnd);
         else if( SCIPsetIsGT(set, lpval, left) )
            estimate = SCIPtreeCalcChildEstimate(tree, set, stat, var, left);
         else
            estimate = SCIPnodeGetEstimate(tree->focusnode);

         SCIPsetDebugMsg(set, " -> creating left  child: %g <= <%s> <= %g (priority: %g, estimate: %g, width: %g)\n",
            bnd, SCIPvarGetName(var), left, priority, estimate, left - bnd);

         SCIP_CALL( SCIPnodeCreateChild(&node, blkmem, set, stat, tree, priority, estimate) );
         if( SCIPsetIsGT(set, bnd, SCIPvarGetLbLocal(var)) )
         {
            SCIP_CALL( SCIPnodeAddBoundchg(node, blkmem, set, stat, transprob, origprob, tree, reopt, lp, branchcand, eventqueue,
               NULL, var, bnd, SCIP_BOUNDTYPE_LOWER, FALSE) );
         }
         SCIP_CALL( SCIPnodeAddBoundchg(node, blkmem, set, stat, transprob, origprob, tree, reopt, lp, branchcand, eventqueue,
            NULL, var, left, SCIP_BOUNDTYPE_UPPER, FALSE) );
         /* output branching bound change to visualization file */
         SCIP_CALL( SCIPvisualUpdateChild(stat->visual, set, stat, node) );

         if( nchildren != NULL )
            ++*nchildren;

         left = bnd;
         if( SCIPvarGetType(var) != SCIP_VARTYPE_CONTINUOUS )
            left -= 1.0;
      }

      /* create child node right <= x <= right + width, if right < ub(x) */
      if( SCIPsetIsRelGT(set, SCIPvarGetUbLocal(var), right) || SCIPvarGetType(var) != SCIP_VARTYPE_CONTINUOUS )
      {
         /* new upper bound should be variables upper bound, if we are in the last round or right + width is very close to upper bound
          * otherwise we take right + width
          */
         if( i == n-1 || SCIPsetIsRelEQ(set, SCIPvarGetUbLocal(var), right + width))
         {
            bnd = SCIPvarGetUbLocal(var);
         }
         else
         {
            bnd = right + width;
            SCIPvarAdjustUb(var, set, &bnd);
            bnd = MIN(SCIPvarGetUbLocal(var), bnd); /*lint !e666*/
         }
         assert(SCIPsetIsRelGT(set, bnd, right));

         /* the nodeselection priority of nodes is decreased as more as they are away from val */
         priority = SCIPtreeCalcNodeselPriority(tree, set, stat, var, SCIP_BRANCHDIR_UPWARDS, bnd) / (i+1);
         /* if LP solution is cutoff in child, compute a new estimate
          * otherwise we cannot expect a direct change in the best solution, so we keep the estimate of the parent node */
         if( SCIPsetIsLT(set, lpval, right) )
            estimate = SCIPtreeCalcChildEstimate(tree, set, stat, var, right);
         else if( SCIPsetIsGT(set, lpval, bnd) )
            estimate = SCIPtreeCalcChildEstimate(tree, set, stat, var, bnd);
         else
            estimate = SCIPnodeGetEstimate(tree->focusnode);

         SCIPsetDebugMsg(set, " -> creating right child: %g <= <%s> <= %g (priority: %g, estimate: %g, width: %g)\n",
            right, SCIPvarGetName(var), bnd, priority, estimate, bnd - right);

         SCIP_CALL( SCIPnodeCreateChild(&node, blkmem, set, stat, tree, priority, estimate) );
         SCIP_CALL( SCIPnodeAddBoundchg(node, blkmem, set, stat, transprob, origprob, tree, reopt, lp, branchcand, eventqueue,
            NULL, var, right, SCIP_BOUNDTYPE_LOWER, FALSE) );
         if( SCIPsetIsLT(set, bnd, SCIPvarGetUbLocal(var)) )
         {
            SCIP_CALL( SCIPnodeAddBoundchg(node, blkmem, set, stat, transprob, origprob, tree, reopt, lp, branchcand, eventqueue,
               NULL, var, bnd, SCIP_BOUNDTYPE_UPPER, FALSE) );
         }
         /* output branching bound change to visualization file */
         SCIP_CALL( SCIPvisualUpdateChild(stat->visual, set, stat, node) );

         if( nchildren != NULL )
            ++*nchildren;

         right = bnd;
         if( SCIPvarGetType(var) != SCIP_VARTYPE_CONTINUOUS )
            right += 1.0;
      }

      width *= widthfactor;
   }

   return SCIP_OKAY;
}

/** adds a diving bound change to the tree together with the information if this is a bound change
 *  for the preferred direction or not
 */
#define ARRAYGROWTH 5
SCIP_RETCODE SCIPtreeAddDiveBoundChange(
   SCIP_TREE*            tree,               /**< branch and bound tree */
   BMS_BLKMEM*           blkmem,             /**< block memory buffers */
   SCIP_VAR*             var,                /**< variable to apply the bound change to */
   SCIP_BRANCHDIR        dir,                /**< direction of the bound change */
   SCIP_Real             value,              /**< value to adjust this variable bound to */
   SCIP_Bool             preferred           /**< is this a bound change for the preferred child? */
   )
{
   int idx = preferred ? 0 : 1;
   int pos = tree->ndivebdchanges[idx];

   assert(pos < tree->divebdchgsize[idx]);

   if( pos == tree->divebdchgsize[idx] - 1 )
   {
      SCIP_ALLOC( BMSreallocBlockMemoryArray(blkmem, &tree->divebdchgdirs[idx], tree->divebdchgsize[idx], tree->divebdchgsize[idx] + ARRAYGROWTH) ); /*lint !e866*/
      SCIP_ALLOC( BMSreallocBlockMemoryArray(blkmem, &tree->divebdchgvars[idx], tree->divebdchgsize[idx], tree->divebdchgsize[idx] + ARRAYGROWTH) ); /*lint !e866*/
      SCIP_ALLOC( BMSreallocBlockMemoryArray(blkmem, &tree->divebdchgvals[idx], tree->divebdchgsize[idx], tree->divebdchgsize[idx] + ARRAYGROWTH) ); /*lint !e866*/
      tree->divebdchgsize[idx] += ARRAYGROWTH;
   }

   tree->divebdchgvars[idx][pos] = var;
   tree->divebdchgdirs[idx][pos] = dir;
   tree->divebdchgvals[idx][pos] = value;

   ++tree->ndivebdchanges[idx];

   return SCIP_OKAY;
}

/** get the dive bound change data for the preferred or the alternative direction */
void SCIPtreeGetDiveBoundChangeData(
   SCIP_TREE*            tree,               /**< branch and bound tree */
   SCIP_VAR***           variables,          /**< pointer to store variables for the specified direction */
   SCIP_BRANCHDIR**      directions,         /**< pointer to store the branching directions */
   SCIP_Real**           values,             /**< pointer to store bound change values */
   int*                  ndivebdchgs,        /**< pointer to store the number of dive bound changes */
   SCIP_Bool             preferred           /**< should the dive bound changes for the preferred child be output? */
   )
{
   int idx = preferred ? 0 : 1;

   assert(variables != NULL);
   assert(directions != NULL);
   assert(values != NULL);
   assert(ndivebdchgs != NULL);

   *variables = tree->divebdchgvars[idx];
   *directions = tree->divebdchgdirs[idx];
   *values = tree->divebdchgvals[idx];
   *ndivebdchgs = tree->ndivebdchanges[idx];
}

/** clear the tree bound change data structure */
void SCIPtreeClearDiveBoundChanges(
   SCIP_TREE*            tree                /**< branch and bound tree */
   )
{
   int p;

   for( p = 0; p < 2; ++p )
      tree->ndivebdchanges[p] = 0;
}

/** creates a probing child node of the current node, which must be the focus node, the current refocused node,
 *  or another probing node; if the current node is the focus or a refocused node, the created probing node is
 *  installed as probing root node
 */
static
SCIP_RETCODE treeCreateProbingNode(
   SCIP_TREE*            tree,               /**< branch and bound tree */
   BMS_BLKMEM*           blkmem,             /**< block memory */
   SCIP_SET*             set,                /**< global SCIP settings */
   SCIP_LP*              lp                  /**< current LP data */
   )
{
   SCIP_NODE* currentnode;
   SCIP_NODE* node;
   SCIP_RETCODE retcode;

   assert(tree != NULL);
   assert(SCIPtreeIsPathComplete(tree));
   assert(tree->pathlen > 0);
   assert(blkmem != NULL);
   assert(set != NULL);

   /* get the current node */
   currentnode = SCIPtreeGetCurrentNode(tree);
   assert(SCIPnodeGetType(currentnode) == SCIP_NODETYPE_FOCUSNODE
      || SCIPnodeGetType(currentnode) == SCIP_NODETYPE_REFOCUSNODE
      || SCIPnodeGetType(currentnode) == SCIP_NODETYPE_PROBINGNODE);
   assert((SCIPnodeGetType(currentnode) == SCIP_NODETYPE_PROBINGNODE) == SCIPtreeProbing(tree));

   /* create the node data structure */
   SCIP_CALL( nodeCreate(&node, blkmem, set) );
   assert(node != NULL);

   /* mark node to be a probing node */
   node->nodetype = SCIP_NODETYPE_PROBINGNODE; /*lint !e641*/

   /* create the probingnode data */
   SCIP_CALL( probingnodeCreate(&node->data.probingnode, blkmem, lp) );

   /* make the current node the parent of the new probing node */
   retcode = nodeAssignParent(node, blkmem, set, tree, currentnode, 0.0);

   /* if we reached the maximal depth level we clean up the allocated memory and stop */
   if( retcode == SCIP_MAXDEPTHLEVEL )
   {
      SCIP_CALL( probingnodeFree(&(node->data.probingnode), blkmem, lp) );
      BMSfreeBlockMemory(blkmem, &node);
   }
   SCIP_CALL( retcode );
   assert(SCIPnodeGetDepth(node) == tree->pathlen);

   /* check, if the node is the probing root node */
   if( tree->probingroot == NULL )
   {
      tree->probingroot = node;
      SCIPsetDebugMsg(set, "created probing root node #%" SCIP_LONGINT_FORMAT " at depth %d\n",
         SCIPnodeGetNumber(node), SCIPnodeGetDepth(node));
   }
   else
   {
      assert(SCIPnodeGetType(tree->probingroot) == SCIP_NODETYPE_PROBINGNODE);
      assert(SCIPnodeGetDepth(tree->probingroot) < SCIPnodeGetDepth(node));

      SCIPsetDebugMsg(set, "created probing child node #%" SCIP_LONGINT_FORMAT " at depth %d, probing depth %d\n",
         SCIPnodeGetNumber(node), SCIPnodeGetDepth(node), SCIPnodeGetDepth(node) - SCIPnodeGetDepth(tree->probingroot));

      currentnode->data.probingnode->ncols = SCIPlpGetNCols(lp);
      currentnode->data.probingnode->nrows = SCIPlpGetNRows(lp);

      SCIPsetDebugMsg(set, "updated probingnode information of parent (%d cols, %d rows)\n",
         currentnode->data.probingnode->ncols, currentnode->data.probingnode->nrows);
   }

   /* create the new active path */
   SCIP_CALL( treeEnsurePathMem(tree, set, tree->pathlen+1) );
   node->active = TRUE;
   tree->path[tree->pathlen] = node;
   tree->pathlen++;

   /* update the path LP size for the previous node and set the (initial) path LP size for the newly created node */
   SCIP_CALL( treeUpdatePathLPSize(tree, tree->pathlen-2) );

   /* mark the LP's size */
   SCIPlpMarkSize(lp);
   assert(tree->pathlen >= 2);
   assert(lp->firstnewrow == tree->pathnlprows[tree->pathlen-1]); /* marked LP size should be initial size of new node */
   assert(lp->firstnewcol == tree->pathnlpcols[tree->pathlen-1]);

   /* the current probing node does not yet have a solved LP */
   tree->probingnodehaslp = FALSE;

   return SCIP_OKAY;
}

/** switches to probing mode and creates a probing root */
SCIP_RETCODE SCIPtreeStartProbing(
   SCIP_TREE*            tree,               /**< branch and bound tree */
   BMS_BLKMEM*           blkmem,             /**< block memory */
   SCIP_SET*             set,                /**< global SCIP settings */
   SCIP_LP*              lp,                 /**< current LP data */
   SCIP_RELAXATION*      relaxation,         /**< global relaxation data */
   SCIP_PROB*            transprob,          /**< transformed problem after presolve */
   SCIP_Bool             strongbranching     /**< is the probing mode used for strongbranching? */
   )
{
   assert(tree != NULL);
   assert(tree->probinglpistate == NULL);
   assert(tree->probinglpinorms == NULL);
   assert(!SCIPtreeProbing(tree));
   assert(lp != NULL);

   SCIPsetDebugMsg(set, "probing started in depth %d (LP flushed: %u, LP solved: %u, solstat: %d), probing root in depth %d\n",
      tree->pathlen-1, lp->flushed, lp->solved, SCIPlpGetSolstat(lp), tree->pathlen);

   /* store all marked constraints for propagation */
   SCIP_CALL( SCIPconshdlrsStorePropagationStatus(set, set->conshdlrs, set->nconshdlrs) );

   /* inform LP about probing mode */
   SCIP_CALL( SCIPlpStartProbing(lp) );

   assert(!lp->divingobjchg);

   /* remember, whether the LP was flushed and solved */
   tree->probinglpwasflushed = lp->flushed;
   tree->probinglpwassolved = lp->solved;
   tree->probingloadlpistate = FALSE;
   tree->probinglpwasrelax = lp->isrelax;
   lp->isrelax = TRUE;
   tree->probingsolvedlp = FALSE;
   tree->probingobjchanged = FALSE;
   lp->divingobjchg = FALSE;
   tree->probingsumchgdobjs = 0;
   tree->sbprobing = strongbranching;
   tree->porbinglphadsafebound = lp->hasprovedbound;
   if( set->exact_enabled && lp->solved )
      tree->probinglpobjval = SCIPlpGetObjval(lp, set, transprob);

   /* remember the LP state in order to restore the LP solution quickly after probing */
   /**@todo could the lp state be worth storing if the LP is not flushed (and hence not solved)? */
   if( lp->flushed && lp->solved )
   {
      SCIP_CALL( SCIPlpGetState(lp, blkmem, &tree->probinglpistate) );
      SCIP_CALL( SCIPlpGetNorms(lp, blkmem, &tree->probinglpinorms) );
      tree->probinglpwasprimfeas = lp->primalfeasible;
      tree->probinglpwasprimchecked = lp->primalchecked;
      tree->probinglpwasdualfeas = lp->dualfeasible;
      tree->probinglpwasdualchecked = lp->dualchecked;
   }

   /* remember the relaxation solution to reset it later */
   if( SCIPrelaxationIsSolValid(relaxation) )
   {
      SCIP_CALL( SCIPtreeStoreRelaxSol(tree, set, relaxation, transprob) );
   }

   /* create temporary probing root node */
   SCIP_CALL( treeCreateProbingNode(tree, blkmem, set, lp) );
   assert(SCIPtreeProbing(tree));

   return SCIP_OKAY;
}

/** creates a new probing child node in the probing path */
SCIP_RETCODE SCIPtreeCreateProbingNode(
   SCIP_TREE*            tree,               /**< branch and bound tree */
   BMS_BLKMEM*           blkmem,             /**< block memory */
   SCIP_SET*             set,                /**< global SCIP settings */
   SCIP_LP*              lp                  /**< current LP data */
   )
{
   assert(SCIPtreeProbing(tree));

   SCIPsetDebugMsg(set, "new probing child in depth %d (probing depth: %d)\n", tree->pathlen, tree->pathlen-1 - SCIPnodeGetDepth(tree->probingroot));

   /* create temporary probing root node */
   SCIP_CALL( treeCreateProbingNode(tree, blkmem, set, lp) );

   return SCIP_OKAY;
}

/** sets the LP state for the current probing node
 *
 *  @note state and norms are stored at the node and later released by SCIP; therefore, the pointers are set
 *        to NULL by the method
 *
 *  @note the pointers to state and norms must not be NULL; however, they may point to a NULL pointer if the
 *        respective information should not be set
 */
SCIP_RETCODE SCIPtreeSetProbingLPState(
   SCIP_TREE*            tree,               /**< branch and bound tree */
   BMS_BLKMEM*           blkmem,             /**< block memory */
   SCIP_LP*              lp,                 /**< current LP data */
   SCIP_LPISTATE**       lpistate,           /**< pointer to LP state information (like basis information) */
   SCIP_LPINORMS**       lpinorms,           /**< pointer to LP pricing norms information */
   SCIP_Bool             primalfeas,         /**< primal feasibility when LP state information was stored */
   SCIP_Bool             dualfeas            /**< dual feasibility when LP state information was stored */
   )
{
   SCIP_NODE* node;

   assert(tree != NULL);
   assert(SCIPtreeProbing(tree));
   assert(lpistate != NULL);
   assert(lpinorms != NULL);

   /* get the current probing node */
   node = SCIPtreeGetCurrentNode(tree);

   /* this check is necessary to avoid cppcheck warnings */
   if( node == NULL )
      return SCIP_INVALIDDATA;

   assert(SCIPnodeGetType(node) == SCIP_NODETYPE_PROBINGNODE);
   assert(node->data.probingnode != NULL);

   /* free already present LP state */
   if( node->data.probingnode->lpistate != NULL )
   {
      SCIP_CALL( SCIPlpFreeState(lp, blkmem, &(node->data.probingnode->lpistate)) );
   }

   /* free already present LP pricing norms */
   if( node->data.probingnode->lpinorms != NULL )
   {
      SCIP_CALL( SCIPlpFreeNorms(lp, blkmem, &(node->data.probingnode->lpinorms)) );
   }

   node->data.probingnode->lpistate = *lpistate;
   node->data.probingnode->lpinorms = *lpinorms;
   node->data.probingnode->lpwasprimfeas = primalfeas;
   node->data.probingnode->lpwasdualfeas = dualfeas;

   /* set the pointers to NULL to avoid that they are still used and modified by the caller */
   *lpistate = NULL;
   *lpinorms = NULL;

   tree->probingloadlpistate = TRUE;

   return SCIP_OKAY;
}

/** loads the LP state for the current probing node */
SCIP_RETCODE SCIPtreeLoadProbingLPState(
   SCIP_TREE*            tree,               /**< branch and bound tree */
   BMS_BLKMEM*           blkmem,             /**< block memory buffers */
   SCIP_SET*             set,                /**< global SCIP settings */
   SCIP_EVENTQUEUE*      eventqueue,         /**< event queue */
   SCIP_LP*              lp                  /**< current LP data */
   )
{
   assert(tree != NULL);
   assert(SCIPtreeProbing(tree));

   /* loading the LP state is only necessary if we backtracked */
   if( tree->probingloadlpistate )
   {
      SCIP_NODE* node;
      SCIP_LPISTATE* lpistate;
      SCIP_LPINORMS* lpinorms;
      SCIP_Bool lpwasprimfeas = FALSE;
      SCIP_Bool lpwasprimchecked = FALSE;
      SCIP_Bool lpwasdualfeas = FALSE;
      SCIP_Bool lpwasdualchecked = FALSE;

      /* get the current probing node */
      node = SCIPtreeGetCurrentNode(tree);
      assert(node != NULL);
      assert(SCIPnodeGetType(node) == SCIP_NODETYPE_PROBINGNODE);

      /* search the last node where an LP state information was attached */
      lpistate = NULL;
      lpinorms = NULL;
      do
      {
         assert(SCIPnodeGetType(node) == SCIP_NODETYPE_PROBINGNODE);
         assert(node->data.probingnode != NULL);
         if( node->data.probingnode->lpistate != NULL )
         {
            lpistate = node->data.probingnode->lpistate;
            lpinorms = node->data.probingnode->lpinorms;
            lpwasprimfeas = node->data.probingnode->lpwasprimfeas;
            lpwasprimchecked = node->data.probingnode->lpwasprimchecked;
            lpwasdualfeas = node->data.probingnode->lpwasdualfeas;
            lpwasdualchecked = node->data.probingnode->lpwasdualchecked;
            break;
         }
         node = node->parent;
         assert(node != NULL); /* the root node cannot be a probing node! */
      }
      while( SCIPnodeGetType(node) == SCIP_NODETYPE_PROBINGNODE );

      /* if there was no LP information stored in the probing nodes, use the one stored before probing started */
      if( lpistate == NULL )
      {
         lpistate = tree->probinglpistate;
         lpinorms = tree->probinglpinorms;
         lpwasprimfeas = tree->probinglpwasprimfeas;
         lpwasprimchecked = tree->probinglpwasprimchecked;
         lpwasdualfeas = tree->probinglpwasdualfeas;
         lpwasdualchecked = tree->probinglpwasdualchecked;
      }

      /* set the LP state */
      if( lpistate != NULL )
      {
         SCIP_CALL( SCIPlpSetState(lp, blkmem, set, eventqueue, lpistate,
               lpwasprimfeas, lpwasprimchecked, lpwasdualfeas, lpwasdualchecked) );
      }

      /* set the LP pricing norms */
      if( lpinorms != NULL )
      {
         SCIP_CALL( SCIPlpSetNorms(lp, blkmem, lpinorms) );
      }

      /* now we don't need to load the LP state again until the next backtracking */
      tree->probingloadlpistate = FALSE;
   }

   return SCIP_OKAY;
}

/** marks the probing node to have a solved LP relaxation */
SCIP_RETCODE SCIPtreeMarkProbingNodeHasLP(
   SCIP_TREE*            tree,               /**< branch and bound tree */
   BMS_BLKMEM*           blkmem,             /**< block memory */
   SCIP_LP*              lp                  /**< current LP data */
   )
{
   SCIP_NODE* node;

   assert(tree != NULL);
   assert(SCIPtreeProbing(tree));

   /* mark the probing node to have an LP */
   tree->probingnodehaslp = TRUE;

   /* get current probing node */
   node = SCIPtreeGetCurrentNode(tree);
   assert(SCIPnodeGetType(node) == SCIP_NODETYPE_PROBINGNODE);
   assert(node != NULL && node->data.probingnode != NULL);

   /* update LP information in probingnode data */
   /* cppcheck-suppress nullPointer */
   SCIP_CALL( probingnodeUpdate(node->data.probingnode, blkmem, tree, lp) );

   return SCIP_OKAY;
}

/** undoes all changes to the problem applied in probing up to the given probing depth */
static
SCIP_RETCODE treeBacktrackProbing(
   SCIP_TREE*            tree,               /**< branch and bound tree */
   SCIP_REOPT*           reopt,              /**< reoptimization data structure */
   BMS_BLKMEM*           blkmem,             /**< block memory buffers */
   SCIP_SET*             set,                /**< global SCIP settings */
   SCIP_STAT*            stat,               /**< problem statistics */
   SCIP_PROB*            transprob,          /**< transformed problem after presolve */
   SCIP_PROB*            origprob,           /**< original problem */
   SCIP_LP*              lp,                 /**< current LP data */
   SCIP_PRIMAL*          primal,             /**< primal data structure */
   SCIP_BRANCHCAND*      branchcand,         /**< branching candidate storage */
   SCIP_EVENTQUEUE*      eventqueue,         /**< event queue */
   SCIP_EVENTFILTER*     eventfilter,        /**< global event filter */
   SCIP_CLIQUETABLE*     cliquetable,        /**< clique table data structure */
   int                   probingdepth        /**< probing depth of the node in the probing path that should be reactivated,
                                              *   -1 to even deactivate the probing root, thus exiting probing mode */
   )
{
   int newpathlen;
   int i;

   assert(tree != NULL);
   assert(SCIPtreeProbing(tree));
   assert(tree->probingroot != NULL);
   assert(tree->focusnode != NULL);
   assert(SCIPnodeGetType(tree->probingroot) == SCIP_NODETYPE_PROBINGNODE);
   assert(SCIPnodeGetType(tree->focusnode) == SCIP_NODETYPE_FOCUSNODE
      || SCIPnodeGetType(tree->focusnode) == SCIP_NODETYPE_REFOCUSNODE);
   assert(tree->probingroot->parent == tree->focusnode);
   assert(SCIPnodeGetDepth(tree->probingroot) == SCIPnodeGetDepth(tree->focusnode)+1);
   assert(tree->pathlen >= 2);
   assert(SCIPnodeGetType(tree->path[tree->pathlen-1]) == SCIP_NODETYPE_PROBINGNODE);
   assert(-1 <= probingdepth && probingdepth <= SCIPtreeGetProbingDepth(tree));

   treeCheckPath(tree);

   newpathlen = SCIPnodeGetDepth(tree->probingroot) + probingdepth + 1;
   assert(newpathlen >= 1); /* at least root node of the tree remains active */

   /* check if we have to do any backtracking */
   if( newpathlen < tree->pathlen )
   {
      int ncols;
      int nrows;

      /* the correct LP size of the node to which we backtracked is stored as initial LP size for its child */
      assert(SCIPnodeGetType(tree->path[newpathlen]) == SCIP_NODETYPE_PROBINGNODE);
      ncols = tree->path[newpathlen]->data.probingnode->ninitialcols;
      nrows = tree->path[newpathlen]->data.probingnode->ninitialrows;
      assert(ncols >= tree->pathnlpcols[newpathlen-1] || !tree->focuslpconstructed);
      assert(nrows >= tree->pathnlprows[newpathlen-1] || !tree->focuslpconstructed);

      while( tree->pathlen > newpathlen )
      {
         SCIP_NODE* node;

         node = tree->path[tree->pathlen-1];

         assert(SCIPnodeGetType(node) == SCIP_NODETYPE_PROBINGNODE);
         assert(tree->pathlen-1 == SCIPnodeGetDepth(node));
         assert(tree->pathlen-1 >= SCIPnodeGetDepth(tree->probingroot));

         if( node->data.probingnode->nchgdobjs > 0 )
         {
            /* @todo only do this if we don't backtrack to the root node - in that case, we can just restore the unchanged
             *       objective values
             */
            for( i = node->data.probingnode->nchgdobjs - 1; i >= 0; --i )
            {
               assert(tree->probingobjchanged);

               SCIP_CALL( SCIPvarChgObj(node->data.probingnode->origobjvars[i], blkmem, set, transprob, primal, lp,
                     eventqueue, node->data.probingnode->origobjvals[i]) );
            }
            tree->probingsumchgdobjs -= node->data.probingnode->nchgdobjs;
            assert(tree->probingsumchgdobjs >= 0);

            /* reset probingobjchanged flag and cutoff bound */
            if( tree->probingsumchgdobjs == 0 )
            {
               SCIPlpUnmarkDivingObjChanged(lp);
               tree->probingobjchanged = FALSE;

               SCIP_CALL( SCIPlpSetCutoffbound(lp, set, transprob, primal->cutoffbound) );
            }

            /* recompute global and local pseudo objective values */
            SCIPlpRecomputeLocalAndGlobalPseudoObjval(lp, set, transprob);
         }

         /* undo bound changes by deactivating the probing node */
         SCIP_CALL( nodeDeactivate(node, blkmem, set, stat, tree, lp, branchcand, eventfilter, eventqueue) );

         /* free the probing node */
         SCIP_CALL( SCIPnodeFree(&tree->path[tree->pathlen-1], blkmem, set, stat, eventfilter, eventqueue, tree, lp) );
         tree->pathlen--;
      }
      assert(tree->pathlen == newpathlen);

      /* reset the path LP size to the initial size of the probing node */
      if( SCIPnodeGetType(tree->path[tree->pathlen-1]) == SCIP_NODETYPE_PROBINGNODE )
      {
         tree->pathnlpcols[tree->pathlen-1] = tree->path[tree->pathlen-1]->data.probingnode->ninitialcols;
         tree->pathnlprows[tree->pathlen-1] = tree->path[tree->pathlen-1]->data.probingnode->ninitialrows;
      }
      else
         assert(SCIPnodeGetType(tree->path[tree->pathlen-1]) == SCIP_NODETYPE_FOCUSNODE);
      treeCheckPath(tree);

      /* undo LP extensions */
      SCIP_CALL( SCIPlpShrinkCols(lp, set, ncols) );
      SCIP_CALL( SCIPlpShrinkRows(lp, blkmem, set, eventqueue, eventfilter, nrows) );
      tree->probingloadlpistate = TRUE; /* LP state must be reloaded if the next LP is solved */

      /* reset the LP's marked size to the initial size of the LP at the node stored in the path */
      assert(lp->nrows >= tree->pathnlprows[tree->pathlen-1] || !tree->focuslpconstructed);
      assert(lp->ncols >= tree->pathnlpcols[tree->pathlen-1] || !tree->focuslpconstructed);
      SCIPlpSetSizeMark(lp, tree->pathnlprows[tree->pathlen-1], tree->pathnlpcols[tree->pathlen-1]);

      /* if the highest cutoff or repropagation depth is inside the deleted part of the probing path,
       * reset them to infinity
       */
      if( tree->cutoffdepth >= tree->pathlen )
      {
         /* apply the pending bound changes */
         SCIP_CALL( treeApplyPendingBdchgs(tree, reopt, blkmem, set, stat, transprob, origprob, lp, branchcand, eventqueue, cliquetable) );

         /* applying the pending bound changes might have changed the cutoff depth; so the highest cutoff depth might
          * be outside of the deleted part of the probing path now
          */
         if( tree->cutoffdepth >= tree->pathlen )
            tree->cutoffdepth = INT_MAX;
      }
      if( tree->repropdepth >= tree->pathlen )
         tree->repropdepth = INT_MAX;
   }

   SCIPsetDebugMsg(set, "probing backtracked to depth %d (%d cols, %d rows)\n", tree->pathlen-1, SCIPlpGetNCols(lp), SCIPlpGetNRows(lp));

   return SCIP_OKAY;
}

/** undoes all changes to the problem applied in probing up to the given probing depth;
 *  the changes of the probing node of the given probing depth are the last ones that remain active;
 *  changes that were applied before calling SCIPtreeCreateProbingNode() cannot be undone
 */
SCIP_RETCODE SCIPtreeBacktrackProbing(
   SCIP_TREE*            tree,               /**< branch and bound tree */
   SCIP_REOPT*           reopt,              /**< reoptimization data structure */
   BMS_BLKMEM*           blkmem,             /**< block memory buffers */
   SCIP_SET*             set,                /**< global SCIP settings */
   SCIP_STAT*            stat,               /**< problem statistics */
   SCIP_PROB*            transprob,          /**< transformed problem */
   SCIP_PROB*            origprob,           /**< original problem */
   SCIP_LP*              lp,                 /**< current LP data */
   SCIP_PRIMAL*          primal,             /**< primal data structure */
   SCIP_BRANCHCAND*      branchcand,         /**< branching candidate storage */
   SCIP_EVENTQUEUE*      eventqueue,         /**< event queue */
   SCIP_EVENTFILTER*     eventfilter,        /**< global event filter */
   SCIP_CLIQUETABLE*     cliquetable,        /**< clique table data structure */
   int                   probingdepth        /**< probing depth of the node in the probing path that should be reactivated */
   )
{
   assert(tree != NULL);
   assert(SCIPtreeProbing(tree));
   assert(0 <= probingdepth && probingdepth <= SCIPtreeGetProbingDepth(tree));

   /* undo the domain and constraint set changes and free the temporary probing nodes below the given probing depth */
   SCIP_CALL( treeBacktrackProbing(tree, reopt, blkmem, set, stat, transprob, origprob, lp, primal, branchcand,
         eventqueue, eventfilter, cliquetable, probingdepth) );

   assert(SCIPtreeProbing(tree));
   assert(SCIPnodeGetType(SCIPtreeGetCurrentNode(tree)) == SCIP_NODETYPE_PROBINGNODE);

   return SCIP_OKAY;
}

/** switches back from probing to normal operation mode, frees all nodes on the probing path, restores bounds of all
 *  variables and restores active constraints arrays of focus node
 */
SCIP_RETCODE SCIPtreeEndProbing(
   SCIP_TREE*            tree,               /**< branch and bound tree */
   SCIP_REOPT*           reopt,              /**< reoptimization data structure */
   BMS_BLKMEM*           blkmem,             /**< block memory buffers */
   SCIP_SET*             set,                /**< global SCIP settings */
   SCIP_MESSAGEHDLR*     messagehdlr,        /**< message handler */
   SCIP_STAT*            stat,               /**< problem statistics */
   SCIP_PROB*            transprob,          /**< transformed problem after presolve */
   SCIP_PROB*            origprob,           /**< original problem */
   SCIP_LP*              lp,                 /**< current LP data */
   SCIP_RELAXATION*      relaxation,         /**< global relaxation data */
   SCIP_PRIMAL*          primal,             /**< Primal LP data */
   SCIP_BRANCHCAND*      branchcand,         /**< branching candidate storage */
   SCIP_EVENTQUEUE*      eventqueue,         /**< event queue */
   SCIP_EVENTFILTER*     eventfilter,        /**< global event filter */
   SCIP_CLIQUETABLE*     cliquetable         /**< clique table data structure */
   )
{
   assert(tree != NULL);
   assert(SCIPtreeProbing(tree));
   assert(tree->probingroot != NULL);
   assert(tree->focusnode != NULL);
   assert(SCIPnodeGetType(tree->probingroot) == SCIP_NODETYPE_PROBINGNODE);
   assert(SCIPnodeGetType(tree->focusnode) == SCIP_NODETYPE_FOCUSNODE
      || SCIPnodeGetType(tree->focusnode) == SCIP_NODETYPE_REFOCUSNODE);
   assert(tree->probingroot->parent == tree->focusnode);
   assert(SCIPnodeGetDepth(tree->probingroot) == SCIPnodeGetDepth(tree->focusnode)+1);
   assert(tree->pathlen >= 2);
   assert(SCIPnodeGetType(tree->path[tree->pathlen-1]) == SCIP_NODETYPE_PROBINGNODE);
   assert(set != NULL);

   /* undo the domain and constraint set changes of the temporary probing nodes and free the probing nodes */
   SCIP_CALL( treeBacktrackProbing(tree, reopt, blkmem, set, stat, transprob, origprob, lp, primal, branchcand,
         eventqueue, eventfilter, cliquetable, -1) );
   assert(tree->probingsumchgdobjs == 0);
   assert(!tree->probingobjchanged);
   assert(!lp->divingobjchg);
   assert(lp->cutoffbound == primal->cutoffbound); /*lint !e777*/
   assert(SCIPtreeGetCurrentNode(tree) == tree->focusnode);
   assert(!SCIPtreeProbing(tree));

   /* if the LP was flushed before probing starts, flush it again */
   if( tree->probinglpwasflushed )
   {
      SCIP_CALL( SCIPlpFlush(lp, blkmem, set, eventqueue) );

      /* if the LP was solved before probing starts, solve it again to restore the LP solution */
      if( tree->probinglpwassolved )
      {
         SCIP_Bool lperror;

         /* reset the LP state before probing started */
         if( tree->probinglpistate == NULL )
         {
            assert(tree->probinglpinorms == NULL);
            SCIP_CALL( SCIPlpiClearState(lp->lpi) );
            lp->primalfeasible = (lp->nlpicols == 0 && lp->nlpirows == 0);
            lp->primalchecked = (lp->nlpicols == 0 && lp->nlpirows == 0);
            lp->dualfeasible = (lp->nlpicols == 0 && lp->nlpirows == 0);
            lp->dualchecked = (lp->nlpicols == 0 && lp->nlpirows == 0);
            lp->solisbasic = FALSE;
         }
         else
         {
            SCIP_CALL( SCIPlpSetState(lp, blkmem, set, eventqueue, tree->probinglpistate,
                  tree->probinglpwasprimfeas, tree->probinglpwasprimchecked, tree->probinglpwasdualfeas,
                  tree->probinglpwasdualchecked) );
            SCIP_CALL( SCIPlpFreeState(lp, blkmem, &tree->probinglpistate) );

            if( tree->probinglpinorms != NULL )
            {
               SCIP_CALL( SCIPlpSetNorms(lp, blkmem, tree->probinglpinorms) );
               SCIP_CALL( SCIPlpFreeNorms(lp, blkmem, &tree->probinglpinorms) );
               tree->probinglpinorms = NULL;
            }
         }
         SCIPlpSetIsRelax(lp, tree->probinglpwasrelax);

         /* resolve LP to reset solution */
         SCIP_CALL( SCIPlpSolveAndEval(lp, set, messagehdlr, blkmem, stat, eventqueue, eventfilter, transprob, -1LL, FALSE, FALSE, FALSE, &lperror) );

         if( set->exact_enabled )
         {
            lp->lpobjval = tree->probinglpobjval;
            lp->hasprovedbound = tree->porbinglphadsafebound;
         }

         if( lperror )
         {
            SCIPmessagePrintVerbInfo(messagehdlr, set->disp_verblevel, SCIP_VERBLEVEL_FULL,
               "(node %" SCIP_LONGINT_FORMAT ") unresolved numerical troubles while resolving LP %" SCIP_LONGINT_FORMAT " after probing\n",
               stat->nnodes, stat->nlps);
            lp->resolvelperror = TRUE;
            tree->focusnodehaslp = FALSE;
         }
         else if( SCIPlpGetSolstat(lp) != SCIP_LPSOLSTAT_OPTIMAL
            && SCIPlpGetSolstat(lp) != SCIP_LPSOLSTAT_INFEASIBLE
            && SCIPlpGetSolstat(lp) != SCIP_LPSOLSTAT_UNBOUNDEDRAY
            && SCIPlpGetSolstat(lp) != SCIP_LPSOLSTAT_OBJLIMIT )
         {
            SCIPmessagePrintVerbInfo(messagehdlr, set->disp_verblevel, SCIP_VERBLEVEL_FULL,
               "LP was not resolved to a sufficient status after probing\n");
            lp->resolvelperror = TRUE;
            tree->focusnodehaslp = FALSE;
         }
         else if( tree->focuslpconstructed && SCIPlpIsRelax(lp) && SCIPprobAllColsInLP(transprob, set, lp) )
         {
            if( set->exact_enabled && lp->hasprovedbound )
               SCIP_CALL( SCIPnodeUpdateLowerboundLP(tree->focusnode, set, stat, tree, transprob, origprob, lp) );
         }
      }
   }
   else
      lp->flushed = FALSE;

   assert(tree->probinglpistate == NULL);

   /* if no LP was solved during probing and the LP before probing was not solved, then it should not be solved now */
   assert(tree->probingsolvedlp || tree->probinglpwassolved || !lp->solved);

   /* if the LP was solved (and hence flushed) before probing, then lp->solved should be TRUE unless we occured an error
    * during resolving right above
    */
   assert(!tree->probinglpwassolved || !tree->probinglpwasflushed || lp->solved || lp->resolvelperror);

   /* if the LP was not solved before probing it should be marked unsolved now; this can occur if a probing LP was
    * solved in between
    */
   if( !tree->probinglpwassolved )
   {
      lp->solved = FALSE;
      lp->lpsolstat = SCIP_LPSOLSTAT_NOTSOLVED;
   }

   /* if the LP was solved during probing, but had been unsolved before probing started, we discard the LP state */
   if( set->lp_clearinitialprobinglp && tree->probingsolvedlp && !tree->probinglpwassolved )
   {
      SCIPsetDebugMsg(set, "clearing lp state at end of probing mode because LP was initially unsolved\n");
      SCIP_CALL( SCIPlpiClearState(lp->lpi) );
   }

   /* if a relaxation was stored before probing, restore it now */
   if( tree->probdiverelaxstored )
   {
      SCIP_CALL( SCIPtreeRestoreRelaxSol(tree, set, relaxation, transprob) );
   }

   assert(tree->probingobjchanged == SCIPlpDivingObjChanged(lp));

   /* reset flags */
   tree->probinglpwasflushed = FALSE;
   tree->probinglpwassolved = FALSE;
   tree->probingloadlpistate = FALSE;
   tree->probinglpwasrelax = FALSE;
   tree->probingsolvedlp = FALSE;
   tree->sbprobing = FALSE;

   /* inform LP about end of probing mode */
   SCIP_CALL( SCIPlpEndProbing(lp) );

   /* reset all marked constraints for propagation */
   SCIP_CALL( SCIPconshdlrsResetPropagationStatus(set, blkmem, set->conshdlrs, set->nconshdlrs) );

   SCIPsetDebugMsg(set, "probing ended in depth %d (LP flushed: %u, solstat: %d)\n", tree->pathlen-1, lp->flushed, SCIPlpGetSolstat(lp));

   return SCIP_OKAY;
}

/** stores relaxation solution before diving or probing */
SCIP_RETCODE SCIPtreeStoreRelaxSol(
   SCIP_TREE*            tree,               /**< branch and bound tree */
   SCIP_SET*             set,                /**< global SCIP settings */
   SCIP_RELAXATION*      relaxation,         /**< global relaxation data */
   SCIP_PROB*            transprob           /**< transformed problem after presolve */
   )
{
   SCIP_VAR** vars;
   int nvars;
   int v;

   assert(tree != NULL);
   assert(set != NULL);
   assert(relaxation != NULL);
   assert(transprob != NULL);
   assert(SCIPrelaxationIsSolValid(relaxation));

   nvars = transprob->nvars;
   vars = transprob->vars;

   /* check if memory still needs to be allocated */
   if( tree->probdiverelaxsol == NULL )
   {
      SCIP_ALLOC( BMSallocMemoryArray(&(tree->probdiverelaxsol), nvars) );
   }

   /* iterate over all variables to save the relaxation solution */
   for( v = 0; v < nvars; ++v )
      tree->probdiverelaxsol[v] = SCIPvarGetRelaxSol(vars[v], set);

   tree->probdiverelaxstored = TRUE;
   tree->probdiverelaxincludeslp = SCIPrelaxationIsLpIncludedForSol(relaxation);

   return SCIP_OKAY;
}

/** restores relaxation solution after diving or probing */
SCIP_RETCODE SCIPtreeRestoreRelaxSol(
   SCIP_TREE*            tree,               /**< branch and bound tree */
   SCIP_SET*             set,                /**< global SCIP settings */
   SCIP_RELAXATION*      relaxation,         /**< global relaxation data */
   SCIP_PROB*            transprob           /**< transformed problem after presolve */
   )
{
   SCIP_VAR** vars;
   int nvars;
   int v;

   assert(tree != NULL);
   assert(set != NULL);
   assert(tree->probdiverelaxstored);
   assert(tree->probdiverelaxsol != NULL);

   nvars = transprob->nvars;
   vars = transprob->vars;

   /* iterate over all variables to restore the relaxation solution */
   for( v = 0; v < nvars; ++v )
   {
      SCIP_CALL( SCIPvarSetRelaxSol(vars[v], set, relaxation, tree->probdiverelaxsol[v], TRUE) );
   }

   tree->probdiverelaxstored = FALSE;
   SCIPrelaxationSetSolValid(relaxation, TRUE, tree->probdiverelaxincludeslp);

   return SCIP_OKAY;
}

/** gets the best child of the focus node w.r.t. the node selection priority assigned by the branching rule */
SCIP_NODE* SCIPtreeGetPrioChild(
   SCIP_TREE*            tree                /**< branch and bound tree */
   )
{
   SCIP_NODE* bestnode;
   SCIP_Real bestprio;
   int i;

   assert(tree != NULL);

   bestnode = NULL;
   bestprio = SCIP_REAL_MIN;
   for( i = 0; i < tree->nchildren; ++i )
   {
      if( tree->childrenprio[i] > bestprio )
      {
         bestnode = tree->children[i];
         bestprio = tree->childrenprio[i];
      }
   }
   assert((tree->nchildren == 0) == (bestnode == NULL));

   return bestnode;
}

/** gets the best sibling of the focus node w.r.t. the node selection priority assigned by the branching rule */
SCIP_NODE* SCIPtreeGetPrioSibling(
   SCIP_TREE*            tree                /**< branch and bound tree */
   )
{
   SCIP_NODE* bestnode;
   SCIP_Real bestprio;
   int i;

   assert(tree != NULL);

   bestnode = NULL;
   bestprio = SCIP_REAL_MIN;
   for( i = 0; i < tree->nsiblings; ++i )
   {
      if( tree->siblingsprio[i] > bestprio )
      {
         bestnode = tree->siblings[i];
         bestprio = tree->siblingsprio[i];
      }
   }
   assert((tree->nsiblings == 0) == (bestnode == NULL));

   return bestnode;
}

/** gets the best child of the focus node w.r.t. the node selection strategy */
SCIP_NODE* SCIPtreeGetBestChild(
   SCIP_TREE*            tree,               /**< branch and bound tree */
   SCIP_SET*             set                 /**< global SCIP settings */
   )
{
   SCIP_NODESEL* nodesel;
   SCIP_NODE* bestnode;
   int i;

   assert(tree != NULL);

   nodesel = SCIPnodepqGetNodesel(tree->leaves);
   assert(nodesel != NULL);

   bestnode = NULL;
   for( i = 0; i < tree->nchildren; ++i )
   {
      if( bestnode == NULL || SCIPnodeselCompare(nodesel, set, tree->children[i], bestnode) < 0 )
      {
         bestnode = tree->children[i];
      }
   }

   return bestnode;
}

/** gets the best sibling of the focus node w.r.t. the node selection strategy */
SCIP_NODE* SCIPtreeGetBestSibling(
   SCIP_TREE*            tree,               /**< branch and bound tree */
   SCIP_SET*             set                 /**< global SCIP settings */
   )
{
   SCIP_NODESEL* nodesel;
   SCIP_NODE* bestnode;
   int i;

   assert(tree != NULL);

   nodesel = SCIPnodepqGetNodesel(tree->leaves);
   assert(nodesel != NULL);

   bestnode = NULL;
   for( i = 0; i < tree->nsiblings; ++i )
   {
      if( bestnode == NULL || SCIPnodeselCompare(nodesel, set, tree->siblings[i], bestnode) < 0 )
      {
         bestnode = tree->siblings[i];
      }
   }

   return bestnode;
}

/** gets the best leaf from the node queue w.r.t. the node selection strategy */
SCIP_NODE* SCIPtreeGetBestLeaf(
   SCIP_TREE*            tree                /**< branch and bound tree */
   )
{
   assert(tree != NULL);

   return SCIPnodepqFirst(tree->leaves);
}

/** gets the best node from the tree (child, sibling, or leaf) w.r.t. the node selection strategy */
SCIP_NODE* SCIPtreeGetBestNode(
   SCIP_TREE*            tree,               /**< branch and bound tree */
   SCIP_SET*             set                 /**< global SCIP settings */
   )
{
   SCIP_NODESEL* nodesel;
   SCIP_NODE* bestchild;
   SCIP_NODE* bestsibling;
   SCIP_NODE* bestleaf;
   SCIP_NODE* bestnode;

   assert(tree != NULL);

   nodesel = SCIPnodepqGetNodesel(tree->leaves);
   assert(nodesel != NULL);

   /* get the best child, sibling, and leaf */
   bestchild = SCIPtreeGetBestChild(tree, set);
   bestsibling = SCIPtreeGetBestSibling(tree, set);
   bestleaf = SCIPtreeGetBestLeaf(tree);

   /* return the best of the three */
   bestnode = bestchild;
   if( bestsibling != NULL && (bestnode == NULL || SCIPnodeselCompare(nodesel, set, bestsibling, bestnode) < 0) )
      bestnode = bestsibling;
   if( bestleaf != NULL && (bestnode == NULL || SCIPnodeselCompare(nodesel, set, bestleaf, bestnode) < 0) )
      bestnode = bestleaf;

   assert(SCIPtreeGetNLeaves(tree) == 0 || bestnode != NULL);

   return bestnode;
}

/** gets the minimal lower bound of all nodes in the tree */
SCIP_Real SCIPtreeGetLowerbound(
   SCIP_TREE*            tree,               /**< branch and bound tree */
   SCIP_SET*             set                 /**< global SCIP settings */
   )
{
   SCIP_Real lowerbound;
   int i;

   assert(tree != NULL);
   assert(set != NULL);

   /* get the lower bound from the queue */
   lowerbound = SCIPnodepqGetLowerbound(tree->leaves, set);

   /* compare lower bound with children */
   for( i = 0; i < tree->nchildren; ++i )
   {
      assert(tree->children[i] != NULL);
      lowerbound = MIN(lowerbound, tree->children[i]->lowerbound);
   }

   /* compare lower bound with siblings */
   for( i = 0; i < tree->nsiblings; ++i )
   {
      assert(tree->siblings[i] != NULL);
      lowerbound = MIN(lowerbound, tree->siblings[i]->lowerbound);
   }

   /* compare lower bound with focus node */
   if( tree->focusnode != NULL )
   {
      lowerbound = MIN(lowerbound, tree->focusnode->lowerbound);
   }

   return lowerbound;
}

/** gets the node with minimal lower bound of all nodes in the tree (child, sibling, or leaf) */
SCIP_NODE* SCIPtreeGetLowerboundNode(
   SCIP_TREE*            tree,               /**< branch and bound tree */
   SCIP_SET*             set                 /**< global SCIP settings */
   )
{
   SCIP_NODE* lowerboundnode;
   SCIP_Real lowerbound;
   SCIP_Real bestprio;
   int i;

   assert(tree != NULL);
   assert(set != NULL);

   /* get the lower bound from the queue */
   lowerboundnode = SCIPnodepqGetLowerboundNode(tree->leaves, set);
   lowerbound = lowerboundnode != NULL ? lowerboundnode->lowerbound : SCIPsetInfinity(set);
   bestprio = -SCIPsetInfinity(set);

   /* compare lower bound with children */
   for( i = 0; i < tree->nchildren; ++i )
   {
      assert(tree->children[i] != NULL);
      if( SCIPsetIsLE(set, tree->children[i]->lowerbound, lowerbound) )
      {
         if( SCIPsetIsLT(set, tree->children[i]->lowerbound, lowerbound) || tree->childrenprio[i] > bestprio )
         {
            lowerboundnode = tree->children[i];
            lowerbound = lowerboundnode->lowerbound;
            bestprio = tree->childrenprio[i];
         }
      }
   }

   /* compare lower bound with siblings */
   for( i = 0; i < tree->nsiblings; ++i )
   {
      assert(tree->siblings[i] != NULL);
      if( SCIPsetIsLE(set, tree->siblings[i]->lowerbound, lowerbound) )
      {
         if( SCIPsetIsLT(set, tree->siblings[i]->lowerbound, lowerbound) || tree->siblingsprio[i] > bestprio )
         {
            lowerboundnode = tree->siblings[i];
            lowerbound = lowerboundnode->lowerbound;
            bestprio = tree->siblingsprio[i];
         }
      }
   }

   return lowerboundnode;
}

/** gets the average lower bound of all nodes in the tree */
SCIP_Real SCIPtreeGetAvgLowerbound(
   SCIP_TREE*            tree,               /**< branch and bound tree */
   SCIP_Real             cutoffbound         /**< global cutoff bound */
   )
{
   SCIP_Real lowerboundsum;
   int nnodes;
   int i;

   assert(tree != NULL);

   /* get sum of lower bounds from nodes in the queue */
   lowerboundsum = SCIPnodepqGetLowerboundSum(tree->leaves);
   nnodes = SCIPtreeGetNLeaves(tree);

   /* add lower bound of focus node */
   if( tree->focusnode != NULL && tree->focusnode->lowerbound < cutoffbound )
   {
      lowerboundsum += tree->focusnode->lowerbound;
      nnodes++;
   }

   /* add lower bounds of siblings */
   for( i = 0; i < tree->nsiblings; ++i )
   {
      assert(tree->siblings[i] != NULL);
      lowerboundsum += tree->siblings[i]->lowerbound;
   }
   nnodes += tree->nsiblings;

   /* add lower bounds of children */
   for( i = 0; i < tree->nchildren; ++i )
   {
      assert(tree->children[i] != NULL);
      lowerboundsum += tree->children[i]->lowerbound;
   }
   nnodes += tree->nchildren;

   return nnodes == 0 ? 0.0 : lowerboundsum/nnodes;
}




/*
 * simple functions implemented as defines
 */

/* In debug mode, the following methods are implemented as function calls to ensure
 * type validity.
 * In optimized mode, the methods are implemented as defines to improve performance.
 * However, we want to have them in the library anyways, so we have to undef the defines.
 */

#undef SCIPnodeGetType
#undef SCIPnodeGetNumber
#undef SCIPnodeGetDepth
#undef SCIPnodeGetLowerbound
#undef SCIPnodeGetEstimate
#undef SCIPnodeGetDomchg
#undef SCIPnodeGetParent
#undef SCIPnodeGetConssetchg
#undef SCIPnodeIsActive
#undef SCIPnodeIsPropagatedAgain
#undef SCIPtreeGetNLeaves
#undef SCIPtreeGetNChildren
#undef SCIPtreeGetNSiblings
#undef SCIPtreeGetNNodes
#undef SCIPtreeIsPathComplete
#undef SCIPtreeProbing
#undef SCIPtreeGetProbingRoot
#undef SCIPtreeGetProbingDepth
#undef SCIPtreeGetFocusNode
#undef SCIPtreeGetFocusDepth
#undef SCIPtreeHasFocusNodeLP
#undef SCIPtreeSetFocusNodeLP
#undef SCIPtreeIsFocusNodeLPConstructed
#undef SCIPtreeInRepropagation
#undef SCIPtreeGetCurrentNode
#undef SCIPtreeGetCurrentDepth
#undef SCIPtreeHasCurrentNodeLP
#undef SCIPtreeGetEffectiveRootDepth
#undef SCIPtreeGetRootNode
#undef SCIPtreeProbingObjChanged
#undef SCIPtreeMarkProbingObjChanged

/** gets the type of the node */
SCIP_NODETYPE SCIPnodeGetType(
   SCIP_NODE*            node                /**< node */
   )
{
   assert(node != NULL);

   return (SCIP_NODETYPE)(node->nodetype);
}

/** gets successively assigned number of the node */
SCIP_Longint SCIPnodeGetNumber(
   SCIP_NODE*            node                /**< node */
   )
{
   assert(node != NULL);

   return node->number;
}

/** gets the depth of the node */
int SCIPnodeGetDepth(
   SCIP_NODE*            node                /**< node */
   )
{
   assert(node != NULL);

   return (int) node->depth;
}

/** gets the lower bound of the node */
SCIP_Real SCIPnodeGetLowerbound(
   SCIP_NODE*            node                /**< node */
   )
{
   assert(node != NULL);

   return node->lowerbound;
}

/** gets the lower bound of the node */
SCIP_Rational* SCIPnodeGetLowerboundExact(
   SCIP_NODE*            node                /**< node */
   )
{
   assert(node != NULL);

   return node->lowerboundexact;
}

/** gets the estimated value of the best feasible solution in subtree of the node */
SCIP_Real SCIPnodeGetEstimate(
   SCIP_NODE*            node                /**< node */
   )
{
   assert(node != NULL);

   return node->estimate;
}

/** gets the reoptimization type of this node */
SCIP_REOPTTYPE SCIPnodeGetReopttype(
   SCIP_NODE*            node                /**< node */
   )
{
   assert(node != NULL);

   return (SCIP_REOPTTYPE)node->reopttype;
}

/** sets the reoptimization type of this node */
void SCIPnodeSetReopttype(
   SCIP_NODE*            node,               /**< node */
   SCIP_REOPTTYPE        reopttype           /**< reoptimization type */
   )
{
   assert(node != NULL);
   assert(reopttype == SCIP_REOPTTYPE_NONE
       || reopttype == SCIP_REOPTTYPE_TRANSIT
       || reopttype == SCIP_REOPTTYPE_INFSUBTREE
       || reopttype == SCIP_REOPTTYPE_STRBRANCHED
       || reopttype == SCIP_REOPTTYPE_LOGICORNODE
       || reopttype == SCIP_REOPTTYPE_LEAF
       || reopttype == SCIP_REOPTTYPE_PRUNED
       || reopttype == SCIP_REOPTTYPE_FEASIBLE);

   node->reopttype = (unsigned int) reopttype;
}

/** gets the unique id to identify the node during reoptimization; the id is 0 if the node is the root or not part of
 * the reoptimization tree
 */
unsigned int SCIPnodeGetReoptID(
   SCIP_NODE*            node                /**< node */
   )
{
   assert(node != NULL);

   return node->reoptid; /*lint !e732*/
}

/** set a unique id to identify the node during reoptimization */
void SCIPnodeSetReoptID(
   SCIP_NODE*            node,               /**< node */
   unsigned int          id                  /**< unique id */
   )
{
   assert(node != NULL);
   assert(id <= 536870911); /* id has only 29 bits and needs to be smaller than 2^29 */

   node->reoptid = id;
}

/** gets the domain change information of the node, i.e., the information about the differences in the
 *  variables domains to the parent node
 */
SCIP_DOMCHG* SCIPnodeGetDomchg(
   SCIP_NODE*            node                /**< node */
   )
{
   assert(node != NULL);

   return node->domchg;
}

/** counts the number of bound changes due to branching, constraint propagation, and propagation */
void SCIPnodeGetNDomchg(
   SCIP_NODE*            node,               /**< node */
   int*                  nbranchings,        /**< pointer to store number of branchings (or NULL if not needed) */
   int*                  nconsprop,          /**< pointer to store number of constraint propagations (or NULL if not needed) */
   int*                  nprop               /**< pointer to store number of propagations (or NULL if not needed) */
   )
{  /*lint --e{641}*/
   SCIP_Bool count_branchings;
   SCIP_Bool count_consprop;
   SCIP_Bool count_prop;
   int i;

   assert(node != NULL);

   count_branchings = (nbranchings != NULL);
   count_consprop = (nconsprop != NULL);
   count_prop = (nprop != NULL);

   /* set counter to zero */
   if( count_branchings )
      *nbranchings = 0;
   if( count_consprop )
      *nconsprop = 0;
   if( count_prop )
      *nprop = 0;

   if( node->domchg != NULL )
   {
      for( i = 0; i < (int) node->domchg->domchgbound.nboundchgs; i++ )
      {
         if( count_branchings && node->domchg->domchgbound.boundchgs[i].boundchgtype == SCIP_BOUNDCHGTYPE_BRANCHING )
            (*nbranchings)++;
         else if( count_consprop && node->domchg->domchgbound.boundchgs[i].boundchgtype == SCIP_BOUNDCHGTYPE_CONSINFER )
            (*nconsprop)++; /*lint !e413*/
         else if( count_prop && node->domchg->domchgbound.boundchgs[i].boundchgtype == SCIP_BOUNDCHGTYPE_PROPINFER )
            (*nprop)++; /*lint !e413*/
      }
   }
}

/* return the number of bound changes based on dual information.
 *
 * currently, this methods works only for bound changes made by strong branching on binary variables. we need this
 * method to ensure optimality within reoptimization.
 *
 * since the bound changes made by strong branching are stored as SCIP_BOUNDCHGTYPE_CONSINFER or SCIP_BOUNDCHGTYPE_PROPINFER
 * with no constraint or propagator, resp., we are are interested in bound changes with these attributes.
 *
 * all bound changes of type SCIP_BOUNDCHGTYPE_BRANCHING are stored in the beginning of the bound change array, afterwards,
 * we can find the other two types. thus, we start the search at the end of the list and stop when reaching the first
 * bound change of type SCIP_BOUNDCHGTYPE_BRANCHING.
 */
int SCIPnodeGetNDualBndchgs(
   SCIP_NODE*            node                /**< node */
   )
{  /*lint --e{641}*/
   SCIP_BOUNDCHG* boundchgs;
   int i;
   int nboundchgs;
   int npseudobranchvars;

   assert(node != NULL);

   if( node->domchg == NULL )
      return 0;

   nboundchgs = (int)node->domchg->domchgbound.nboundchgs;
   boundchgs = node->domchg->domchgbound.boundchgs;

   npseudobranchvars = 0;

   assert(boundchgs != NULL);
   assert(nboundchgs >= 0);

   /* count the number of pseudo-branching decisions; pseudo-branching decisions have to be in the ending of the bound change
    * array
    */
   for( i = nboundchgs-1; i >= 0; i--)
   {
      SCIP_Bool isint;

      isint = boundchgs[i].var->vartype == SCIP_VARTYPE_BINARY || boundchgs[i].var->vartype == SCIP_VARTYPE_INTEGER
           || boundchgs[i].var->vartype == SCIP_VARTYPE_IMPLINT;

      if( isint && ((boundchgs[i].boundchgtype == SCIP_BOUNDCHGTYPE_CONSINFER
            && boundchgs[i].data.inferencedata.reason.cons == NULL)
        || (boundchgs[i].boundchgtype == SCIP_BOUNDCHGTYPE_PROPINFER
            && boundchgs[i].data.inferencedata.reason.prop == NULL)) )
         npseudobranchvars++;
      else if( boundchgs[i].boundchgtype == SCIP_BOUNDCHGTYPE_BRANCHING )
         break;
   }

   return npseudobranchvars;
}

/** returns the set of variable branchings that were performed in the parent node to create this node */
void SCIPnodeGetDualBoundchgs(
   SCIP_NODE*            node,               /**< node data */
   SCIP_VAR**            vars,               /**< array of variables on which the bound change is based on dual information */
   SCIP_Real*            bounds,             /**< array of bounds which are based on dual information */
   SCIP_BOUNDTYPE*       boundtypes,         /**< array of boundtypes which are based on dual information */
   int*                  nvars,              /**< number of variables on which the bound change is based on dual information
                                              *   if this is larger than the array size, arrays should be reallocated and method
                                              *   should be called again */
   int                   varssize            /**< available slots in arrays */
   )
{  /*lint --e{641}*/
   SCIP_BOUNDCHG* boundchgs;
   int nboundchgs;
   int i;

   assert(node != NULL);
   assert(vars != NULL);
   assert(bounds != NULL);
   assert(boundtypes != NULL);
   assert(nvars != NULL);
   assert(varssize >= 0);

   (*nvars) = 0;

   if( SCIPnodeGetDepth(node) == 0 || node->domchg == NULL )
      return;

   nboundchgs = (int)node->domchg->domchgbound.nboundchgs;
   boundchgs = node->domchg->domchgbound.boundchgs;

   assert(boundchgs != NULL);
   assert(nboundchgs >= 0);

   /* count the number of pseudo-branching decisions; pseudo-branching decisions have to be in the ending of the bound change
    * array
    */
   for( i = nboundchgs-1; i >= 0; i--)
   {
      if( boundchgs[i].var->vartype == SCIP_VARTYPE_BINARY || boundchgs[i].var->vartype == SCIP_VARTYPE_INTEGER
       || boundchgs[i].var->vartype == SCIP_VARTYPE_IMPLINT )
      {
         if( (boundchgs[i].boundchgtype == SCIP_BOUNDCHGTYPE_CONSINFER
               && boundchgs[i].data.inferencedata.reason.cons == NULL)
          || (boundchgs[i].boundchgtype == SCIP_BOUNDCHGTYPE_PROPINFER
                && boundchgs[i].data.inferencedata.reason.prop == NULL) )
            (*nvars)++;
         else if( boundchgs[i].boundchgtype == SCIP_BOUNDCHGTYPE_BRANCHING )
            break;
      }
   }

   /* if the arrays have enough space store the branching decisions */
   if( varssize >= *nvars )
   {
      int j;
      j = 0;
      for( i = i+1; i < nboundchgs; i++)
      {
         assert( boundchgs[i].boundchgtype != SCIP_BOUNDCHGTYPE_BRANCHING );
         if( boundchgs[i].var->vartype == SCIP_VARTYPE_BINARY || boundchgs[i].var->vartype == SCIP_VARTYPE_INTEGER
          || boundchgs[i].var->vartype == SCIP_VARTYPE_IMPLINT )
         {
            if( (boundchgs[i].boundchgtype == SCIP_BOUNDCHGTYPE_CONSINFER
                  && boundchgs[i].data.inferencedata.reason.cons == NULL)
             || (boundchgs[i].boundchgtype == SCIP_BOUNDCHGTYPE_PROPINFER
                  && boundchgs[i].data.inferencedata.reason.prop == NULL) )
            {
               vars[j] = boundchgs[i].var;
               bounds[j] = boundchgs[i].newbound;
               boundtypes[j] = (SCIP_BOUNDTYPE) boundchgs[i].boundtype;
               j++;
            }
         }
      }
   }
}

/** gets the parent node of a node in the branch-and-bound tree, if any */
SCIP_NODE* SCIPnodeGetParent(
   SCIP_NODE*            node                /**< node */
   )
{
   assert(node != NULL);

   return node->parent;
}

/** returns the set of variable branchings that were performed in the parent node to create this node */
void SCIPnodeGetParentBranchings(
   SCIP_NODE*            node,               /**< node data */
   SCIP_VAR**            branchvars,         /**< array of variables on which the branching has been performed in the parent node */
   SCIP_Real*            branchbounds,       /**< array of bounds which the branching in the parent node set */
   SCIP_BOUNDTYPE*       boundtypes,         /**< array of boundtypes which the branching in the parent node set */
   int*                  nbranchvars,        /**< number of variables on which branching has been performed in the parent node
                                              *   if this is larger than the array size, arrays should be reallocated and method
                                              *   should be called again */
   int                   branchvarssize      /**< available slots in arrays */
   )
{
   SCIP_BOUNDCHG* boundchgs;
   int nboundchgs;
   int i;

   assert(node != NULL);
   assert(branchvars != NULL);
   assert(branchbounds != NULL);
   assert(boundtypes != NULL);
   assert(nbranchvars != NULL);
   assert(branchvarssize >= 0);

   (*nbranchvars) = 0;

   if( SCIPnodeGetDepth(node) == 0 || node->domchg == NULL )
      return;

   nboundchgs = (int)node->domchg->domchgbound.nboundchgs;
   boundchgs = node->domchg->domchgbound.boundchgs;

   assert(boundchgs != NULL);
   assert(nboundchgs >= 0);

   /* count the number of branching decisions; branching decisions have to be in the beginning of the bound change
    * array
    */
   for( i = 0; i < nboundchgs; i++)
   {
      if( boundchgs[i].boundchgtype != SCIP_BOUNDCHGTYPE_BRANCHING ) /*lint !e641*/
         break;

      (*nbranchvars)++;
   }

#ifndef NDEBUG
   /* check that the remaining bound change are no branching decisions */
   for( ; i < nboundchgs; i++)
      assert(boundchgs[i].boundchgtype != SCIP_BOUNDCHGTYPE_BRANCHING); /*lint !e641*/
#endif

   /* if the arrays have enough space store the branching decisions */
   if( branchvarssize >= *nbranchvars )
   {
      for( i = 0; i < *nbranchvars; i++)
      {
         assert( boundchgs[i].boundchgtype == SCIP_BOUNDCHGTYPE_BRANCHING ); /*lint !e641*/
         branchvars[i] = boundchgs[i].var;
         boundtypes[i] = (SCIP_BOUNDTYPE) boundchgs[i].boundtype;
         branchbounds[i] = boundchgs[i].newbound;
      }
   }
}

/** returns the set of variable branchings that were performed in all ancestor nodes (nodes on the path to the root) to create this node */
void SCIPnodeGetAncestorBranchings(
   SCIP_NODE*            node,               /**< node data */
   SCIP_VAR**            branchvars,         /**< array of variables on which the branchings has been performed in all ancestors */
   SCIP_Real*            branchbounds,       /**< array of bounds which the branchings in all ancestors set */
   SCIP_BOUNDTYPE*       boundtypes,         /**< array of boundtypes which the branchings in all ancestors set */
   int*                  nbranchvars,        /**< number of variables on which branchings have been performed in all ancestors
                                              *   if this is larger than the array size, arrays should be reallocated and method
                                              *   should be called again */
   int                   branchvarssize      /**< available slots in arrays */
   )
{
   assert(node != NULL);
   assert(branchvars != NULL);
   assert(branchbounds != NULL);
   assert(boundtypes != NULL);
   assert(nbranchvars != NULL);
   assert(branchvarssize >= 0);

   (*nbranchvars) = 0;

   while( SCIPnodeGetDepth(node) != 0 )
   {
      int nodenbranchvars;
      int start;
      int size;

      start = *nbranchvars < branchvarssize - 1 ? *nbranchvars : branchvarssize - 1;
      size = *nbranchvars > branchvarssize ? 0 : branchvarssize-(*nbranchvars);

      SCIPnodeGetParentBranchings(node, &branchvars[start], &branchbounds[start], &boundtypes[start], &nodenbranchvars, size);
      *nbranchvars += nodenbranchvars;

      node = node->parent;
   }
}

/** returns the set of variable branchings that were performed between the given @p node and the given @p parent node. */
void SCIPnodeGetAncestorBranchingsPart(
   SCIP_NODE*            node,               /**< node data */
   SCIP_NODE*            parent,             /**< node data of the last ancestor node */
   SCIP_VAR**            branchvars,         /**< array of variables on which the branchings has been performed in all ancestors */
   SCIP_Real*            branchbounds,       /**< array of bounds which the branchings in all ancestors set */
   SCIP_BOUNDTYPE*       boundtypes,         /**< array of boundtypes which the branchings in all ancestors set */
   int*                  nbranchvars,        /**< number of variables on which branchings have been performed in all ancestors
                                              *   if this is larger than the array size, arrays should be reallocated and method
                                              *   should be called again */
   int                   branchvarssize      /**< available slots in arrays */
   )
{
   assert(node != NULL);
   assert(parent != NULL);
   assert(branchvars != NULL);
   assert(branchbounds != NULL);
   assert(boundtypes != NULL);
   assert(nbranchvars != NULL);
   assert(branchvarssize >= 0);

   (*nbranchvars) = 0;

   while( node != parent )
   {
      int nodenbranchvars;
      int start;
      int size;

      start = *nbranchvars < branchvarssize - 1 ? *nbranchvars : branchvarssize - 1;
      size = *nbranchvars > branchvarssize ? 0 : branchvarssize-(*nbranchvars);

      SCIPnodeGetParentBranchings(node, &branchvars[start], &branchbounds[start], &boundtypes[start], &nodenbranchvars, size);
      *nbranchvars += nodenbranchvars;

      node = node->parent;
   }
}

/** return all bound changes based on constraint propagation; stop saving the bound changes if we reach a branching
 *  decision based on a dual information
 */
void SCIPnodeGetConsProps(
   SCIP_NODE*            node,               /**< node */
   SCIP_VAR**            vars,               /**< array of variables on which constraint propagation triggers a bound change */
   SCIP_Real*            varbounds,          /**< array of bounds set by constraint propagation */
   SCIP_BOUNDTYPE*       varboundtypes,      /**< array of boundtypes set by constraint propagation */
   int*                  nconspropvars,      /**< number of variables on which constraint propagation triggers a bound change
                                              *   if this is larger than the array size, arrays should be reallocated and method
                                              *   should be called again */
   int                   conspropvarssize    /**< available slots in arrays */
   )
{  /*lint --e{641}*/
   SCIP_BOUNDCHG* boundchgs;
   int nboundchgs;
   int first_dual;
   int nskip;
   int i;

   assert(node != NULL);
   assert(vars != NULL);
   assert(varbounds != NULL);
   assert(varboundtypes != NULL);
   assert(nconspropvars != NULL);
   assert(conspropvarssize >= 0);

   (*nconspropvars) = 0;

   if( SCIPnodeGetDepth(node) == 0 || node->domchg == NULL )
      return;

   nboundchgs = (int)node->domchg->domchgbound.nboundchgs;
   boundchgs = node->domchg->domchgbound.boundchgs;

   assert(boundchgs != NULL);
   assert(nboundchgs >= 0);

   SCIPnodeGetNDomchg(node, &nskip, NULL, NULL);
   i = nskip;

   while( i < nboundchgs
       && !(boundchgs[i].boundchgtype == SCIP_BOUNDCHGTYPE_CONSINFER && boundchgs[i].data.inferencedata.reason.cons == NULL)
       && !(boundchgs[i].boundchgtype == SCIP_BOUNDCHGTYPE_PROPINFER && boundchgs[i].data.inferencedata.reason.prop == NULL) )
      i++;

   first_dual = i;

   /* count the number of bound changes because of constraint propagation and propagation */
   for(i = nskip; i < first_dual; i++)
   {
      assert(boundchgs[i].boundchgtype != SCIP_BOUNDCHGTYPE_BRANCHING);

      if( (boundchgs[i].boundchgtype == SCIP_BOUNDCHGTYPE_CONSINFER && boundchgs[i].data.inferencedata.reason.cons != NULL)
       || (boundchgs[i].boundchgtype == SCIP_BOUNDCHGTYPE_PROPINFER && boundchgs[i].data.inferencedata.reason.prop != NULL) )
      {
         if( boundchgs[i].var->vartype != SCIP_VARTYPE_CONTINUOUS )
            (*nconspropvars)++;
      }
      else if( (boundchgs[i].boundchgtype == SCIP_BOUNDCHGTYPE_CONSINFER && boundchgs[i].data.inferencedata.reason.cons == NULL)
            || (boundchgs[i].boundchgtype == SCIP_BOUNDCHGTYPE_PROPINFER && boundchgs[i].data.inferencedata.reason.prop == NULL))
         break;
   }

   /* if the arrays have enough space store the branching decisions */
   if( conspropvarssize >= *nconspropvars )
   {
      int pos;

      for(i = nskip, pos = 0; i < first_dual; i++)
      {
         if( boundchgs[i].boundchgtype == SCIP_BOUNDCHGTYPE_CONSINFER && boundchgs[i].data.inferencedata.reason.cons != NULL )
         {
            if( boundchgs[i].var->vartype != SCIP_VARTYPE_CONTINUOUS )
            {
               vars[pos] = boundchgs[i].var;
               varboundtypes[pos] = (SCIP_BOUNDTYPE) boundchgs[i].boundtype;
               varbounds[pos] = boundchgs[i].newbound;
               pos++;
            }
         }
      }
   }

   return;
}

/** gets all bound changes applied after the first bound change based on dual information.
 *
 *  @note: currently, we can only detect bound changes based in dual information if they arise from strong branching.
 */
void SCIPnodeGetBdChgsAfterDual(
   SCIP_NODE*            node,               /**< node */
   SCIP_VAR**            vars,               /**< array of variables on which the branching has been performed in the parent node */
   SCIP_Real*            varbounds,          /**< array of bounds which the branching in the parent node set */
   SCIP_BOUNDTYPE*       varboundtypes,      /**< array of boundtypes which the branching in the parent node set */
   int                   start,              /**< first free slot in the arrays */
   int*                  nbranchvars,        /**< number of variables on which branching has been performed in the parent node
                                              *   if this is larger than the array size, arrays should be reallocated and method
                                              *   should be called again */
   int                   branchvarssize      /**< available slots in arrays */
   )
{  /*lint --e{641}*/
   SCIP_BOUNDCHG* boundchgs;
   int nboundchgs;
   int first_dual;
   int i;

   assert(node != NULL);
   assert(vars != NULL);
   assert(varbounds != NULL);
   assert(varboundtypes != NULL);
   assert(nbranchvars != NULL);
   assert(branchvarssize >= 0);

   (*nbranchvars) = 0;

   if( SCIPnodeGetDepth(node) == 0 || node->domchg == NULL )
      return;

   nboundchgs = (int)node->domchg->domchgbound.nboundchgs;
   boundchgs = node->domchg->domchgbound.boundchgs;

   assert(boundchgs != NULL);
   assert(nboundchgs >= 0);

   /* find the first based on dual information */
   i = 0;
   while( i < nboundchgs
       && !(boundchgs[i].boundchgtype == SCIP_BOUNDCHGTYPE_CONSINFER && boundchgs[i].data.inferencedata.reason.cons == NULL)
       && !(boundchgs[i].boundchgtype == SCIP_BOUNDCHGTYPE_PROPINFER && boundchgs[i].data.inferencedata.reason.prop == NULL) )
      i++;

   first_dual = i;

   /* count the number of branching decisions; branching decisions have to be in the beginning of the bound change array */
   for( ; i < nboundchgs; i++)
   {
      assert(boundchgs[i].boundchgtype != SCIP_BOUNDCHGTYPE_BRANCHING);

      if( (boundchgs[i].boundchgtype == SCIP_BOUNDCHGTYPE_CONSINFER && boundchgs[i].data.inferencedata.reason.cons != NULL)
       || (boundchgs[i].boundchgtype == SCIP_BOUNDCHGTYPE_PROPINFER && boundchgs[i].data.inferencedata.reason.prop != NULL) )
      {
         if( boundchgs[i].var->vartype != SCIP_VARTYPE_CONTINUOUS )
            (*nbranchvars)++;
      }
   }

   /* if the arrays have enough space store the branching decisions */
   if( branchvarssize >= *nbranchvars )
   {
      int p;
      for(i = first_dual, p = start; i < nboundchgs; i++)
      {
         if( (boundchgs[i].boundchgtype == SCIP_BOUNDCHGTYPE_CONSINFER && boundchgs[i].data.inferencedata.reason.cons != NULL)
          || (boundchgs[i].boundchgtype == SCIP_BOUNDCHGTYPE_PROPINFER && boundchgs[i].data.inferencedata.reason.prop != NULL)  )
         {
            if( boundchgs[i].var->vartype != SCIP_VARTYPE_CONTINUOUS )
            {
               vars[p] = boundchgs[i].var;
               varboundtypes[p] = (SCIP_BOUNDTYPE) boundchgs[i].boundtype;
               varbounds[p] = boundchgs[i].newbound;
               p++;
            }
         }
      }
   }
}

/** outputs the path into given file stream in GML format */
SCIP_RETCODE SCIPnodePrintAncestorBranchings(
   SCIP_NODE*            node,               /**< node data */
   FILE*                 file                /**< file to output the path */
   )
{
   int nbranchings;

   nbranchings = 0;

   /* print opening in GML format */
   SCIPgmlWriteOpening(file, TRUE);

   while( SCIPnodeGetDepth(node) != 0 )
   {
      SCIP_BOUNDCHG* boundchgs;
      char label[SCIP_MAXSTRLEN];
      int nboundchgs;
      int i;

      nboundchgs = (int)node->domchg->domchgbound.nboundchgs;
      boundchgs = node->domchg->domchgbound.boundchgs;

      for( i = 0; i < nboundchgs; i++)
      {
         if( boundchgs[i].boundchgtype != SCIP_BOUNDCHGTYPE_BRANCHING ) /*lint !e641*/
            break;

         (void) SCIPsnprintf(label, SCIP_MAXSTRLEN, "%s %s %g", SCIPvarGetName(boundchgs[i].var),
            (SCIP_BOUNDTYPE) boundchgs[i].boundtype == SCIP_BOUNDTYPE_LOWER ? ">=" : "<=", boundchgs[i].newbound);

         SCIPgmlWriteNode(file, (unsigned int)nbranchings, label, "circle", NULL, NULL);

         if( nbranchings > 0 )
         {
            SCIPgmlWriteArc(file, (unsigned int)nbranchings, (unsigned int)(nbranchings-1), NULL, NULL);
         }

         nbranchings++;
      }

      node = node->parent;
   }

   /* print closing in GML format */
   SCIPgmlWriteClosing(file);

   return SCIP_OKAY;
}

/**  returns the set of variable branchings that were performed in all ancestor nodes (nodes on the path to the root) to create this node
 *  sorted by the nodes, starting from the current node going up to the root
 */
void SCIPnodeGetAncestorBranchingPath(
   SCIP_NODE*            node,               /**< node data */
   SCIP_VAR**            branchvars,         /**< array of variables on which the branchings has been performed in all ancestors */
   SCIP_Real*            branchbounds,       /**< array of bounds which the branchings in all ancestors set */
   SCIP_BOUNDTYPE*       boundtypes,         /**< array of boundtypes which the branchings in all ancestors set */
   int*                  nbranchvars,        /**< number of variables on which branchings have been performed in all ancestors
                                              *   if this is larger than the array size, arrays should be reallocated and method
                                              *   should be called again */
   int                   branchvarssize,     /**< available slots in arrays */
   int*                  nodeswitches,       /**< marks, where in the arrays the branching decisions of the next node on the path
                                              *   start branchings performed at the parent of node always start at position 0.
                                              *   For single variable branching, nodeswitches[i] = i holds */
   int*                  nnodes,             /**< number of nodes in the nodeswitch array */
   int                   nodeswitchsize      /**< available slots in node switch array */
   )
{
   assert(node != NULL);
   assert(branchvars != NULL);
   assert(branchbounds != NULL);
   assert(boundtypes != NULL);
   assert(nbranchvars != NULL);
   assert(branchvarssize >= 0);

   (*nbranchvars) = 0;
   (*nnodes) = 0;

   /* go up to the root, in the root no domains were changed due to branching */
   while( SCIPnodeGetDepth(node) != 0 )
   {
      int nodenbranchvars;
      int start;
      int size;

      /* calculate the start position for the current node and the maximum remaining slots in the arrays */
      start = *nbranchvars < branchvarssize - 1 ? *nbranchvars : branchvarssize - 1;
      size = *nbranchvars > branchvarssize ? 0 : branchvarssize-(*nbranchvars);
      if( *nnodes < nodeswitchsize )
         nodeswitches[*nnodes] = start;

      /* get branchings for a single node */
      SCIPnodeGetParentBranchings(node, &branchvars[start], &branchbounds[start], &boundtypes[start], &nodenbranchvars, size);
      *nbranchvars += nodenbranchvars;
      (*nnodes)++;

      node = node->parent;
   }
}

/** checks for two nodes whether they share the same root path, i.e., whether one is an ancestor of the other */
SCIP_Bool SCIPnodesSharePath(
   SCIP_NODE*            node1,              /**< node data */
   SCIP_NODE*            node2               /**< node data */
   )
{
   assert(node1 != NULL);
   assert(node2 != NULL);
   assert(SCIPnodeGetDepth(node1) >= 0);
   assert(SCIPnodeGetDepth(node2) >= 0);

   /* if node2 is deeper than node1, follow the path until the level of node2 */
   while( SCIPnodeGetDepth(node1) < SCIPnodeGetDepth(node2) )
      node2 = node2->parent;

   /* if node1 is deeper than node2, follow the path until the level of node1 */
   while( SCIPnodeGetDepth(node2) < SCIPnodeGetDepth(node1) )
      node1 = node1->parent;

   assert(SCIPnodeGetDepth(node2) == SCIPnodeGetDepth(node1));

   return (node1 == node2);
}

/** finds the common ancestor node of two given nodes */
SCIP_NODE* SCIPnodesGetCommonAncestor(
   SCIP_NODE*            node1,              /**< node data */
   SCIP_NODE*            node2               /**< node data */
   )
{
   assert(node1 != NULL);
   assert(node2 != NULL);
   assert(SCIPnodeGetDepth(node1) >= 0);
   assert(SCIPnodeGetDepth(node2) >= 0);

   /* if node2 is deeper than node1, follow the path until the level of node2 */
   while( SCIPnodeGetDepth(node1) < SCIPnodeGetDepth(node2) )
      node2 = node2->parent;

   /* if node1 is deeper than node2, follow the path until the level of node1 */
   while( SCIPnodeGetDepth(node2) < SCIPnodeGetDepth(node1) )
      node1 = node1->parent;

   /* move up level by level until you found a common ancestor */
   while( node1 != node2 )
   {
      node1 = node1->parent;
      node2 = node2->parent;
      assert(SCIPnodeGetDepth(node1) == SCIPnodeGetDepth(node2));
   }
   assert(SCIPnodeGetDepth(node1) >= 0);

   return node1;
}

/** returns whether node is in the path to the current node */
SCIP_Bool SCIPnodeIsActive(
   SCIP_NODE*            node                /**< node */
   )
{
   assert(node != NULL);

   return node->active;
}

/** returns whether the node is marked to be propagated again */
SCIP_Bool SCIPnodeIsPropagatedAgain(
   SCIP_NODE*            node                /**< node data */
   )
{
   assert(node != NULL);

   return node->reprop;
}

/* returns the set of changed constraints for a particular node */
SCIP_CONSSETCHG* SCIPnodeGetConssetchg(
   SCIP_NODE*            node                /**< node data */
   )
{
   assert(node != NULL);

   return node->conssetchg;
}

/** gets number of children of the focus node */
int SCIPtreeGetNChildren(
   SCIP_TREE*            tree                /**< branch and bound tree */
   )
{
   assert(tree != NULL);

   return tree->nchildren;
}

/** gets number of siblings of the focus node  */
int SCIPtreeGetNSiblings(
   SCIP_TREE*            tree                /**< branch and bound tree */
   )
{
   assert(tree != NULL);

   return tree->nsiblings;
}

/** gets number of leaves in the tree (excluding children and siblings of focus nodes) */
int SCIPtreeGetNLeaves(
   SCIP_TREE*            tree                /**< branch and bound tree */
   )
{
   assert(tree != NULL);

   return SCIPnodepqLen(tree->leaves);
}

/** gets number of open nodes in the tree (children + siblings + leaves) */
int SCIPtreeGetNNodes(
   SCIP_TREE*            tree                /**< branch and bound tree */
   )
{
   assert(tree != NULL);

   return tree->nchildren + tree->nsiblings + SCIPtreeGetNLeaves(tree);
}

/** returns whether the active path goes completely down to the focus node */
SCIP_Bool SCIPtreeIsPathComplete(
   SCIP_TREE*            tree                /**< branch and bound tree */
   )
{
   assert(tree != NULL);
   assert(tree->focusnode != NULL || !SCIPtreeProbing(tree));
   assert(tree->pathlen == 0 || tree->focusnode != NULL);
   assert(tree->pathlen >= 2 || !SCIPtreeProbing(tree));
   assert(tree->pathlen == 0 || tree->path[tree->pathlen-1] != NULL);
   assert(tree->pathlen == 0 || tree->path[tree->pathlen-1]->depth == tree->pathlen-1);
   assert(tree->focusnode == NULL || (int)tree->focusnode->depth >= tree->pathlen
      || tree->path[tree->focusnode->depth] == tree->focusnode);

   return (tree->focusnode == NULL || (int)tree->focusnode->depth < tree->pathlen);
}

/** returns whether the current node is a temporary probing node */
SCIP_Bool SCIPtreeProbing(
   SCIP_TREE*            tree                /**< branch and bound tree */
   )
{
   assert(tree != NULL);
   assert(tree->probingroot == NULL || (SCIP_NODETYPE)tree->probingroot->nodetype == SCIP_NODETYPE_PROBINGNODE);
   assert(tree->probingroot == NULL || tree->pathlen > SCIPnodeGetDepth(tree->probingroot));
   assert(tree->probingroot == NULL || tree->path[SCIPnodeGetDepth(tree->probingroot)] == tree->probingroot);

   return (tree->probingroot != NULL);
}

/** returns the temporary probing root node, or NULL if the we are not in probing mode */
SCIP_NODE* SCIPtreeGetProbingRoot(
   SCIP_TREE*            tree                /**< branch and bound tree */
   )
{
   assert(tree != NULL);
   assert(tree->probingroot == NULL || (SCIP_NODETYPE)tree->probingroot->nodetype == SCIP_NODETYPE_PROBINGNODE);
   assert(tree->probingroot == NULL || tree->pathlen > SCIPnodeGetDepth(tree->probingroot));
   assert(tree->probingroot == NULL || tree->path[SCIPnodeGetDepth(tree->probingroot)] == tree->probingroot);

   return tree->probingroot;
}

/** gets focus node of the tree */
SCIP_NODE* SCIPtreeGetFocusNode(
   SCIP_TREE*            tree                /**< branch and bound tree */
   )
{
   assert(tree != NULL);
   assert(tree->focusnode != NULL || !SCIPtreeProbing(tree));
   assert(tree->pathlen == 0 || tree->focusnode != NULL);
   assert(tree->pathlen >= 2 || !SCIPtreeProbing(tree));
   assert(tree->pathlen == 0 || tree->path[tree->pathlen-1] != NULL);
   assert(tree->pathlen == 0 || tree->path[tree->pathlen-1]->depth == tree->pathlen-1);
   assert(tree->focusnode == NULL || (int)tree->focusnode->depth >= tree->pathlen
      || tree->path[tree->focusnode->depth] == tree->focusnode);

   return tree->focusnode;
}

/** gets depth of focus node in the tree */
int SCIPtreeGetFocusDepth(
   SCIP_TREE*            tree                /**< branch and bound tree */
   )
{
   assert(tree != NULL);
   assert(tree->focusnode != NULL || !SCIPtreeProbing(tree));
   assert(tree->pathlen == 0 || tree->focusnode != NULL);
   assert(tree->pathlen >= 2 || !SCIPtreeProbing(tree));
   assert(tree->pathlen == 0 || tree->path[tree->pathlen-1] != NULL);
   assert(tree->pathlen == 0 || tree->path[tree->pathlen-1]->depth == tree->pathlen-1);
   assert(tree->focusnode == NULL || (int)tree->focusnode->depth >= tree->pathlen
      || tree->path[tree->focusnode->depth] == tree->focusnode);

   return tree->focusnode != NULL ? (int)tree->focusnode->depth : -1;
}

/** returns, whether the LP was or is to be solved in the focus node */
SCIP_Bool SCIPtreeHasFocusNodeLP(
   SCIP_TREE*            tree                /**< branch and bound tree */
   )
{
   assert(tree != NULL);

   return tree->focusnodehaslp;
}

/** sets mark to solve or to ignore the LP while processing the focus node */
void SCIPtreeSetFocusNodeLP(
   SCIP_TREE*            tree,               /**< branch and bound tree */
   SCIP_Bool             solvelp             /**< should the LP be solved in focus node? */
   )
{
   assert(tree != NULL);

   tree->focusnodehaslp = solvelp;
}

/** returns whether the LP of the focus node is already constructed */
SCIP_Bool SCIPtreeIsFocusNodeLPConstructed(
   SCIP_TREE*            tree                /**< branch and bound tree */
   )
{
   assert(tree != NULL);

   return tree->focuslpconstructed;
}

/** returns whether the focus node is already solved and only propagated again */
SCIP_Bool SCIPtreeInRepropagation(
   SCIP_TREE*            tree                /**< branch and bound tree */
   )
{
   assert(tree != NULL);

   return (tree->focusnode != NULL && SCIPnodeGetType(tree->focusnode) == SCIP_NODETYPE_REFOCUSNODE);
}

/** gets current node of the tree, i.e. the last node in the active path, or NULL if no current node exists */
SCIP_NODE* SCIPtreeGetCurrentNode(
   SCIP_TREE*            tree                /**< branch and bound tree */
   )
{
   assert(tree != NULL);
   assert(tree->focusnode != NULL || !SCIPtreeProbing(tree));
   assert(tree->pathlen == 0 || tree->focusnode != NULL);
   assert(tree->pathlen >= 2 || !SCIPtreeProbing(tree));
   assert(tree->pathlen == 0 || tree->path[tree->pathlen-1] != NULL);
   assert(tree->pathlen == 0 || tree->path[tree->pathlen-1]->depth == tree->pathlen-1);
   assert(tree->focusnode == NULL || (int)tree->focusnode->depth >= tree->pathlen
      || tree->path[tree->focusnode->depth] == tree->focusnode);

   return (tree->pathlen > 0 ? tree->path[tree->pathlen-1] : NULL);
}

/** gets depth of current node in the tree, i.e. the length of the active path minus 1, or -1 if no current node exists */
int SCIPtreeGetCurrentDepth(
   SCIP_TREE*            tree                /**< branch and bound tree */
   )
{
   assert(tree != NULL);
   assert(tree->focusnode != NULL || !SCIPtreeProbing(tree));
   assert(tree->pathlen == 0 || tree->focusnode != NULL);
   assert(tree->pathlen >= 2 || !SCIPtreeProbing(tree));
   assert(tree->pathlen == 0 || tree->path[tree->pathlen-1] != NULL);
   assert(tree->pathlen == 0 || tree->path[tree->pathlen-1]->depth == tree->pathlen-1);
   assert(tree->focusnode == NULL || (int)tree->focusnode->depth >= tree->pathlen
      || tree->path[tree->focusnode->depth] == tree->focusnode);

   return tree->pathlen-1;
}

/** returns, whether the LP was or is to be solved in the current node */
SCIP_Bool SCIPtreeHasCurrentNodeLP(
   SCIP_TREE*            tree                /**< branch and bound tree */
   )
{
   assert(tree != NULL);
   assert(SCIPtreeIsPathComplete(tree));

   return SCIPtreeProbing(tree) ? tree->probingnodehaslp : SCIPtreeHasFocusNodeLP(tree);
}

/** returns the current probing depth, i.e. the number of probing sub nodes existing in the probing path */
int SCIPtreeGetProbingDepth(
   SCIP_TREE*            tree                /**< branch and bound tree */
   )
{
   assert(tree != NULL);
   assert(SCIPtreeProbing(tree));

   return SCIPtreeGetCurrentDepth(tree) - SCIPnodeGetDepth(tree->probingroot);
}

/** returns the depth of the effective root node (i.e. the first depth level of a node with at least two children) */
int SCIPtreeGetEffectiveRootDepth(
   SCIP_TREE*            tree                /**< branch and bound tree */
   )
{
   assert(tree != NULL);
   assert(tree->effectiverootdepth >= 0);

   return tree->effectiverootdepth;
}

/** gets the root node of the tree */
SCIP_NODE* SCIPtreeGetRootNode(
   SCIP_TREE*            tree                /**< branch and bound tree */
   )
{
   assert(tree != NULL);

   return tree->root;
}

/** returns whether we are in probing and the objective value of at least one column was changed */

SCIP_Bool SCIPtreeProbingObjChanged(
   SCIP_TREE*            tree                /**< branch and bound tree */
   )
{
   assert(tree != NULL);
   assert(SCIPtreeProbing(tree) || !tree->probingobjchanged);

   return tree->probingobjchanged;
}

/** marks the current probing node to have a changed objective function */
void SCIPtreeMarkProbingObjChanged(
   SCIP_TREE*            tree                /**< branch and bound tree */
   )
{
   assert(tree != NULL);
   assert(SCIPtreeProbing(tree));

   tree->probingobjchanged = TRUE;
}<|MERGE_RESOLUTION|>--- conflicted
+++ resolved
@@ -2043,11 +2043,8 @@
 
       /* update the child's lower bound */
       newpseudoobjval = SCIPlpGetModifiedPseudoObjval(lp, set, transprob, var, oldbound, newbound, boundtype);
-<<<<<<< HEAD
-      if( !SCIPtreeProbing(tree) && newpseudoobjval > SCIPnodeGetLowerbound(node) && SCIPcertificateIsActive(stat->certificate) )
-=======
-      if( newpseudoobjval > SCIPnodeGetLowerbound(node) && SCIPcertificateIsActive(set, stat->certificate) )
->>>>>>> 275134f6
+      if( !SCIPtreeProbing(tree) && newpseudoobjval > SCIPnodeGetLowerbound(node)
+        && SCIPcertificateIsActive(set, stat->certificate) )
       {
          /* exip: we change the bound here temporarily so the correct pseudo solution gets printed to the certificate
          * @todo exip could this be done differently somewhere else? */
@@ -2537,11 +2534,9 @@
    }
    lpobjval = SCIPlpGetObjval(lp, set, transprob);
 
-<<<<<<< HEAD
-   if( !SCIPtreeProbing(tree) && set->exact_enabled && lpobjval > SCIPnodeGetLowerbound(node) )
-=======
-   if( set->exact_enabled && (lpobjval > SCIPnodeGetLowerbound(node) || RatIsGT(lp->lpexact->lpobjval, SCIPnodeGetLowerboundExact(node))) )
->>>>>>> 275134f6
+
+   if( !SCIPtreeProbing(tree) && set->exact_enabled
+     && (lpobjval > SCIPnodeGetLowerbound(node) || RatIsGT(lp->lpexact->lpobjval, SCIPnodeGetLowerboundExact(node))) )
    {
       SCIP_Bool usefarkas;
       usefarkas = (lp->lpsolstat == SCIP_LPSOLSTAT_INFEASIBLE);
