/* * * * * * * * * * * * * * * * * * * * * * * * * * * * * * * * * * * * * * */
/*                                                                           */
/*                  This file is part of the program and library             */
/*         SCIP --- Solving Constraint Integer Programs                      */
/*                                                                           */
/*    Copyright (C) 2002-2018 Konrad-Zuse-Zentrum                            */
/*                            fuer Informationstechnik Berlin                */
/*                                                                           */
/*  SCIP is distributed under the terms of the ZIB Academic License.         */
/*                                                                           */
/*  You should have received a copy of the ZIB Academic License              */
/*  along with SCIP; see the file COPYING. If not email to scip@zib.de.      */
/*                                                                           */
/* * * * * * * * * * * * * * * * * * * * * * * * * * * * * * * * * * * * * * */

/**@file   branch_allfullstrong.c
 * @brief  all variables full strong LP branching rule
 * @author Tobias Achterberg
 *
 * The all variables full strong branching rule applies strong branching to every non-fixed variable
 * at the current node of the branch-and-bound search. The rule selects the candidate
 * which will cause the highest gain of the dual bound in the created sub-tree among all branching variables.
 *
 * For calculating the gain, a look-ahead is performed by solving the child node LPs which will result
 * from branching on a variable.
 *
 * For a more mathematical description and a comparison between the strong branching rule and other branching rules
 * in SCIP, we refer to
 *
 * @par
 * Tobias Achterberg@n
 * Constraint Integer Programming@n
 * PhD Thesis, Technische Universität Berlin, 2007@n
 *
 */

/*---+----1----+----2----+----3----+----4----+----5----+----6----+----7----+----8----+----9----+----0----+----1----+----2*/

#include <assert.h>
#include <string.h>

#include "scip/branch_allfullstrong.h"


#define BRANCHRULE_NAME          "allfullstrong"
#define BRANCHRULE_DESC          "all variables full strong branching"
#define BRANCHRULE_PRIORITY      -1000
#define BRANCHRULE_MAXDEPTH      -1
#define BRANCHRULE_MAXBOUNDDIST  1.0


/** branching rule data */
struct SCIP_BranchruleData
{
   int                   lastcand;           /**< last evaluated candidate of last branching rule execution */
   int                   skipsize;           /**< size of skipdown and skipup array */
   SCIP_Bool*            skipdown;           /**< should down branch be skiped? */
   SCIP_Bool*            skipup;             /**< should up branch be skiped? */
};


/** performs the all fullstrong branching */
static
SCIP_RETCODE branch(
   SCIP*                 scip,               /**< SCIP data structure */
   SCIP_BRANCHRULE*      branchrule,         /**< branching rule */
   SCIP_RESULT*          result              /**< pointer to store the result of the callback method */
   )
{
   SCIP_BRANCHRULEDATA* branchruledata;
   SCIP_VAR** pseudocands;
   SCIP_VAR** pseudocandscopy;
   SCIP_Real bestdown;
   SCIP_Real bestup;
   SCIP_Real bestscore;
   SCIP_Real provedbound;
   SCIP_Bool exactsolve;
   SCIP_Bool allcolsinlp;
   SCIP_Bool bestdownvalid;
   SCIP_Bool bestupvalid;
   int npseudocands;
   int npriopseudocands;
   int bestpseudocand;
#ifndef NDEBUG
   SCIP_Real cutoffbound;
   cutoffbound = SCIPgetCutoffbound(scip);
#endif

   assert(branchrule != NULL);
   assert(strcmp(SCIPbranchruleGetName(branchrule), BRANCHRULE_NAME) == 0);
   assert(scip != NULL);
   assert(result != NULL);

   /* check, if all existing columns are in LP, and thus the strong branching results give lower bounds */
   allcolsinlp = SCIPallColsInLP(scip);

   /* check, if we want to solve the problem exactly, meaning that strong branching information is not useful
    * for cutting off sub problems and improving lower bounds of children
    */
   exactsolve = SCIPisExactSolve(scip);

   /* get branching rule data */
   branchruledata = SCIPbranchruleGetData(branchrule);
   assert(branchruledata != NULL);

   if( branchruledata->skipdown == NULL )
   {
      assert(branchruledata->skipup == NULL);

      branchruledata->skipsize = SCIPgetNVars(scip);
      SCIP_CALL( SCIPallocBlockMemoryArray(scip, &branchruledata->skipdown, branchruledata->skipsize) );
      SCIP_CALL( SCIPallocBlockMemoryArray(scip, &branchruledata->skipup, branchruledata->skipsize) );
      BMSclearMemoryArray(branchruledata->skipdown, branchruledata->skipsize);
      BMSclearMemoryArray(branchruledata->skipup, branchruledata->skipsize);
   }

   /* get all non-fixed variables (not only the fractional ones) */
   SCIP_CALL( SCIPgetPseudoBranchCands(scip, &pseudocands, &npseudocands, &npriopseudocands) );
   assert(npseudocands > 0);
   assert(npriopseudocands > 0);

   SCIP_CALL( SCIPduplicateBufferArray(scip, &pseudocandscopy, pseudocands, npseudocands) );

<<<<<<< HEAD
   SCIP_CALL( SCIPselectVarPseudoStrongBranching(scip, pseudocandscopy, branchruledata->skipdown, branchruledata->skipup, npseudocands, npriopseudocands,
      allowaddcons, &bestpseudocand, &bestdown, &bestup, &bestscore, &bestdownvalid, &bestupvalid, &provedbound, result) );
=======
   SCIP_CALL( SCIPselectVarPseudoStrongBranching(scip, pseudocandscopy, branchruledata->skipdown, branchruledata->skipup, npseudocands,
         npriopseudocands, &bestpseudocand, &bestdown, &bestup, &bestscore, &bestdownvalid, &bestupvalid, &provedbound, result) );
>>>>>>> 74ca42f9

   if( *result != SCIP_CUTOFF && *result != SCIP_REDUCEDDOM && *result != SCIP_CONSADDED )
   {
      SCIP_NODE* downchild;
      SCIP_NODE* eqchild;
      SCIP_NODE* upchild;
      SCIP_VAR* var;

      assert(*result == SCIP_DIDNOTRUN);
      assert(0 <= bestpseudocand && bestpseudocand < npseudocands);
      assert(SCIPisLT(scip, provedbound, cutoffbound));

      var = pseudocandscopy[bestpseudocand];

      /* perform the branching */
      SCIPdebugMsg(scip, " -> %d candidates, selected candidate %d: variable <%s>[%g,%g] (solval=%g, down=%g, up=%g, score=%g)\n",
         npseudocands, bestpseudocand, SCIPvarGetName(var), SCIPvarGetLbLocal(var), SCIPvarGetUbLocal(var), SCIPvarGetLPSol(var),
         bestdown, bestup, bestscore);
      SCIP_CALL( SCIPbranchVarVal(scip, var, SCIPvarGetLPSol(var), &downchild, &eqchild, &upchild) );

      /* update the lower bounds in the children */
      if( allcolsinlp && !exactsolve )
      {
         if( downchild != NULL )
         {
            SCIP_CALL( SCIPupdateNodeLowerbound(scip, downchild, bestdownvalid ? MAX(bestdown, provedbound) : provedbound) );
            SCIPdebugMsg(scip, " -> down child's lowerbound: %g\n", SCIPnodeGetLowerbound(downchild));
         }
         if( eqchild != NULL )
         {
            SCIP_CALL( SCIPupdateNodeLowerbound(scip, eqchild, provedbound) );
            SCIPdebugMsg(scip, " -> eq child's lowerbound:   %g\n", SCIPnodeGetLowerbound(eqchild));
         }
         if( upchild != NULL )
         {
            SCIP_CALL( SCIPupdateNodeLowerbound(scip, upchild, bestupvalid ? MAX(bestup, provedbound) : provedbound) );
            SCIPdebugMsg(scip, " -> up child's lowerbound:   %g\n", SCIPnodeGetLowerbound(upchild));
         }
      }

      *result = SCIP_BRANCHED;
   }

   SCIPfreeBufferArray(scip, &pseudocandscopy);

   return SCIP_OKAY;
}


/*
 * Callback methods
 */

/** copy method for branchrule plugins (called when SCIP copies plugins) */
static
SCIP_DECL_BRANCHCOPY(branchCopyAllfullstrong)
{  /*lint --e{715}*/
   assert(scip != NULL);
   assert(branchrule != NULL);
   assert(strcmp(SCIPbranchruleGetName(branchrule), BRANCHRULE_NAME) == 0);

   /* call inclusion method of branchrule */
   SCIP_CALL( SCIPincludeBranchruleAllfullstrong(scip) );

   return SCIP_OKAY;
}

/** destructor of branching rule to free user data (called when SCIP is exiting) */
static
SCIP_DECL_BRANCHFREE(branchFreeAllfullstrong)
{  /*lint --e{715}*/
   SCIP_BRANCHRULEDATA* branchruledata;

   /* free branching rule data */
   branchruledata = SCIPbranchruleGetData(branchrule);
   SCIPfreeBlockMemoryArrayNull(scip, &branchruledata->skipdown, branchruledata->skipsize);
   SCIPfreeBlockMemoryArrayNull(scip, &branchruledata->skipup, branchruledata->skipsize);

   SCIPfreeBlockMemory(scip, &branchruledata);
   SCIPbranchruleSetData(branchrule, NULL);

   return SCIP_OKAY;
}


/** initialization method of branching rule (called after problem was transformed) */
static
SCIP_DECL_BRANCHINIT(branchInitAllfullstrong)
{  /*lint --e{715}*/
   SCIP_BRANCHRULEDATA* branchruledata;

   /* initialize branching rule data */
   branchruledata = SCIPbranchruleGetData(branchrule);
   branchruledata->lastcand = 0;

   return SCIP_OKAY;
}


/** branching execution method for fractional LP solutions */
static
SCIP_DECL_BRANCHEXECLP(branchExeclpAllfullstrong)
{  /*lint --e{715}*/
   assert(result != NULL);

   SCIPdebugMsg(scip, "Execlp method of allfullstrong branching\n");

   *result = SCIP_DIDNOTRUN;

   SCIP_CALL( branch(scip, branchrule, result) );

   return SCIP_OKAY;
}


/** branching execution method for not completely fixed pseudo solutions */
static
SCIP_DECL_BRANCHEXECPS(branchExecpsAllfullstrong)
{  /*lint --e{715}*/
   assert(result != NULL);

   SCIPdebugMsg(scip, "Execps method of allfullstrong branching\n");

   *result = SCIP_DIDNOTRUN;

   if( SCIPhasCurrentNodeLP(scip) )
   {
      SCIP_CALL( branch(scip, branchrule, result) );
   }

   return SCIP_OKAY;
}


/*
 * branching specific interface methods
 */
/**
 * Selects a variable from a set of candidates by strong branching
 *
 *  @return \ref SCIP_OKAY is returned if everything worked. Otherwise a suitable error code is passed. See \ref
 *          SCIP_Retcode "SCIP_RETCODE" for a complete list of error codes.
 *
 * @note The variables in the lpcands array must have a fractional value in the current LP solution
 */
SCIP_RETCODE SCIPselectVarPseudoStrongBranching(
   SCIP*                 scip,               /**< original SCIP data structure                        */
   SCIP_VAR**            pseudocands,        /**< branching candidates                                */
   SCIP_Bool*            skipdown,           /**< should down branchings be skipped? */
   SCIP_Bool*            skipup,             /**< should up branchings be skipped? */
   int                   npseudocands,       /**< number of branching candidates                      */
   int                   npriopseudocands,   /**< number of priority branching candidates             */
   int*                  bestpseudocand,     /**< best candidate for branching                        */
   SCIP_Real*            bestdown,           /**< objective value of the down branch for bestcand     */
   SCIP_Real*            bestup,             /**< objective value of the up branch for bestcand       */
   SCIP_Real*            bestscore,          /**< score for bestcand                                  */
   SCIP_Bool*            bestdownvalid,      /**< is bestdown a valid dual bound for the down branch? */
   SCIP_Bool*            bestupvalid,        /**< is bestup a valid dual bound for the up branch?     */
   SCIP_Real*            provedbound,        /**< proved dual bound for current subtree               */
   SCIP_RESULT*          result              /**< result pointer                                      */
   )
{  /*lint --e{715}*/
   SCIP_Real lpobjval;
   SCIP_Bool allcolsinlp;
   SCIP_Bool exactsolve;
#ifndef NDEBUG
   SCIP_Real cutoffbound;
   cutoffbound = SCIPgetCutoffbound(scip);
#endif


   assert(scip != NULL);
   assert(pseudocands != NULL);
   assert(bestpseudocand != NULL);
   assert(skipdown != NULL);
   assert(skipup != NULL);
   assert(bestdown != NULL);
   assert(bestup != NULL);
   assert(bestscore != NULL);
   assert(bestdownvalid != NULL);
   assert(bestupvalid != NULL);
   assert(provedbound != NULL);
   assert(result != NULL);
   assert(SCIPgetLPSolstat(scip) == SCIP_LPSOLSTAT_OPTIMAL);

   /* get current LP objective bound of the local sub problem and global cutoff bound */
   lpobjval = SCIPgetLPObjval(scip);

   /* check, if we want to solve the problem exactly, meaning that strong branching information is not useful
    * for cutting off sub problems and improving lower bounds of children
    */
   exactsolve = SCIPisExactSolve(scip);

   /* check, if all existing columns are in LP, and thus the strong branching results give lower bounds */
   allcolsinlp = SCIPallColsInLP(scip);

   /* if only one candidate exists, choose this one without applying strong branching */
   *bestpseudocand = 0;
   *bestdown = lpobjval;
   *bestup = lpobjval;
   *bestdownvalid = TRUE;
   *bestupvalid = TRUE;
   *bestscore = -SCIPinfinity(scip);
   *provedbound = lpobjval;
   if( npseudocands > 1 )
   {
      SCIP_BRANCHRULE* branchrule;
      SCIP_BRANCHRULEDATA* branchruledata;

      SCIP_Real solval;
      SCIP_Real down;
      SCIP_Real up;
      SCIP_Real downgain;
      SCIP_Real upgain;
      SCIP_Real score;
      SCIP_Bool integral;
      SCIP_Bool lperror;
      SCIP_Bool downvalid;
      SCIP_Bool upvalid;
      SCIP_Bool downinf;
      SCIP_Bool upinf;
      SCIP_Bool downconflict;
      SCIP_Bool upconflict;
      int nsbcalls;
      int i;
      int c;

      branchrule = SCIPfindBranchrule(scip, BRANCHRULE_NAME);
      assert(branchrule != NULL);

      /* get branching rule data */
      branchruledata = SCIPbranchruleGetData(branchrule);
      assert(branchruledata != NULL);


      /* initialize strong branching */
      SCIP_CALL( SCIPstartStrongbranch(scip, FALSE) );

      /* search the full strong candidate:
       * cycle through the candidates, starting with the position evaluated in the last run
       */
      nsbcalls = 0;
      for( i = 0, c = branchruledata->lastcand; i < npseudocands; ++i, ++c )
      {
         c = c % npseudocands;
         assert(pseudocands[c] != NULL);

         /* we can only apply strong branching on COLUMN variables that are in the current LP */
         if( !SCIPvarIsInLP(pseudocands[c]) )
            continue;

         solval = SCIPvarGetLPSol(pseudocands[c]);
         integral = SCIPisFeasIntegral(scip, solval);

         SCIPdebugMsg(scip, "applying strong branching on %s variable <%s>[%g,%g] with solution %g\n",
            integral ? "integral" : "fractional", SCIPvarGetName(pseudocands[c]), SCIPvarGetLbLocal(pseudocands[c]),
            SCIPvarGetUbLocal(pseudocands[c]), solval);

         up = -SCIPinfinity(scip);
         down = -SCIPinfinity(scip);

         if( integral )
         {
            SCIP_CALL( SCIPgetVarStrongbranchInt(scip, pseudocands[c], INT_MAX,
                  skipdown[c] ? NULL : &down, skipup[c] ? NULL : &up, &downvalid, &upvalid, &downinf, &upinf, &downconflict, &upconflict, &lperror) );
         }
         else
         {
            SCIP_CALL( SCIPgetVarStrongbranchFrac(scip, pseudocands[c], INT_MAX,
                  skipdown[c] ? NULL : &down, skipup[c] ? NULL : &up, &downvalid, &upvalid, &downinf, &upinf, &downconflict, &upconflict, &lperror) );
         }
         nsbcalls++;

         /* display node information line in root node */
         if( SCIPgetDepth(scip) == 0 && nsbcalls % 100 == 0 )
         {
            SCIP_CALL( SCIPprintDisplayLine(scip, NULL, SCIP_VERBLEVEL_HIGH, TRUE) );
         }

         /* check for an error in strong branching */
         if( lperror )
         {
            SCIPverbMessage(scip, SCIP_VERBLEVEL_HIGH, NULL,
               "(node %" SCIP_LONGINT_FORMAT ") error in strong branching call for variable <%s> with solution %g\n",
               SCIPgetNNodes(scip), SCIPvarGetName(pseudocands[c]), solval);
            break;
         }

         /* evaluate strong branching */
         down = MAX(down, lpobjval);
         up = MAX(up, lpobjval);
         downgain = down - lpobjval;
         upgain = up - lpobjval;
         assert(!allcolsinlp || exactsolve || !downvalid || downinf == SCIPisGE(scip, down, cutoffbound));
         assert(!allcolsinlp || exactsolve || !upvalid || upinf == SCIPisGE(scip, up, cutoffbound));
         assert(downinf || !downconflict);
         assert(upinf || !upconflict);

         /* check if there are infeasible roundings */
         if( downinf || upinf )
         {
            assert(allcolsinlp);
            assert(!exactsolve);

<<<<<<< HEAD
            /* if for both infeasibilities, a conflict constraint was created, we don't need to fix the variable by hand,
             * but better wait for the next propagation round to fix them as an inference, and potentially produce a
             * cutoff that can be analyzed
             */
            if( allowaddcons && downinf == downconflict && upinf == upconflict )
            {
               *result = SCIP_CONSADDED;
               SCIPdebugMsg(scip, " -> fractional variable <%s> is infeasible in %d directions - added conflict\n",
                  SCIPvarGetName(pseudocands[c]), downinf && upinf ? 2 : 1);
               break; /* terminate initialization loop, because constraint was added */
            }
            else if( downinf && upinf )
=======
            if( downinf && upinf )
>>>>>>> 74ca42f9
            {
               if( integral )
               {
                  SCIP_Bool infeasible;
                  SCIP_Bool fixed;

                  /* both bound changes are infeasible: variable can be fixed to its current value */
                  SCIP_CALL( SCIPfixVar(scip, pseudocands[c], solval, &infeasible, &fixed) );
                  assert(!infeasible);
                  assert(fixed);
                  *result = SCIP_REDUCEDDOM;
                  SCIPdebugMsg(scip, " -> integral variable <%s> is infeasible in both directions\n",
                     SCIPvarGetName(pseudocands[c]));
                  break; /* terminate initialization loop, because LP was changed */
               }
               else
               {
                  /* both roundings are infeasible: the node is infeasible */
                  *result = SCIP_CUTOFF;
                  SCIPdebugMsg(scip, " -> fractional variable <%s> is infeasible in both directions\n",
                     SCIPvarGetName(pseudocands[c]));
                  break; /* terminate initialization loop, because node is infeasible */
               }
            }
            else if( downinf )
            {
               SCIP_Real newlb;

               /* downwards rounding is infeasible -> change lower bound of variable to upward rounding */
               newlb = SCIPfeasCeil(scip, solval);
               if( SCIPvarGetLbLocal(pseudocands[c]) < newlb - 0.5 )
               {
                  SCIP_CALL( SCIPchgVarLb(scip, pseudocands[c], newlb) );
                  *result = SCIP_REDUCEDDOM;
                  SCIPdebugMsg(scip, " -> variable <%s> is infeasible in downward branch\n", SCIPvarGetName(pseudocands[c]));
                  break; /* terminate initialization loop, because LP was changed */
               }
            }
            else
            {
               SCIP_Real newub;

               /* upwards rounding is infeasible -> change upper bound of variable to downward rounding */
               assert(upinf);
               newub = SCIPfeasFloor(scip, solval);
               if( SCIPvarGetUbLocal(pseudocands[c]) > newub + 0.5 )
               {
                  SCIP_CALL( SCIPchgVarUb(scip, pseudocands[c], newub) );
                  *result = SCIP_REDUCEDDOM;
                  SCIPdebugMsg(scip, " -> variable <%s> is infeasible in upward branch\n", SCIPvarGetName(pseudocands[c]));
                  break; /* terminate initialization loop, because LP was changed */
               }
            }
         }
         else if( allcolsinlp && !exactsolve && downvalid && upvalid )
         {
            SCIP_Real minbound;

            /* the minimal lower bound of both children is a proved lower bound of the current subtree */
            minbound = MIN(down, up);
            *provedbound = MAX(*provedbound, minbound);
         }

         /* check for a better score, if we are within the maximum priority candidates */
         if( c < npriopseudocands )
         {
            if( integral )
            {

               if( skipdown[c] )
               {
                  downgain = 0.0;
                  score = SCIPgetBranchScore(scip, pseudocands[c], downgain, upgain);
               }
               else if( skipup[c] )
               {
                  upgain = 0.0;
                  score = SCIPgetBranchScore(scip, pseudocands[c], downgain, upgain);
               }
               else
               {
                  SCIP_Real gains[3];

                  gains[0] = downgain;
                  gains[1] = 0.0;
                  gains[2] = upgain;
                  score = SCIPgetBranchScoreMultiple(scip, pseudocands[c], 3, gains);
               }
            }
            else
               score = SCIPgetBranchScore(scip, pseudocands[c], downgain, upgain);

            if( score > *bestscore )
            {
               *bestpseudocand = c;
               *bestdown = down;
               *bestup = up;
               *bestdownvalid = downvalid;
               *bestupvalid = upvalid;
               *bestscore = score;
            }
         }
         else
         {
            SCIPdebug( score = 0.0; )
         }

         /* update pseudo cost values */
         if( !downinf )
         {
            SCIP_CALL( SCIPupdateVarPseudocost(scip, pseudocands[c],
                  solval-SCIPfeasCeil(scip, solval-1.0), downgain, 1.0) );
         }
         if( !upinf )
         {
            SCIP_CALL( SCIPupdateVarPseudocost(scip, pseudocands[c],
                  solval-SCIPfeasFloor(scip, solval+1.0), upgain, 1.0) );
         }

         SCIPdebugMsg(scip, " -> var <%s> (solval=%g, downgain=%g, upgain=%g, score=%g) -- best: <%s> (%g)\n",
            SCIPvarGetName(pseudocands[c]), solval, downgain, upgain, score,
            SCIPvarGetName(pseudocands[*bestpseudocand]), *bestscore);
      }

      /* remember last evaluated candidate */
      branchruledata->lastcand = c;

      /* end strong branching */
      SCIP_CALL( SCIPendStrongbranch(scip) );
   }

   return SCIP_OKAY;
}

/** creates the all variables full strong LP branching rule and includes it in SCIP */
SCIP_RETCODE SCIPincludeBranchruleAllfullstrong(
   SCIP*                 scip                /**< SCIP data structure */
   )
{
   SCIP_BRANCHRULEDATA* branchruledata;
   SCIP_BRANCHRULE* branchrule;

   /* create allfullstrong branching rule data */
   SCIP_CALL( SCIPallocBlockMemory(scip, &branchruledata) );
   branchruledata->lastcand = 0;
   branchruledata->skipsize = 0;
   branchruledata->skipup = NULL;
   branchruledata->skipdown = NULL;

   /* include allfullstrong branching rule */
   SCIP_CALL( SCIPincludeBranchruleBasic(scip, &branchrule, BRANCHRULE_NAME, BRANCHRULE_DESC, BRANCHRULE_PRIORITY,
         BRANCHRULE_MAXDEPTH, BRANCHRULE_MAXBOUNDDIST, branchruledata) );

   assert(branchrule != NULL);

   /* set non-fundamental callbacks via specific setter functions*/
   SCIP_CALL( SCIPsetBranchruleCopy(scip, branchrule, branchCopyAllfullstrong) );
   SCIP_CALL( SCIPsetBranchruleFree(scip, branchrule, branchFreeAllfullstrong) );
   SCIP_CALL( SCIPsetBranchruleInit(scip, branchrule, branchInitAllfullstrong) );
   SCIP_CALL( SCIPsetBranchruleExecLp(scip, branchrule, branchExeclpAllfullstrong) );
   SCIP_CALL( SCIPsetBranchruleExecPs(scip, branchrule, branchExecpsAllfullstrong) );

   return SCIP_OKAY;
}<|MERGE_RESOLUTION|>--- conflicted
+++ resolved
@@ -121,13 +121,8 @@
 
    SCIP_CALL( SCIPduplicateBufferArray(scip, &pseudocandscopy, pseudocands, npseudocands) );
 
-<<<<<<< HEAD
-   SCIP_CALL( SCIPselectVarPseudoStrongBranching(scip, pseudocandscopy, branchruledata->skipdown, branchruledata->skipup, npseudocands, npriopseudocands,
-      allowaddcons, &bestpseudocand, &bestdown, &bestup, &bestscore, &bestdownvalid, &bestupvalid, &provedbound, result) );
-=======
    SCIP_CALL( SCIPselectVarPseudoStrongBranching(scip, pseudocandscopy, branchruledata->skipdown, branchruledata->skipup, npseudocands,
          npriopseudocands, &bestpseudocand, &bestdown, &bestup, &bestscore, &bestdownvalid, &bestupvalid, &provedbound, result) );
->>>>>>> 74ca42f9
 
    if( *result != SCIP_CUTOFF && *result != SCIP_REDUCEDDOM && *result != SCIP_CONSADDED )
    {
@@ -432,22 +427,7 @@
             assert(allcolsinlp);
             assert(!exactsolve);
 
-<<<<<<< HEAD
-            /* if for both infeasibilities, a conflict constraint was created, we don't need to fix the variable by hand,
-             * but better wait for the next propagation round to fix them as an inference, and potentially produce a
-             * cutoff that can be analyzed
-             */
-            if( allowaddcons && downinf == downconflict && upinf == upconflict )
-            {
-               *result = SCIP_CONSADDED;
-               SCIPdebugMsg(scip, " -> fractional variable <%s> is infeasible in %d directions - added conflict\n",
-                  SCIPvarGetName(pseudocands[c]), downinf && upinf ? 2 : 1);
-               break; /* terminate initialization loop, because constraint was added */
-            }
-            else if( downinf && upinf )
-=======
             if( downinf && upinf )
->>>>>>> 74ca42f9
             {
                if( integral )
                {
