--- conflicted
+++ resolved
@@ -112,12 +112,7 @@
    assert(masterprob != NULL);
    assert(subproblem != NULL);
    assert(benders != NULL);
-<<<<<<< HEAD
-   assert(SCIPgetStatus(subproblem) == SCIP_STATUS_INFEASIBLE
-      || SCIPgetLPSolstat(subproblem) == SCIP_LPSOLSTAT_INFEASIBLE);
-=======
    assert(SCIPgetLPSolstat(subproblem) == SCIP_LPSOLSTAT_INFEASIBLE);
->>>>>>> 61f33259
 
    (*success) = FALSE;
 
@@ -126,29 +121,16 @@
    for( i = 0; i < nrows; i++ )
    {
       SCIP_ROW* lprow;
-<<<<<<< HEAD
-      addval = 0;
-=======
 
       lprow = SCIPgetLPRows(subproblem)[i];
       assert(lprow != NULL);
 
       dualsol = SCIProwGetDualfarkas(lprow);
       assert( !SCIPisInfinity(subproblem, dualsol) && !SCIPisInfinity(subproblem, -dualsol) );
->>>>>>> 61f33259
-
-      lprow = SCIPgetLPRows(subproblem)[i];
-      assert(lprow != NULL);
-
-<<<<<<< HEAD
-      dualsol = SCIProwGetDualfarkas(lprow);
-      assert( !SCIPisInfinity(subproblem, dualsol) && !SCIPisInfinity(subproblem, -dualsol) );
 
       if( SCIPisDualfeasZero(subproblem, dualsol) )
          continue;
 
-=======
->>>>>>> 61f33259
       if( dualsol > 0.0 )
          addval = dualsol*SCIProwGetLhs(lprow);
       else
@@ -215,11 +197,6 @@
             SCIPdebugMsg(masterprob, "Infinite bound when generating feasibility cut.\n");
             return SCIP_OKAY;
          }
-<<<<<<< HEAD
-      }
-   }
-
-=======
       }
    }
 
@@ -342,7 +319,6 @@
       return SCIP_OKAY;
    }
 
->>>>>>> 61f33259
    (*success) = TRUE;
 
    return SCIP_OKAY;
@@ -388,11 +364,7 @@
    (void) SCIPsnprintf(cutname, SCIP_MAXSTRLEN, "feasibilitycut_%d_%d", probnumber,
       SCIPbenderscutGetNFound(benderscut) );
 
-<<<<<<< HEAD
-   if( SCIPgetNLPIterations(subproblem) == 0 )
-=======
    if( SCIPisNLPConstructed(subproblem) )
->>>>>>> 61f33259
    {
       /* computing the coefficients of the feasibility cut from the NLP */
       SCIP_CALL( computeStandardNLPFeasibilityCut(masterprob, subproblem, benders, vars, vals, &lhs, &nvars, &varssize,
@@ -406,16 +378,10 @@
            "A Benders' decomposition feasibility cut will be generated from the presolved LP data.\n", probnumber);
       }
 
-<<<<<<< HEAD
-   /* computing the coefficients of the feasibility cut from the LP */
-   SCIP_CALL( computeStandardFeasibilityCut(masterprob, subproblem, benders, vars, vals, &lhs, &nvars, &varssize,
-         &success) );
-=======
       /* computing the coefficients of the feasibility cut from the LP */
       SCIP_CALL( computeStandardLPFeasibilityCut(masterprob, subproblem, benders, vars, vals, &lhs, &nvars, &varssize,
             &success) );
    }
->>>>>>> 61f33259
 
    /* if success is FALSE, then there was an error in generating the feasibility cut. No cut will be added to the master
     * problem. Otherwise, the constraint is added to the master problem.
@@ -448,7 +414,6 @@
          SCIPABORT();
 #endif
       }
-<<<<<<< HEAD
 
       assert(cut != NULL);
 
@@ -460,26 +425,8 @@
          SCIPdebugPrintCons(masterprob, cut, NULL);
 
          (*result) = SCIP_CONSADDED;
-
-         /* storing the data that is used to create the cut */
-         SCIP_CALL( SCIPstoreBendersCut(masterprob, benders, vars, vals, lhs, SCIPinfinity(masterprob), nvars) );
-      }
-
-=======
-
-      assert(cut != NULL);
-
-      if( success )
-      {
-         /* adding the constraint to the master problem */
-         SCIP_CALL( SCIPaddCons(masterprob, cut) );
-
-         SCIPdebugPrintCons(masterprob, cut, NULL);
-
-         (*result) = SCIP_CONSADDED;
-      }
-
->>>>>>> 61f33259
+      }
+
       SCIP_CALL( SCIPreleaseCons(masterprob, &cut) );
    }
 
