--- conflicted
+++ resolved
@@ -5611,18 +5611,10 @@
       if( *result == SCIP_FEASIBLE )
          *result = SCIP_DIDNOTFIND;
 
-<<<<<<< HEAD
-         /* generate cut
-          * if function is defined at sol (activity<infinity) and constraint is violated, then expression interpreter should have evaluated at sol to get gradient before
-          */
-         SCIP_CALL( generateCut(scip, conshdlrdata->exprinterpreter, conss[c], NULL, sol, newsol || SCIPisInfinity(scip, consdata->activity), violside, &row,
-            minefficacy, conshdlrdata->cutmaxrange, conshdlrdata->checkconvexexpensive, conshdlrdata->assumeconvex) );
-=======
       /* generate cut
        * if function is defined at sol (activity<infinity) and constraint is violated, then expression interpreter should have evaluated at sol to get gradient before
        */
-      SCIP_CALL( generateCut(scip, conshdlrdata->exprinterpreter, conss[c], NULL, sol, newsol || SCIPisInfinity(scip, consdata->activity), violside, &row, conshdlrdata->cutmaxrange, conshdlrdata->checkconvexexpensive, conshdlrdata->assumeconvex) );
->>>>>>> 15411327
+      SCIP_CALL( generateCut(scip, conshdlrdata->exprinterpreter, conss[c], NULL, sol, newsol || SCIPisInfinity(scip, consdata->activity), violside, &row, minefficacy, conshdlrdata->cutmaxrange, conshdlrdata->checkconvexexpensive, conshdlrdata->assumeconvex) );
 
       if( row == NULL ) /* failed to generate cut */
          continue;
