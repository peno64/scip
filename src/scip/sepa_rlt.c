/* * * * * * * * * * * * * * * * * * * * * * * * * * * * * * * * * * * * * * */
/*                                                                           */
/*                  This file is part of the program and library             */
/*         SCIP --- Solving Constraint Integer Programs                      */
/*                                                                           */
/*    Copyright (C) 2002-2020 Konrad-Zuse-Zentrum                            */
/*                            fuer Informationstechnik Berlin                */
/*                                                                           */
/*  SCIP is distributed under the terms of the ZIB Academic License.         */
/*                                                                           */
/*  You should have received a copy of the ZIB Academic License              */
/*  along with SCIP; see the file COPYING. If not visit scip.zib.de.         */
/*                                                                           */
/* * * * * * * * * * * * * * * * * * * * * * * * * * * * * * * * * * * * * * */

/**@file   sepa_rlt.c
 * @brief  RLT separator
 * @author Fabian Wegscheider
 * @author Ksenia Bestuzheva
 *
 * @todo implement the possibility to add extra auxiliary variables for RLT (like in DOI 10.1080/10556788.2014.916287)
 * @todo add RLT cuts for the product of equality constraints
 * @todo implement dynamic addition of RLT cuts during branching (see DOI 10.1007/s10898-012-9874-7)
 */

/*---+----1----+----2----+----3----+----4----+----5----+----6----+----7----+----8----+----9----+----0----+----1----+----2*/

#include <assert.h>
#include <string.h>

#include "scip/set.h"
#include "scip/sepa_rlt.h"
#include "scip/cons_expr.h"
#include "scip/cons_linear.h"
#include "scip/cons_knapsack.h"
#include "scip/cons_varbound.h"
#include "scip/cons_setppc.h"
#include "scip/cons_expr_sum.h"
#include "scip/cons_expr_var.h"
#include "scip/struct_cons_expr.h"
#include "scip/struct_scip.h"


#define SEPA_NAME              "rlt"
#define SEPA_DESC              "rlt separator"
#define SEPA_PRIORITY                10 /**< priority for separation */
#define SEPA_FREQ                     0 /**< frequency for separating cuts; zero means to separate only in the root node */
#define SEPA_MAXBOUNDDIST           1.0 /**< maximal relative distance from the current node's dual bound to primal bound
+                                        *   compared to best node's dual bound for applying separation.*/
#define SEPA_USESSUBSCIP          FALSE /**< does the separator use a secondary SCIP instance? */
#define SEPA_DELAY                FALSE /**< should separation method be delayed, if other separators found cuts? */

#define DEFAULT_MAXUNKNOWNTERMS      -1 /**< default value for parameter maxunknownterms */
#define DEFAULT_MAXUSEDVARS          -1 /**< default value for parameter maxusedvars */
#define DEFAULT_MAXNCUTS             -1 /**< default value for parameter maxncuts */
#define DEFAULT_MAXROUNDS             1 /**< default value for parameter maxrounds */
#define DEFAULT_MAXROUNDSROOT        10 /**< default value for parameter maxroundsroot */
#define DEFAULT_ONLYEQROWS        FALSE /**< default value for parameter eqrowsfirst */
#define DEFAULT_ONLYCONTROWS      FALSE /**< default value for parameter eqrowsfirst */
#define DEFAULT_ONLYINITIAL        TRUE /**< default value for parameter onlyinitial */
#define DEFAULT_USEINSUBSCIP      FALSE /**< default value for parameter useinsubscip */
#define DEFAULT_USEPROJECTION      TRUE /**< default value for parameter useprojection */
#define DEFAULT_DETECTHIDDEN       TRUE /**< default value for parameter detecthidden */

#define MAXVARBOUND                1e+5 /**< maximum allowed variable bound for computing an RLT-cut */

/*
 * Data structures
 */

/** data object for pairs and triples of variables */
struct HashData
{
   SCIP_VAR**            vars;               /**< variables in the pair or triple, used for hash comparison */
   int                   nvars;              /**< number of variables */
   int                   nrows;              /**< number of rows */
   int                   firstrow;           /**< beginning of the corresponding row linked list */
};
typedef struct HashData HASHDATA;


/** separator data */
struct SCIP_SepaData
{
   SCIP_CONSHDLR*        conshdlr;           /**< expression constraint handler */
   SCIP_Bool             iscreated;          /**< indicates whether the sepadata has been initialized yet */
   SCIP_Bool             isinitialround;     /**< indicates that this is the first round and initial rows are used */

   /* bilinear variables */
   SCIP_HASHMAP*         bilinvarsmap;       /**< map for accessing the linearization variables/exprs of each bilinear term */
   SCIP_VAR**            varssorted;         /**< variables that occur in bilinear terms sorted by priority */
   int*                  varpriorities;      /**< priorities of the variables in varssorted */
   SCIP_VAR***           varbilinvars;       /**< arrays of vars appearing in a bilinear term together with x for each x from varssorted */
   int*                  nvarbilinvars;      /**< number of vars for each element of varbilinvars */
   int*                  svarbilinvars;      /**< size of each array in varbilinvars */
   int                   nbilinvars;         /**< total number of variables occurring in bilinear terms */
   int                   sbilinvars;         /**< size of arrays for variables occurring in bilinear terms */

   /* information on linearisations of bilinear products */
   int*                  eqlinexpr;          /**< position of the linexpr that is equal to the product (nlinexprs[i] if none) */
   int                   nbilinterms;        /**< total number of bilinear terms */

   /* parameters */
   int                   maxunknownterms;    /**< maximum number of unknown bilinear terms a row can have to be used */
   int                   maxusedvars;        /**< maximum number of variables that will be used to compute rlt cuts */
   int                   maxncuts;           /**< maximum number of cuts that will be added per round */
   int                   maxrounds;          /**< maximal number of separation rounds per node (-1: unlimited) */
   int                   maxroundsroot;      /**< maximal number of separation rounds in the root node (-1: unlimited) */
   SCIP_Bool             onlyeqrows;         /**< indicates whether only equality rows should be used for rlt cuts */
   SCIP_Bool             onlycontrows;       /**< indicates whether only continuous rows should be used for rlt cuts */
   SCIP_Bool             onlyinitial;        /**< indicates whether only initial rows should be used for rlt cuts */
   SCIP_Bool             useinsubscip;       /**< indicates whether the separator should also be used in sub-scips */
   SCIP_Bool             useprojection;      /**< indicates whether the separator should first check projected rows */
   SCIP_Bool             detecthidden;       /**< indicates whether the separator should use implicit products */

   /* TODO remove this when done with cliques */
   SCIP_CLOCK*           cliquetime;         /**< time spent on handling cliques in detection */
};

/** projected LP data structure */
struct ProjLP
{
   SCIP_Real**           coefs;              /* arrays of coefficients for each row */
   SCIP_VAR***           vars;               /* arrays of variables for each row */
   SCIP_Real*            lhss;               /* row left hand sides */
   SCIP_Real*            rhss;               /* row right hand sides */
   SCIP_Real*            consts;             /* row constants */
   int*                  nNonz;              /* number of nonzeros in each row */
};
typedef struct ProjLP PROJLP;

/*
 * Local methods
 */

/** returns TRUE iff both keys are equal; two constraint arrays are equal if they have the same pointer */
static
SCIP_DECL_HASHKEYEQ(hashdataKeyEqConss)
{
   HASHDATA* hashdata1;
   HASHDATA* hashdata2;
   int v;

   hashdata1 = (HASHDATA*)key1;
   hashdata2 = (HASHDATA*)key2;

   /* check data structure */
   assert(hashdata1->nvars == hashdata2->nvars);
   assert(hashdata1->firstrow != -1 || hashdata2->firstrow != -1);

   for( v = hashdata1->nvars-1; v >= 0; --v )
   {
      /* tests if variables are equal */
      if( hashdata1->vars[v] != hashdata2->vars[v] )
         return FALSE;

      assert(SCIPvarCompare(hashdata1->vars[v], hashdata2->vars[v]) == 0);
   }

   /* a hashdata object is only equal if it has the same constraint array pointer */
   if( hashdata1->firstrow == -1 || hashdata2->firstrow == -1 || hashdata1->firstrow == hashdata2->firstrow )
      return TRUE;
   else
      return FALSE;
}

/** returns the hash value of the key */
static
SCIP_DECL_HASHKEYVAL(hashdataKeyValConss)
{  /*lint --e{715}*/
   HASHDATA* hashdata;
   int minidx;
   int mididx;
   int maxidx;
   int idx[3];

   hashdata = (HASHDATA*)key;
   assert(hashdata != NULL);
   assert(hashdata->vars != NULL);
   assert(hashdata->nvars == 3 || hashdata->nvars == 2);

   idx[0] = SCIPvarGetIndex(hashdata->vars[0]);
   idx[1] = SCIPvarGetIndex(hashdata->vars[1]);
   idx[2] = SCIPvarGetIndex(hashdata->vars[hashdata->nvars - 1]);

   minidx = MIN(idx[0], MIN(idx[1], idx[2]));
   maxidx = MAX(idx[0], MAX(idx[1], idx[2]));
   if( idx[0] == maxidx )
      mididx = MAX(idx[1], idx[2]);
   else
      mididx = MAX(idx[0], MIN(idx[1], idx[2]));

   /* vars should already be sorted by index */
   assert(minidx <= mididx && mididx <= maxidx);

   return SCIPhashFour(hashdata->nvars, minidx, mididx, maxidx);
}


/* helper method to free the separation data */
static
SCIP_RETCODE freeSepaData(
   SCIP*                 scip,               /**< SCIP data structure */
   SCIP_SEPADATA*        sepadata            /**< separation data */
   )
{  /*lint --e{715}*/
   int i;

   assert(sepadata->iscreated);
   assert(sepadata->bilinvarsmap != NULL);
   assert(sepadata->varssorted != NULL);

   /* release bilinvars that were captured for rlt */
   for( i = 0; i < sepadata->nbilinvars; ++i )
   {
      assert(sepadata->varssorted[i] != NULL);
      SCIP_CALL( SCIPreleaseVar(scip, &(sepadata->varssorted[i])) );
   }

   /* free the remaining arrays */
   for( i = 0; i < sepadata->nbilinvars; ++i )
   {
      SCIPfreeBlockMemoryArrayNull(scip, &sepadata->varbilinvars[i], sepadata->svarbilinvars[i]);
   }

   if( sepadata->nbilinterms > 0 )
   {
      SCIPfreeBlockMemoryArray(scip, &sepadata->eqlinexpr, sepadata->nbilinterms);
   }

   SCIPfreeBlockMemoryArray(scip, &sepadata->varpriorities, sepadata->sbilinvars);
   SCIPfreeBlockMemoryArray(scip, &sepadata->svarbilinvars, sepadata->sbilinvars);
   SCIPfreeBlockMemoryArray(scip, &sepadata->nvarbilinvars, sepadata->sbilinvars);
   SCIPfreeBlockMemoryArray(scip, &sepadata->varbilinvars, sepadata->sbilinvars);
   SCIPfreeBlockMemoryArray(scip, &sepadata->varssorted, sepadata->sbilinvars);

   /* free the hashmap */
   SCIPhashmapFree(&sepadata->bilinvarsmap);

   sepadata->iscreated = FALSE;
   sepadata->nbilinvars = 0;

   return SCIP_OKAY;
}

/** creates and returns rows of initial linear constraints */
static
SCIP_RETCODE getInitialRows(
   SCIP*                 scip,               /**< SCIP data structure */
   SCIP_ROW***           rows,               /**< buffer to store the rows */
   int*                  nrows               /**< buffer to store the number of linear rows */
)
{
   SCIP_CONS** conss;
   SCIP_CONSHDLR* linhdlr;
   SCIP_CONSHDLR* knpsckhdlr;
   SCIP_CONSHDLR* varbndhdlr;
   SCIP_CONSHDLR* setppchdlr;
   int nconss;
   int i;

   assert(rows != NULL);
   assert(nrows != NULL);

   linhdlr = SCIPfindConshdlr(scip, "linear");
   knpsckhdlr = SCIPfindConshdlr(scip, "knapsack");
   varbndhdlr = SCIPfindConshdlr(scip, "varbound");
   setppchdlr = SCIPfindConshdlr(scip, "setppc");

   conss = SCIPgetConss(scip);
   nconss = SCIPgetNConss(scip);
   *nrows = 0;

   SCIP_CALL( SCIPallocBufferArray(scip, rows, nconss) );

   for( i = 0; i < nconss; ++i )
   {
      SCIP_ROW *row;

      if( SCIPconsGetHdlr(conss[i]) == linhdlr )
      {
         row = SCIPgetRowLinear(scip, conss[i]);
         SCIPdebugMsg(scip, "linear constraint found\n");
      }
      else if( SCIPconsGetHdlr(conss[i]) == knpsckhdlr )
      {
         row = SCIPgetRowKnapsack(scip, conss[i]);
         SCIPdebugMsg(scip, "knapsack constraint found\n");
      }
      else if( SCIPconsGetHdlr(conss[i]) == varbndhdlr )
      {
         row = SCIPgetRowVarbound(scip, conss[i]);
         SCIPdebugMsg(scip, "varbound constraint found\n");
      }
      else if( SCIPconsGetHdlr(conss[i]) == setppchdlr )
      {
         row = SCIPgetRowSetppc(scip, conss[i]);
         SCIPdebugMsg(scip, "setppc constraint found\n");
      }
      else
      {
         continue;
      }

      if( row != NULL )
      {
         (*rows)[*nrows] = row;
         ++*nrows;
      }
   }

   return SCIP_OKAY;
}

/* make sure that the arrays in sepadata are large enough to store information on n variables */
static
SCIP_RETCODE ensureVarsSize(
   SCIP*                 scip,
   SCIP_SEPADATA*        sepadata,
   int                   n
   )
{
   int newsize;

   /* check whether array is large enough */
   if( n <= sepadata->sbilinvars )
      return SCIP_OKAY;

   /* compute new size */
   newsize = SCIPcalcMemGrowSize(scip, n);
   assert(n <= newsize);

   /* todo init for the arrays */
   /* realloc arrays */
   SCIP_CALL( SCIPreallocBlockMemoryArray(scip, &sepadata->varssorted, sepadata->sbilinvars, newsize) );
   SCIP_CALL( SCIPreallocBlockMemoryArray(scip, &sepadata->varpriorities, sepadata->sbilinvars, newsize) );
   SCIP_CALL( SCIPreallocBlockMemoryArray(scip, &sepadata->varbilinvars, sepadata->sbilinvars, newsize) );
   SCIP_CALL( SCIPreallocBlockMemoryArray(scip, &sepadata->nvarbilinvars, sepadata->sbilinvars, newsize) );
   SCIP_CALL( SCIPreallocBlockMemoryArray(scip, &sepadata->svarbilinvars, sepadata->sbilinvars, newsize) );

   sepadata->sbilinvars = newsize;

   return SCIP_OKAY;
}

/* make sure that the varbilinvars array in sepadata is large enough to store n variables */
static
SCIP_RETCODE ensureVarbilinvarsSize(
   SCIP*                 scip,
   SCIP_SEPADATA*        sepadata,
   int                   pos,
   int                   n
   )
{
   int newsize;

   assert(pos < sepadata->sbilinvars);

   /* check whether array is large enough */
   if( n <= sepadata->svarbilinvars[pos] )
      return SCIP_OKAY;

   /* compute new size */
   newsize = SCIPcalcMemGrowSize(scip, n);
   assert(n <= newsize);

   /* realloc array */
   SCIP_CALL( SCIPreallocBlockMemoryArray(scip, &sepadata->varbilinvars[pos], sepadata->svarbilinvars[pos], newsize) );

   sepadata->svarbilinvars[pos] = newsize;

   return SCIP_OKAY;
}

/** saves variables x and y to separator data and stores information about their connection
 *
 *  variables must be captured separately
 */
static
SCIP_RETCODE addProductVars(
  SCIP*                  scip,               /**< SCIP data structure */
  SCIP_SEPADATA*         sepadata,           /**< separator data */
  SCIP_VAR*              x,                  /**< x variable */
  SCIP_VAR*              y,                  /**< y variable */
  SCIP_HASHMAP*          varmap,             /**< hashmap linking var index to position */
  int                    nlocks              /**< number of locks */
  )
{
   int xpos;
   int ypos;
   int xidx;
   int yidx;
   int pos;
   int i;
   SCIP_Bool found;

   xidx = SCIPvarGetIndex(x);
   yidx = SCIPvarGetIndex(y);

   if( !SCIPhashmapExists(varmap, (void*)(size_t) xidx) )
   {
      SCIP_CALL( SCIPhashmapInsertInt(varmap, (void*)(size_t) xidx, sepadata->nbilinvars) ); /*lint !e571*/
      SCIP_CALL( ensureVarsSize(scip, sepadata, sepadata->nbilinvars + 1) );
      sepadata->varssorted[sepadata->nbilinvars] = x;
      sepadata->varpriorities[sepadata->nbilinvars] = 0;
      sepadata->varbilinvars[sepadata->nbilinvars] = NULL;
      sepadata->nvarbilinvars[sepadata->nbilinvars] = 0;
      sepadata->svarbilinvars[sepadata->nbilinvars] = 0;
      xpos = sepadata->nbilinvars;
      ++sepadata->nbilinvars;
   }
   else
   {
      xpos = SCIPhashmapGetImageInt(varmap, (void*)(size_t) xidx);
   }

   if( sepadata->varbilinvars[xpos] == NULL )
   {
      found = FALSE;
      pos = 0;
   }
   else
   {
      found = SCIPsortedvecFindPtr((void**) sepadata->varbilinvars[xpos], SCIPvarComp, y, sepadata->nvarbilinvars[xpos],
            &pos);
   }

   if( !found )
   {
      SCIP_CALL( ensureVarbilinvarsSize(scip, sepadata, xpos, sepadata->nvarbilinvars[xpos] + 1) );
      for( i = sepadata->nvarbilinvars[xpos]; i > pos; --i )
      {
         sepadata->varbilinvars[xpos][i] = sepadata->varbilinvars[xpos][i - 1];
      }
      sepadata->varbilinvars[xpos][pos] = y;
      ++sepadata->nvarbilinvars[xpos];
   }

   if( !SCIPhashmapExists(varmap, (void*)(size_t) yidx) )
   {
      SCIP_CALL( SCIPhashmapInsertInt(varmap, (void*)(size_t) yidx, sepadata->nbilinvars) ); /*lint !e571*/
      SCIP_CALL( ensureVarsSize(scip, sepadata, sepadata->nbilinvars + 1) );
      sepadata->varssorted[sepadata->nbilinvars] = y;
      sepadata->varpriorities[sepadata->nbilinvars] = 0;
      sepadata->varbilinvars[sepadata->nbilinvars] = NULL;
      sepadata->nvarbilinvars[sepadata->nbilinvars] = 0;
      sepadata->svarbilinvars[sepadata->nbilinvars] = 0;
      ypos = sepadata->nbilinvars;
      ++sepadata->nbilinvars;
   }
   else
   {
      ypos = SCIPhashmapGetImageInt(varmap, (void*)(size_t) yidx);
   }
   if( xidx != yidx )
   {
      if( sepadata->varbilinvars[ypos] == NULL )
      {
         found = FALSE;
         pos = 0;
      }
      else
      {
         found = SCIPsortedvecFindPtr((void**) sepadata->varbilinvars[ypos], SCIPvarComp, x, sepadata->nvarbilinvars[ypos],
               &pos);
      }

      if( !found )
      {
         SCIP_CALL( ensureVarbilinvarsSize(scip, sepadata, ypos, sepadata->nvarbilinvars[ypos] + 1) );
         for( i = sepadata->nvarbilinvars[ypos]; i > pos; --i )
         {
            sepadata->varbilinvars[ypos][i] = sepadata->varbilinvars[ypos][i - 1];
         }
         sepadata->varbilinvars[ypos][pos] = x;
         ++sepadata->nvarbilinvars[ypos];
      }
   }

   /* add locks to priorities of both variables */
   sepadata->varpriorities[SCIPhashmapGetImageInt(varmap, (void*)(size_t) xidx)] += nlocks; /*lint !e571*/
   sepadata->varpriorities[SCIPhashmapGetImageInt(varmap, (void*)(size_t) yidx)] += nlocks; /*lint !e571*/

   return SCIP_OKAY;
}

/** extract a bilinear product from two linear relations, if possible */
static
SCIP_RETCODE extractProducts(
   SCIP*                 scip,               /**< SCIP data structure */
   SCIP_SEPADATA*        sepadata,           /**< separator data */
   SCIP_VAR**            vars,               /**< 3 variables involved in the inequalities in the order x,w,y */
   SCIP_Real*            coefs1,             /**< coefficients of the first inequality */
   SCIP_Real*            coefs2,             /**< coefficients of the second inequality */
   SCIP_Real             side1,              /**< side of the first (implied) inequality */
   SCIP_Real             side2,              /**< side of the second (implied) inequality */
   SCIP_Real             uselhs1,            /**< is the first inequality >=? */
   SCIP_Real             uselhs2,            /**< is the second inequality >=? */
   SCIP_HASHMAP*         varmap,             /**< variable map */
   SCIP_Bool             f                   /**< the first relation is an implication x == f */
)
{
   SCIP_Real sign1;
   SCIP_Real sign2;
   SCIP_Real mult;
   SCIP_Real lincoefs[3];
   SCIP_VAR* w;
   SCIP_VAR* x;
   SCIP_VAR* y;
   SCIP_Bool overest; /* does linexpr overestimate the product? */
   SCIP_Real cst;

   /* x must be binary */
   assert(SCIPvarGetType(vars[0]) == SCIP_VARTYPE_BINARY);

   SCIPdebugMsg(scip, "Extracting product from two relations:\n");
   SCIPdebugMsg(scip, "Relation 1: %s == %d => %g%s + %g%s %s %g\n", SCIPvarGetName(vars[0]), f, coefs1[1],
      SCIPvarGetName(vars[1]), coefs1[2], SCIPvarGetName(vars[2]), uselhs1 ? ">=" : "<=", side1);
   SCIPdebugMsg(scip, "Relation 2: %s == %d => %g%s + %g%s %s %g\n", SCIPvarGetName(vars[0]), !f, coefs2[1],
      SCIPvarGetName(vars[1]), coefs2[2], SCIPvarGetName(vars[2]), uselhs2 ? ">=" : "<=", side2);

   assert( coefs1[0] != 0.0 ); /* the first relation is always conditional */

   x = vars[0];
   w = vars[1];
   y = vars[2];

   /* cannot use a global bound on x to detect a product */
   if( (coefs1[1] == 0 && coefs1[2] == 0) ||
       (coefs2[1] == 0 && coefs2[2] == 0) )
      return SCIP_OKAY;

   SCIPdebugMsg(scip, "binary var = %s, its coefs: %g\n", SCIPvarGetName(vars[0]), coefs1[0]*coefs2[0]);

   /* we flip the rows so that coefs of w are positive */
   sign1 = coefs1[1] >= 0 ? 1.0 : -1.0;
   sign2 = coefs2[1] >= 0 ? 1.0 : -1.0;

   /* flip the sides if needed */
   if( sign1 < 0 )
   {
      side1 *= -1.0;
      uselhs1 = !uselhs1;
   }

   if( sign2 < 0 )
   {
      side2 *= -1.0;
      uselhs2 = !uselhs2;
   }
   SCIPdebugMsg(scip, "\nsigns: %g, %g", sign1, sign2);

   if( uselhs1 != uselhs2 )
      return SCIP_OKAY;

   /* from here on, we consider only the flipped (by multiplying by signi) rows */

   /* at least one w coefficient must be nonzero */
   assert( coefs1[1] != 0 || coefs2[1] != 0 );

   /* cannot use a global bound on y to detect a non-redundant product relation */
   if( coefs2[0] == 0 && coefs2[1] == 0 ) /* only check the 2nd relation because the 1st at least has x */
   {
      SCIPdebugMsg(scip, "Ignoring a global bound on y\n");
      return SCIP_OKAY;
   }

   /* when a1c2 = a2c1, the linear relations do not imply a product relation */
   if( SCIPisZero(scip, coefs2[1]*sign2*coefs1[2]*sign1 - coefs2[2]*sign2*coefs1[1]*sign1) )
   {
      SCIPdebugMsg(scip, "Ignoring a pair of linear relations because a1c2 = a2c1\n");
      return SCIP_OKAY;
   }

   /* all conditions satisfied, we can extract the product */
   /* given two rows of the form:
    * a1w + b1x + c1y <= d1, a2w + b2x + c2y <= d2 (or same with >=),
    * where b1*b2 <= 0 and the first inequality is tighter when x = f and the second when x = !f,
    * and a1, a2 > 0, the product relation can be written as:
    * xy >=/<= (1/(a2c1 - c2a1))*(a1a2w + (a1(b2 - d2) + a2d1)x + a2c1y - a2d1) (if f == 0) or
    * xy >=/<= (1/(a1c2 - c1a2))*(a1a2w + (a2(b1 - d1) + a1d2)x + a1c2y - a1d2) (if f == 1)
    * (the inequality sign depends on the sign of (a1c2 - c1a2) and the sign in the linear inequalities) */
   /* TODO can swap coefs for one case and get rid of the else here */
   if( !f )
   {
      mult = 1/(coefs2[1]*sign2*coefs1[2]*sign1 - coefs2[2]*sign2*coefs1[1]*sign1);

      /* we make sure above that these have the same sign, but one of them might be zero, so we check both here */
      overest = mult < 0.0;
      if( uselhs1 ) /* only check uselhs1 because uselhs2 is equal to it */
         overest = !overest;

      SCIPdebugMsg(scip, "w coef is %s\n", overest ? "negative" : "positive");

      SCIPdebugMsg(scip, "!f, found suitable implied rels (w,x,y): %g%s + %g%s + %g%s >= %g\n", sign1*coefs1[1],
         SCIPvarGetName(w), sign1*coefs1[0], SCIPvarGetName(x), sign1*coefs1[2], SCIPvarGetName(y), side1);

      SCIPdebugMsg(scip, "\nand %g%s + %g%s + %g%s >= %g\n", sign2*coefs2[1], SCIPvarGetName(w), sign2*coefs2[0],
         SCIPvarGetName(x), sign2*coefs2[2], SCIPvarGetName(y), side2);

      lincoefs[0] = sign2*coefs2[1]*sign1*coefs1[1]*mult;
      lincoefs[1] = (-side2*sign1*coefs1[1] + side1*sign2*coefs2[1])*mult;
      lincoefs[2] = sign2*coefs2[1]*sign1*coefs1[2]*mult;

      SCIPdebugMsg(scip, "product: %s%s %s %g%s + %g%s + %g%s + %g\n", SCIPvarGetName(x), SCIPvarGetName(y), overest ? "<=" : ">=",
         lincoefs[0], SCIPvarGetName(w), lincoefs[1], SCIPvarGetName(x), lincoefs[2], SCIPvarGetName(y), -coefs2[1]*side1*mult);

      cst = -sign2*coefs2[1]*side1*mult;
   }
   else /* f == TRUE */
   {
      mult = 1/(coefs1[1]*sign1*coefs2[2]*sign2 - coefs1[2]*sign1*coefs2[1]*sign2);

      /* TODO we make sure above that these have the same sign, but one of them might be zero, so we check both here */
      overest = mult < 0.0;
      if( uselhs1 ) /* only check uselhs1 because uselhs2 is equal to it */
         overest = !overest;

      SCIPdebugMsg(scip, "w coef is %s\n", overest ? "negative" : "positive");

      SCIPdebugMsg(scip, "f, found suitable implied rels (w,x,y): %g%s + %g%s + %g%s <= %g\n", sign1*coefs1[1],
         SCIPvarGetName(w), sign1*coefs1[0], SCIPvarGetName(x), sign1*coefs1[2], SCIPvarGetName(y), side1);

      SCIPdebugMsg(scip, "\nand %g%s + %g%s + %g%s <= %g\n", sign2*coefs2[1], SCIPvarGetName(w),
         sign2*coefs2[0], SCIPvarGetName(x), sign2*coefs2[2], SCIPvarGetName(y), side2);

      lincoefs[0] = sign1*coefs1[1]*sign2*coefs2[1]*mult;
      lincoefs[1] = (-side1*sign2*coefs2[1] + side2*sign1*coefs1[1])*mult;
      lincoefs[2] = sign1*coefs1[1]*sign2*coefs2[2]*mult;

      SCIPdebugMsg(scip, "product: %s%s %s %g%s + %g%s + %g%s + %g\n", SCIPvarGetName(x), SCIPvarGetName(y), overest ? "<=" : ">=",
         lincoefs[0], SCIPvarGetName(w), lincoefs[1], SCIPvarGetName(x), lincoefs[2], SCIPvarGetName(y), -coefs1[1]*side2*mult);

      cst = -sign1*coefs1[1]*side2*mult;
   }

   SCIP_CALL( addProductVars(scip, sepadata, x, y, varmap, 1) );

   SCIP_CALL( bilinearTermsInsertImplicit(scip, sepadata->conshdlr, x, y, w, lincoefs[0], lincoefs[1], lincoefs[2],
                                            cst, overest) );

   return SCIP_OKAY;
}

/** extract products from a relation given by coefs1, vars, lhs1 and rhs1 and
 *  implied bounds of the form vars[varpos1] == !f => vars[varpos2] >=/<= bound
 */
static
SCIP_RETCODE detectProductsImplbnd(
   SCIP*                 scip,               /**< SCIP data structure */
   SCIP_SEPADATA*        sepadata,           /**< separator data */
   SCIP_Real*            coefs1,             /**< coefficients of the first linear relation */
   SCIP_VAR**            vars,               /**< variables of the first relation in the order x, w, y */
   SCIP_Real             side1,              /**< side of the first relation */
   SCIP_Bool             uselhs1,            /**< is the left (TRUE) or right (FALSE) hand side given for the first relation? */
   int                   varpos1,            /**< position of the indicator variable in the vars array */
   int                   varpos2,            /**< position of the variable that is bounded */
   SCIP_HASHMAP*         varmap,             /**< variable map */
   SCIP_Bool             f                   /**< the value of x that activates the first relation */
   )
{
   SCIP_Real coefs2[3];
   SCIP_Bool foundlb;
   SCIP_Bool foundub;
   SCIP_Real impllb;
   SCIP_Real implub;
   SCIP_VAR* var1;
   SCIP_VAR* var2;
   SCIP_Bool xval;
   SCIP_Bool globalside;

   assert( varpos1 != varpos2 );

   var1 = vars[varpos1];
   var2 = vars[varpos2];

   assert(SCIPvarGetType(var1) == SCIP_VARTYPE_BINARY && SCIPvarGetType(var2) != SCIP_VARTYPE_BINARY);

   xval = !f;

   /* if it is an unconditional relation (i.e. in w and y) and xval = 1, then global bound is used as side
    * (since the big-M inequality is then written as var2 - (implbnd - globbnd)var1 <=/>= globbnd) */
   globalside = varpos1 != 0 && xval;

   if( varpos1 != 2 && varpos2 != 2 )
      coefs2[2] = 0.0;
   else if( varpos1 != 1 && varpos2 != 1 )
      coefs2[1] = 0.0;
   else
      coefs2[0] = 0.0;

   coefs2[varpos2] = 1.0;

   /* get implications var1 == xval  =>  var2 <= implub (or var2 >= implub) */
   SCIPvarGetImplicVarBounds(var1, xval, var2, &impllb, &implub, &foundlb, &foundub);

   if( foundlb )
   {
      coefs2[varpos1] = SCIPvarGetLbGlobal(var2) - impllb;
      if( !xval )
         coefs2[varpos1] *= -1.0;
      SCIP_CALL( extractProducts(scip, sepadata, vars, coefs1, coefs2, side1,
         globalside ? SCIPvarGetLbGlobal(var2) : impllb, uselhs1, TRUE, varmap, f) );
   }

   if( foundub )
   {
      coefs2[varpos1] = SCIPvarGetUbGlobal(var2) - implub;
      if( !xval )
         coefs2[varpos1] *= -1.0;
      SCIP_CALL( extractProducts(scip, sepadata, vars, coefs1, coefs2, side1,
         globalside ? SCIPvarGetUbGlobal(var2) : implub, uselhs1, FALSE, varmap, f) );
   }

   return SCIP_OKAY;
}

/** extract products from a relation given by coefs1, vars, lhs1 and rhs1 and
 *  cliques containing vars[varpos1] and vars[varpos2]
 */
static
SCIP_RETCODE detectProductsClique(
   SCIP*                 scip,               /**< SCIP data structure */
   SCIP_SEPADATA*        sepadata,           /**< separator data */
   SCIP_Real*            coefs1,             /**< coefficients of the first linear relation */
   SCIP_VAR**            vars,               /**< variables of the first relation in the order x, w, y */
   SCIP_Real             side1,              /**< side of the first relation */
   SCIP_Bool             uselhs1,            /**< is the left (TRUE) or right (FALSE) hand side given for the first relation? */
   int                   varpos1,            /**< position of the first (binary) variable in the vars array */
   int                   varpos2,            /**< position of the second (binary) variable in the vars array */
   SCIP_HASHMAP*         varmap,             /**< variable map */
   SCIP_Bool             f                   /**< the value of x that activates the first relation */
)
{
   SCIP_Real coefs2[3];
   SCIP_VAR* var1;
   SCIP_VAR* var2;
   SCIP_Bool xval;
   SCIP_Real side;

   var1 = vars[varpos1];
   var2 = vars[varpos2];
   xval = !f;

   assert(SCIPvarGetType(var1) == SCIP_VARTYPE_BINARY && SCIPvarGetType(var2) == SCIP_VARTYPE_BINARY);

   if( varpos1 != 2 && varpos2 != 2 )
      coefs2[2] = 0.0;
   else if( varpos1 != 1 && varpos2 != 1 )
      coefs2[1] = 0.0;
   else
      coefs2[0] = 0.0;

   /* if both vals are TRUE, the relation is var1 + var2 <= 1
    * for a FALSE val: var is changed to (1-var) => reverse the coef, substract 1 from side */
   if( SCIPvarsHaveCommonClique(var1, xval, var2, TRUE, TRUE) )
   {
      SCIPdebugMsg(scip, "vars %s%s and %s are in a clique\n", xval ? "" : "!", SCIPvarGetName(var1), SCIPvarGetName(var2));
      coefs2[varpos1] = xval ? 1.0 : -1.0;
      coefs2[varpos2] = 1.0;

      if( varpos1 != 0 && xval ) /* relation is unconditional and clique has var1 */
         side = 1.0;
      else
         side = 0.0;

      SCIP_CALL( extractProducts(scip, sepadata, vars, coefs1, coefs2, side1, side, uselhs1, FALSE, varmap, f) );
   }
   if( SCIPvarsHaveCommonClique(var1, xval, var2, FALSE, TRUE) )
   {
      SCIPdebugMsg(scip, "vars %s%s and !%s are in a clique\n", xval ? "" : "!", SCIPvarGetName(var1), SCIPvarGetName(var2));
      coefs2[varpos1] = xval ? 1.0 : -1.0;
      coefs2[varpos2] = -1.0;

      if( varpos1 != 0 && xval ) /* relation is unconditional and clique has var1 */
         side = 0.0;
      else
         side = -1.0;

      SCIP_CALL( extractProducts(scip, sepadata, vars, coefs1, coefs2, side1, side, uselhs1, FALSE, varmap, f) );
   }

   return SCIP_OKAY;
}


/** extract products from a relation given by coefs1, vars, lhs1 and rhs1 and unconditional relations
 * (inequalities with 2 nonzeroes) containing vars[varpos1] and vars[varpos2]
 */
static
SCIP_RETCODE detectProductsUnconditional(
   SCIP*                 scip,               /**< SCIP data structure */
   SCIP_SEPADATA*        sepadata,           /**< separator data */
   SCIP_ROW**            rows,               /**< problem rows */
   int*                  row_list,           /**< linked list of rows corresponding to 2 or 3 var sets */
   SCIP_HASHTABLE*       hashtable,          /**< hashtable storing unconditional relations */
   SCIP_Real*            coefs1,             /**< coefficients of the first linear relation */
   SCIP_VAR**            vars,               /**< variables of the first relation in the order x, w, y */
   SCIP_Real             side1,              /**< side of the first relation */
   SCIP_Bool             uselhs1,            /**< is the left (TRUE) or right (FALSE) hand side given for the first relation? */
   int                   varpos1,            /**< position of the first unconditional variable in the vars array */
   int                   varpos2,            /**< position of the second unconditional variable in the vars array */
   SCIP_HASHMAP*         varmap,             /**< variable map */
   SCIP_Bool             f,                  /**< the value of x that activates the first relation */
   SCIP_Bool             fixedside           /**< indicates if there is no need to substract the big-M from side1 */
   )
{
   HASHDATA hashdata;
   HASHDATA* foundhashdata;
   SCIP_ROW* row2;
   int r2;
   int pos1;
   int pos2;
   SCIP_Real coefs2[3];
   SCIP_VAR* var1;
   SCIP_VAR* var2;

   assert(varpos1 != 0); /* always unconditional */

   if( varpos1 != 2 && varpos2 != 2 )
      coefs2[2] = 0.0;
   else if( varpos1 != 1 && varpos2 != 1 )
      coefs2[1] = 0.0;
   else
      coefs2[0] = 0.0;

   var1 = vars[varpos1];
   var2 = vars[varpos2];

   hashdata.nvars = 2;
   hashdata.firstrow = -1;
   SCIP_CALL( SCIPallocBufferArray(scip, &(hashdata.vars), 2) );
   if( SCIPvarGetIndex(var1) < SCIPvarGetIndex(var2) )
   {
      pos1 = 0;
      pos2 = 1;
   }
   else
   {
      pos1 = 1;
      pos2 = 0;
   }

   hashdata.vars[pos1] = var1;
   hashdata.vars[pos2] = var2;

   foundhashdata = (HASHDATA*)SCIPhashtableRetrieve(hashtable, &hashdata);

   if( foundhashdata != NULL )
   {
      /* if the var pair exists, use all corresponding rows */
      r2 = foundhashdata->firstrow;

      while( r2 != -1 )
      {
         row2 = rows[r2];
         assert(SCIProwGetNNonz(row2) == 2);
         assert(var1 == SCIPcolGetVar(SCIProwGetCols(row2)[pos1]));
         assert(var2 == SCIPcolGetVar(SCIProwGetCols(row2)[pos2]));

         coefs2[varpos1] = SCIProwGetVals(row2)[pos1];
         coefs2[varpos2] = SCIProwGetVals(row2)[pos2];

         SCIPdebugMsg(scip, "Unconditional:\n");
         if( !SCIPisInfinity(scip,-SCIProwGetLhs(row2)) )
            SCIP_CALL( extractProducts(scip, sepadata, vars, coefs1, coefs2, (f && !fixedside) ? side1-coefs1[0] : side1, SCIProwGetLhs(row2) - SCIProwGetConstant(row2), uselhs1, TRUE, varmap, f) );
         if( !SCIPisInfinity(scip, SCIProwGetRhs(row2)) )
            SCIP_CALL( extractProducts(scip, sepadata, vars, coefs1, coefs2, (f && !fixedside) ? side1-coefs1[0] : side1, SCIProwGetRhs(row2) - SCIProwGetConstant(row2), uselhs1, FALSE, varmap, f) );

         r2 = row_list[r2];
      }
   }
   SCIPfreeBufferArray(scip, &(hashdata.vars));

   return SCIP_OKAY;
}

/**
 * stores implied relations (x == f => ay + bw <= c, f can be 0 or 1) and 2-variable relations in hashtables
 */
static
SCIP_RETCODE createRelationTables(
   SCIP*                 scip,               /**< SCIP data structure */
   SCIP_ROW**            prob_rows,          /**< linear rows of the problem */
   int                   nrows,              /**< number of rows */
   SCIP_HASHTABLE*       hashtable2,         /**< hashtable to store 2-variable relations */
   SCIP_HASHTABLE*       hashtable3,         /**< hashtable to store implied relations */
   SCIP_VAR**            vars_in_2rels,      /**< array of variables that appear in 2-variable relations */
   SCIP_VAR***           related_vars,       /**< for each var in vars_in_2rels, array of related vars */
   int*                  nrelated_vars,      /**< for each var in vars_in_2rels, number of related vars */
   int*                  nvars_in_2rels,     /**< number of variables that appear in 2-variable relations */
   int*                  row_list            /**< linked lists of rows for each 2 or 3 variable set */
   )
{
   int r;
   int v1;
   int v2;
   int varpos1;
   int varpos2;
   SCIP_COL** cols;
   HASHDATA hashdata;
   HASHDATA* foundhashdata;
   SCIP_Bool found;

   *nvars_in_2rels = 0;

   /* initialise row_list */
   for( r = 0; r < nrows; ++r )
   {
      row_list[r] = -1;
   }

   /* look for implied relations and unconditional relations with 2 variables */
   for( r = 0; r < nrows; ++r ) /* go through rows */
   {
      assert(prob_rows[r] != NULL);

      cols = SCIProwGetCols(prob_rows[r]);
      assert(cols != NULL);
      SCIPdebugMsg(scip, "row %s:\n", SCIProwGetName(prob_rows[r]));
#ifdef SCIP_DEBUG
      for( v1 = 0; v1 < SCIProwGetNNonz(prob_rows[r]); ++v1 )
         SCIPdebugMsg(scip,"%s(%d) \n", SCIPvarGetName(SCIPcolGetVar(cols[v1])), SCIPcolGetIndex(cols[v1]));
#endif

      /* look for unconditional relations with 2 variables */
      if( SCIProwGetNNonz(prob_rows[r]) == 2 ) /* this can be an unconditional relation */
      {
         /* if at least one of the variables is binary, this is either an implied bound
          * or a clique; these are covered separately */
         /* TODO is that so? */
         if( SCIPvarGetType(SCIPcolGetVar(cols[0])) == SCIP_VARTYPE_BINARY
          || SCIPvarGetType(SCIPcolGetVar(cols[1])) == SCIP_VARTYPE_BINARY)
         {
            SCIPdebugMsg(scip, "ignoring relation %s because a var is binary\n", SCIProwGetName(prob_rows[r]));
            continue;
         }

         /* fill in hashdata */
         hashdata.nvars = 2;
         hashdata.firstrow = -1;
         SCIP_CALL( SCIPallocBufferArray(scip, &(hashdata.vars), 2) );
         for( v1 = 0; v1 < 2; ++v1 )
         {
            hashdata.vars[v1] = SCIPcolGetVar(cols[v1]);
         }

         /* get the element corresponsing to the two variables */
         foundhashdata = (HASHDATA*)SCIPhashtableRetrieve(hashtable2, &hashdata);

         if( foundhashdata != NULL )
         {
            /* if element exists, update it by adding the row */
            row_list[r] = foundhashdata->firstrow;
            foundhashdata->firstrow = r;

            ++foundhashdata->nrows;
            SCIPfreeBufferArray(scip, &(hashdata.vars));
         }
         else
         {
            /* create an element for the combination of two variables */
            SCIP_CALL( SCIPallocBuffer(scip, &foundhashdata) );

            foundhashdata->nvars = 2;
            foundhashdata->nrows = 1;
            foundhashdata->vars = hashdata.vars;

            foundhashdata->firstrow = r;

            SCIP_CALL( SCIPhashtableInsert(hashtable2, (void*)foundhashdata) );

            /* update the variable arrays */
            for( v1 = 0; v1 < 2; ++v1 )
            {
               v2 = 1 - v1;

               found = SCIPsortedvecFindPtr((void**)vars_in_2rels, SCIPvarComp, hashdata.vars[v1], *nvars_in_2rels, &varpos1);

               if( found )
               {
                  assert(vars_in_2rels[varpos1] == hashdata.vars[v1]);

                  /* add second var to corresponding array */
                  found = SCIPsortedvecFindPtr((void**)related_vars[varpos1], SCIPvarComp, hashdata.vars[v2], nrelated_vars[varpos1], &varpos2);
                  if( !found )
                  {
                     /* insert var at the correct position */
                     for( int i = nrelated_vars[varpos1]; i > varpos2; --i )
                        related_vars[varpos1][i] = related_vars[varpos1][i-1];
                     related_vars[varpos1][varpos2] = hashdata.vars[v2];
                     nrelated_vars[varpos1]++;
                  }
               }
               else
               {  /* var has not been added yet, add it here */

                  /* insert expression at the correct position */
                  for( int i = *nvars_in_2rels; i > varpos1; --i )
                  {
                     vars_in_2rels[i] = vars_in_2rels[i-1];
                     related_vars[i] = related_vars[i-1];
                     nrelated_vars[i] = nrelated_vars[i-1];
                  }
                  vars_in_2rels[varpos1] = hashdata.vars[v1];

                  SCIP_CALL( SCIPallocBufferArray(scip, &related_vars[varpos1], SCIPgetNVars(scip)) );
                  related_vars[varpos1][0] = hashdata.vars[v2];
                  nrelated_vars[varpos1] = 1;
                  ++(*nvars_in_2rels);
               }
            }
         }
      }

      /* look for implied relations */
      if( SCIProwGetNNonz(prob_rows[r]) == 3 )
      {
         /* an implied relation contains at least one binary variable */
         if( SCIPvarGetType(SCIPcolGetVar(cols[0])) != SCIP_VARTYPE_BINARY
          && SCIPvarGetType(SCIPcolGetVar(cols[1])) != SCIP_VARTYPE_BINARY
          && SCIPvarGetType(SCIPcolGetVar(cols[2])) != SCIP_VARTYPE_BINARY )
            continue;

         /* fill in hashdata */
         hashdata.nvars = 3;
         hashdata.firstrow = -1;
         SCIP_CALL( SCIPallocBufferArray(scip, &(hashdata.vars), 3) );
         for( v1 = 0; v1 < 3; ++v1 )
         {
            hashdata.vars[v1] = SCIPcolGetVar(cols[v1]);
         }

         /* get the element corresponsing to the three variables */
         foundhashdata = (HASHDATA*)SCIPhashtableRetrieve(hashtable3, &hashdata);

         if( foundhashdata != NULL )
         {
            /* if element exists, update it by adding the row */
            row_list[r] = foundhashdata->firstrow;
            foundhashdata->firstrow = r;

            ++foundhashdata->nrows;
            SCIPfreeBufferArray(scip, &(hashdata.vars));
         }
         else
         {
            /* create an element for the combination of three variables */
            SCIP_CALL( SCIPallocBuffer(scip, &foundhashdata) );

            foundhashdata->nvars = 3;
            foundhashdata->nrows = 1;
            foundhashdata->vars = hashdata.vars;

            foundhashdata->firstrow = r;

            SCIP_CALL( SCIPhashtableInsert(hashtable3, (void*)foundhashdata) );
         }
      }
   }

   return SCIP_OKAY;
}

/* detect bilinear products encoded in linear constraints */
static
SCIP_RETCODE detectHiddenProducts(
   SCIP*                 scip,               /**< SCIP data structure */
   SCIP_SEPADATA*        sepadata,           /**< separation data */
   SCIP_HASHMAP*         varmap              /**< variable map */
   )
{
   int r1; /* first relation index */
   int r2; /* second relation index */
   int i; /* outer loop counter */
   int permwy; /* index for permuting w and y */
   int nrows;
   SCIP_ROW** prob_rows;
   SCIP_HASHTABLE* hashtable3;
   SCIP_HASHTABLE* hashtable2;
   HASHDATA* foundhashdata;
   SCIP_VAR* vars_xwy[3];
   SCIP_Real coefs1[3];
   SCIP_Real coefs2[3];
   SCIP_ROW* row1;
   SCIP_ROW* row2;
   int xpos;
   int ypos;
   int wpos;
   int f; /* value of the binary variable */
   int nvars_in_2rels;
   int varpos;
   SCIP_VAR** vars_in_2rels;
   SCIP_VAR*** related_vars;
   int* nrelated_vars;
   SCIP_Bool found;
   SCIP_Bool xfixing;
   SCIP_Bool uselhs1;
   SCIP_Bool uselhs2;
   SCIP_Real side1;
   SCIP_Real side2;
   int* row_list;

   /* get the (initial) rows */
   SCIP_CALL( getInitialRows(scip, &prob_rows, &nrows) );

   /* create tables of implied and unconditional relations */
   SCIP_CALL( SCIPhashtableCreate(&hashtable3, SCIPblkmem(scip), nrows, SCIPhashGetKeyStandard,
      hashdataKeyEqConss, hashdataKeyValConss, (void*) scip) );
   SCIP_CALL( SCIPhashtableCreate(&hashtable2, SCIPblkmem(scip), nrows, SCIPhashGetKeyStandard,
      hashdataKeyEqConss, hashdataKeyValConss, (void*) scip) );
   SCIP_CALL( SCIPallocBufferArray(scip, &row_list, nrows) );

   /* allocate the array of variables that appear in 2-var relations */
   SCIP_CALL( SCIPallocBufferArray(scip, &vars_in_2rels, SCIPgetNVars(scip)) );
   /* allocate the array of arrays of variables that appear in 2-var relations with each variable */
   SCIP_CALL( SCIPallocBufferArray(scip, &related_vars, SCIPgetNVars(scip)) );
   SCIP_CALL( SCIPallocBufferArray(scip, &nrelated_vars, SCIPgetNVars(scip)) );

   /* add relations to hashtables */
   SCIP_CALL( createRelationTables(scip, prob_rows, nrows, hashtable2, hashtable3, vars_in_2rels, related_vars,
      nrelated_vars, &nvars_in_2rels, row_list) );

#ifdef SCIP_DEBUG
   SCIPinfoMessage(scip, NULL, "\nrelated vars:");
   for( i = 0; i < nvars_in_2rels; ++i )
   {
      int j;

      SCIPinfoMessage(scip, NULL, "\nfor var %s: ", SCIPvarGetName(vars_in_2rels[i]));
      for( j = 0; j < nrelated_vars[i]; ++j )
         SCIPinfoMessage(scip, NULL, "%s; ", SCIPvarGetName(related_vars[i][j]));
   }
   SCIPinfoMessage(scip, NULL, "\n");
   SCIPinfoMessage(scip, NULL, "\nImplied relations table:\n");
#endif

   SCIP_CALL( SCIPcreateClock(scip, &sepadata->cliquetime) );
   SCIP_CALL( SCIPresetClock(scip, sepadata->cliquetime) );

   /* start actually looking for products */
   /* go through all sets of three variables */
   for( i = 0; i < SCIPhashtableGetNEntries(hashtable3); ++i )
   {
      foundhashdata = (HASHDATA*)SCIPhashtableGetEntry(hashtable3, i);
      if( foundhashdata == NULL )
         continue;

      SCIPdebugMsg(scip, "(%s, %s, %s): ", SCIPvarGetName(foundhashdata->vars[0]),
         SCIPvarGetName(foundhashdata->vars[1]), SCIPvarGetName(foundhashdata->vars[2]));

      /* an implied relation has the form: x = f => w <= ay + b (f is 0 or 1)
       * given an arbitrary linear relation, any binary var can be x
       * we try them all here because this can produce different products */
      for( xpos = 0; xpos < 3; ++xpos )
      {
         vars_xwy[0] = foundhashdata->vars[xpos];

         /* x must be binary */
         if( SCIPvarGetType(vars_xwy[0]) != SCIP_VARTYPE_BINARY )
            continue;

         /* the first row might be an implication from f == 0 or f == 1: try both */
         for( f = 0; f <= 1; ++f )
         {
            xfixing = f == 1;

            /* go through implied relations for the corresponding three variables */
            r1 = foundhashdata->firstrow;
            while( r1 != -1 )
            {
               row1 = prob_rows[r1];

               assert(SCIProwGetNNonz(row1) == 3);
               assert(vars_xwy[0] == SCIPcolGetVar(SCIProwGetCols(row1)[xpos]));

               coefs1[0] = SCIProwGetVals(row1)[xpos];

               if( (!xfixing && coefs1[0] > 0) ||  (xfixing && coefs1[0] < 0) )
               {
                  uselhs1 = TRUE;
                  side1 = SCIProwGetLhs(row1);
               }
               else
               {
                  uselhs1 = FALSE;
                  side1 = SCIProwGetRhs(row1);
               }

               if( SCIPisInfinity(scip, REALABS(side1)) )
               {
                  r1 = row_list[r1];
                  continue;
               }

               side1 -= SCIProwGetConstant(row1);

               /* permute w and y */
               for( permwy = 1; permwy <= 2; ++permwy )
               {
                  wpos = (xpos + permwy) % 3;
                  ypos = (xpos - permwy + 3) % 3;
                  vars_xwy[1] = foundhashdata->vars[wpos];
                  vars_xwy[2] = foundhashdata->vars[ypos];

                  assert(vars_xwy[1] == SCIPcolGetVar(SCIProwGetCols(row1)[wpos]));
                  assert(vars_xwy[2] == SCIPcolGetVar(SCIProwGetCols(row1)[ypos]));

                  coefs1[1] = SCIProwGetVals(row1)[wpos];
                  coefs1[2] = SCIProwGetVals(row1)[ypos];

                  /* look for the second relation */
                  /* the second relation should be active when x == !f */

                  /* go through the remaining rows for these three variables */
                  r2 = row_list[r1];

                  while( r2 != -1 )
                  {
                     row2 = prob_rows[r2];

                     assert(SCIProwGetNNonz(row2) == 3);
                     assert(vars_xwy[0] == SCIPcolGetVar(SCIProwGetCols(row2)[xpos]));
                     assert(vars_xwy[1] == SCIPcolGetVar(SCIProwGetCols(row2)[wpos]));
                     assert(vars_xwy[2] == SCIPcolGetVar(SCIProwGetCols(row2)[ypos]));

                     coefs2[0] = SCIProwGetVals(row2)[xpos];
                     coefs2[1] = SCIProwGetVals(row2)[wpos];
                     coefs2[2] = SCIProwGetVals(row2)[ypos];

                     if( (!xfixing && coefs2[0] > 0) ||  (xfixing && coefs2[0] < 0) )
                     {
                        uselhs2 = FALSE;
                        side2 = SCIProwGetRhs(row2);
                     }
                     else
                     {
                        uselhs2 = TRUE;
                        side2 = SCIProwGetLhs(row2);
                     }

                     if( SCIPisInfinity(scip, REALABS(side2)) )
                     {
                        r2 = row_list[r2];
                        continue;
                     }

                     side2 -= SCIProwGetConstant(row2);

                     SCIPdebugMsg(scip, "Two implied relations:\n");
                     SCIP_CALL( extractProducts(scip, sepadata, vars_xwy, coefs1, coefs2, xfixing ? side1-coefs1[0] : side1,
                        !xfixing ? side2-coefs2[0] : side2, uselhs1, uselhs2, varmap, xfixing) );

                     r2 = row_list[r2];
                  }

                  /* use global bounds on w */
                  coefs2[0] = 0.0;
                  coefs2[1] = 1.0;
                  coefs2[2] = 0.0;
                  SCIPdebugMsg(scip, "w global bounds:\n");
                  if( !SCIPisInfinity(scip, -SCIPvarGetLbGlobal(vars_xwy[1])) )
                     SCIP_CALL( extractProducts(scip, sepadata, vars_xwy, coefs1, coefs2, xfixing ? side1-coefs1[0] : side1,
                        SCIPvarGetLbGlobal(vars_xwy[1]), uselhs1, TRUE, varmap, xfixing) );

                  if( !SCIPisInfinity(scip, SCIPvarGetUbGlobal(vars_xwy[1])) )
                     SCIP_CALL( extractProducts(scip, sepadata, vars_xwy, coefs1, coefs2, xfixing ? side1-coefs1[0] : side1,
                        SCIPvarGetUbGlobal(vars_xwy[1]), uselhs1, FALSE, varmap, xfixing) );

                  /* do implied bounds and cliques with w */
                  if( SCIPvarGetType(vars_xwy[1]) != SCIP_VARTYPE_BINARY )
                  { /* w is non-binary - look for implied bounds x = !f => w >=/<= bound */
                     SCIPdebugMsg(scip, "Implied relation + implied bounds on w:\n");
                     SCIP_CALL( detectProductsImplbnd(scip, sepadata, coefs1, vars_xwy, xfixing ? side1-coefs1[0] : side1, uselhs1, 0, 1, varmap, xfixing) );
                  }
                  else
                  { /* w is binary - look for cliques containing x and w */
                     SCIPdebugMsg(scip, "Implied relation + cliques with x and w:\n");
                     SCIP_CALL( SCIPstartClock(scip, sepadata->cliquetime) );
                     SCIP_CALL( detectProductsClique(scip, sepadata, coefs1, vars_xwy, xfixing ? side1-coefs1[0] : side1, uselhs1, 0, 1, varmap, xfixing) );
                     SCIP_CALL( SCIPstopClock(scip, sepadata->cliquetime) );
                  }

                  /* use unconditional relations (i.e. relations of w and y) */

                  /* implied bound w == 0/1 => y >=/<= bound */
                  if( SCIPvarGetType(vars_xwy[1]) == SCIP_VARTYPE_BINARY && SCIPvarGetType(vars_xwy[2]) != SCIP_VARTYPE_BINARY )
                  {
                     SCIPdebugMsg(scip, "Implied relation + implied bounds with w and y:\n");
                     SCIP_CALL( detectProductsImplbnd(scip, sepadata, coefs1, vars_xwy, side1, uselhs1, 1, 2, varmap, FALSE) );
                     SCIP_CALL( detectProductsImplbnd(scip, sepadata, coefs1, vars_xwy, side1-coefs1[0], uselhs1, 1, 2, varmap, TRUE) );
                  }

                  /* implied bound y == 0/1 => w >=/<= bound */
                  if( SCIPvarGetType(vars_xwy[2]) == SCIP_VARTYPE_BINARY && SCIPvarGetType(vars_xwy[1]) != SCIP_VARTYPE_BINARY )
                  {
                     SCIPdebugMsg(scip, "Implied relation + implied bounds with y and w:\n");
                     SCIP_CALL( detectProductsImplbnd(scip, sepadata, coefs1, vars_xwy, side1, uselhs1, 2, 1, varmap, FALSE) );
                     SCIP_CALL( detectProductsImplbnd(scip, sepadata, coefs1, vars_xwy, side1-coefs1[0], uselhs1, 2, 1, varmap, TRUE) );
                  }

                  /* cliques containing w and y */
                  if( SCIPvarGetType(vars_xwy[1]) == SCIP_VARTYPE_BINARY && SCIPvarGetType(vars_xwy[2]) == SCIP_VARTYPE_BINARY )
                  {
                     SCIPdebugMsg(scip, "Implied relation + cliques with w and y:\n"); /* TODO this can be more efficient with x in outer loop */
                     SCIP_CALL( SCIPstartClock(scip, sepadata->cliquetime) );
                     SCIP_CALL( detectProductsClique(scip, sepadata, coefs1, vars_xwy, side1, uselhs1, 1, 2, varmap, FALSE) );
                     SCIP_CALL( detectProductsClique(scip, sepadata, coefs1, vars_xwy, side1-coefs1[0], uselhs1, 1, 2, varmap, TRUE) );
                     SCIP_CALL( SCIPstopClock(scip, sepadata->cliquetime) );
                  }

                  /* inequalities containing w and y */
                  if( SCIPvarGetType(vars_xwy[1]) != SCIP_VARTYPE_BINARY && SCIPvarGetType(vars_xwy[2]) != SCIP_VARTYPE_BINARY )
                  {
                     SCIPdebugMsg(scip, "Implied relation + unconditional with w and y:\n");
                     SCIP_CALL( detectProductsUnconditional(scip, sepadata, prob_rows, row_list, hashtable2, coefs1, vars_xwy, side1, uselhs1,
                        1, 2, varmap, xfixing, FALSE) );
                  }
               }
               r1 = row_list[r1];
            }
         }
      }
      SCIPfreeBufferArray(scip, &(foundhashdata->vars));
      SCIPfreeBuffer(scip, &foundhashdata);
   }


   /* also loop through implied bounds to look for products */
   for( i = 0; i < SCIPgetNVars(scip); ++i )
   {
      vars_xwy[0] = SCIPgetVars(scip)[i];

      if( SCIPvarGetType(vars_xwy[0]) != SCIP_VARTYPE_BINARY )
         continue;

      coefs1[1] = 1.0;
      coefs1[2] = 0.0;

      for( f = 0; f <= 1; ++f )
      {
         xfixing = f == 1;

         /* go through implications of x */
         for( r1 = 0; r1 < SCIPvarGetNImpls(vars_xwy[0], xfixing); ++r1 )
         {
            /* w is the implic var */
            /* y could be anything, but must be in relation with w */
            vars_xwy[1] = SCIPvarGetImplVars(vars_xwy[0], xfixing)[r1];

            if( SCIPvarGetImplTypes(vars_xwy[0], xfixing)[r1] == SCIP_BOUNDTYPE_LOWER )
            {
               coefs1[0] = SCIPvarGetLbGlobal(vars_xwy[1]) - SCIPvarGetImplBounds(vars_xwy[0], xfixing)[r1];
               side1 = SCIPvarGetImplBounds(vars_xwy[0], xfixing)[r1];
               uselhs1 = TRUE;
            }
            else
            {
               coefs1[0] = SCIPvarGetUbGlobal(vars_xwy[1]) - SCIPvarGetImplBounds(vars_xwy[0], xfixing)[r1];
               side1 = SCIPvarGetImplBounds(vars_xwy[0], xfixing)[r1];
               uselhs1 = FALSE;
            }
            if( !xfixing )
               coefs1[0] = -coefs1[0];

            /* if the global bound is equal to the implied bound, there is nothing to do */
            if( coefs1[0] == 0.0 )
               continue;

            /* the second relation is in w and y */
            coefs2[0] = 0.0;

            assert(SCIPvarGetType(vars_xwy[1]) != SCIP_VARTYPE_BINARY);

            SCIPdebugMsg(scip, "Implic of x = %s + implied lb on w = %s:\n", SCIPvarGetName(vars_xwy[0]), SCIPvarGetName(vars_xwy[1]));

            /* use implied lower bounds on w: w >= b*y + d */
            for( r2 = 0; r2 < SCIPvarGetNVlbs(vars_xwy[1]); ++r2 )
            {
               vars_xwy[2] = SCIPvarGetVlbVars(vars_xwy[1])[r2];
               if( vars_xwy[2] == vars_xwy[0] )
                  continue;

               coefs2[1] = 1.0;
               coefs2[2] = -SCIPvarGetVlbCoefs(vars_xwy[1])[r2];

               SCIP_CALL( extractProducts(scip, sepadata, vars_xwy, coefs1, coefs2, side1,
                  SCIPvarGetVlbConstants(vars_xwy[1])[r2], uselhs1, TRUE, varmap, xfixing) );
            }

            SCIPdebugMsg(scip, "Implic of x = %s + implied ub on w = %s:\n", SCIPvarGetName(vars_xwy[0]), SCIPvarGetName(vars_xwy[1]));

            /* use implied upper bounds on w: w <= b*y + d */
            for( r2 = 0; r2 < SCIPvarGetNVubs(vars_xwy[1]); ++r2 )
            {
               vars_xwy[2] = SCIPvarGetVubVars(vars_xwy[1])[r2];
               if( vars_xwy[2] == vars_xwy[0] )
                  continue;

               coefs2[1] = 1.0;
               coefs2[2] = -SCIPvarGetVubCoefs(vars_xwy[1])[r2];

               SCIP_CALL( extractProducts(scip, sepadata, vars_xwy, coefs1, coefs2, side1,
                  SCIPvarGetVubConstants(vars_xwy[1])[r2], uselhs1, FALSE, varmap, xfixing) );
            }

            /* use unconditional relations containing w */
            found = SCIPsortedvecFindPtr((void**)vars_in_2rels, SCIPvarComp, vars_xwy[1], nvars_in_2rels, &varpos);
            if( !found )
               continue;

            for( r2 = 0; r2 < nrelated_vars[varpos]; ++r2 )
            {
               vars_xwy[2] = related_vars[varpos][r2];
               SCIPdebugMsg(scip, "Implied bound + unconditional with w and y:\n");
               SCIP_CALL( detectProductsUnconditional(scip, sepadata, prob_rows, row_list, hashtable2, coefs1, vars_xwy, side1,
                  uselhs1, 1, 2, varmap, xfixing, TRUE) );
            }
         }
      }
   }

   SCIPinfoMessage(scip, NULL, "\nTime spent on handling cliques: %10.2f", SCIPgetClockTime(scip, sepadata->cliquetime));
   SCIP_CALL( SCIPfreeClock(scip, &sepadata->cliquetime) );

   for( i = 0; i < nvars_in_2rels; ++i )
   {
      SCIPfreeBufferArray(scip, &related_vars[i]);
   }

   SCIPdebugMsg(scip, "Unconditional relations table:\n");
   for( i = 0; i < SCIPhashtableGetNEntries(hashtable2); ++i )
   {
      foundhashdata = (HASHDATA*)SCIPhashtableGetEntry(hashtable2, i);
      if( foundhashdata == NULL )
         continue;

      SCIPdebugMsg(scip, "(%s, %s): ", SCIPvarGetName(foundhashdata->vars[0]),
                   SCIPvarGetName(foundhashdata->vars[1]));

      SCIPfreeBufferArray(scip, &(foundhashdata->vars));
      SCIPfreeBuffer(scip, &foundhashdata);
   }

   SCIPfreeBufferArray(scip, &nrelated_vars);
   SCIPfreeBufferArray(scip, &related_vars);
   SCIPfreeBufferArray(scip, &vars_in_2rels);

   SCIPfreeBufferArray(scip, &row_list);

   SCIPhashtableFree(&hashtable2);
   SCIPhashtableFree(&hashtable3);

   SCIPfreeBufferArray(scip, &prob_rows);

   return SCIP_OKAY;
}

/** helper method to create separation data */
static
SCIP_RETCODE createSepaData(
   SCIP*                 scip,               /**< SCIP data structure */
   SCIP_SEPADATA*        sepadata            /**< separation data */
   )
{
   SCIP_HASHMAP* varmap;
   int i;
   int nvars;
   SCIP_CONSEXPR_BILINTERM* bilinterms;
   int nbilinterms;

   assert(sepadata != NULL);

   /* get total number of bilinear terms */
   nbilinterms = SCIPgetConsExprNBilinTerms(sepadata->conshdlr);

   /* skip if there are no bilinear terms and implicit product detection is off */
   if( nbilinterms == 0 && sepadata->detecthidden == FALSE )
   {
      return SCIP_OKAY;
   }

   nvars = SCIPgetNVars(scip);

   sepadata->nbilinvars = 0;

   /* create variable map */
   SCIP_CALL( SCIPhashmapCreate(&varmap, SCIPblkmem(scip), SCIPgetNVars(scip)) );

   /* create the empty map for bilinear terms */
   SCIP_CALL( SCIPhashmapCreate(&sepadata->bilinvarsmap, SCIPblkmem(scip), nvars) );

   /* initialise arrays to NULL */
   sepadata->varssorted = NULL;
   sepadata->varbilinvars = NULL;
   sepadata->nvarbilinvars = NULL;
   sepadata->varpriorities = NULL;
   sepadata->sbilinvars = 0;
   sepadata->nbilinvars = 0;

   sepadata->eqlinexpr = NULL;

   /* get all bilinear terms from the expression constraint handler */
   bilinterms = SCIPgetConsExprBilinTerms(sepadata->conshdlr);

   /* store the information of all variables that appear bilinearly */
   for( i = 0; i < nbilinterms; ++i )
   {
      assert(bilinterms[i].x != NULL);
      assert(bilinterms[i].y != NULL);
      assert(bilinterms[i].nlockspos + bilinterms[i].nlocksneg > 0);

      /* skip bilinear term if it does not have an auxiliary variable */
      if( bilinterms[i].auxvar == NULL )
         continue;

      /* if only initial rows are requested, skip products that contain at least one auxiliary variable */
      if( sepadata->onlyinitial && (SCIPvarIsRelaxationOnly(bilinterms[i].x) ||
          SCIPvarIsRelaxationOnly(bilinterms[i].y)) )
         continue;

      SCIP_CALL( addProductVars(scip, sepadata, bilinterms[i].x, bilinterms[i].y, varmap,
            bilinterms[i].nlockspos + bilinterms[i].nlocksneg) );
   }

   if( sepadata->detecthidden )
   {
      int oldnterms = SCIPgetConsExprNBilinTerms(sepadata->conshdlr);

      SCIP_CALL( detectHiddenProducts(scip, sepadata, varmap) );

      if( SCIPgetConsExprNBilinTerms(sepadata->conshdlr) - oldnterms > 0 )
      {
         SCIPinfoMessage(scip, NULL, "\nFound hidden products");
         SCIPinfoMessage(scip, NULL, "\nNumber of hidden products: %d",
                                      SCIPgetConsExprNBilinTerms(sepadata->conshdlr) - oldnterms);
      }
   }

   sepadata->nbilinterms = SCIPgetConsExprNBilinTerms(sepadata->conshdlr);

   /* mark positions of equality relations */
   if( sepadata->nbilinterms > 0 )
   {
      SCIP_CONSEXPR_BILINTERM* terms;

      SCIP_CALL( SCIPallocBlockMemoryArray(scip, &sepadata->eqlinexpr, sepadata->nbilinterms) );
      terms = SCIPgetConsExprBilinTerms(sepadata->conshdlr);

      /* find positions of equality relations */
      for( i = 0; i < sepadata->nbilinterms; ++i )
      {
         int j;

         sepadata->eqlinexpr[i] = -1;
         for( j = 0; j < terms[i].nauxexprs; ++j )
         {
            assert(terms[i].auxexprs[j] != NULL);

            if( terms[i].auxexprs[j]->underestimate && terms[i].auxexprs[j]->overestimate )
            {
               sepadata->eqlinexpr[i] = j;
               break;
            }
         }
      }
   }

   /* sort maxnumber of variables according to their occurrences */
   SCIPselectDownIntIntPtrPtr(sepadata->varpriorities, sepadata->nvarbilinvars, (void**) sepadata->varssorted,
      (void**) sepadata->varbilinvars, sepadata->maxusedvars, sepadata->nbilinvars);

   SCIPhashmapFree(&varmap);

   /* capture all variables */
   for( i = 0; i < sepadata->nbilinvars; ++i )
   {
      assert(sepadata->varssorted[i] != NULL);
      SCIP_CALL( SCIPcaptureVar(scip, sepadata->varssorted[i]) );
   }

   /* mark that separation data has been created */
   sepadata->iscreated = TRUE;
   sepadata->isinitialround = TRUE;

   if( SCIPgetConsExprNBilinTerms(sepadata->conshdlr) > 0 )
      SCIPinfoMessage(scip, NULL, "\nFound bilinear terms\n");
   else
      SCIPinfoMessage(scip, NULL, "\nNo bilinear terms");

   return SCIP_OKAY;
}

/** get the positions of the most violated linear under- and overestimators for all products */
static
void getBestEstimators(
   SCIP*                 scip,               /**< SCIP data structure */
   SCIP_SEPADATA*        sepadata,           /**< separator data */
   SCIP_SOL*             sol,                /**< solution at which to evaluate the expressions */
   int*                  bestunderestimators,/**< array of indices of best underestimators for each term */
   int*                  bestoverestimators  /**< array of indices of best overestimators for each term */
)
{
   SCIP_Real prodval;
   SCIP_Real linval;
   SCIP_Real prodviol;
   SCIP_Real viol_below;
   SCIP_Real viol_above;
   int i;
   int j;
   SCIP_CONSEXPR_BILINTERM* terms;

   assert(bestunderestimators != NULL);
   assert(bestoverestimators != NULL);

   terms = SCIPgetConsExprBilinTerms(sepadata->conshdlr);

   for( j = 0; j < SCIPgetConsExprNBilinTerms(sepadata->conshdlr); ++j )
   {
      viol_below = -SCIPinfinity(scip);
      viol_above = -SCIPinfinity(scip);

      /* evaluate the product expression */
      prodval = SCIPgetSolVal(scip, sol, terms[j].x) * SCIPgetSolVal(scip, sol, terms[j].y);

      bestunderestimators[j] = -1;
      bestoverestimators[j] = -1;

      /* look for the best under- and overestimator, store their positions */

      /* if there are any auxexprs, look there */
      for( i = 0; i < terms[j].nauxexprs; ++i )
      {
         linval = SCIPevalConsExprBilinAuxExpr(scip, terms[j].x, terms[j].y, terms[j].auxexprs[i], sol);
         prodviol = linval - prodval;

         if( terms[j].auxexprs[i]->underestimate && prodviol > viol_below )
         {
            viol_below = prodviol;
            bestunderestimators[j] = i;
         }
         if( terms[j].auxexprs[i]->overestimate && -prodviol > viol_above )
         {
            viol_above = -prodviol;
            bestoverestimators[j] = i;
         }

         /* TODO also used to find equality relations here - move this elsewhere */
      }

      /* if the term has a plain auxvar, it will be treated differently - do nothing here */
   }
}

/** tests if a row contains too many unknown bilinear terms w.r.t. the parameters */
static
SCIP_RETCODE isAcceptableRow(
   SCIP_SEPADATA*        sepadata,           /**< separation data */
   SCIP_ROW*             row,                /**< the row to be tested */
   SCIP_VAR*             var,                /**< the variable that is to be multiplied with row */
   int*                  currentnunknown,    /**< number of unknown terms in current row */
   SCIP_Bool*            acceptable          /**< buffer to store the result */
   )
{
   int i;
   int idx;
   SCIP_CONSEXPR_BILINTERM* terms;

   assert(row != NULL);
   assert(var != NULL);

   *currentnunknown = 0;
   terms = SCIPgetConsExprBilinTerms(sepadata->conshdlr);

   for( i = 0; (i < SCIProwGetNNonz(row)) && (sepadata->maxunknownterms < 0 || *currentnunknown <= sepadata->maxunknownterms); ++i )
   {
      idx = SCIPgetConsExprBilinTermIdx(sepadata->conshdlr, var, SCIPcolGetVar(SCIProwGetCols(row)[i]));

      /* if the product hasn't been found, no linearisations for it are known */
      if( idx < 0 )
      {
         ++(*currentnunknown);
         continue;
      }

      /* known terms are only those that have equality estimators */
      if( sepadata->eqlinexpr[idx] == -1 && !(terms[idx].nauxexprs == 0 && terms[idx].auxvar != NULL) )
      {
         ++(*currentnunknown);
      }
   }

   *acceptable = sepadata->maxunknownterms < 0 || *currentnunknown <= sepadata->maxunknownterms;

   return SCIP_OKAY;
}

/** adds an auxiliary expression (coef*linexpr) for a product term to the cut */
static
SCIP_RETCODE addAuxexprToRow(
   SCIP*                 scip,               /**< SCIP data structure */
   SCIP_ROW*             cut,                /**< cut to add the linearisation to */
   SCIP_VAR*             x,                  /**< first product variable */
   SCIP_VAR*             y,                  /**< second product variable */
   SCIP_CONSEXPR_AUXEXPR* auxexpr,           /**< auxiliary expression to be added */
   SCIP_Real             coef,               /**< coefficient of the linearisation */
   SCIP_Real*            finalside           /**< buffer that stores the side of the cut */
)
{
   assert(auxexpr->auxvar != NULL);

   /* make sure we have x and y in the correct order */
   if( SCIPvarCompare(x, y) == 1 )
   {
      SCIPswapPointers((void**)&x, (void**)&y);
   }
   assert(SCIPvarCompare(x, y) < 1);

   SCIP_CALL( SCIPaddVarToRow(scip, cut, auxexpr->auxvar, auxexpr->coefs[0] * coef) );
   SCIP_CALL( SCIPaddVarToRow(scip, cut, x, auxexpr->coefs[1] * coef) );
   SCIP_CALL( SCIPaddVarToRow(scip, cut, y, auxexpr->coefs[2] * coef) );

   *finalside += coef * auxexpr->cst;

   return SCIP_OKAY;
}

/* add a linearisation of term coef*colvar*var to cut
 *
 * adds the linear term involving colvar to cut and updates coefvar and finalside
 */
static
SCIP_RETCODE addRltTerm(
   SCIP*                 scip,               /**< SCIP data structure */
   SCIP_SEPADATA*        sepadata,           /**< separator data */
   SCIP_SOL*             sol,                /**< the point to be separated (can be NULL) */
   int*                  bestunderest,       /**< positions of most violated underestimators for each product term */
   int*                  bestoverest,        /**< positions of most violated overestimators for each product term */
   SCIP_ROW*             cut,                /**< cut to which the term is to be added */
   SCIP_VAR*             var,                /**< multiplier variable */
   SCIP_VAR*             colvar,             /**< row variable to be multiplied */
   SCIP_Real             coef,               /**< coefficient of the bilinear term */
   SCIP_Bool             uselb,              /**< whether we multiply with (var - lb) or (ub - var) */
   SCIP_Bool             uselhs,             /**< whether to create a cut for the lhs or rhs */
   SCIP_Bool             local,              /**< whether local or global cuts should be computed */
   SCIP_Bool             computeEqCut,       /**< whether conditions are fulfilled to compute equality cuts */
   SCIP_Real*            coefvar,            /**< coefficient of var */
   SCIP_Real*            finalside,          /**< buffer to store the left or right hand side of cut */
   SCIP_Bool*            success             /**< buffer to store whether cut was created successfully */
   )
{
   SCIP_Real lbvar;
   SCIP_Real ubvar;
   SCIP_Real refpointvar;
   SCIP_Real signfactor;
   SCIP_Real boundfactor;
   SCIP_Real coefauxvar;
   SCIP_Real coefcolvar;
   int linpos;
   int idx;
   SCIP_CONSEXPR_BILINTERM* terms;

   terms = SCIPgetConsExprBilinTerms(sepadata->conshdlr);

   lbvar = local ? SCIPvarGetLbLocal(var) : SCIPvarGetLbGlobal(var);
   ubvar = local ? SCIPvarGetUbLocal(var) : SCIPvarGetUbGlobal(var);

   refpointvar = MAX(lbvar, MIN(ubvar, SCIPgetSolVal(scip, sol, var))); /*lint !e666*/

   signfactor = (uselb ? 1.0 : -1.0);
   boundfactor = (uselb ? -lbvar : ubvar);

   coefauxvar = coef * signfactor;
   coefcolvar = coef * boundfactor;

   idx = SCIPgetConsExprBilinTermIdx(sepadata->conshdlr, var, colvar);
   linpos = -1;

   if( idx >= 0 && terms[idx].nauxexprs > 0 )
   {
      if( computeEqCut )
      { /* use an equality linearisation (which should exist for computeEqCut to be TRUE) */
         assert(sepadata->eqlinexpr[idx] >= 0);
         linpos = sepadata->eqlinexpr[idx];
      }
      else if( (uselhs && coefauxvar > 0) || (!uselhs && coefauxvar < 0) )
      { /* use an overestimator */
         linpos = bestoverest[idx];
      }
      else
      { /* use an underestimator */
         linpos = bestunderest[idx];
      }
   }

   /* if the term is implicit and a suitable linearisation for it exists,
    * add the linearisation to the cut with the previous coefficient
    */
   if( linpos >= 0 )
   {
      SCIPdebugMsg(scip, "linearisation for %s and %s found, will be added to cut:\n",
                          SCIPvarGetName(colvar), SCIPvarGetName(var));
      assert(!SCIPisInfinity(scip, REALABS(coefauxvar)));
      SCIP_CALL( addAuxexprToRow(scip, cut, var, colvar, terms[idx].auxexprs[linpos], coefauxvar, finalside) );
   }
   /* for an existing term, use the auxvar if there is one */
   else if( idx >= 0 && terms[idx].nauxexprs == 0 && terms[idx].auxvar != NULL )
   {
      SCIPdebugMsg(scip, "auxvar for %s and %s found, will be added to cut:\n",
                   SCIPvarGetName(colvar), SCIPvarGetName(var));
      assert(!SCIPisInfinity(scip, REALABS(coefauxvar)));
      SCIP_CALL( SCIPaddVarToRow(scip, cut, terms[idx].auxvar, coefauxvar) );
   }
   /* otherwise, use the McCormick estimator in place of the bilinear term */
   else if( colvar != var )
   {
      SCIP_Bool found_clique = FALSE;
      SCIP_Real lbcolvar = local ? SCIPvarGetLbLocal(colvar) : SCIPvarGetLbGlobal(colvar);
      SCIP_Real ubcolvar = local ? SCIPvarGetUbLocal(colvar) : SCIPvarGetUbGlobal(colvar);
      SCIP_Real refpointcolvar = MAX(lbcolvar, MIN(ubcolvar, SCIPgetSolVal(scip, sol, colvar))); /*lint !e666*/

      assert(!computeEqCut);

      if( REALABS(lbcolvar) > MAXVARBOUND || REALABS(ubcolvar) > MAXVARBOUND )
      {
         *success = FALSE;
         return SCIP_OKAY;
      }

      SCIPdebugMsg(scip, "auxvar for %s and %s not found, will linearise the product\n", SCIPvarGetName(colvar), SCIPvarGetName(var));

      /* if both variables are binary. check if they are contained together in some clique */
      if( SCIPvarGetType(var) == SCIP_VARTYPE_BINARY &&  SCIPvarGetType(colvar) == SCIP_VARTYPE_BINARY )
      {
         int c;
         SCIP_CLIQUE** varcliques;

         varcliques = SCIPvarGetCliques(var, TRUE);

         /* look through cliques containing var */
         for( c = 0; c < SCIPvarGetNCliques(var, TRUE); ++c )
         {
            if( SCIPcliqueHasVar(varcliques[c], colvar, TRUE) ) /* var + colvar <= 1 => var*colvar = 0 */
            {
               /* product is zero, add nothing */
               found_clique = TRUE;
               break;
            }

            if( SCIPcliqueHasVar(varcliques[c], colvar, FALSE) ) /* var + (1-colvar) <= 1 => var*colvar = var */
            {
               *coefvar += coefauxvar;
               found_clique = TRUE;
               break;
            }
         }

         if( !found_clique )
         {
            varcliques = SCIPvarGetCliques(var, FALSE);

            /* look through cliques containing complement of var */
            for( c = 0; c < SCIPvarGetNCliques(var, FALSE); ++c )
            {
               if( SCIPcliqueHasVar(varcliques[c], colvar, TRUE) ) /* (1-var) + colvar <= 1 => var*colvar = colvar */
               {
                  coefcolvar += coefauxvar;
                  found_clique = TRUE;
                  break;
               }

               if( SCIPcliqueHasVar(varcliques[c], colvar, FALSE) ) /* (1-var) + (1-colvar) <= 1 => var*colvar = var + colvar - 1 */
               {
                  *coefvar += coefauxvar;
                  coefcolvar += coefauxvar;
                  *finalside -= coefauxvar;
                  found_clique = TRUE;
                  break;
               }
            }
         }
      }

      if( !found_clique )
      {
         SCIPdebugMsg(scip, "clique for %s and %s not found or at least one of them is not binary, will use McCormick\n", SCIPvarGetName(colvar), SCIPvarGetName(var));
         SCIPaddBilinMcCormick(scip, coefauxvar, lbvar, ubvar, refpointvar, lbcolvar,
            ubcolvar, refpointcolvar, uselhs, coefvar, &coefcolvar, finalside, success);
         if( !*success )
            return SCIP_OKAY;
      }
   }

   /* or, if it's a quadratic term, use a secant for overestimation and a gradient for underestimation */
   else
   {
      SCIPdebugMsg(scip, "auxvar for %s^2 not found, will use gradient and secant estimators\n", SCIPvarGetName(colvar));

      assert(!computeEqCut);

      /* for a binary var, var^2 = var */
      if( SCIPvarGetType(var) == SCIP_VARTYPE_BINARY )
      {
         *coefvar += coefauxvar;
      }
      else
      {
         /* depending on over-/underestimation and the sign of the column variable, compute secant or tangent */
         if( (uselhs && coefauxvar > 0.0) || (!uselhs && coefauxvar < 0.0) )
            SCIPaddSquareSecant(scip, coefauxvar, lbvar, ubvar, refpointvar, coefvar, finalside, success);
         else
            SCIPaddSquareLinearization(scip, coefauxvar, refpointvar, SCIPvarIsIntegral(var), coefvar, finalside, success);

         if( !*success )
            return SCIP_OKAY;
      }
   }

   /* add the linear term for this column */
   if( colvar != var )
   {
      assert(!SCIPisInfinity(scip, REALABS(coefcolvar)));
      SCIP_CALL( SCIPaddVarToRow(scip, cut, colvar, coefcolvar) );
   }
   else
      *coefvar += coefcolvar;

   return SCIP_OKAY;
}

/** creates the RLT-cuts formed by multiplying a given row with (x - lb) or (ub - x)
 *
 * in detail:
 * -The row is multiplied either with (x - lb(x)) or with (ub(x) - x), depending on parameter uselb.
 * -The cut is computed either for lhs or rhs, depending on parameter uselhs.
 * -Terms for which no auxiliary variable exists are replaced by either McCormick, secants, or linearization cuts
 */
static
SCIP_RETCODE computeRltCuts(
   SCIP*                 scip,               /**< SCIP data structure */
   SCIP_SEPA*            sepa,               /**< separator */
   SCIP_SEPADATA*        sepadata,           /**< separation data */
   SCIP_ROW**            cut,                /**< buffer to store the cut */
   SCIP_ROW*             row,                /**< the row that is used for the rlt cuts */
   SCIP_SOL*             sol,                /**< the point to be separated (can be NULL) */
   int*                  bestunderest,       /**< positions of most violated underestimators for each product term */
   int*                  bestoverest,        /**< positions of most violated overestimators for each product term */
   SCIP_VAR*             var,                /**< the variable that is used for the rlt cuts */
   SCIP_Bool*            success,            /**< buffer to store whether cut was created successfully */
   SCIP_Bool             uselb,              /**< whether we multiply with (var - lb) or (ub - var) */
   SCIP_Bool             uselhs,             /**< whether to create a cut for the lhs or rhs */
   SCIP_Bool             local,              /**< whether local or global cuts should be computed */
   SCIP_Bool             computeEqCut        /**< whether conditions are fulfilled to compute equality cuts */
   )
{
   SCIP_Real signfactor;
   SCIP_Real boundfactor;
   SCIP_Real lbvar;
   SCIP_Real ubvar;
   SCIP_Real coefvar;
   SCIP_Real constside;
   SCIP_Real finalside;
   int i;
   char name[SCIP_MAXSTRLEN];

   assert(sepadata != NULL);
   assert(cut != NULL);
   assert(row != NULL);
   assert(var != NULL);
   assert(success != NULL);
   assert(!computeEqCut || SCIPisEQ(scip, SCIProwGetLhs(row), SCIProwGetRhs(row)));

   *cut = NULL;

   /* get data for given variable */
   if( computeEqCut )
   {
      lbvar = 0.0;
      ubvar = 0.0;
   }
   else
   {
      lbvar = local ? SCIPvarGetLbLocal(var) : SCIPvarGetLbGlobal(var);
      ubvar = local ? SCIPvarGetUbLocal(var) : SCIPvarGetUbGlobal(var);
   }

   constside = uselhs ? SCIProwGetLhs(row) : SCIProwGetRhs(row);

   /* if the bounds are too large or the respective side is infinity, skip this cut */
   if( (uselb && REALABS(lbvar) > MAXVARBOUND) || (!uselb && REALABS(ubvar) > MAXVARBOUND)
      || SCIPisInfinity(scip, REALABS(constside)) )
   {
      SCIPdebugMsg(scip, "cut generation for row %s, %s and variable %s with its %s %g not possible\n",
         SCIProwGetName(row), uselhs ? "lhs" : "rhs", SCIPvarGetName(var),
         uselb ? "lower bound" : "upper bound", uselb ? lbvar : ubvar);

      if( REALABS(lbvar) > MAXVARBOUND )
         SCIPdebugMsg(scip, " because of lower bound\n");
      if( REALABS(ubvar) > MAXVARBOUND )
         SCIPdebugMsg(scip, " because of upper bound\n");
      if( SCIPisInfinity(scip, REALABS(constside)) )
         SCIPdebugMsg(scip, " because of side %g\n", constside);

      *success = FALSE;
      return SCIP_OKAY;
   }

   /* initialize some factors needed for computation */
   coefvar = 0.0;
   finalside = 0.0;
   signfactor = (uselb ? 1.0 : -1.0);
   boundfactor = (uselb ? -lbvar : ubvar);

   *success = TRUE;

   /* create an empty row which we then fill with variables step by step */
   (void) SCIPsnprintf(name, SCIP_MAXSTRLEN, "rlt_cut_%s_%s_%s_%s_%d", SCIProwGetName(row), uselhs ? "lhs" : "rhs",
                       SCIPvarGetName(var), uselb ? "lb" : "ub", SCIPgetNLPs(scip));
   SCIP_CALL( SCIPcreateEmptyRowSepa(scip, cut, sepa, name, -SCIPinfinity(scip), SCIPinfinity(scip),
         TRUE, FALSE, FALSE) );

   /* iterate over all variables in the row and add the corresponding terms to the cuts */
   for( i = 0; i < SCIProwGetNNonz(row); ++i )
   {
      SCIP_VAR* colvar;
      colvar = SCIPcolGetVar(SCIProwGetCols(row)[i]);
      SCIP_CALL( addRltTerm(scip, sepadata, sol, bestunderest, bestoverest, *cut, var, colvar, SCIProwGetVals(row)[i],
            uselb, uselhs, local, computeEqCut, &coefvar, &finalside, success) );
   }

   if( REALABS(finalside) > MAXVARBOUND )
   {
      *success = FALSE;
      return SCIP_OKAY;
   }

   /* multiply (x-lb) or (ub -x) with the lhs and rhs of the row */
   coefvar += signfactor * (SCIProwGetConstant(row) - constside);
   finalside = boundfactor * (constside - SCIProwGetConstant(row)) - finalside;

   /* set the coefficient of var and the constant side */
   assert(!SCIPisInfinity(scip, REALABS(coefvar)));
   SCIP_CALL( SCIPaddVarToRow(scip, *cut, var, coefvar) );

   assert(!SCIPisInfinity(scip, REALABS(finalside)));
   if( uselhs || computeEqCut )
   {
      SCIP_CALL( SCIPchgRowLhs(scip, *cut, finalside) );
   }
   if( !uselhs || computeEqCut )
   {
      SCIP_CALL( SCIPchgRowRhs(scip, *cut, finalside) );
   }

   SCIPdebugMsg(scip, "cut was generated successfully:\n");
#ifdef SCIP_DEBUG
   SCIP_CALL( SCIPprintRow(scip, *cut, NULL) );
#endif

   return SCIP_OKAY;
}

/* TODO make one function out of this and the above */
/** creates the RLT cuts formed by multiplying a given projected row with (x - lb) or (ub - x)
 *
 * in detail:
 * -The row is multiplied either with (x - lb(x)) or with (ub(x) - x), depending on parameter uselb.
 * -The cut is computed either for lhs or rhs, depending on parameter uselhs.
 * -Terms for which no auxiliary variable exists are replaced by either McCormick, secants, or linearization cuts
 */
static
SCIP_RETCODE computeProjRltCut(
   SCIP*                 scip,               /**< SCIP data structure */
   SCIP_SEPA*            sepa,               /**< separator */
   SCIP_SEPADATA*        sepadata,           /**< separation data */
   SCIP_ROW**            cut,                /**< buffer to store the cut */
   PROJLP*               projlp,             /**< projected lp */
   int                   idx,                /**< index of the row that is used for the rlt cut */
   SCIP_SOL*             sol,                /**< the point to be separated (can be NULL) */
   int*                  bestunderest,       /**< positions of most violated underestimators for each product term */
   int*                  bestoverest,        /**< positions of most violated overestimators for each product term */
   SCIP_VAR*             var,                /**< the variable that is used for the rlt cuts */
   SCIP_Bool*            success,            /**< buffer to store whether cut was created successfully */
   SCIP_Bool             uselb,              /**< whether we multiply with (var - lb) or (ub - var) */
   SCIP_Bool             uselhs,             /**< whether to create a cut for the lhs or rhs */
   SCIP_Bool             local,              /**< whether local or global cuts should be computed */
   SCIP_Bool             computeEqCut        /**< whether conditions are fulfilled to compute equality cuts */
)
{
   SCIP_Real signfactor;
   SCIP_Real boundfactor;
   SCIP_Real lbvar;
   SCIP_Real ubvar;
   SCIP_Real coefvar;
   SCIP_Real constside;
   SCIP_Real finalside;
   int i;
   char name[SCIP_MAXSTRLEN];

   assert(sepadata != NULL);
   assert(cut != NULL);
   assert(projlp != NULL);
   assert(var != NULL);
   assert(success != NULL);
   assert(!computeEqCut || SCIPisEQ(scip, projlp->lhss[idx], projlp->rhss[idx]));

   *cut = NULL;

   /* get data for given variable */
   lbvar = local ? SCIPvarGetLbLocal(var) : SCIPvarGetLbGlobal(var);
   ubvar = local ? SCIPvarGetUbLocal(var) : SCIPvarGetUbGlobal(var);
   constside = uselhs ? projlp->lhss[idx] : projlp->rhss[idx];

   /* if the bounds are too large or the respective side is infinity, skip this cut */
   if( REALABS(lbvar) > MAXVARBOUND || REALABS(ubvar) > MAXVARBOUND || SCIPisInfinity(scip, REALABS(constside)) )
   {
      SCIPdebugMsg(scip, "cut generation for projected row %d, %s and variable %s with its %s %g not possible\n",
                   idx, uselhs ? "lhs" : "rhs", SCIPvarGetName(var),
                   uselb ? "lower bound" : "upper bound", uselb ? lbvar : ubvar);

      *success = FALSE;
      return SCIP_OKAY;
   }

   /* initialize some factors needed for computation */
   coefvar = 0.0;
   finalside = 0.0;
   signfactor = (uselb ? 1.0 : -1.0);
   boundfactor = (uselb ? -lbvar : ubvar);

   *success = TRUE;

   /* create an empty row which we then fill with variables step by step */
   (void) SCIPsnprintf(name, SCIP_MAXSTRLEN, "rlt_proj_cut_%d_%s_%s_%s_%d", idx, uselhs ? "lhs" : "rhs",
                       SCIPvarGetName(var), uselb ? "lb" : "ub", SCIPgetNLPs(scip));
   SCIP_CALL( SCIPcreateEmptyRowSepa(scip, cut, sepa, "rlt_cut", -SCIPinfinity(scip), SCIPinfinity(scip),
         TRUE, FALSE, FALSE) );

   /* iterate over all variables in the row and add the corresponding terms to the cuts */
   for( i = 0; i < projlp->nNonz[idx]; ++i )
   {
      SCIP_CALL( addRltTerm(scip, sepadata, sol, bestunderest, bestoverest, *cut, var, projlp->vars[idx][i],
            projlp->coefs[idx][i], uselb, uselhs, local, computeEqCut, &coefvar, &finalside, success) );
   }

   if( REALABS(finalside) > MAXVARBOUND )
   {
      *success = FALSE;
      return SCIP_OKAY;
   }

   /* multiply (x-lb) or (ub -x) with the lhs and rhs of the row */
   coefvar += signfactor * (projlp->consts[idx] - constside);
   finalside = boundfactor * (constside - projlp->consts[idx]) - finalside;

   /* set the coefficient of var and the constant side */
   assert(!SCIPisInfinity(scip, REALABS(coefvar)));
   SCIP_CALL( SCIPaddVarToRow(scip, *cut, var, coefvar) );

   assert(!SCIPisInfinity(scip, REALABS(finalside)));
   if( uselhs || computeEqCut )
   {
      SCIP_CALL( SCIPchgRowLhs(scip, *cut, finalside) );
   }
   if( !uselhs || computeEqCut )
   {
      SCIP_CALL( SCIPchgRowRhs(scip, *cut, finalside) );
   }

   SCIPdebugMsg(scip, "projected cut was generated successfully:\n");
#ifdef SCIP_DEBUG
   SCIP_CALL( SCIPprintRow(scip, *cut, NULL) );
#endif

   return SCIP_OKAY;
}

/** creates the projected problem
 *
 *  All variables that are at their bounds at the current solution are added
 *  to left and/or right hand sides as constant values.
 */
static
SCIP_RETCODE createProjLP(
   SCIP*                 scip,               /**< SCIP data structure */
   SCIP_ROW**            rows,               /**< problem rows */
   int                   nrows,              /**< number of rows */
   SCIP_SOL*             sol,                /**< the point to be separated (can be NULL) */
   PROJLP**              projlp,             /**< the projected problem data structure */
   SCIP_Bool             local               /**< are local cuts allowed? */
   )
{
   SCIP_COL** cols;
   int i;
   int v;
   SCIP_VAR* var;
   SCIP_Real val;
   SCIP_Real vlb;
   SCIP_Real vub;

   assert(scip != NULL);
   assert(rows != NULL);
   assert(projlp != NULL);

   SCIP_CALL( SCIPallocBuffer(scip, projlp) );

   SCIP_CALL( SCIPallocBufferArray(scip, &(*projlp)->coefs, nrows) );
   SCIP_CALL( SCIPallocBufferArray(scip, &(*projlp)->vars, nrows) );
   SCIP_CALL( SCIPallocBufferArray(scip, &(*projlp)->nNonz, nrows) );
   SCIP_CALL( SCIPallocBufferArray(scip, &(*projlp)->lhss, nrows) );
   SCIP_CALL( SCIPallocBufferArray(scip, &(*projlp)->rhss, nrows) );
   SCIP_CALL( SCIPallocBufferArray(scip, &(*projlp)->consts, nrows) );

   for( i = 0; i < nrows; ++i )
   {
      SCIP_CALL( SCIPallocBufferArray(scip, &(*projlp)->coefs[i], SCIProwGetNNonz(rows[i])) );
      SCIP_CALL( SCIPallocBufferArray(scip, &(*projlp)->vars[i], SCIProwGetNNonz(rows[i])) );
      (*projlp)->nNonz[i] = 0;
      (*projlp)->lhss[i] = SCIProwGetLhs(rows[i]);
      (*projlp)->rhss[i] = SCIProwGetRhs(rows[i]);
      (*projlp)->consts[i] = SCIProwGetConstant(rows[i]);

      cols = SCIProwGetCols(rows[i]);
      for( v = 0; v < SCIProwGetNNonz(rows[i]); ++v )
      {
         var = SCIPcolGetVar(cols[v]);
         val = SCIPgetSolVal(scip, sol, var);
         vlb = local ? SCIPvarGetLbLocal(var) : SCIPvarGetLbGlobal(var);
         vub = local ? SCIPvarGetUbLocal(var) : SCIPvarGetUbGlobal(var);
         if( vlb == val || vub == val )
         {
            /* add var as a constant to row of projlp */
            if( !SCIPisInfinity(scip, -(*projlp)->lhss[i]) )
               (*projlp)->lhss[i] -= SCIProwGetVals(rows[i])[v]*val;
            if( !SCIPisInfinity(scip, (*projlp)->rhss[i]) )
               (*projlp)->rhss[i] -= SCIProwGetVals(rows[i])[v]*val;
         }
         else
         {
            /* add the entry to row of projlp */
            (*projlp)->coefs[i][(*projlp)->nNonz[i]] = SCIProwGetVals(rows[i])[v];
            (*projlp)->vars[i][(*projlp)->nNonz[i]] = var;
            ++(*projlp)->nNonz[i];
         }
      }
   }

   return SCIP_OKAY;
}

/* prints the projected LP */
static
void printProjLP(
   SCIP*                 scip,               /**< SCIP data structure */
   PROJLP*               projlp,             /**< the projected LP */
   int                   nrows,              /**< number of rows in projlp */
   FILE*                 file                /**< output file (or NULL for standard output) */
   )
{
   int i;
   int j;

   assert(projlp != NULL);

   for( i = 0; i < nrows; ++i )
   {
      SCIPinfoMessage(scip, file, "\nproj_row[%d]: ", i);
      if( !SCIPisInfinity(scip, -projlp->lhss[i]) )
         SCIPinfoMessage(scip, file, "%.15g <= ", projlp->lhss[i]);
      for( j = 0; j < projlp->nNonz[i]; ++j )
      {
         if( j == 0 )
         {
            if( projlp->coefs[i][j] < 0 )
               SCIPinfoMessage(scip, file, "-");
         }
         else
         {
            if( projlp->coefs[i][j] < 0 )
               SCIPinfoMessage(scip, file, " - ");
            else
               SCIPinfoMessage(scip, file, " + ");
         }

         if( projlp->coefs[i][j] != 1.0 )
            SCIPinfoMessage(scip, file, "%.15g*", REALABS(projlp->coefs[i][j]));
         SCIPinfoMessage(scip, file, "<%s>", SCIPvarGetName(projlp->vars[i][j]));
      }
      if( projlp->consts[i] > 0 )
         SCIPinfoMessage(scip, file, " + %.15g", projlp->consts[i]);
      else if( projlp->consts[i] < 0 )
         SCIPinfoMessage(scip, file, " - %.15g", REALABS(projlp->consts[i]));

      if( !SCIPisInfinity(scip, projlp->rhss[i]) )
         SCIPinfoMessage(scip, file, " <= %.15g", projlp->rhss[i]);
   }
   SCIPinfoMessage(scip, file, "\n");
}

/** frees the projected LP
 */
static
void freeProjLP(
   SCIP*                 scip,               /**< SCIP data structure */
   PROJLP**              projlp,             /**< the projected LP */
   int                   nrows               /**< number of rows in projlp */
   )
{
   int i;

   for( i = 0; i < nrows; ++i )
   {
      SCIPfreeBufferArray(scip, &(*projlp)->vars[i]);
      SCIPfreeBufferArray(scip, &(*projlp)->coefs[i]);
   }

   SCIPfreeBufferArray(scip, &(*projlp)->consts);
   SCIPfreeBufferArray(scip, &(*projlp)->rhss);
   SCIPfreeBufferArray(scip, &(*projlp)->lhss);
   SCIPfreeBufferArray(scip, &(*projlp)->nNonz);
   SCIPfreeBufferArray(scip, &(*projlp)->vars);
   SCIPfreeBufferArray(scip, &(*projlp)->coefs);
   SCIPfreeBuffer(scip, projlp);
}

/* mark a row for rlt cut selection
 *
 * depending on the sign of value and row inequality type, set the mark to:
 * 1 - cuts for axy < aw case,
 * 2 - cuts for axy > aw case,
 * 3 - cuts for both cases
 */
static
void addRowMark(
   int                   ridx,               /**< row index */
   SCIP_Real             coef,               /**< ai*(w - xy) */
   SCIP_Real             prod_viol_below,    /**< violation of the product from below (0 or positive) */
   SCIP_Real             prod_viol_above,    /**< violation of the product from above (0 or positive) */
   int*                  row_idcs,           /**< sparse array with indices of marked rows */
   int*                  row_marks,          /**< sparse array to store the marks */
   int*                  nmarked             /**< number of marked rows */
)
{
   int newmark;
   int pos;
   SCIP_Bool exists;

   assert(coef != 0.0);

   if( (coef > 0.0 && prod_viol_below > 0.0) || (coef < 0.0 && prod_viol_above > 0.0 ) )
      newmark = 1; /* axy < aw case */
   else newmark = 2; /* axy > aw case */

   /* find row idx in row_idcs */
   exists = SCIPsortedvecFindInt(row_idcs, ridx, *nmarked, &pos);

   if( exists )
   {
      /* we found the row index: update the mark at pos1 */
      if( (newmark == 1 && row_marks[pos] == 2) || (newmark == 2 && row_marks[pos] == 1) )
      {
         row_marks[pos] = 3;
      }
   }
   else /* the given row index does not yet exist in row_idcs */
   {
      int i;

      /* insert row index at the correct position */
      for( i = *nmarked; i > pos; --i )
      {
         row_idcs[i] = row_idcs[i-1];
         row_marks[i] = row_marks[i-1];
      }
      row_idcs[pos] = ridx;
      row_marks[pos] = newmark;
      (*nmarked)++;
   }
}

/* mark all rows that should be multiplied by xj */
static
SCIP_RETCODE markRowsXj(
   SCIP*                 scip,               /**< SCIP data structure */
   SCIP_SEPADATA*        sepadata,           /**< separator data */
   SCIP_CONSHDLR*        conshdlr,           /**< constraint handler */
   SCIP_SOL*             sol,                /**< point to be separated (can be NULL) */
   int                   j,                  /**< index of the multiplier variable in sepadata */
   SCIP_Bool             local,              /**< are local cuts allowed? */
   SCIP_HASHMAP*         row_to_pos,         /**< hashmap linking row indices to positions in array */
   int*                  bestunderest,       /**< positions of most violated underestimators for each product term */
   int*                  bestoverest,        /**< positions of most violated overestimators for each product term */
   int*                  row_marks,          /**< sparse array storing the row marks */
   int*                  row_idcs,           /**< sparse array storing the marked row positions */
   int*                  nmarked             /**< number of marked rows */
)
{
   int i;
   int idx;
   int ncolrows;
   int r;
   int ridx;
   SCIP_VAR* xi;
   SCIP_VAR* xj;
   SCIP_Real vlb;
   SCIP_Real vub;
   SCIP_Real vali;
   SCIP_Real valj;
   SCIP_Real a;
   SCIP_COL* coli;
   SCIP_Real* colvals;
   SCIP_Real viol_below;
   SCIP_Real viol_above;
   SCIP_ROW** colrows;
   SCIP_CONSEXPR_BILINTERM* terms;

   *nmarked = 0;

   xj = sepadata->varssorted[j];
   assert(xj != NULL);

   valj = SCIPgetSolVal(scip, sol, xj);
   vlb = local ? SCIPvarGetLbLocal(xj) : SCIPvarGetLbGlobal(xj);
   vub = local ? SCIPvarGetUbLocal(xj) : SCIPvarGetUbGlobal(xj);

   if( sepadata->useprojection && (vlb == valj || vub == valj) )
   {
      /* we don't want to multiply by variables that are at bound */
      SCIPdebugMsg(scip, "Rejected multiplier %s in [%g,%g] because it is at bound (current value %g)\n", SCIPvarGetName(xj), vlb, vub, valj);
      return SCIP_OKAY;
   }

   terms = SCIPgetConsExprBilinTerms(conshdlr);

   /* for each var which appears in a bilinear product together with xj, mark rows */
   for( i = 0; i < sepadata->nvarbilinvars[j]; ++i )
   {
      xi = sepadata->varbilinvars[j][i];

      if( SCIPvarGetStatus(xi) != SCIP_VARSTATUS_COLUMN )
         continue;

      vali = SCIPgetSolVal(scip, sol, xi);
      vlb = local ? SCIPvarGetLbLocal(xi) : SCIPvarGetLbGlobal(xi);
      vub = local ? SCIPvarGetUbLocal(xi) : SCIPvarGetUbGlobal(xi);

      if( sepadata->useprojection && (vlb == vali || vub == vali) ) /* we aren't interested in products with variables that are at bound */
         break;

      /* get the index of the bilinear product */
      idx = SCIPgetConsExprBilinTermIdx(conshdlr, xj, xi);
      assert(idx >= 0 && idx < SCIPgetConsExprNBilinTerms(conshdlr));

      /* use the most violated under- and overestimators for this product;
       * if equality cuts are computed, we might end up using a different linearisation;
       * so this is an optimistic (i.e. taking the largest possible violation) estimation
       */
      if( bestunderest[idx] == -1 )
      {
         if( terms[j].nauxexprs == 0 && terms[j].auxvar != NULL )
         {
            assert(terms[j].existing);
            viol_below = SCIPgetSolVal(scip, sol, terms[j].auxvar) - valj * vali;
         }
         else
         {
            viol_below = 0.0;
         }
      }
      else
      {
         assert(bestunderest[idx] >= 0 && bestunderest[idx] < terms[idx].nauxexprs);
         viol_below = SCIPevalConsExprBilinAuxExpr(scip, terms[idx].x, terms[idx].y,
               terms[idx].auxexprs[bestunderest[idx]], sol) - valj * vali;
      }

      if( bestoverest[idx] == -1 )
      {
         if( terms[j].nauxexprs == 0 && terms[j].auxvar != NULL )
         {
            assert(terms[j].existing);
            viol_above = valj * vali - SCIPgetSolVal(scip, sol, terms[j].auxvar);
         }
         else
         {
            viol_above = 0.0;
         }
      }
      else
      {
         assert(bestoverest[idx] >= 0 && bestoverest[idx] < terms[idx].nauxexprs);
         viol_above = valj * vali - SCIPevalConsExprBilinAuxExpr(scip, terms[idx].x, terms[idx].y,
               terms[idx].auxexprs[bestoverest[idx]], sol);
      }

      SCIPdebugMsg(scip, "prodval = %g, prod viol below = %g, above = %g\n", valj * vali, viol_below, viol_above);

      /* we are interested only in violated product relations */
      if( SCIPisFeasLE(scip, viol_below, 0.0) && SCIPisFeasLE(scip, viol_above, 0.0) )
      {
         SCIPdebugMsg(scip, "the product for vars %s, %s is not violated\n", SCIPvarGetName(xj), SCIPvarGetName(xi));
         continue;
      }

      /* get the column of xi */
      coli = SCIPvarGetCol(xi);
      colvals = SCIPcolGetVals(coli);
      ncolrows = SCIPcolGetNNonz(coli);
      colrows = SCIPcolGetRows(coli);

      SCIPdebugMsg(scip, "marking rows for xj, xi = %s, %s\n", SCIPvarGetName(xj), SCIPvarGetName(xi));

      /* mark the rows */
      for( r = 0; r < ncolrows; ++r )
      {
         ridx = SCIProwGetIndex(colrows[r]);

         if( !SCIPhashmapExists(row_to_pos, (void*)(size_t)ridx) )
            continue; /* if row index is not in row_to_pos, it means that storeSuitableRows decided to ignore this row */

         a = colvals[r];
         if( a == 0.0 )
            continue;

         SCIPdebugMsg(scip, "Marking row %d\n", ridx);
         addRowMark(ridx, a, viol_below, viol_above, row_idcs, row_marks, nmarked);
      }
   }

   return SCIP_OKAY;
}

/** builds and adds the RLT cuts */
static
SCIP_RETCODE separateRltCuts(
   SCIP*                 scip,               /**< SCIP data structure */
   SCIP_SEPA*            sepa,               /**< separator */
   SCIP_SEPADATA*        sepadata,           /**< separator data */
   SCIP_CONSHDLR*        conshdlr,           /**< constraint handler */
   SCIP_SOL*             sol,                /**< the point to be separated (can be NULL) */
   SCIP_HASHMAP*         row_to_pos,         /**< hashmap linking row indices to positions in array */
   PROJLP*               projlp,             /**< the projected LP */
   SCIP_ROW**            rows,               /**< problem rows */
   int                   nrows,              /**< number of problem rows */
   SCIP_Bool             allowlocal,         /**< are local cuts allowed? */
   int*                  ncuts,              /**< buffer to store the number of generated cuts */
   SCIP_RESULT*          result              /**< buffer to store whether separation was successful */
)
{
   int j;
   int r;
   int k;
   int nmarked;
   SCIP_VAR* xj;
   int* row_marks;
   int* row_idcs;
   SCIP_ROW* cut;
   SCIP_Bool uselb[4] = {TRUE, TRUE, FALSE, FALSE};
   SCIP_Bool uselhs[4] = {TRUE, FALSE, TRUE, FALSE};
   SCIP_Bool success;
   SCIP_Bool infeasible;
   SCIP_Bool accepted;
   SCIP_Bool buildeqcut;
   SCIP_Bool iseqrow;
   int* bestunderestimators;
   int* bestoverestimators;

   assert(!sepadata->useprojection || projlp != NULL);

   *ncuts = 0;
   *result = SCIP_DIDNOTFIND;

   SCIP_CALL( SCIPallocBufferArray(scip, &bestunderestimators, SCIPgetConsExprNBilinTerms(sepadata->conshdlr)) );
   SCIP_CALL( SCIPallocBufferArray(scip, &bestoverestimators, SCIPgetConsExprNBilinTerms(sepadata->conshdlr)) );
   SCIP_CALL( SCIPallocCleanBufferArray(scip, &row_marks, nrows) );
   SCIP_CALL( SCIPallocBufferArray(scip, &row_idcs, nrows) );

   /* update best under- and overestimators */
   getBestEstimators(scip, sepadata, sol, bestunderestimators, bestoverestimators);

   /* loop through all variables that appear in bilinear products */
   for( j = 0; j < sepadata->nbilinvars && (sepadata->maxusedvars < 0 || j < sepadata->maxusedvars); ++j )
   {
      xj = sepadata->varssorted[j];

      /* mark all rows for multiplier xj */
      SCIP_CALL( markRowsXj(scip, sepadata, conshdlr, sol, j, allowlocal, row_to_pos, bestunderestimators,
                              bestoverestimators, row_marks, row_idcs, &nmarked) );

      assert(nmarked <= nrows);

      /* generate the projected cut and if it is violated, generate the actual cut */
      for( r = 0; r < nmarked; ++r )
      {
         int pos;
         int currentnunknown;
         SCIP_ROW* row;

         assert(row_marks[r] != 0);
         assert(SCIPhashmapExists(row_to_pos, (void*)(size_t)row_idcs[r]));

         pos = SCIPhashmapGetImageInt(row_to_pos, (void*)(size_t)row_idcs[r]);
         row = rows[pos];
         assert(SCIProwGetIndex(row) == row_idcs[r]);

         /* check whether this row and var fulfill the conditions */
         SCIP_CALL( isAcceptableRow(sepadata, row, xj, &currentnunknown, &accepted) );
         if( !accepted )
         {
            SCIPdebugMsg(scip, "rejected row %s for variable %s\n", SCIProwGetName(row), SCIPvarGetName(xj));
            row_marks[r] = 0;
            continue;
         }

         SCIPdebugMsg(scip, "accepted row %s for variable %s\n", SCIProwGetName(rows[r]), SCIPvarGetName(xj));
#ifdef SCIP_DEBUG
         SCIP_CALL( SCIPprintRow(scip, rows[r], NULL) );
#endif
         iseqrow = SCIPisEQ(scip, SCIProwGetLhs(row), SCIProwGetRhs(row));

         /* if all terms are known and it is an equality row, compute equality cuts */
         buildeqcut = (currentnunknown == 0 && iseqrow);

         /* go over all suitable combinations of sides and bounds and compute the respective cuts */
         for( k = 0; k < 4; ++k )
         {
            /* if equality cuts are possible, lhs and rhs cuts are equal so skip rhs */
            if( buildeqcut )
            {
               if( k % 2 == 1 )
                  continue;
            }
            /* otherwise which cuts are generated depends on the marks */
            else
            {
               if( row_marks[r] == 1 && uselb[k] == uselhs[k] )
                  continue;

               if( row_marks[r] == 2 && uselb[k] != uselhs[k] )
                  continue;
            }

            success = TRUE;
            cut = NULL;

<<<<<<< HEAD
            SCIPdebugMsg(scip, "row %s, uselb = %d, uselhs = %d\n", SCIProwGetName(row), uselb[k], uselhs[k]);
=======
         /* depending on over-/underestimation and the sign of the column variable, compute secant or tangent */
         if( (uselhs && coefauxvar > 0.0) || (!uselhs && coefauxvar < 0.0) )
            SCIPaddSquareSecant(scip, coefauxvar, lbvar, ubvar, &coefvar, &finalside, success);
         else
            SCIPaddSquareLinearization(scip, coefauxvar, refpointvar, SCIPvarIsIntegral(var), &coefvar, &finalside, success);
>>>>>>> e5a5a622

            /* if no variables are left in the projected row, the RLT cut will not be violated */
            if( sepadata->useprojection )
            {
               if( projlp->nNonz[pos] == 0 )
                  continue;

               /* compute the rlt cut for a projected row first */
               SCIP_CALL( computeProjRltCut(scip, sepa, sepadata, &cut, projlp, pos, sol, bestunderestimators,
                     bestoverestimators, xj, &success, uselb[k], uselhs[k], allowlocal, buildeqcut) );

               /* if the projected cut is not violated, set success to FALSE */
               if( cut != NULL )
                  SCIPdebugMsg(scip, "proj cut viol = %g\n", SCIPgetRowFeasibility(scip, cut));
               if( cut != NULL && !SCIPisFeasLT(scip, SCIPgetRowFeasibility(scip, cut), 0.0) )
               {
                  SCIPdebugMsg(scip, "projected cut is not violated, feasibility = %g\n", SCIPgetRowFeasibility(scip, cut));
                  success = FALSE;
               }

               /* release the projected cut */
               if( cut != NULL )
                  SCIP_CALL( SCIPreleaseRow(scip, &cut) );
            }

            /* if we don't use projection or if the projected cut was generated successfully and is violated,
             * generate the actual cut */
            if( success )
            {
               SCIP_CALL( computeRltCuts(scip, sepa, sepadata, &cut, row, sol, bestunderestimators,
                     bestoverestimators, xj, &success, uselb[k], uselhs[k], allowlocal, buildeqcut) );
            }

            /* if the cut was created successfully and is violated, it is added to SCIP */
            if( success )
            {
               if( SCIPisFeasLT(scip, SCIPgetRowFeasibility(scip, cut), 0.0) )
               {
                  /* add the row to SCIP; equality cuts are forced to be added to the LP */
                  SCIP_CALL( SCIPaddRow(scip, cut, buildeqcut, &infeasible) );
                  ++*ncuts;

                  if( infeasible )
                  {
                     SCIPinfoMessage(scip, NULL, "CUTOFF! The cut obtained from row %d and multiplied with id %d (%s, %s, eq = %s) revealed infeasibility\n",
                                     SCIProwGetIndex(row), SCIPvarGetIndex(xj), uselb[k] ? "lb" : "ub", uselhs[k] ? "lhs" : "rhs", buildeqcut ? "true" : "false");
                     *result = SCIP_CUTOFF;
                  }
                  else
                  {
                     SCIPdebugMsg(scip, "SEPARATED: added cut to scip\n");
                     *result = SCIP_SEPARATED;
                  }
               }
               else
                  SCIPdebugMsg(scip,"\nthe cut from row %d and mult %d was created successfully, but is not violated", SCIProwGetIndex(row), SCIPvarGetIndex(xj));
            } else
               SCIPdebugMsg(scip, "the generation of the cut failed\n");

            /* release the cut */
            if( cut != NULL )
            {
               SCIP_CALL( SCIPreleaseRow(scip, &cut) );
            }

            if( (sepadata->maxncuts >= 0 && *ncuts >= sepadata->maxncuts) || *result == SCIP_CUTOFF )
            {
               SCIPdebugMsg(scip, "exit separator because we found enough cuts or a cutoff -> skip\n");
               SCIPdebugMsg(scip, "maxncuts = %d, ncuts = %d\n", sepadata->maxncuts, *ncuts);
               SCIPdebugMsg(scip, "result = %d\n", *result);
               /* entries of row_marks must be set to 0 before the array is freed */
               for( int r1 = r; r1 < nmarked; ++r1 )
               {
                  row_marks[r1] = 0;
               }
               goto TERMINATE;
            }
         }
         /* clear row_mark since it will be used for the next multiplier */
         row_marks[r] = 0;
      }
   }

   SCIPdebugMsg(scip, "exit separator because cut calculation is finished\n");

   TERMINATE:
   SCIPfreeBufferArray(scip, &row_idcs);
   SCIPfreeCleanBufferArray(scip, &row_marks);
   SCIPfreeBufferArray(scip, &bestoverestimators);
   SCIPfreeBufferArray(scip, &bestunderestimators);

   return SCIP_OKAY;
}

/*
 * Callback methods of separator
 */

/** copy method for separator plugins (called when SCIP copies plugins) */
static
SCIP_DECL_SEPACOPY(sepaCopyRlt)
{  /*lint --e{715}*/
   assert(scip != NULL);
   assert(sepa != NULL);
   assert(strcmp(SCIPsepaGetName(sepa), SEPA_NAME) == 0);

   /* call inclusion method of separator */
   SCIP_CALL( SCIPincludeSepaRlt(scip) );

   return SCIP_OKAY;
}

/** destructor of separator to free user data (called when SCIP is exiting) */
static
SCIP_DECL_SEPAFREE(sepaFreeRlt)
{  /*lint --e{715}*/
   SCIP_SEPADATA* sepadata;

   assert(strcmp(SCIPsepaGetName(sepa), SEPA_NAME) == 0);

   sepadata = SCIPsepaGetData(sepa);
   assert(sepadata != NULL);

   /* free separator data */
   SCIPfreeBlockMemory(scip, &sepadata);

   SCIPsepaSetData(sepa, NULL);

   return SCIP_OKAY;
}

/** solving process deinitialization method of separator (called before branch and bound process data is freed) */
static
SCIP_DECL_SEPAEXITSOL(sepaExitsolRlt)
{  /*lint --e{715}*/
   SCIP_SEPADATA* sepadata;

   assert(strcmp(SCIPsepaGetName(sepa), SEPA_NAME) == 0);

   sepadata = SCIPsepaGetData(sepa);
   assert(sepadata != NULL);

   if( sepadata->iscreated )
   {
      SCIP_CALL( freeSepaData(scip, sepadata) );
   }

   return SCIP_OKAY;
}

/** fills an array of rows suitable for RLT cut generation */
static
SCIP_RETCODE storeSuitableRows(
   SCIP*                 scip,               /**< SCIP data structure */
   SCIP_SEPA*            sepa,               /**< separator */
   SCIP_SEPADATA*        sepadata,           /**< separator data */
   SCIP_ROW**            prob_rows,          /**< problem rows */
   SCIP_ROW**            rows,               /**< an array to be filled with suitable rows */
   int*                  nrows,              /**< buffer to store the number of suitable rows */
   SCIP_HASHMAP*         row_to_pos,         /**< hashmap linking row indices to positions in rows */
   SCIP_Bool             allowlocal          /**< are local rows allowed? */
   )
{
   int new_nrows;
   int r;
   int j;
   SCIP_Bool iseqrow;
   SCIP_COL** cols;
   SCIP_Bool iscontrow;

   new_nrows = 0;

   for( r = 0; r < *nrows; ++r )
   {
      iseqrow = SCIPisEQ(scip, SCIProwGetLhs(prob_rows[r]), SCIProwGetRhs(prob_rows[r]));

      /* if equality rows are requested, only those can be used */
      if( sepadata->onlyeqrows && !iseqrow )
         continue;

      /* if global cuts are requested, only globally valid rows can be used */
      if( !allowlocal && SCIProwIsLocal(prob_rows[r]) )
         continue;

      /* if continuous rows are requested, only those can be used */
      if( sepadata->onlycontrows )
      {
         cols = SCIProwGetCols(prob_rows[r]);
         iscontrow = TRUE;

         /* check row for integral variables */
         for( j = 0; j < SCIProwGetNNonz(prob_rows[r]); ++j )
         {
            if( SCIPcolIsIntegral(cols[j]) )
            {
               iscontrow = FALSE;
               break;
            }
         }

         if( !iscontrow )
            continue;
      }

      /* don't try to use rows that have been generated by the RLT separator
       *
       * @TODO check whether name for McCormick cuts changes
       */
      if( SCIProwGetOriginSepa(prob_rows[r]) == sepa || strcmp(SCIProwGetName(prob_rows[r]), "mccormick") == 0 )
         continue;

      /* if we are here, the row has passed all checks and should be added to rows */
      rows[new_nrows] = prob_rows[r];
      SCIP_CALL( SCIPhashmapSetImageInt(row_to_pos, (void*)(size_t)SCIProwGetIndex(prob_rows[r]), new_nrows) );
      ++new_nrows;
   }

   *nrows = new_nrows;

   return SCIP_OKAY;
}

/** LP solution separation method of separator */
static
SCIP_DECL_SEPAEXECLP(sepaExeclpRlt)
{  /*lint --e{715}*/
   SCIP_ROW** prob_rows;
   SCIP_ROW** rows;
   SCIP_SEPADATA* sepadata;
   int ncalls;
   int depth;
   int ncuts;
   int nrows;
   SCIP_HASHMAP* row_to_pos;
   PROJLP* projlp;

   assert(strcmp(SCIPsepaGetName(sepa), SEPA_NAME) == 0);

   sepadata = SCIPsepaGetData(sepa);
   projlp = NULL;

   *result = SCIP_DIDNOTRUN;

   if( sepadata->maxncuts == 0 )
   {
      SCIPdebugMsg(scip, "exit separator because maxncuts is set to 0\n");
      return SCIP_OKAY;
   }

   /* don't run in a sub-SCIP or in probing */
   if( SCIPgetSubscipDepth(scip) > 0 && !sepadata->useinsubscip )
   {
      SCIPdebugMsg(scip, "exit separator because in sub-SCIP\n");
      return SCIP_OKAY;
   }

   /* don't run in a sub-SCIP or in probing */
   if( SCIPinProbing(scip) )
   {
      SCIPdebugMsg(scip, "exit separator because in or probing\n");
      return SCIP_OKAY;
   }

   /* only call separator a given number of times at each node */
   depth = SCIPgetDepth(scip);
   ncalls = SCIPsepaGetNCallsAtNode(sepa);
   if( (depth == 0 && sepadata->maxroundsroot >= 0 && ncalls >= sepadata->maxroundsroot)
        || (depth > 0 && sepadata->maxrounds >= 0 && ncalls >= sepadata->maxrounds) )
   {
      SCIPdebugMsg(scip, "exit separator because round limit for this node is reached\n");
      return SCIP_OKAY;
   }

   /* if this is called for the first time, create the sepadata and start the initial separation round */
   if( !sepadata->iscreated )
   {
      *result = SCIP_DIDNOTFIND;
      SCIP_CALL( createSepaData(scip, sepadata) );
   }
   assert(sepadata->iscreated || sepadata->nbilinvars == 0);

   /* no bilinear terms available -> skip */
   if( sepadata->nbilinvars == 0 )
   {
      SCIPdebugMsg(scip, "exit separator because there are no known bilinear terms\n");
      return SCIP_OKAY;
   }

   /* only call separator, if we are not close to terminating */
   if( SCIPisStopped(scip) )
   {
      SCIPdebugMsg(scip, "exit separator because we are too close to terminating\n");
      return SCIP_OKAY;
   }

   /* only call separator, if an optimal LP solution is at hand */
   if( SCIPgetLPSolstat(scip) != SCIP_LPSOLSTAT_OPTIMAL )
   {
      SCIPdebugMsg(scip, "exit separator because there is no LP solution at hand\n");
      return SCIP_OKAY;
   }

   /* get the rows, depending on settings */
   if( sepadata->isinitialround || sepadata->onlyinitial )
   {
      SCIP_CALL( getInitialRows(scip, &prob_rows, &nrows) );
   }
   else
   {
      SCIP_CALL( SCIPgetLPRowsData(scip, &prob_rows, &nrows) );
   }

   /* save the suitable rows */
   SCIP_CALL( SCIPallocBufferArray(scip, &rows, nrows) );
   SCIP_CALL( SCIPhashmapCreate(&row_to_pos, SCIPblkmem(scip), nrows) );

   SCIP_CALL( storeSuitableRows(scip, sepa, sepadata, prob_rows, rows, &nrows, row_to_pos, allowlocal) );

   if( sepadata->isinitialround || sepadata->onlyinitial )
   {
      SCIPfreeBufferArray(scip, &prob_rows);
      sepadata->isinitialround = FALSE;
   } /* no need to free memory in the other case since SCIPgetLPRowsData does not allocate it */

   if( nrows == 0 ) /* no suitable rows found, free memory and exit */
   {
      SCIPhashmapFree(&row_to_pos);
      SCIPfreeBufferArray(scip, &rows);
      return SCIP_OKAY;
   }
   else /* suitable rows have been found */
   {
      SCIP_CALL( SCIPreallocBufferArray(scip, &rows, nrows) );
   }

   /* create the projected problem */
   if( sepadata->useprojection )
   {
      SCIP_CALL( createProjLP(scip, rows, nrows, NULL, &projlp, allowlocal) );
#ifdef SCIP_DEBUG
      printProjLP(scip, projlp, nrows, NULL);
#endif
   }

   /* separate the cuts */
   SCIP_CALL( separateRltCuts(scip, sepa, sepadata, sepadata->conshdlr, NULL, row_to_pos, projlp, rows, nrows,
         allowlocal, &ncuts, result) );

   /* free the projected problem */
   if( sepadata->useprojection )
   {
      freeProjLP(scip, &projlp, nrows);
   }

   SCIPhashmapFree(&row_to_pos);
   SCIPfreeBufferArray(scip, &rows);

   return SCIP_OKAY;
}

/*
 * separator specific interface methods
 */

/** creates the RLT separator and includes it in SCIP */
SCIP_RETCODE SCIPincludeSepaRlt(
   SCIP*                 scip                /**< SCIP data structure */
   )
{
   SCIP_SEPADATA* sepadata;
   SCIP_SEPA* sepa;

   /* create RLT separator data */
   SCIP_CALL( SCIPallocClearBlockMemory(scip, &sepadata) );
   sepadata->conshdlr = SCIPfindConshdlr(scip, "expr");

   /* include separator */
   SCIP_CALL( SCIPincludeSepaBasic(scip, &sepa, SEPA_NAME, SEPA_DESC, SEPA_PRIORITY, SEPA_FREQ, SEPA_MAXBOUNDDIST,
         SEPA_USESSUBSCIP, SEPA_DELAY, sepaExeclpRlt, NULL, sepadata) );

   /* set non fundamental callbacks via setter functions */
   SCIP_CALL( SCIPsetSepaCopy(scip, sepa, sepaCopyRlt) );
   SCIP_CALL( SCIPsetSepaFree(scip, sepa, sepaFreeRlt) );
   SCIP_CALL( SCIPsetSepaExitsol(scip, sepa, sepaExitsolRlt) );

   /* add RLT separator parameters */
   SCIP_CALL( SCIPaddIntParam(scip,
         "separating/" SEPA_NAME "/maxncuts",
         "maximal number of rlt-cuts that are added per round (-1: unlimited)",
         &sepadata->maxncuts, FALSE, DEFAULT_MAXNCUTS, -1, INT_MAX, NULL, NULL) );

   SCIP_CALL( SCIPaddIntParam(scip,
         "separating/" SEPA_NAME "/maxunknownterms",
         "maximal number of unknown bilinear terms a row is still used with (-1: unlimited)",
         &sepadata->maxunknownterms, FALSE, DEFAULT_MAXUNKNOWNTERMS, -1, INT_MAX, NULL, NULL) );

   SCIP_CALL( SCIPaddIntParam(scip,
         "separating/" SEPA_NAME "/maxusedvars",
         "maximal number of variables used to compute rlt cuts (-1: unlimited)",
         &sepadata->maxusedvars, FALSE, DEFAULT_MAXUSEDVARS, -1, INT_MAX, NULL, NULL) );

   SCIP_CALL( SCIPaddIntParam(scip,
      "separating/" SEPA_NAME "/maxrounds",
      "maximal number of separation rounds per node (-1: unlimited)",
      &sepadata->maxrounds, FALSE, DEFAULT_MAXROUNDS, -1, INT_MAX, NULL, NULL) );

   SCIP_CALL( SCIPaddIntParam(scip,
      "separating/" SEPA_NAME "/maxroundsroot",
      "maximal number of separation rounds in the root node (-1: unlimited)",
      &sepadata->maxroundsroot, FALSE, DEFAULT_MAXROUNDSROOT, -1, INT_MAX, NULL, NULL) );

   SCIP_CALL( SCIPaddBoolParam(scip,
      "separating/" SEPA_NAME "/onlyeqrows",
      "if set to true, only equality rows are used for rlt cuts",
      &sepadata->onlyeqrows, FALSE, DEFAULT_ONLYEQROWS, NULL, NULL) );

   SCIP_CALL( SCIPaddBoolParam(scip,
      "separating/" SEPA_NAME "/onlycontrows",
      "if set to true, only continuous rows are used for rlt cuts",
      &sepadata->onlycontrows, FALSE, DEFAULT_ONLYCONTROWS, NULL, NULL) );

   SCIP_CALL( SCIPaddBoolParam(scip,
      "separating/" SEPA_NAME "/onlyinitial",
      "if set to true, only initial constraints are used",
      &sepadata->onlyinitial, FALSE, DEFAULT_ONLYINITIAL, NULL, NULL) );

   SCIP_CALL( SCIPaddBoolParam(scip,
      "separating/" SEPA_NAME "/useinsubscip",
      "if set to true, rlt is also used in sub-scips",
      &sepadata->useinsubscip, FALSE, DEFAULT_USEINSUBSCIP, NULL, NULL) );

   SCIP_CALL( SCIPaddBoolParam(scip,
                               "separating/" SEPA_NAME "/useprojection",
      "if set to true, projected rows are checked first",
      &sepadata->useprojection, FALSE, DEFAULT_USEPROJECTION, NULL, NULL) );

   SCIP_CALL( SCIPaddBoolParam(scip,
                               "separating/" SEPA_NAME "/detecthidden",
      "if set to true, projected rows are checked first",
      &sepadata->detecthidden, FALSE, DEFAULT_DETECTHIDDEN, NULL, NULL) );

   return SCIP_OKAY;
}<|MERGE_RESOLUTION|>--- conflicted
+++ resolved
@@ -1907,7 +1907,7 @@
       {
          /* depending on over-/underestimation and the sign of the column variable, compute secant or tangent */
          if( (uselhs && coefauxvar > 0.0) || (!uselhs && coefauxvar < 0.0) )
-            SCIPaddSquareSecant(scip, coefauxvar, lbvar, ubvar, refpointvar, coefvar, finalside, success);
+            SCIPaddSquareSecant(scip, coefauxvar, lbvar, ubvar, coefvar, finalside, success);
          else
             SCIPaddSquareLinearization(scip, coefauxvar, refpointvar, SCIPvarIsIntegral(var), coefvar, finalside, success);
 
@@ -2643,15 +2643,7 @@
             success = TRUE;
             cut = NULL;
 
-<<<<<<< HEAD
             SCIPdebugMsg(scip, "row %s, uselb = %d, uselhs = %d\n", SCIProwGetName(row), uselb[k], uselhs[k]);
-=======
-         /* depending on over-/underestimation and the sign of the column variable, compute secant or tangent */
-         if( (uselhs && coefauxvar > 0.0) || (!uselhs && coefauxvar < 0.0) )
-            SCIPaddSquareSecant(scip, coefauxvar, lbvar, ubvar, &coefvar, &finalside, success);
-         else
-            SCIPaddSquareLinearization(scip, coefauxvar, refpointvar, SCIPvarIsIntegral(var), &coefvar, &finalside, success);
->>>>>>> e5a5a622
 
             /* if no variables are left in the projected row, the RLT cut will not be violated */
             if( sepadata->useprojection )
