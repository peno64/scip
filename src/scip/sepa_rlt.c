--- conflicted
+++ resolved
@@ -93,7 +93,6 @@
    /* variables */
    SCIP_VAR**            varssorted;         /**< variables that occur in bilinear terms sorted by priority */
    int*                  varpriorities;      /**< priorities of the variables in varssorted */
-<<<<<<< HEAD
    SCIP_VAR***           varbilinvars;       /**< arrays of vars appearing in a bilinear term together with xj for each xj from varssorted */
    int*                  nvarbilinvars;      /**< number of vars for each element of varbilinvars */
    int                   maxvarindex;        /**< maximum variable index when creating bilinvarsmap */
@@ -103,8 +102,6 @@
    SCIP_HASHMAP*         bilinvarsmap;       /**< map for accessing the linearization variables/exprs of each bilinear term */
    int                   nbilinterms;        /**< total number of bilinear terms */
    int                   sbilinterms;        /**< size of bilinear terms arrays */
-=======
->>>>>>> 90f7fd39
    int                   nbilinvars;         /**< total number of variables occurring in bilinear terms */
 
    /* information on linearisations of bilinear products */
@@ -127,22 +124,15 @@
    int                   maxncuts;           /**< maximum number of cuts that will be added per round */
    int                   maxrounds;          /**< maximal number of separation rounds per node (-1: unlimited) */
    int                   maxroundsroot;      /**< maximal number of separation rounds in the root node (-1: unlimited) */
-<<<<<<< HEAD
    SCIP_Bool             onlyeqrows;         /**< indicates whether only equality rows should be used for rlt cuts */
    SCIP_Bool             onlycontrows;       /**< indicates whether only continuous rows should be used for rlt cuts */
-   SCIP_Bool             onlyinitial;        /**< indicates whether only initial rows should be uswed for rlt cuts */
+   SCIP_Bool             onlyinitial;        /**< indicates whether only initial rows should be used for rlt cuts */
    SCIP_Bool             useinsubscip;       /**< indicates whether the separator should also be used in sub-scips */
    SCIP_Bool             useprojection;      /**< indicates whether the separator should first check projected rows */
    SCIP_Bool             detecthidden;       /**< indicates whether the separator should use implicit products */
 
    /* TODO remove this when done with cliques */
    SCIP_CLOCK*           cliquetime;         /**< time spent on handling cliques in detection */
-=======
-   SCIP_Bool             onlyeqrows;         /**< indicates wether only equality rows should be used for rlt cuts */
-   SCIP_Bool             onlycontrows;       /**< indicates wether only continuous rows should be used for rlt cuts */
-   SCIP_Bool             onlyinitial;        /**< indicates whether only initial rows should be used for rlt cuts */
-   SCIP_Bool             useinsubscip;       /**< indicates whether the seperator should also be used in sub-scips */
->>>>>>> 90f7fd39
 };
 
 /** projected LP data structure */
@@ -169,17 +159,12 @@
    HASHDATA* hashdata2;
    int v;
 
-<<<<<<< HEAD
    hashdata1 = (HASHDATA*)key1;
    hashdata2 = (HASHDATA*)key2;
 
    /* check data structure */
    assert(hashdata1->nvars == hashdata2->nvars);
    assert(hashdata1->firstrow != -1 || hashdata2->firstrow != -1);
-=======
-   assert(sepadata->iscreated);
-   assert(sepadata->varssorted != NULL);
->>>>>>> 90f7fd39
 
    for( v = hashdata1->nvars-1; v >= 0; --v )
    {
@@ -190,7 +175,6 @@
       assert(SCIPvarCompare(hashdata1->vars[v], hashdata2->vars[v]) == 0);
    }
 
-<<<<<<< HEAD
    /* a hashdata object is only equal if it has the same constraint array pointer */
    if( hashdata1->firstrow == -1 || hashdata2->firstrow == -1 || hashdata1->firstrow == hashdata2->firstrow )
       return TRUE;
@@ -226,35 +210,24 @@
 
    /* vars should already be sorted by index */
    assert(minidx <= mididx && mididx <= maxidx);
-=======
-   /* free arrays */
-   SCIPfreeBlockMemoryArray(scip, &sepadata->varpriorities, sepadata->nbilinvars);
-   SCIPfreeBlockMemoryArray(scip, &sepadata->varssorted, sepadata->nbilinvars);
-
-   sepadata->iscreated = FALSE;
->>>>>>> 90f7fd39
 
    return SCIPhashFour(hashdata->nvars, minidx, mididx, maxidx);
 }
 
-<<<<<<< HEAD
-
-/** helper method to free the separation data */
-=======
-/* helper method to create separation data */
->>>>>>> 90f7fd39
+
+/* helper method to free the separation data */
 static
 SCIP_RETCODE freeSepaData(
    SCIP*                 scip,               /**< SCIP data structure */
    SCIP_SEPADATA*        sepadata            /**< separation data */
    )
-<<<<<<< HEAD
 {  /*lint --e{715}*/
    int i;
    int j;
 
    assert(sepadata->iscreated);
    assert(sepadata->bilinvarsmap != NULL);
+   assert(sepadata->varssorted != NULL);
 
    /* release auxiliary variables that were captured for rlt */
    for( i = 0; i < sepadata->nbilinterms; ++i )
@@ -271,72 +244,6 @@
       {  /* the separator sets the locks for implicit products, so they have to be removed here */
          sepadata->bilinterms[i]->nlockspos = 0;
          sepadata->bilinterms[i]->nlocksneg = 0;
-=======
-{
-   SCIP_CONSEXPR_BILINTERM* bilinterms;
-   SCIP_HASHMAP* varmap;
-   int nbilinterms;
-   int nvars;
-   int i;
-
-   /* get total number of bilinear terms */
-   nbilinterms = SCIPgetConsExprNBilinTerms(sepadata->conshdlr);
-
-   /* skip if there are no bilinear terms */
-   if( nbilinterms == 0 )
-      return SCIP_OKAY;
-
-   nvars = SCIPgetNVars(scip);
-
-   /* allocate memory */
-   SCIP_CALL( SCIPallocBlockMemoryArray(scip, &sepadata->varssorted, nvars) );
-   SCIP_CALL( SCIPallocBlockMemoryArray(scip, &sepadata->varpriorities, nvars) );
-   SCIP_CALL( SCIPhashmapCreate(&varmap, SCIPblkmem(scip), nvars) );
-
-   /* get all bilinear terms from the expression constraint handler */
-   bilinterms = SCIPgetConsExprBilinTerms(sepadata->conshdlr);
-
-   /* store the priorities for all variables that appear bilinearly */
-   sepadata->nbilinvars = 0;
-   for( i = 0; i < nbilinterms; ++i )
-   {
-      int j;
-
-      assert(bilinterms[i].x != NULL);
-      assert(bilinterms[i].y != NULL);
-      assert(bilinterms[i].nlockspos + bilinterms[i].nlocksneg > 0);
-
-      /* skip bilinear term because it does not have an auxiliary variable */
-      if( bilinterms[i].auxvar == NULL )
-         continue;
-
-      /* if only initial rows are requested, skip products that contain at least one auxiliary variable */
-      if( sepadata->onlyinitial && (SCIPvarIsRelaxationOnly(bilinterms[i].x) || SCIPvarIsRelaxationOnly(bilinterms[i].y)) )
-         continue;
-
-      for( j = 0; j < 2; ++j )
-      {
-         SCIP_VAR* var = (j == 0) ? bilinterms[i].x : bilinterms[i].y;
-
-         /* check whether variable has been considered already */
-         if( SCIPhashmapExists(varmap, (void*)var) )
-         {
-            int idx = SCIPhashmapGetImageInt(varmap, (void*)var);
-            assert(idx >= 0 && idx < sepadata->nbilinvars);
-            assert(sepadata->varssorted[idx] == var);
-
-            /* increase priorities */
-            sepadata->varpriorities[idx] += bilinterms[i].nlockspos + bilinterms[i].nlocksneg;
-         }
-         else
-         {
-            /* add variable to the map and store it in the separation data */
-            SCIP_CALL( SCIPhashmapInsertInt(varmap, (void*)var, sepadata->nbilinvars) );
-            sepadata->varssorted[sepadata->nbilinvars] = var;
-            sepadata->varpriorities[sepadata->nbilinvars] = bilinterms[i].nlockspos + bilinterms[i].nlocksneg;
-            ++(sepadata->nbilinvars);
-         }
->>>>>>> 90f7fd39
       }
       SCIP_CALL( SCIPreleaseConsExprExpr(scip, &(sepadata->bilinterms[i])) );
 
@@ -345,22 +252,13 @@
       SCIPfreeBlockMemoryArray(scip, &(sepadata->linexprs[i]), sepadata->slinexprs[i]);
    }
 
-<<<<<<< HEAD
    /* release bilinvars that were captured for rlt */
    for( i = 0; i < sepadata->nbilinvars; ++i )
-=======
-   /* free memory */
-   SCIPhashmapFree(&varmap);
-
-   /* reallocate arrays to fit actually sizes */
-   if( sepadata->nbilinvars < nvars )
->>>>>>> 90f7fd39
    {
       assert(sepadata->varssorted[i] != NULL);
       SCIP_CALL( SCIPreleaseVar(scip, &(sepadata->varssorted[i])) );
    }
 
-<<<<<<< HEAD
    /* free the remaining arrays */
    for( i = 0; i < sepadata->nbilinvars; ++i )
    {
@@ -392,30 +290,11 @@
    SCIPhashmapFree(&sepadata->bilinvarsmap);
 
    sepadata->iscreated = FALSE;
-=======
-   /* sort maxnumber of variables according to their occurrences */
-   SCIPselectDownIntPtr(sepadata->varpriorities, (void**) sepadata->varssorted, sepadata->maxusedvars, sepadata->nbilinvars);
-
-   /* capture all variables */
-   for( i = 0; i < sepadata->nbilinvars; ++i )
-   {
-      assert(sepadata->varssorted[i] != NULL);
-      SCIP_CALL( SCIPcaptureVar(scip, sepadata->varssorted[i]) );
-   }
-
-   /* mark that separation data hash been created */
-   sepadata->iscreated = TRUE;
-   sepadata->isinitialround = TRUE;
->>>>>>> 90f7fd39
 
    return SCIP_OKAY;
 }
 
-<<<<<<< HEAD
 /** ensures that the arrays in sepadata can store at least n bilinear terms  */
-=======
-/** tests if a row contains too many unknown bilinear terms w.r.t. the parameters */
->>>>>>> 90f7fd39
 static
 SCIP_RETCODE ensureBilinSizes(
    SCIP*                 scip,               /**< SCIP data structure */
@@ -423,16 +302,10 @@
    int                   n                   /**< minimum number of entries to store */
    )
 {
-<<<<<<< HEAD
    assert(sepadata->nbilinterms <= sepadata->sbilinterms);
-=======
-   int nterms = 0;
-   int i;
->>>>>>> 90f7fd39
 
    if( n > sepadata->sbilinterms )
    {
-<<<<<<< HEAD
       int newsize;
 
       newsize = SCIPcalcMemGrowSize(scip, n);
@@ -451,16 +324,6 @@
       SCIP_CALL( SCIPreallocBlockMemoryArray(scip, &sepadata->eqlinexpr, sepadata->sbilinterms, newsize) );
 
       sepadata->sbilinterms = newsize;
-=======
-      SCIP_CONSEXPR_BILINTERM* bilinterm;
-      SCIP_VAR* linvar;
-
-      bilinterm = SCIPgetConsExprBilinTerm(sepadata->conshdlr, var, SCIPcolGetVar(SCIProwGetCols(row)[i]));
-      linvar = (bilinterm == NULL) ? NULL : bilinterm->auxvar;
-
-      if( linvar == NULL )
-         ++nterms;
->>>>>>> 90f7fd39
    }
    assert(n <= sepadata->sbilinterms);
 
@@ -2456,7 +2319,6 @@
    /* iterate over all variables in the row and add the corresponding terms to the cuts */
    for( i = 0; i < SCIProwGetNNonz(row); ++i )
    {
-<<<<<<< HEAD
       SCIP_VAR* colvar;
       colvar = SCIPcolGetVar(SCIProwGetCols(row)[i]);
       SCIP_CALL( addRltTerm(scip, sepadata, sol, *cut, var, colvar, SCIProwGetVals(row)[i], uselb, uselhs, local,
@@ -2997,24 +2859,11 @@
    for( j = 0; j < sepadata->nbilinvars && (sepadata->maxusedvars < 0 || j < sepadata->maxusedvars); ++j )
    {
       xj = sepadata->varssorted[j];
-=======
-      SCIP_CONSEXPR_BILINTERM* bilinterm;
-      SCIP_VAR* auxvar;
-      SCIP_VAR* colvar;
-      SCIP_Real coefauxvar;
-      SCIP_Real coefcolvar;
->>>>>>> 90f7fd39
 
       /* mark all rows for multiplier xj */
       SCIP_CALL( markRowsXj(scip, sepadata, conshdlr, sol, j, allowlocal, row_to_pos, row_marks, row_idcs, &nmarked) );
 
-<<<<<<< HEAD
       assert(nmarked <= nrows);
-=======
-      /* get auxiliary variable */
-      bilinterm = SCIPgetConsExprBilinTerm(sepadata->conshdlr, var, colvar);
-      auxvar = (bilinterm == NULL) ? NULL : bilinterm->auxvar;
->>>>>>> 90f7fd39
 
       /* generate the projected cut and if it is violated, generate the actual cut */
       for( r = 0; r < nmarked; ++r )
@@ -3122,7 +2971,7 @@
                   }
                }
                else
-                  SCIPdebugMsg(scip,"\nthe cut from row %d and mult %d was created successfully, but not accepted by scip", SCIProwGetIndex(row), SCIPvarGetIndex(xj));
+                  SCIPdebugMsg(scip,"\nthe cut from row %d and mult %d was created successfully, but is not violated", SCIProwGetIndex(row), SCIPvarGetIndex(xj));
             } else
                SCIPdebugMsg(scip, "the generation of the cut failed\n");
 
