--- conflicted
+++ resolved
@@ -137,19 +137,11 @@
    (*benderscut)->ncalls = 0;
    (*benderscut)->nfound = 0;
    (*benderscut)->initialized = FALSE;
-<<<<<<< HEAD
-   (*benderscut)->addedcons = NULL;
-   (*benderscut)->addedcuts = NULL;
-   (*benderscut)->addedconssize = BENDERSCUT_ARRAYSIZE;
-   (*benderscut)->addedcutssize = BENDERSCUT_ARRAYSIZE;
-   (*benderscut)->naddedcons = 0;
-=======
    (*benderscut)->addedconss = NULL;
    (*benderscut)->addedcuts = NULL;
    (*benderscut)->addedconsssize = BENDERSCUT_ARRAYSIZE;
    (*benderscut)->addedcutssize = BENDERSCUT_ARRAYSIZE;
    (*benderscut)->naddedconss = 0;
->>>>>>> 5dd913fb
    (*benderscut)->naddedcuts = 0;
 
    /* add parameters */
@@ -212,11 +204,7 @@
    }
 
    /* allocating memory for the added constraint/cut arrays */
-<<<<<<< HEAD
-   SCIP_ALLOC( BMSallocMemoryArray(&benderscut->addedcons, benderscut->addedconssize) );
-=======
    SCIP_ALLOC( BMSallocMemoryArray(&benderscut->addedconss, benderscut->addedconsssize) );
->>>>>>> 5dd913fb
    SCIP_ALLOC( BMSallocMemoryArray(&benderscut->addedcuts, benderscut->addedcutssize) );
 
    if( benderscut->benderscutinit != NULL )
@@ -253,18 +241,6 @@
 
    /* releasing the stored rows and constraints */
    for( i = 0; i < benderscut->naddedcuts; i++ )
-<<<<<<< HEAD
-      SCIP_CALL( SCIPreleaseRow(set->scip, &benderscut->addedcuts[i]) );
-
-   for( i = 0; i < benderscut->naddedcons; i++ )
-      SCIP_CALL( SCIPreleaseCons(set->scip, &benderscut->addedcons[i]) );
-
-   BMSfreeMemoryArray(&benderscut->addedcuts);
-   BMSfreeMemoryArray(&benderscut->addedcons);
-   benderscut->addedconssize = BENDERSCUT_ARRAYSIZE;
-   benderscut->addedcutssize = BENDERSCUT_ARRAYSIZE;
-   benderscut->naddedcons = 0;
-=======
    {
       SCIP_CALL( SCIPreleaseRow(set->scip, &benderscut->addedcuts[i]) );
    }
@@ -279,7 +255,6 @@
    benderscut->addedconsssize = BENDERSCUT_ARRAYSIZE;
    benderscut->addedcutssize = BENDERSCUT_ARRAYSIZE;
    benderscut->naddedconss = 0;
->>>>>>> 5dd913fb
    benderscut->naddedcuts = 0;
 
    if( benderscut->benderscutexit != NULL )
@@ -578,11 +553,7 @@
    return SCIPclockGetTime(benderscut->benderscutclock);
 }
 
-<<<<<<< HEAD
-/** adds the generated constraint to the Benders cut storage */
-=======
 /** adds the generated constraint to the Benders' cut storage */
->>>>>>> 5dd913fb
 SCIP_RETCODE SCIPbenderscutStoreCons(
    SCIP_BENDERSCUT*      benderscut,         /**< Benders' decomposition cut */
    SCIP_SET*             set,                /**< global SCIP settings */
@@ -594,18 +565,6 @@
    assert(cons != NULL);
 
    /* ensuring the required memory is available for the added constraints array */
-<<<<<<< HEAD
-   if( benderscut->addedconssize < benderscut->naddedcons + 1 )
-   {
-      benderscut->addedconssize = SCIPsetCalcMemGrowSize(set, benderscut->naddedcons + 1);
-      SCIP_ALLOC( BMSreallocMemoryArray(&benderscut->addedcons, benderscut->addedconssize) );
-   }
-   assert(benderscut->addedconssize >= benderscut->naddedcons + 1);
-
-   /* adding the constraint to the Benders' cut storage */
-   benderscut->addedcons[benderscut->naddedcons] = cons;
-   benderscut->naddedcons++;
-=======
    if( benderscut->addedconsssize < benderscut->naddedconss + 1 )
    {
       benderscut->addedconsssize = SCIPsetCalcMemGrowSize(set, benderscut->naddedconss + 1);
@@ -616,7 +575,6 @@
    /* adding the constraint to the Benders' cut storage */
    benderscut->addedconss[benderscut->naddedconss] = cons;
    benderscut->naddedconss++;
->>>>>>> 5dd913fb
 
    return SCIP_OKAY;
 }
@@ -650,18 +608,6 @@
 /** returns the constraints that have been added by the Benders' cut plugin */
 SCIP_RETCODE SCIPbenderscutGetCons(
    SCIP_BENDERSCUT*      benderscut,         /**< Benders' decomposition cut */
-<<<<<<< HEAD
-   SCIP_CONS***          addedcons,          /**< pointer to store the constraint array */
-   int*                  naddedcons          /**< pointer to store the number of added constraints */
-   )
-{
-   assert(benderscut != NULL);
-   assert(addedcons != NULL);
-   assert(naddedcons != NULL);
-
-   (*addedcons) = benderscut->addedcons;
-   (*naddedcons) = benderscut->naddedcons;
-=======
    SCIP_CONS***          addedconss,         /**< pointer to store the constraint array */
    int*                  naddedconss         /**< pointer to store the number of added constraints */
    )
@@ -672,7 +618,6 @@
 
    (*addedconss) = benderscut->addedconss;
    (*naddedconss) = benderscut->naddedconss;
->>>>>>> 5dd913fb
 
    return SCIP_OKAY;
 }
@@ -695,21 +640,13 @@
 }
 
 /** returns the number of constraints that have been added by the Benders' cut plugin */
-<<<<<<< HEAD
-int SCIPbenderscutGetNAddedCons(
-=======
 int SCIPbenderscutGetNaddedconss(
->>>>>>> 5dd913fb
    SCIP_BENDERSCUT*      benderscut         /**< Benders' decomposition cut */
    )
 {
    assert(benderscut != NULL);
 
-<<<<<<< HEAD
-   return benderscut->naddedcons;
-=======
    return benderscut->naddedconss;
->>>>>>> 5dd913fb
 }
 
 /** returns the number of cuts that have been added by the Benders' cut plugin */
