/* * * * * * * * * * * * * * * * * * * * * * * * * * * * * * * * * * * * * * */
/*                                                                           */
/*                  This file is part of the program and library             */
/*         SCIP --- Solving Constraint Integer Programs                      */
/*                                                                           */
/*    Copyright (C) 2002-2016 Konrad-Zuse-Zentrum                            */
/*                            fuer Informationstechnik Berlin                */
/*                                                                           */
/*  SCIP is distributed under the terms of the ZIB Academic License.         */
/*                                                                           */
/*  You should have received a copy of the ZIB Academic License              */
/*  along with SCIP; see the file COPYING. If not email to scip@zib.de.      */
/*                                                                           */
/* * * * * * * * * * * * * * * * * * * * * * * * * * * * * * * * * * * * * * */

/**@file   heur_rins.c
 * @brief  LNS heuristic that combines the incumbent with the LP optimum
 * @author Timo Berthold
 */

/*---+----1----+----2----+----3----+----4----+----5----+----6----+----7----+----8----+----9----+----0----+----1----+----2*/

#include <assert.h>
#include <string.h>
#include "scip/scip.h"
#include "scip/scipdefplugins.h"
#include "scip/cons_linear.h"
#include "scip/heur_rins.h"
#include "scip/pub_misc.h"

#define HEUR_NAME             "rins"
#define HEUR_DESC             "relaxation induced neighborhood search by Danna, Rothberg, and Le Pape"
#define HEUR_DISPCHAR         'N'
#define HEUR_PRIORITY         -1101000
#define HEUR_FREQ             25
#define HEUR_FREQOFS          0
#define HEUR_MAXDEPTH         -1
#define HEUR_TIMING           SCIP_HEURTIMING_AFTERLPNODE
#define HEUR_USESSUBSCIP      TRUE      /**< does the heuristic use a secondary SCIP instance? */

#define DEFAULT_NODESOFS      500       /* number of nodes added to the contingent of the total nodes          */
#define DEFAULT_MAXNODES      5000      /* maximum number of nodes to regard in the subproblem                 */
#define DEFAULT_MINNODES      50        /* minimum number of nodes to regard in the subproblem                 */
#define DEFAULT_MINIMPROVE    0.01      /* factor by which RINS should at least improve the incumbent          */
#define DEFAULT_MINFIXINGRATE 0.3       /* minimum percentage of integer variables that have to be fixed       */
#define DEFAULT_NODESQUOT     0.1       /* subproblem nodes in relation to nodes of the original problem       */
#define DEFAULT_LPLIMFAC      2.0       /* factor by which the limit on the number of LP depends on the node limit  */
#define DEFAULT_NWAITINGNODES 200       /* number of nodes without incumbent change that heuristic should wait */
#define DEFAULT_USELPROWS     FALSE     /* should subproblem be created out of the rows in the LP rows,
                                         * otherwise, the copy constructors of the constraints handlers are used */
#define DEFAULT_COPYCUTS      TRUE      /* if DEFAULT_USELPROWS is FALSE, then should all active cuts from the cutpool
                                         * of the original scip be copied to constraints of the subscip
                                         */
#define DEFAULT_USEUCT        FALSE     /* should uct node selection be used at the beginning of the search?     */

/* event handler properties */
#define EVENTHDLR_NAME         "Rins"
#define EVENTHDLR_DESC         "LP event handler for " HEUR_NAME " heuristic"

/*
 * Data structures
 */

/** primal heuristic data */
struct SCIP_HeurData
{
   int                   nodesofs;           /**< number of nodes added to the contingent of the total nodes          */
   int                   maxnodes;           /**< maximum number of nodes to regard in the subproblem                 */
   int                   minnodes;           /**< minimum number of nodes to regard in the subproblem                 */
   SCIP_Real             minfixingrate;      /**< minimum percentage of integer variables that have to be fixed       */
   int                   nwaitingnodes;      /**< number of nodes without incumbent change that heuristic should wait */
   SCIP_Real             minimprove;         /**< factor by which RINS should at least improve the incumbent          */
   SCIP_Real             nodelimit;          /**< the nodelimit employed in the current sub-SCIP, for the event handler*/
   SCIP_Real             lplimfac;           /**< factor by which the limit on the number of LP depends on the node limit */
   SCIP_Longint          usednodes;          /**< nodes already used by RINS in earlier calls                         */
   SCIP_Real             nodesquot;          /**< subproblem nodes in relation to nodes of the original problem       */
   SCIP_Bool             uselprows;          /**< should subproblem be created out of the rows in the LP rows?        */
   SCIP_Bool             copycuts;           /**< if uselprows == FALSE, should all active cuts from cutpool be copied
                                              *   to constraints in subproblem?
                                              */
   SCIP_Bool             useuct;             /**< should uct node selection be used at the beginning of the search?  */
};

/*
 * Local methods
 */

/** determines variable fixings for RINS
 *
 *  RINS fixes variables with matching solution values in the current LP and the
 *  incumbent solution
 */
static
SCIP_RETCODE determineFixings(
   SCIP*                 scip,               /**< original SCIP data structure  */
   SCIP_VAR**            fixedvars,          /**< array to store source SCIP variables that should be fixed in the copy  */
   SCIP_Real*            fixedvals,          /**< array to store fixing values for variables that should be fixed in the copy */
   int*                  nfixedvars,         /**< pointer to store the number of variables that RINS can fix */
   int                   fixedvarssize,      /**< size of the buffer arrays to store potential fixings */
   SCIP_Real             minfixingrate,      /**< percentage of integer variables that have to be fixed */
   SCIP_Bool*            success             /**< pointer to store whether sufficiently many variable fixings were found */
   )
{
   SCIP_SOL* bestsol;                        /* incumbent solution of the original problem */
   SCIP_VAR** vars;                          /* original scip variables                    */
   SCIP_Real fixingrate;

   int nvars;
   int nbinvars;
   int nintvars;
   int i;
   int fixingcounter;

   assert(fixedvals != NULL);
   assert(fixedvars != NULL);
   assert(nfixedvars != NULL);

   /* get required data of the original problem */
   SCIP_CALL( SCIPgetVarsData(scip, &vars, &nvars, &nbinvars, &nintvars, NULL, NULL) );
   bestsol = SCIPgetBestSol(scip);
   assert(bestsol != NULL);

   fixingcounter = 0;
   assert(fixedvarssize >= nbinvars + nintvars);

   /* determine variables to fix in the subproblem */
   for( i = 0; i < nbinvars + nintvars; i++ )
   {
      SCIP_Real lpsolval;
      SCIP_Real solval;

      /* get the current LP solution and the incumbent solution for each variable */
      lpsolval = SCIPvarGetLPSol(vars[i]);
      solval = SCIPgetSolVal(scip, bestsol, vars[i]);

      /* iff both solutions are equal, variable is stored to be fixed */
      if( SCIPisFeasEQ(scip, lpsolval, solval) )
      {
         /* store the fixing and increase the number of fixed variables */
         fixedvars[fixingcounter] = vars[i];
         fixedvals[fixingcounter] = solval;
         fixingcounter++;
      }
   }

   /* store the number of fixings */
   *nfixedvars = fixingcounter;

   fixingrate = 0.0;

   /* abort, if all variables should be fixed */
   if( fixingcounter == nbinvars + nintvars )
   {
      *success = FALSE;
      return SCIP_OKAY;
   }
   else
      fixingrate = (SCIP_Real)fixingcounter / (SCIP_Real)(MAX(nbinvars + nintvars, 1));

   /* abort, if the amount of fixed variables is insufficient */
   if( fixingrate < minfixingrate )
   {
      *success = FALSE;
      return SCIP_OKAY;
   }

   *success = TRUE;
   return SCIP_OKAY;
}


/** creates a new solution for the original problem by copying the solution of the subproblem */
static
SCIP_RETCODE createNewSol(
   SCIP*                 scip,               /**< original SCIP data structure                        */
   SCIP*                 subscip,            /**< SCIP structure of the subproblem                    */
   SCIP_VAR**            subvars,            /**< the variables of the subproblem                     */
   SCIP_HEUR*            heur,               /**< RINS heuristic structure                            */
   SCIP_SOL*             subsol,             /**< solution of the subproblem                          */
   SCIP_Bool*            success             /**< used to store whether new solution was found or not */
   )
{
   SCIP_VAR** vars;                          /* the original problem's variables                */
   int        nvars;
   SCIP_Real* subsolvals;                    /* solution values of the subproblem               */
   SCIP_SOL*  newsol;                        /* solution to be created for the original problem */

   assert( scip != NULL );
   assert( subscip != NULL );
   assert( subvars != NULL );
   assert( subsol != NULL );

   /* get variables' data */
   SCIP_CALL( SCIPgetVarsData(scip, &vars, &nvars, NULL, NULL, NULL, NULL) );
   /* sub-SCIP may have more variables than the number of active (transformed) variables in the main SCIP
    * since constraint copying may have required the copy of variables that are fixed in the main SCIP
    */
   assert(nvars <= SCIPgetNOrigVars(subscip));

   SCIP_CALL( SCIPallocBufferArray(scip, &subsolvals, nvars) );

   /* copy the solution */
   SCIP_CALL( SCIPgetSolVals(subscip, subsol, nvars, subvars, subsolvals) );

   /* create new solution for the original problem */
   SCIP_CALL( SCIPcreateSol(scip, &newsol, heur) );
   SCIP_CALL( SCIPsetSolVals(scip, newsol, nvars, vars, subsolvals) );

   /* try to add new solution to scip and free it immediately */
   SCIP_CALL( SCIPtrySolFree(scip, &newsol, FALSE, FALSE, TRUE, TRUE, TRUE, success) );

   SCIPfreeBufferArray(scip, &subsolvals);

   return SCIP_OKAY;
}

/* ---------------- Callback methods of event handler ---------------- */

/* exec the event handler
 *
 * we interrupt the solution process
 */
static
SCIP_DECL_EVENTEXEC(eventExecRins)
{
   SCIP_HEURDATA* heurdata;

   assert(eventhdlr != NULL);
   assert(eventdata != NULL);
   assert(strcmp(SCIPeventhdlrGetName(eventhdlr), EVENTHDLR_NAME) == 0);
   assert(event != NULL);
   assert(SCIPeventGetType(event) & SCIP_EVENTTYPE_LPSOLVED);

   heurdata = (SCIP_HEURDATA*)eventdata;
   assert(heurdata != NULL);

   /* interrupt solution process of sub-SCIP */
   if( SCIPgetNLPs(scip) > heurdata->lplimfac * heurdata->nodelimit )
   {
      SCIPdebugMsg(scip, "interrupt after  %" SCIP_LONGINT_FORMAT " LPs\n",SCIPgetNLPs(scip));
      SCIP_CALL( SCIPinterruptSolve(scip) );
   }

   return SCIP_OKAY;
}


/*
 * Callback methods of primal heuristic
 */

/** copy method for primal heuristic plugins (called when SCIP copies plugins) */
static
SCIP_DECL_HEURCOPY(heurCopyRins)
{  /*lint --e{715}*/
   assert(scip != NULL);
   assert(heur != NULL);
   assert(strcmp(SCIPheurGetName(heur), HEUR_NAME) == 0);

   /* call inclusion method of primal heuristic */
   SCIP_CALL( SCIPincludeHeurRins(scip) );

   return SCIP_OKAY;
}

/** destructor of primal heuristic to free user data (called when SCIP is exiting) */
static
SCIP_DECL_HEURFREE(heurFreeRins)
{  /*lint --e{715}*/
   SCIP_HEURDATA* heurdata;

   assert( heur != NULL );
   assert( scip != NULL );

   /* get heuristic data */
   heurdata = SCIPheurGetData(heur);
   assert( heurdata != NULL );

   /* free heuristic data */
   SCIPfreeBlockMemory(scip, &heurdata);
   SCIPheurSetData(heur, NULL);

   return SCIP_OKAY;
}


/** initialization method of primal heuristic (called after problem was transformed) */
static
SCIP_DECL_HEURINIT(heurInitRins)
{  /*lint --e{715}*/
   SCIP_HEURDATA* heurdata;

   assert( heur != NULL );
   assert( scip != NULL );

   /* get heuristic's data */
   heurdata = SCIPheurGetData(heur);
   assert( heurdata != NULL );

   /* initialize data */
   heurdata->usednodes = 0;

   return SCIP_OKAY;
}


/** execution method of primal heuristic */
static
SCIP_DECL_HEUREXEC(heurExecRins)
{  /*lint --e{715}*/
   SCIP_Longint nnodes;

   SCIP_HEURDATA* heurdata;                  /* heuristic's data                    */
   SCIP* subscip;                            /* the subproblem created by RINS      */
   SCIP_VAR** vars;                          /* original problem's variables        */
   SCIP_VAR** subvars;                       /* subproblem's variables              */
   SCIP_HASHMAP* varmapfw;                   /* mapping of SCIP variables to sub-SCIP variables */
   SCIP_EVENTHDLR*       eventhdlr;          /* event handler for LP events                     */
   SCIP_VAR** fixedvars;
   SCIP_Real* fixedvals;

   SCIP_Real cutoff;                         /* objective cutoff for the subproblem */
   SCIP_Real upperbound;

   int nvars;
   int nbinvars;
   int nintvars;
   int nfixedvars;
   int i;

   SCIP_Bool success;
<<<<<<< HEAD
   SCIP_RETCODE retcode;
=======
   SCIP_Bool valid;
>>>>>>> 55e6aa70

   assert( heur != NULL );
   assert( scip != NULL );
   assert( result != NULL );
   assert( SCIPhasCurrentNodeLP(scip) );

   *result = SCIP_DELAYED;

   /* do not call heuristic of node was already detected to be infeasible */
   if( nodeinfeasible )
      return SCIP_OKAY;

   /* get heuristic's data */
   heurdata = SCIPheurGetData(heur);
   assert( heurdata != NULL );

   /* only call heuristic, if an optimal LP solution and a feasible solution are at hand */
   if( SCIPgetLPSolstat(scip) != SCIP_LPSOLSTAT_OPTIMAL || SCIPgetNSols(scip) <= 0  )
      return SCIP_OKAY;

   /* only call heuristic, if the LP objective value is smaller than the cutoff bound */
   if( SCIPisGE(scip, SCIPgetLPObjval(scip), SCIPgetCutoffbound(scip)) )
      return SCIP_OKAY;

   /* only call heuristic, if the best solution comes from transformed problem */
   assert( SCIPgetBestSol(scip) != NULL );
   if( SCIPsolIsOriginal(SCIPgetBestSol(scip)) )
      return SCIP_OKAY;

   /* only call heuristic, if enough nodes were processed since last incumbent */
   if( SCIPgetNNodes(scip) - SCIPgetSolNodenum(scip,SCIPgetBestSol(scip))  < heurdata->nwaitingnodes)
      return SCIP_OKAY;

   *result = SCIP_DIDNOTRUN;

   /* calculate the maximal number of branching nodes until heuristic is aborted */
   nnodes = (SCIP_Longint)(heurdata->nodesquot * SCIPgetNNodes(scip));

   /* reward RINS if it succeeded often */
   nnodes = (SCIP_Longint)(nnodes * 3.0 * (SCIPheurGetNBestSolsFound(heur)+1.0)/(SCIPheurGetNCalls(heur) + 1.0));
   nnodes -= (SCIP_Longint)(100.0 * SCIPheurGetNCalls(heur));  /* count the setup costs for the sub-MIP as 100 nodes */
   nnodes += heurdata->nodesofs;

   /* determine the node limit for the current process */
   nnodes -= heurdata->usednodes;
   nnodes = MIN(nnodes, heurdata->maxnodes);

   /* check whether we have enough nodes left to call subproblem solving */
   if( nnodes < heurdata->minnodes )
      return SCIP_OKAY;

   SCIP_CALL( SCIPgetVarsData(scip, &vars, &nvars, &nbinvars, &nintvars, NULL, NULL) );

   /* check whether discrete variables are available */
   if( nbinvars == 0 && nintvars == 0 )
      return SCIP_OKAY;

   if( SCIPisStopped(scip) )
      return SCIP_OKAY;

   /* allocate buffer storage to hold the RINS fixings */
   SCIP_CALL( SCIPallocBufferArray(scip, &fixedvars, nbinvars + nintvars) );
   SCIP_CALL( SCIPallocBufferArray(scip, &fixedvals, nbinvars + nintvars) );

   success = FALSE;

   nfixedvars = 0;
   /* determine possible fixings for RINS: variables with same value in bestsol and LP relaxation */
   SCIP_CALL( determineFixings(scip, fixedvars, fixedvals, &nfixedvars, nbinvars + nintvars, heurdata->minfixingrate, &success) );

   /* too few variables could be fixed by the RINS scheme */
   if( !success )
      goto TERMINATE;

   /* check whether there is enough time and memory left */
   SCIP_CALL( SCIPcheckCopyLimits(scip, &success) );

   /* abort if no time is left or not enough memory to create a copy of SCIP */
   if( !success )
      goto TERMINATE;

   assert(nfixedvars > 0 && nfixedvars < nbinvars + nintvars);

   *result = SCIP_DIDNOTFIND;

   SCIPdebugMsg(scip, "RINS heuristic fixes %d out of %d binary+integer variables\n", nfixedvars, nbinvars + nintvars);
   SCIP_CALL( SCIPcreate(&subscip) );

   /* create the variable mapping hash map */
   SCIP_CALL( SCIPhashmapCreate(&varmapfw, SCIPblkmem(subscip), nvars) );

   /* create a problem copy as sub SCIP */
   SCIP_CALL( SCIPcopyLargeNeighborhoodSearch(scip, subscip, varmapfw, "rins", fixedvars, fixedvals, nfixedvars,
         heurdata->uselprows, heurdata->copycuts, &success, NULL) );

   eventhdlr = NULL;
   /* create event handler for LP events */
   SCIP_CALL( SCIPincludeEventhdlrBasic(subscip, &eventhdlr, EVENTHDLR_NAME, EVENTHDLR_DESC, eventExecRins, NULL) );
   if( eventhdlr == NULL )
   {
      SCIPerrorMessage("event handler for " HEUR_NAME " heuristic not found.\n");
      return SCIP_PLUGINNOTFOUND;
   }

   /* copy subproblem variables from map to obtain the same order */
   SCIP_CALL( SCIPallocBufferArray(scip, &subvars, nvars) );
   for( i = 0; i < nvars; i++ )
     subvars[i] = (SCIP_VAR*) SCIPhashmapGetImage(varmapfw, vars[i]);

   /* free hash map */
   SCIPhashmapFree(&varmapfw);

   /* do not abort subproblem on CTRL-C */
   SCIP_CALL( SCIPsetBoolParam(subscip, "misc/catchctrlc", FALSE) );

#ifdef SCIP_DEBUG
   /* for debugging, enable full output */
   SCIP_CALL( SCIPsetIntParam(subscip, "display/verblevel", 5) );
   SCIP_CALL( SCIPsetIntParam(subscip, "display/freq", 100000000) );
#else
   /* disable statistic timing inside sub SCIP and output to console */
   SCIP_CALL( SCIPsetIntParam(subscip, "display/verblevel", 0) );
   SCIP_CALL( SCIPsetBoolParam(subscip, "timing/statistictiming", FALSE) );
#endif

   /* set limits for the subproblem */
   SCIP_CALL( SCIPcopyLimits(scip, subscip) );
   heurdata->nodelimit = nnodes;
   SCIP_CALL( SCIPsetLongintParam(subscip, "limits/nodes", nnodes) );
   SCIP_CALL( SCIPsetLongintParam(subscip, "limits/stallnodes", MAX(10, nnodes/10)) );
   SCIP_CALL( SCIPsetIntParam(subscip, "limits/bestsol", 3) );

   /* forbid recursive call of heuristics and separators solving subMIPs */
   SCIP_CALL( SCIPsetSubscipsOff(subscip, TRUE) );

   /* disable cutting plane separation */
   SCIP_CALL( SCIPsetSeparating(subscip, SCIP_PARAMSETTING_OFF, TRUE) );

   /* disable expensive presolving */
   SCIP_CALL( SCIPsetPresolving(subscip, SCIP_PARAMSETTING_FAST, TRUE) );

   /* use best estimate node selection */
   if( SCIPfindNodesel(subscip, "estimate") != NULL && !SCIPisParamFixed(subscip, "nodeselection/estimate/stdpriority") )
   {
      SCIP_CALL( SCIPsetIntParam(subscip, "nodeselection/estimate/stdpriority", INT_MAX/4) );
   }

   /* activate uct node selection at the top of the tree */
   if( heurdata->useuct && SCIPfindNodesel(subscip, "uct") != NULL && !SCIPisParamFixed(subscip, "nodeselection/uct/stdpriority") )
   {
      SCIP_CALL( SCIPsetIntParam(subscip, "nodeselection/uct/stdpriority", INT_MAX/2) );
   }

   /* use inference branching */
   if( SCIPfindBranchrule(subscip, "inference") != NULL && !SCIPisParamFixed(subscip, "branching/inference/priority") )
   {
      SCIP_CALL( SCIPsetIntParam(subscip, "branching/inference/priority", INT_MAX/4) );
   }

   /* disable conflict analysis */
   if( !SCIPisParamFixed(subscip, "conflict/useprop") )
   {
      SCIP_CALL( SCIPsetBoolParam(subscip, "conflict/useprop", FALSE) );
   }
   if( !SCIPisParamFixed(subscip, "conflict/useinflp") )
   {
      SCIP_CALL( SCIPsetCharParam(subscip, "conflict/useinflp", 'o') );
   }
   if( !SCIPisParamFixed(subscip, "conflict/useboundlp") )
   {
      SCIP_CALL( SCIPsetCharParam(subscip, "conflict/useboundlp", 'o') );
   }
   if( !SCIPisParamFixed(subscip, "conflict/usesb") )
   {
      SCIP_CALL( SCIPsetBoolParam(subscip, "conflict/usesb", FALSE) );
   }
   if( !SCIPisParamFixed(subscip, "conflict/usepseudo") )
   {
      SCIP_CALL( SCIPsetBoolParam(subscip, "conflict/usepseudo", FALSE) );
   }

   /* speed up sub-SCIP by not checking dual LP feasibility */
   SCIP_CALL( SCIPsetBoolParam(scip, "lp/checkdualfeas", FALSE) );

   /* employ a limit on the number of enforcement rounds in the quadratic constraint handler; this fixes the issue that
    * sometimes the quadratic constraint handler needs hundreds or thousands of enforcement rounds to determine the
    * feasibility status of a single node without fractional branching candidates by separation (namely for uflquad
    * instances); however, the solution status of the sub-SCIP might get corrupted by this; hence no deductions shall be
    * made for the original SCIP
    */
   if( SCIPfindConshdlr(subscip, "quadratic") != NULL && !SCIPisParamFixed(subscip, "constraints/quadratic/enfolplimit") )
   {
      SCIP_CALL( SCIPsetIntParam(subscip, "constraints/quadratic/enfolplimit", 500) );
   }

   /* add an objective cutoff */
   cutoff = SCIPinfinity(scip);
   assert( !SCIPisInfinity(scip,SCIPgetUpperbound(scip)) );

   upperbound = SCIPgetUpperbound(scip) - SCIPsumepsilon(scip);
   if( !SCIPisInfinity(scip, -1.0 * SCIPgetLowerbound(scip)) )
   {
      cutoff = (1 - heurdata->minimprove) * SCIPgetUpperbound(scip) + heurdata->minimprove * SCIPgetLowerbound(scip);
   }
   else
   {
      if( SCIPgetUpperbound(scip) >= 0 )
         cutoff = (1 - heurdata->minimprove) * SCIPgetUpperbound(scip);
      else
         cutoff = (1 + heurdata->minimprove) * SCIPgetUpperbound(scip);
   }
   cutoff = MIN(upperbound, cutoff);
   SCIP_CALL( SCIPsetObjlimit(subscip, cutoff) );

   /* catch LP events of sub-SCIP */
   SCIP_CALL( SCIPtransformProb(subscip) );
   SCIP_CALL( SCIPcatchEvent(subscip, SCIP_EVENTTYPE_LPSOLVED, eventhdlr, (SCIP_EVENTDATA*) heurdata, NULL) );

   /* Errors in solving the subproblem should not kill the overall solving process
    * Hence, the return code is caught and a warning is printed, only in debug mode, SCIP will stop.
    */
   /* solve the subproblem */
   SCIP_CALL_ABORT( SCIPsolve(subscip) );

   /* drop LP events of sub-SCIP */
   SCIP_CALL( SCIPdropEvent(subscip, SCIP_EVENTTYPE_LPSOLVED, eventhdlr, (SCIP_EVENTDATA*) heurdata, -1) );

   /* we try to merge variable statistics with those of our main SCIP */
   SCIP_CALL( SCIPmergeVariableStatistics(subscip, scip, subvars, vars, nvars) );

   /* print solving statistics of subproblem if we are in SCIP's debug mode */
   SCIPdebug( SCIP_CALL( SCIPprintStatistics(subscip, NULL) ) );

   heurdata->usednodes += SCIPgetNNodes(subscip);

   /* check, whether a solution was found */
   if( SCIPgetNSols(subscip) > 0 )
   {
      SCIP_SOL** subsols;
      int nsubsols;

      /* check, whether a solution was found;
       * due to numerics, it might happen that not all solutions are feasible -> try all solutions until one was accepted
       */
      nsubsols = SCIPgetNSols(subscip);
      subsols = SCIPgetSols(subscip);
      success = FALSE;
      for( i = 0; i < nsubsols && !success; ++i )
      {
         SCIP_CALL( createNewSol(scip, subscip, subvars, heur, subsols[i], &success) );
      }
      if( success )
         *result = SCIP_FOUNDSOL;
   }
   /* free subproblem */
   SCIPfreeBufferArray(scip, &subvars);
   SCIP_CALL( SCIPfree(&subscip) );

 TERMINATE:
   SCIPfreeBufferArray(scip, &fixedvals);
   SCIPfreeBufferArray(scip, &fixedvars);

   return SCIP_OKAY;
}

/*
 * primal heuristic specific interface methods
 */

/** creates the RINS primal heuristic and includes it in SCIP */
SCIP_RETCODE SCIPincludeHeurRins(
   SCIP*                 scip                /**< SCIP data structure */
   )
{
   SCIP_HEURDATA* heurdata;
   SCIP_HEUR* heur;

   /* create Rins primal heuristic data */
   SCIP_CALL( SCIPallocBlockMemory(scip, &heurdata) );

   /* include primal heuristic */
   SCIP_CALL( SCIPincludeHeurBasic(scip, &heur,
         HEUR_NAME, HEUR_DESC, HEUR_DISPCHAR, HEUR_PRIORITY, HEUR_FREQ, HEUR_FREQOFS,
         HEUR_MAXDEPTH, HEUR_TIMING, HEUR_USESSUBSCIP, heurExecRins, heurdata) );

   assert(heur != NULL);

   /* set non-NULL pointers to callback methods */
   SCIP_CALL( SCIPsetHeurCopy(scip, heur, heurCopyRins) );
   SCIP_CALL( SCIPsetHeurFree(scip, heur, heurFreeRins) );
   SCIP_CALL( SCIPsetHeurInit(scip, heur, heurInitRins) );

   /* add RINS primal heuristic parameters */
   SCIP_CALL( SCIPaddIntParam(scip, "heuristics/" HEUR_NAME "/nodesofs",
         "number of nodes added to the contingent of the total nodes",
         &heurdata->nodesofs, FALSE, DEFAULT_NODESOFS, 0, INT_MAX, NULL, NULL) );

   SCIP_CALL( SCIPaddIntParam(scip, "heuristics/" HEUR_NAME "/maxnodes",
         "maximum number of nodes to regard in the subproblem",
         &heurdata->maxnodes, TRUE, DEFAULT_MAXNODES, 0, INT_MAX, NULL, NULL) );

   SCIP_CALL( SCIPaddIntParam(scip, "heuristics/" HEUR_NAME "/minnodes",
         "minimum number of nodes required to start the subproblem",
         &heurdata->minnodes, TRUE, DEFAULT_MINNODES, 0, INT_MAX, NULL, NULL) );

   SCIP_CALL( SCIPaddRealParam(scip, "heuristics/" HEUR_NAME "/nodesquot",
         "contingent of sub problem nodes in relation to the number of nodes of the original problem",
         &heurdata->nodesquot, FALSE, DEFAULT_NODESQUOT, 0.0, 1.0, NULL, NULL) );

   SCIP_CALL( SCIPaddIntParam(scip, "heuristics/" HEUR_NAME "/nwaitingnodes",
         "number of nodes without incumbent change that heuristic should wait",
         &heurdata->nwaitingnodes, TRUE, DEFAULT_NWAITINGNODES, 0, INT_MAX, NULL, NULL) );

   SCIP_CALL( SCIPaddRealParam(scip, "heuristics/" HEUR_NAME "/minimprove",
         "factor by which " HEUR_NAME " should at least improve the incumbent",
         &heurdata->minimprove, TRUE, DEFAULT_MINIMPROVE, 0.0, 1.0, NULL, NULL) );

   SCIP_CALL( SCIPaddRealParam(scip, "heuristics/" HEUR_NAME "/minfixingrate",
         "minimum percentage of integer variables that have to be fixed",
         &heurdata->minfixingrate, FALSE, DEFAULT_MINFIXINGRATE, 0.0, 1.0, NULL, NULL) );

   SCIP_CALL( SCIPaddRealParam(scip, "heuristics/" HEUR_NAME "/lplimfac",
         "factor by which the limit on the number of LP depends on the node limit",
         &heurdata->lplimfac, TRUE, DEFAULT_LPLIMFAC, 1.0, SCIP_REAL_MAX, NULL, NULL) );

   SCIP_CALL( SCIPaddBoolParam(scip, "heuristics/" HEUR_NAME "/uselprows",
         "should subproblem be created out of the rows in the LP rows?",
         &heurdata->uselprows, TRUE, DEFAULT_USELPROWS, NULL, NULL) );

   SCIP_CALL( SCIPaddBoolParam(scip, "heuristics/" HEUR_NAME "/copycuts",
         "if uselprows == FALSE, should all active cuts from cutpool be copied to constraints in subproblem?",
         &heurdata->copycuts, TRUE, DEFAULT_COPYCUTS, NULL, NULL) );

   SCIP_CALL( SCIPaddBoolParam(scip, "heuristics/" HEUR_NAME "/useuct",
         "should uct node selection be used at the beginning of the search?",
         &heurdata->useuct, TRUE, DEFAULT_USEUCT, NULL, NULL) );


   return SCIP_OKAY;
}<|MERGE_RESOLUTION|>--- conflicted
+++ resolved
@@ -329,11 +329,7 @@
    int i;
 
    SCIP_Bool success;
-<<<<<<< HEAD
-   SCIP_RETCODE retcode;
-=======
    SCIP_Bool valid;
->>>>>>> 55e6aa70
 
    assert( heur != NULL );
    assert( scip != NULL );
