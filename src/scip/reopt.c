/* * * * * * * * * * * * * * * * * * * * * * * * * * * * * * * * * * * * * * */
/*                                                                           */
/*                  This file is part of the program and library             */
/*         SCIP --- Solving Constraint Integer Programs                      */
/*                                                                           */
/*    Copyright (C) 2002-2016 Konrad-Zuse-Zentrum                            */
/*                            fuer Informationstechnik Berlin                */
/*                                                                           */
/*  SCIP is distributed under the terms of the ZIB Academic License.         */
/*                                                                           */
/*  You should have received a copy of the ZIB Academic License              */
/*  along with SCIP; see the file COPYING. If not email to scip@zib.de.      */
/*                                                                           */
/* * * * * * * * * * * * * * * * * * * * * * * * * * * * * * * * * * * * * * */

/**@file   reopt.c
 * @brief  data structures and methods for collecting reoptimization information
 * @author Jakob Witzig
 */

/*---+----1----+----2----+----3----+----4----+----5----+----6----+----7----+----8----+----9----+----0----+----1----+----2*/
#include <assert.h>
#include <string.h>

#include "scip/def.h"
#include "scip/mem.h"
#include "scip/event.h"
#include "scip/scip.h"
#include "scip/set.h"
#include "scip/sol.h"
#include "scip/var.h"
#include "scip/lp.h"
#include "scip/misc.h"
#include "scip/reopt.h"
#include "scip/tree.h"
#include "scip/primal.h"
#include "scip/sepastore.h"
#include "scip/cutpool.h"
#include "scip/prob.h"
#include "scip/cons.h"
#include "scip/cons_bounddisjunction.h"
#include "scip/cons_linear.h"
#include "scip/cons_logicor.h"
#include "scip/cons_setppc.h"
#include "scip/cons_linear.h"
#include "scip/clock.h"
#include "scip/heur_reoptsols.h"
#include "scip/history.h"
#include "blockmemshell/memory.h"

#define DEFAULT_MEM_VARAFTERDUAL    10
#define DEFAULT_MEM_VAR             10
#define DEFAULT_MEM_NODES         1000
#define DEFAULT_MEM_RUN            200
#define DEFAULT_MEM_DUALCONS        10

#define DEFAULT_RANDSEED            67

/* event handler properties */
#define EVENTHDLR_NAME         "Reopt"
#define EVENTHDLR_DESC         "node event handler for reoptimization"

/* ---------------- Callback methods of event handler ---------------- */

/** exec the event handler */
static
SCIP_DECL_EVENTEXEC(eventExecReopt)
{  /*lint --e{715}*/
   SCIP_NODE*          eventnode;
   SCIP_Real           oldbound;
   SCIP_Real           newbound;

   assert(scip != NULL);
   assert(eventhdlr != NULL);
   assert(strcmp(SCIPeventhdlrGetName(eventhdlr), EVENTHDLR_NAME) == 0);
   assert(SCIPvarGetType(SCIPeventGetVar(event)) != SCIP_VARTYPE_CONTINUOUS);

   eventnode = SCIPgetCurrentNode(scip);
   oldbound = SCIPeventGetOldbound(event);
   newbound = SCIPeventGetNewbound(event);

   assert( eventnode != NULL );

   /* skip if the node is not the focus nodes */
   if( SCIPnodeGetType(eventnode) != SCIP_NODETYPE_FOCUSNODE || SCIPnodeGetDepth(eventnode) != SCIPgetEffectiveRootDepth(scip) )
      return SCIP_OKAY;

   SCIPdebugMessage("catch event for node %lld: <%s>: %g -> %g\n", SCIPnodeGetNumber(eventnode),
         SCIPvarGetName(SCIPeventGetVar(event)), SCIPeventGetOldbound(event), SCIPeventGetNewbound(event));

   assert(SCIPisFeasLT(scip, newbound, oldbound) || SCIPisFeasGT(scip, newbound, oldbound));

   SCIP_CALL( SCIPaddReoptDualBndchg(scip, eventnode, SCIPeventGetVar(event), newbound, oldbound) );

   return SCIP_OKAY;
}

/** solving process initialization method of event handler (called when branch and bound process is about to begin) */
static
SCIP_DECL_EVENTINITSOL(eventInitsolReopt)
{
   SCIP_VAR** vars;
   int varnr;

   assert(scip != NULL);
   assert(eventhdlr != NULL);
   assert(strcmp(SCIPeventhdlrGetName(eventhdlr), EVENTHDLR_NAME) == 0);

   if( !SCIPisReoptEnabled(scip) )
      return SCIP_OKAY;

   vars = SCIPgetVars(scip);
   for(varnr = 0; varnr < SCIPgetNVars(scip); ++varnr)
   {
      if( SCIPvarGetType(vars[varnr]) != SCIP_VARTYPE_CONTINUOUS )
      {
         SCIP_CALL(SCIPcatchVarEvent(scip, vars[varnr], SCIP_EVENTTYPE_GBDCHANGED, eventhdlr, NULL, NULL));
      }
   }

   return SCIP_OKAY;
}

/** solving process deinitialization method of event handler (called before branch and bound process data is freed) */
static
SCIP_DECL_EVENTEXITSOL(eventExitsolReopt)
{
   SCIP_VAR** vars;
   int varnr;
   assert(scip != NULL);

   assert(eventhdlr != NULL);
   assert(strcmp(SCIPeventhdlrGetName(eventhdlr), EVENTHDLR_NAME) == 0);

   if( !SCIPisReoptEnabled(scip) )
      return SCIP_OKAY;

   vars = SCIPgetVars(scip);

   for(varnr = 0; varnr < SCIPgetNVars(scip); ++varnr)
   {
      if( SCIPvarGetType(vars[varnr]) == SCIP_VARTYPE_BINARY )
      {
         SCIP_CALL(SCIPdropVarEvent(scip, vars[varnr], SCIP_EVENTTYPE_GBDCHANGED , eventhdlr, NULL, -1));
      }
   }
   return SCIP_OKAY;
}

/* ---------------- Callback methods of reoptimization methods ---------------- */

/*
 * memory growing methods for dynamically allocated arrays
 */

/** ensures, that sols[pos] array can store at least num entries */
static
SCIP_RETCODE ensureSolsSize(
   SCIP_REOPT*           reopt,              /**< reoptimization data structure */
   SCIP_SET*             set,                /**< global SCIP settings */
   BMS_BLKMEM*           blkmem,             /**< block memory */
   int                   num,                /**< minimum number of entries to store */
   int                   runidx              /**< run index for which the memory should checked */
   )
{
   assert(runidx >= 0);
   assert(runidx <= reopt->runsize);

   if( num > reopt->soltree->solssize[runidx] )
   {
      int newsize = SCIPsetCalcMemGrowSize(set, num+1);
      SCIP_ALLOC( BMSreallocBlockMemoryArray(blkmem, &reopt->soltree->sols[runidx], reopt->soltree->solssize[runidx],
             newsize) ); /*lint !e866 */
      reopt->soltree->solssize[runidx] = newsize;
   }
   assert(num <= reopt->soltree->solssize[runidx]);

   return SCIP_OKAY;
}

/** ensures, that sols array can store at least num entries */
static
SCIP_RETCODE ensureRunSize(
   SCIP_REOPT*           reopt,              /**< reoptimization data structure */
   SCIP_SET*             set,                /**< gloabl SCIP settings */
   int                   num,                /**< minimum number of entries to store */
   BMS_BLKMEM*           blkmem              /**< block memory */
   )
{
   if( num >= reopt->runsize )
   {
      int s;
      int newsize = SCIPsetCalcMemGrowSize(set, num+1);
      SCIP_ALLOC( BMSreallocBlockMemoryArray(blkmem, &reopt->soltree->sols, reopt->runsize, newsize) );
      SCIP_ALLOC( BMSreallocBlockMemoryArray(blkmem, &reopt->soltree->nsols, reopt->runsize, newsize) );
      SCIP_ALLOC( BMSreallocBlockMemoryArray(blkmem, &reopt->soltree->solssize, reopt->runsize, newsize) );
      SCIP_ALLOC( BMSreallocBlockMemoryArray(blkmem, &reopt->prevbestsols, reopt->runsize, newsize) );
      SCIP_ALLOC( BMSreallocBlockMemoryArray(blkmem, &reopt->varhistory, reopt->runsize, newsize) );
      SCIP_ALLOC( BMSreallocMemoryArray(&reopt->objs, newsize) );

      for(s = reopt->runsize; s < newsize; s++)
      {
         reopt->varhistory[s] = NULL;
         reopt->prevbestsols[s] = NULL;
         reopt->objs[s] = NULL;
         reopt->soltree->solssize[s] = 0;
         reopt->soltree->nsols[s] = 0;
         reopt->soltree->sols[s] = NULL;
      }

      reopt->runsize = newsize;
   }
   assert(num < reopt->runsize);

   return SCIP_OKAY;
}

/** check the memory of the reoptimization tree and if necessary reallocate */
static
SCIP_RETCODE reopttreeCheckMemory(
   SCIP_REOPTTREE*       reopttree,          /**< reoptimization tree */
   SCIP_SET*             set,                /**< global SCIP settings */
   BMS_BLKMEM*           blkmem              /**< block memory */
   )
{
   assert(reopttree != NULL);
   assert(blkmem != NULL);

   if( SCIPqueueIsEmpty(reopttree->openids) )
   {
      int newsize;
      unsigned int id;

      assert(reopttree->nreoptnodes == (int)(reopttree->reoptnodessize));

      newsize = SCIPsetCalcMemGrowSize(set, (int)reopttree->reoptnodessize+1);
      SCIP_ALLOC( BMSreallocBlockMemoryArray(blkmem, &reopttree->reoptnodes, reopttree->reoptnodessize, newsize) ); /*lint !e647*/

      for( id = reopttree->reoptnodessize; id < (unsigned int)newsize; id++ )
      {
         SCIP_CALL( SCIPqueueInsert(reopttree->openids, (void*) (size_t) id) ); /*lint !e571*/
         reopttree->reoptnodes[id] = NULL;
      }

      reopttree->reoptnodessize = newsize;
   }

   return SCIP_OKAY;
}

/** check allocated memory of a node within the reoptimization tree and if necessary reallocate */
static
SCIP_RETCODE reoptnodeCheckMemory(
   SCIP_REOPTNODE*       reoptnode,          /**< node of the reoptimization tree */
   SCIP_SET*             set,                /**< global SCIP settings */
   BMS_BLKMEM*           blkmem,             /**< block memory */
   int                   var_mem,            /**< memory for variables */
   int                   child_mem,          /**< memory for child nodes */
   int                   conss_mem           /**< memory for constraints */
   )
{
   int newsize;

   assert(reoptnode != NULL);
   assert(blkmem != NULL);
   assert(var_mem >= 0);
   assert(child_mem >= 0);
   assert(conss_mem >= 0);

   /* check allocated memory for variable and bound information */
   if( var_mem > 0 )
   {
      if( reoptnode->varssize == 0 )
      {
         SCIP_ALLOC( BMSallocBlockMemoryArray(blkmem, &reoptnode->vars, var_mem) );
         SCIP_ALLOC( BMSallocBlockMemoryArray(blkmem, &reoptnode->varbounds, var_mem) );
         SCIP_ALLOC( BMSallocBlockMemoryArray(blkmem, &reoptnode->varboundtypes, var_mem) );
         reoptnode->varssize = var_mem;
      }
      else if( reoptnode->varssize < var_mem )
      {
         newsize = SCIPsetCalcMemGrowSize(set, var_mem+1);
         SCIP_ALLOC( BMSreallocBlockMemoryArray(blkmem, &reoptnode->vars, reoptnode->varssize, newsize) );
         SCIP_ALLOC( BMSreallocBlockMemoryArray(blkmem, &reoptnode->varbounds, reoptnode->varssize, newsize) );
         SCIP_ALLOC( BMSreallocBlockMemoryArray(blkmem, &reoptnode->varboundtypes, reoptnode->varssize, newsize) );
         reoptnode->varssize = newsize;
      }
   }

   /* check allocated memory for child node information */
   if( child_mem > 0 )
   {
      if( reoptnode->allocchildmem == 0 )
      {
         SCIP_ALLOC( BMSallocBlockMemoryArray(blkmem, &reoptnode->childids, child_mem) );
         reoptnode->nchilds = 0;
         reoptnode->allocchildmem = child_mem;
      }
      else if( reoptnode->allocchildmem < child_mem )
      {
         newsize = SCIPsetCalcMemGrowSize(set, child_mem+1);
         SCIP_ALLOC( BMSreallocBlockMemoryArray(blkmem, &reoptnode->childids, reoptnode->allocchildmem, newsize) );
         reoptnode->allocchildmem = newsize;
      }
   }

   /* check allocated memory for add constraints */
   if( conss_mem > 0 )
   {
      if( reoptnode->consssize == 0 )
      {
         SCIP_ALLOC( BMSallocBlockMemoryArray(blkmem, &reoptnode->conss, conss_mem) );
         reoptnode->nconss = 0;
         reoptnode->consssize = conss_mem;
      }
      else if( reoptnode->consssize < conss_mem )
      {
         newsize = SCIPsetCalcMemGrowSize(set, conss_mem);
         SCIP_ALLOC( BMSreallocBlockMemoryArray(blkmem, &reoptnode->conss, reoptnode->consssize, newsize) );
         reoptnode->consssize = newsize;
      }
   }

   return SCIP_OKAY;
}

/*
 * local methods
 */

/** returns the number of stored solutions in the subtree induced by @p solnode */
static
int soltreeNInducedSols(
   SCIP_SOLNODE*         solnode             /**< node within the solution tree */
   )
{
   SCIP_SOLNODE* sibling;
   int nsols;

   assert(solnode != NULL);

   if( solnode->child == NULL && solnode->sol == NULL )
      return 0;
   if( solnode->child == NULL && solnode->sol != NULL )
      return 1;

   nsols = 0;
   sibling = solnode->child;

   /* travers through the list */
   while( sibling != NULL )
   {
      nsols += soltreeNInducedSols(sibling);
      sibling = sibling->sibling;
   }

   return nsols;
}

/** returns the similarity of the objective functions of two given iterations */
static
SCIP_Real reoptSimilarity(
   SCIP_REOPT*           reopt,              /**< reoptimization data */
   SCIP_SET*             set,                /**< global SCIP settings */
   int                   obj1_id,            /**< id of one objective function */
   int                   obj2_id,            /**< id of the other objective function */
   SCIP_VAR**            vars,               /**< problem variables */
   int                   nvars               /**< number of problem variables */
   )
{
   SCIP_Real similarity;
   SCIP_Real norm_obj1;
   SCIP_Real norm_obj2;
   int v;

   assert(reopt != NULL);
   assert(vars != NULL);
   assert(nvars >= 0);

   similarity = 0.0;
   norm_obj1 = 0.0;
   norm_obj2 = 0.0;

   /* calc similarity */
   for(v = 0; v < nvars; v++)
   {
      SCIP_VAR* origvar;
      SCIP_VAR* transvar;
      SCIP_Real c1;
      SCIP_Real c2;
      SCIP_Real lb;
      SCIP_Real ub;
      SCIP_Real constant;
      SCIP_Real scalar;

      origvar = vars[v];

      /* get the original variable */
      if( !SCIPvarIsOriginal(origvar) )
      {
         SCIP_CALL( SCIPvarGetOrigvarSum(&origvar, &scalar, &constant) );
      }
      assert(origvar != NULL && SCIPvarIsOriginal(origvar));

      /* get the transformed variable, we skip globally fixed variables */
      transvar = SCIPvarGetTransVar(origvar);
      assert(transvar != NULL);

      lb = SCIPvarGetLbLocal(transvar);
      ub = SCIPvarGetUbLocal(transvar);

      if( SCIPsetIsFeasLT(set, lb, ub) )
      {
         int probidx;

         probidx = SCIPvarGetIndex(origvar);
         assert(0 <= probidx && probidx < reopt->nobjvars);

         c1 = reopt->objs[obj1_id][probidx];
         c2 = reopt->objs[obj2_id][probidx];

         /* vector product */
         similarity += c1*c2;
         norm_obj1 += SQR(c1);
         norm_obj2 += SQR(c2);
      }
   }

   /* divide similarity by norms of the objective vectors */
   norm_obj1 = SQRT(norm_obj1);
   norm_obj2 = SQRT(norm_obj2);

   if( !SCIPsetIsZero(set, norm_obj1) && !SCIPsetIsZero(set, norm_obj2) )
      similarity /= (norm_obj1 * norm_obj2);

   /* make sure that we are between -1.0 und +1.0 */
   similarity = MAX(similarity, -1.0);
   similarity = MIN(similarity, 1.0);

   return similarity;
}

/** delete the given reoptimization node */
static
SCIP_RETCODE reoptnodeDelete(
   SCIP_REOPTNODE**      reoptnode,          /**< node of the reoptimization tree */
   BMS_BLKMEM*           blkmem              /**< block memory */
   )
{
   assert((*reoptnode) != NULL );
   assert(blkmem != NULL );

   /* delete data for constraints */
   if((*reoptnode)->consssize > 0 )
   {
      int c;

      assert((*reoptnode)->conss != NULL);

      for(c = 0; c < (*reoptnode)->nconss; c++)
      {
         assert((*reoptnode)->conss[c]->vals != NULL);
         assert((*reoptnode)->conss[c]->vars != NULL);

         if( (*reoptnode)->conss[c]->constype != REOPT_CONSTYPE_CUT && (*reoptnode)->conss[c]->boundtypes != NULL )
         {
            BMSfreeBlockMemoryArray(blkmem, &(*reoptnode)->conss[c]->boundtypes, (*reoptnode)->conss[c]->varssize);
         }
         BMSfreeBlockMemoryArray(blkmem, &(*reoptnode)->conss[c]->vals, (*reoptnode)->conss[c]->varssize);
         BMSfreeBlockMemoryArray(blkmem, &(*reoptnode)->conss[c]->vars, (*reoptnode)->conss[c]->varssize);
         BMSfreeBlockMemory(blkmem, &(*reoptnode)->conss[c]); /*lint !e866*/
      }
      BMSfreeBlockMemoryArray(blkmem, &(*reoptnode)->conss, (*reoptnode)->consssize);
      (*reoptnode)->nconss = 0;
      (*reoptnode)->consssize = 0;
      (*reoptnode)->conss = NULL;
   }

   /* free list of children */
   if( (*reoptnode)->childids != NULL )
   {
      BMSfreeBlockMemoryArray(blkmem, &(*reoptnode)->childids, (*reoptnode)->allocchildmem);
      (*reoptnode)->nchilds = 0;
      (*reoptnode)->allocchildmem = 0;
      (*reoptnode)->childids = NULL;
   }

   /* delete dual constraint */
   if( (*reoptnode)->dualredscur != NULL )
   {
      assert((*reoptnode)->dualredscur->varssize > 0);
      BMSfreeBlockMemoryArray(blkmem, &(*reoptnode)->dualredscur->boundtypes, (*reoptnode)->dualredscur->varssize);
      BMSfreeBlockMemoryArray(blkmem, &(*reoptnode)->dualredscur->vals, (*reoptnode)->dualredscur->varssize);
      BMSfreeBlockMemoryArray(blkmem, &(*reoptnode)->dualredscur->vars, (*reoptnode)->dualredscur->varssize);
      BMSfreeBlockMemory(blkmem, &(*reoptnode)->dualredscur);
      (*reoptnode)->dualredscur = NULL;
   }

   if( (*reoptnode)->dualredsnex != NULL )
   {
      assert((*reoptnode)->dualredsnex->varssize > 0);
      BMSfreeBlockMemoryArray(blkmem, &(*reoptnode)->dualredsnex->boundtypes, (*reoptnode)->dualredsnex->varssize);
      BMSfreeBlockMemoryArray(blkmem, &(*reoptnode)->dualredsnex->vals, (*reoptnode)->dualredsnex->varssize);
      BMSfreeBlockMemoryArray(blkmem, &(*reoptnode)->dualredsnex->vars, (*reoptnode)->dualredsnex->varssize);
      BMSfreeBlockMemory(blkmem, &(*reoptnode)->dualredsnex);
      (*reoptnode)->dualredsnex = NULL;
   }

   /* free boundtypes */
   if ((*reoptnode)->varboundtypes != NULL )
   {
      assert((*reoptnode)->varssize > 0);
      BMSfreeBlockMemoryArray(blkmem, &(*reoptnode)->varboundtypes, (*reoptnode)->varssize);
      (*reoptnode)->varboundtypes = NULL;
   }

   /* free bounds */
   if ((*reoptnode)->varbounds != NULL )
   {
      assert((*reoptnode)->varssize > 0);
      BMSfreeBlockMemoryArray(blkmem, &(*reoptnode)->varbounds, (*reoptnode)->varssize);
      (*reoptnode)->varbounds = NULL;
   }

   /* free variables */
   if ((*reoptnode)->vars != NULL )
   {
      assert((*reoptnode)->varssize > 0);
      BMSfreeBlockMemoryArray(blkmem, &(*reoptnode)->vars, (*reoptnode)->varssize);
      (*reoptnode)->vars = NULL;
   }

   (*reoptnode)->varssize = 0;

   /* free afterdual-boundtypes */
   if ((*reoptnode)->afterdualvarboundtypes != NULL )
   {
      assert((*reoptnode)->afterdualvarssize > 0);
      BMSfreeBlockMemoryArray(blkmem, &(*reoptnode)->afterdualvarboundtypes, (*reoptnode)->afterdualvarssize);
      (*reoptnode)->afterdualvarboundtypes = NULL;
   }

   /* free afterdual-bounds */
   if ((*reoptnode)->afterdualvarbounds != NULL )
   {
      assert((*reoptnode)->afterdualvarssize > 0);
      BMSfreeBlockMemoryArray(blkmem, &(*reoptnode)->afterdualvarbounds, (*reoptnode)->afterdualvarssize);
      (*reoptnode)->afterdualvarbounds = NULL;
   }

   /* free afterdual-variables */
   if ((*reoptnode)->afterdualvars != NULL )
   {
      assert((*reoptnode)->afterdualvarssize > 0);
      BMSfreeBlockMemoryArray(blkmem, &(*reoptnode)->afterdualvars, (*reoptnode)->afterdualvarssize);
      (*reoptnode)->afterdualvars = NULL;
   }

   (*reoptnode)->afterdualvarssize = 0;

   BMSfreeBlockMemory(blkmem, reoptnode);
   (*reoptnode) = NULL;

   return SCIP_OKAY;
}

/** reset the given reoptimization node */
static
SCIP_RETCODE reoptnodeReset(
   SCIP_REOPTNODE*       reoptnode,          /**< reoptimization node */
   SCIP_SET*             set,                /**< global SCIP settings */
   BMS_BLKMEM*           blkmem              /**< block memory */
   )
{
   assert(reoptnode != NULL);
   assert(set != NULL);
   assert(blkmem != NULL);

   /* remove and delete all constraints */
   if( reoptnode->nconss > 0 )
   {
      int c;

      assert(reoptnode->conss != NULL);
      assert(reoptnode->consssize > 0);

      for(c = 0; c < reoptnode->nconss; c++)
      {
         if( !reoptnode->conss[c]->linear )
         {
            assert(reoptnode->conss[c]->boundtypes != NULL);
            BMSfreeBlockMemoryArray(blkmem, &reoptnode->conss[c]->boundtypes, reoptnode->conss[c]->varssize);
         }
         BMSfreeBlockMemoryArray(blkmem, &reoptnode->conss[c]->vals, reoptnode->conss[c]->varssize);
         BMSfreeBlockMemoryArray(blkmem, &reoptnode->conss[c]->vars, reoptnode->conss[c]->varssize);
         BMSfreeBlockMemory(blkmem, &reoptnode->conss[c]); /*lint !e866 */
      }
      reoptnode->nconss = 0;
   }

   /* remove all children */
   if( reoptnode->childids != NULL )
      reoptnode->nchilds = 0;

   /* delete dual constraint */
   if( reoptnode->dualredscur != NULL )
   {
      assert(reoptnode->dualredscur->varssize > 0);
      if( !reoptnode->dualredscur->linear )
      {
         assert(reoptnode->dualredscur->boundtypes != NULL);
         BMSfreeBlockMemoryArray(blkmem, &reoptnode->dualredscur->boundtypes, reoptnode->dualredscur->varssize);
      }
      BMSfreeBlockMemoryArray(blkmem, &reoptnode->dualredscur->vals, reoptnode->dualredscur->varssize);
      BMSfreeBlockMemoryArray(blkmem ,&reoptnode->dualredscur->vars, reoptnode->dualredscur->varssize);
      BMSfreeBlockMemory(blkmem, &reoptnode->dualredscur);
      reoptnode->dualredscur = NULL;
   }

   if( reoptnode->dualredsnex != NULL )
   {
      assert(reoptnode->dualredsnex->varssize > 0);
      if( !reoptnode->dualredsnex->linear )
      {
         assert(reoptnode->dualredsnex->boundtypes != NULL);
         BMSfreeBlockMemoryArray(blkmem, &reoptnode->dualredsnex->boundtypes, reoptnode->dualredsnex->varssize);
      }
      BMSfreeBlockMemoryArray(blkmem, &reoptnode->dualredsnex->vals, reoptnode->dualredsnex->varssize);
      BMSfreeBlockMemoryArray(blkmem, &reoptnode->dualredsnex->vars, reoptnode->dualredsnex->varssize);
      BMSfreeBlockMemory(blkmem, &reoptnode->dualredsnex);
      reoptnode->dualredsnex = NULL;
   }

   reoptnode->parentID = 0;
   reoptnode->nvars = 0;
   reoptnode->nafterdualvars = 0;
   reoptnode->dualreds = FALSE;
   reoptnode->reopttype = (unsigned int)SCIP_REOPTTYPE_NONE;
   reoptnode->lowerbound = -SCIPsetInfinity(set);

   return SCIP_OKAY;
}

/** delete the node stored at position @p nodeID of the reoptimization tree */
static
SCIP_RETCODE reopttreeDeleteNode(
   SCIP_REOPTTREE*       reopttree,          /**< reoptimization tree */
   SCIP_SET*             set,                /**< global SCIP settings */
   BMS_BLKMEM*           blkmem,             /**< block memory */
   unsigned int          id,                 /**< id of a node */
   SCIP_Bool             softreset           /**< delete at the end of the solving process */
   )
{
   assert(reopttree != NULL );
   assert(id < reopttree->reoptnodessize);
   assert(reopttree->reoptnodes[id] != NULL );

   if( softreset )
   {
      SCIP_CALL( reoptnodeReset(reopttree->reoptnodes[id], set, blkmem) );
   }
   else
   {
      SCIP_CALL( reoptnodeDelete(&reopttree->reoptnodes[id], blkmem) );
   }

   assert(softreset || reopttree->reoptnodes[id] == NULL);
   assert(reopttree->reoptnodes[id] == NULL || reopttree->reoptnodes[id]->conss == NULL || reopttree->reoptnodes[id]->nconss == 0);
   assert(reopttree->reoptnodes[id] == NULL || reopttree->reoptnodes[id]->childids == NULL || reopttree->reoptnodes[id]->nchilds == 0);

   --reopttree->nreoptnodes;

   return SCIP_OKAY;
}

/** constructor of the solution tree */
static
SCIP_RETCODE createSolTree(
   SCIP_SOLTREE*         soltree,            /**< solution tree */
   BMS_BLKMEM*           blkmem              /**< block memory */
   )
{
   int s;

   assert(soltree != NULL);

   SCIP_ALLOC( BMSallocBlockMemoryArray(blkmem, &soltree->sols, DEFAULT_MEM_RUN) );
   SCIP_ALLOC( BMSallocBlockMemoryArray(blkmem, &soltree->nsols, DEFAULT_MEM_RUN) );
   SCIP_ALLOC( BMSallocBlockMemoryArray(blkmem, &soltree->solssize, DEFAULT_MEM_RUN) );
   for(s = 0; s < DEFAULT_MEM_RUN; s++)
   {
      soltree->nsols[s] = 0;
      soltree->solssize[s] = 0;
      soltree->sols[s] = NULL;
   }

   /* allocate the root node */
   SCIP_ALLOC( BMSallocBlockMemory(blkmem, &soltree->root) );
   soltree->root->sol = NULL;
   soltree->root->value = SCIP_INVALID;
   soltree->root->updated = FALSE;
   soltree->root->father = NULL;
   soltree->root->child = NULL;
   soltree->root->sibling = NULL;

   return SCIP_OKAY;
}

/** free the given solution node */
static
SCIP_RETCODE soltreefreeNode(
   SCIP_REOPT*           reopt,              /**< reoptimization data */
   SCIP_SET*             set,                /**< global SCIP settings */
   SCIP_PRIMAL*          primal,             /**< the primal */
   BMS_BLKMEM*           blkmem,             /**< block memory */
   SCIP_SOLNODE**        solnode             /**< node within the solution tree */
   )
{
   SCIP_SOLNODE* child;
   SCIP_SOLNODE* sibling;

   assert(reopt != NULL);
   assert(set != NULL);
   assert(primal != NULL || set->stage == SCIP_STAGE_INIT);
   assert(solnode != NULL);
   assert(blkmem != NULL);

   child = (*solnode)->child;

   /* travers through the list and free recursive all subtree */
   while( child != NULL )
   {
      SCIP_CALL( soltreefreeNode(reopt, set, primal, blkmem, &child) );
      assert(child != NULL);

      sibling = child->sibling;
      BMSfreeBlockMemoryNull(blkmem, &child);
      child = sibling;
   }

   if( (*solnode)->sol != NULL )
   {
      assert(set->stage == SCIP_STAGE_PROBLEM);

      SCIP_CALL( SCIPsolFree(&(*solnode)->sol, blkmem, primal) );
   }

   return SCIP_OKAY;
}

/** free the solution tree */
static
SCIP_RETCODE freeSolTree(
   SCIP_REOPT*           reopt,              /**< reoptimization data */
   SCIP_SET*             set,                /**< global SCIP settings */
   SCIP_PRIMAL*          origprimal,         /**< the origprimal */
   BMS_BLKMEM*           blkmem              /**< block memory */
   )
{
   assert(reopt != NULL);
   assert(reopt->soltree != NULL);
   assert(reopt->soltree->root != NULL);
   assert(set != NULL);
   assert(blkmem != NULL);

   /* free all nodes recursive */
   SCIP_CALL( soltreefreeNode(reopt, set, origprimal, blkmem, &reopt->soltree->root) );
   BMSfreeBlockMemoryNull(blkmem, &reopt->soltree->root);

   BMSfreeBlockMemoryArray(blkmem, &reopt->soltree->sols, reopt->runsize);
   BMSfreeBlockMemoryArray(blkmem, &reopt->soltree->nsols, reopt->runsize);
   BMSfreeBlockMemoryArray(blkmem, &reopt->soltree->solssize, reopt->runsize);

   BMSfreeMemory(&reopt->soltree);

   return SCIP_OKAY;
}

/** creates and adds a solution node to the solution tree */
static
SCIP_RETCODE solnodeAddChild(
   SCIP_SET*             set,                /**< global SCIP settings */
   BMS_BLKMEM*           blkmem,             /**< block memory */
   SCIP_SOLNODE*         curnode,            /**< current node in the solution tree */
   SCIP_SOLNODE**        child,              /**< pointer to store the node representing the solution value */
   SCIP_VAR*             var,                /**< variable represented by this node */
   SCIP_Real             val,                /**< value the child shell represent */
   SCIP_Bool*            added               /**< TRUE iff we created a new node, i.e, we have not seen this solution so far */
   )
{
   SCIP_SOLNODE* solnode;

   assert(set != NULL);
   assert(blkmem != NULL);
   assert(curnode != NULL);
   assert(child != NULL && *child == NULL);
   assert(!SCIPsetIsInfinity(set, -val) && !SCIPsetIsInfinity(set, val));

   /* get the first node of the child node list */
   *child = curnode->child;

   /* this is the first solution in the subtree induced by the current node */
   if( *child == NULL )
   {
      assert(soltreeNInducedSols(curnode) == 0);

      SCIP_ALLOC( BMSallocBlockMemory(blkmem, &solnode) );
      solnode->sol = NULL;
      solnode->updated = FALSE;
      solnode->father = curnode;
      solnode->child = NULL;
      solnode->sibling = NULL;
      solnode->value = val;
#ifndef NDEBUG
      assert(var != NULL);
      solnode->var = var;
#endif

      *added = TRUE;
      *child = solnode;

      curnode->child = *child;

#ifdef SCIP_MORE_DEBUG
      SCIPdebugMessage("-> create new node %p: value=%g, sibling=%p\n", (void*) solnode, solnode->value,
            (void*) solnode->sibling);
#endif
   }
   else
   {
      /* we traverse through all children */
      while( *child != NULL )
      {
#ifdef SCIP_MORE_DEBUG
         SCIPdebugMessage("-> check %p: father=%p, value=%g, sibling=%p\n", (void*) *child, (void*) (*child)->father,
               (*child)->value, (void*) (*child)->sibling);
#endif
         /* we found a node repesenting this solution value */
         if( SCIPsetIsEQ(set, val, (*child)->value) )
            break;

         /* we are at the end of the list */
         if( (*child)->sibling == NULL )
         {
            /* create a new solnode */
            SCIP_ALLOC( BMSallocBlockMemory(blkmem, &solnode) );
            solnode->sol = NULL;
            solnode->updated = FALSE;
            solnode->father = curnode;
            solnode->child = NULL;
            solnode->value = val;
#ifndef NDEBUG
            assert(var != NULL);
            solnode->var = var;
#endif
            *added = TRUE;

            /* we have to append the new node at the end of the list. but we have to check whether the insertion before
             * the current node would be correct. in that case, we switch the values, the child pointer, and the solution */
            solnode->sibling = NULL;
            (*child)->sibling = solnode;

#ifdef SCIP_MORE_DEBUG
            SCIPdebugMessage("-> create new node %p: value=%g, sibling=%p\n", (void*) solnode, solnode->value,
                  (void*) solnode->sibling);
#endif
            /* the given value is lower than the current, insertion before the current node would be correct
             * in this case we do not have to change the child pointer
             */
            if( SCIPsetIsLT(set, val, (*child)->value) )
            {
#ifdef SCIP_MORE_DEBUG
               SCIPdebugMessage("-> need to switch:");
               SCIPdebugMessage("   before switching: node %p witch child=%p, sibling=%p, sol=%p, value=%g\n",
                     (void*) (*child), (void*) (*child)->child, (void*) (*child)->sibling, (void*) (*child)->sol, (*child)->value);
               SCIPdebugMessage("                     node %p witch child=%p, sibling=%p, sol=%p, value=%g\n",
                     (void*) solnode, (void*) solnode->child, (void*) solnode->sibling, (void*) solnode->sol, solnode->value);
#endif
               /* switch child pointer */
               solnode->child = (*child)->child;
               (*child)->child = NULL;

               /* switch solution values */
               solnode->value = (*child)->value;
               (*child)->value = val;
               assert(SCIPsetIsLT(set, (*child)->value, solnode->value));

               /* switch solution pointer */
               solnode->sol = (*child)->sol;
               (*child)->sol = NULL;
#ifdef SCIP_MORE_DEBUG
               SCIPdebugMessage("    after switching: node %p witch child=%p, sibling=%p, sol=%p, value=%g\n",
                     (void*) (*child), (void*) (*child)->child, (void*) (*child)->sibling, (void*) (*child)->sol, (*child)->value);
               SCIPdebugMessage("                     node %p witch child=%p, sibling=%p, sol=%p, value=%g\n",
                     (void*) solnode, (void*) solnode->child, (void*) solnode->sibling, (void*) solnode->sol, solnode->value);
#endif
            }
            /* set the child pointer to the new created solnode */
            else
               (*child) = solnode;

            break;
         }

         /* the next sibling represents a solution value of larger size.
          * we insert a new node between the current child and the next sibling.
          */
         if( SCIPsetIsLT(set, val, (*child)->sibling->value) )
         {
            /* create a new solnode that points to the sibling of the current child */
            SCIP_ALLOC( BMSallocBlockMemory(blkmem, &solnode) );
            solnode->sol = NULL;
            solnode->updated = FALSE;
            solnode->father = curnode;
            solnode->child = NULL;
            solnode->sibling = (*child)->sibling;
            solnode->value = val;
#ifndef NDEBUG
            assert(var != NULL);
            solnode->var = var;
#endif
            *added = TRUE;

            /* change the poiter of the next sibling to the new node */
            (*child)->sibling = solnode;

            *child = solnode;
#ifdef SCIP_MORE_DEBUG
            SCIPdebugMessage("-> create new node %p: value=%g, sibling=%p\n", (void*) solnode, solnode->value,
                  (void*) solnode->sibling);
#endif
            break;
         }

         /* go to the next sibling */
         *child = (*child)->sibling;
      }

#ifdef SCIP_DEBUG
      /* check whether the insert was correct and the list is increasing */
      solnode = curnode->child;
      assert(solnode != NULL);

      while( solnode->sibling != NULL )
      {
         assert(SCIPsetIsLT(set, solnode->value, solnode->sibling->value));
         solnode = solnode->sibling;
      }
#endif
   }
   return SCIP_OKAY;
}

/** add a solution to the solution tree */
static
SCIP_RETCODE soltreeAddSol(
   SCIP_REOPT*           reopt,              /**< reoptimization data */
   SCIP_SET*             set,                /**< global SCIP settings */
   SCIP_STAT*            stat,               /**< dynamic problem statistics */
   SCIP_PRIMAL*          origprimal,         /**< orig primal */
   BMS_BLKMEM*           blkmem,             /**< block memory */
   SCIP_VAR**            vars,               /**< array of original variables */
   SCIP_SOL*             sol,                /**< solution to add */
   SCIP_SOLNODE**        solnode,            /**< current solution node */
   int                   nvars,              /**< number of variables */
   SCIP_Bool             bestsol,            /**< is the solution an optimal (best found) solution */
   SCIP_Bool*            added               /**< pointer to store the result */
   )
{
   SCIP_SOLNODE* cursolnode;
   SCIP_Bool purelp;
   int varid;

   assert(reopt != NULL);
   assert(set != NULL);
   assert(stat != NULL);
   assert(origprimal != NULL);
   assert(blkmem != NULL);
   assert(vars != NULL);
   assert(sol != NULL);
   assert(solnode != NULL);

   cursolnode = reopt->soltree->root;
   *added = FALSE;
   purelp = TRUE;

   if( set->reopt_savesols > 0 )
   {
#ifdef MORE_DEBUG
      SCIPdebugMessage("try to add solution found by <%s>\n", SCIPsolGetHeur(sol) == NULL ? "relaxation" : SCIPheurGetName(SCIPsolGetHeur(sol)));
#endif

      for( varid = 0; varid < nvars; varid++ )
      {
         if( SCIPvarGetType(vars[varid]) != SCIP_VARTYPE_CONTINUOUS )
         {
            SCIP_SOLNODE* child;

            purelp = FALSE;
            child = NULL;
            SCIP_CALL( solnodeAddChild(set, blkmem, cursolnode, &child, vars[varid], SCIPsolGetVal(sol, set, stat, vars[varid]), added) );
            assert(child != NULL);
            cursolnode = child;
         }
      }

      /* the solution was added or is an optimal solution */
      if( (*added || bestsol) && !purelp )
      {
         SCIP_SOL* copysol;

         assert(cursolnode->child == NULL);

         if( *added )
         {
            SCIP_CALL( SCIPsolCopy(&copysol, blkmem, set, stat, origprimal, sol) );
            cursolnode->sol = copysol;
         }
         else
            /* this is a pseudo add; we do not want to save this solution
             * more than once, but we will link this solution to the solution
             * storage of this round */
            (*added) = TRUE;

         if( bestsol )
         {
            assert(reopt->prevbestsols != NULL);
            assert(cursolnode->sol != NULL);

            reopt->prevbestsols[reopt->run-1] = cursolnode->sol;
         }

         (*solnode) = cursolnode;
      }
   }

   return SCIP_OKAY;
}

/** reset all marks 'updated' to FALSE */
static
void soltreeResetMarks(
   SCIP_SOLNODE*         node                /**< node within the solution tree */
   )
{
   assert(node != NULL);

   if( node->child != NULL )
   {
      SCIP_SOLNODE* child;

      /* the node is no leaf */
      assert(node->sol == NULL);
      assert(!node->updated);

      child = node->child;

      /* travers through the list of siblings */
      while( child != NULL )
      {
         soltreeResetMarks(child);
         child = child->sibling;
      }
   }
   else
   {
      /* the node is a leaf */
      assert(node->father != NULL);
      assert(node->sol != NULL);
      node->updated = FALSE;
   }
}

/** allocate memory for a node within the reoptimization tree */
static
SCIP_RETCODE createReoptnode(
   SCIP_REOPTTREE*       reopttree,          /**< reoptimization tree */
   SCIP_SET*             set,                /**< global SCIP settings */
   BMS_BLKMEM*           blkmem,             /**< block memory */
   unsigned int          id                  /**< id of the node to create */
   )
{
   assert(reopttree != NULL );
   assert(id < reopttree->reoptnodessize);

   SCIPsetDebugMsg(set, "create a reoptnode at ID %u\n", id);

   if(reopttree->reoptnodes[id] == NULL )
   {
      SCIP_ALLOC( BMSallocBlockMemory(blkmem, &reopttree->reoptnodes[id]) ); /*lint !e866*/

      reopttree->reoptnodes[id]->conss = NULL;
      reopttree->reoptnodes[id]->nconss = 0;
      reopttree->reoptnodes[id]->consssize = 0;
      reopttree->reoptnodes[id]->childids = NULL;
      reopttree->reoptnodes[id]->allocchildmem = 0;
      reopttree->reoptnodes[id]->nchilds = 0;
      reopttree->reoptnodes[id]->nvars = 0;
      reopttree->reoptnodes[id]->nafterdualvars = 0;
      reopttree->reoptnodes[id]->parentID = 0;
      reopttree->reoptnodes[id]->dualreds = FALSE;
      reopttree->reoptnodes[id]->reopttype = (unsigned int)SCIP_REOPTTYPE_NONE;
      reopttree->reoptnodes[id]->varssize = 0;
      reopttree->reoptnodes[id]->afterdualvarssize = 0;
      reopttree->reoptnodes[id]->vars = NULL;
      reopttree->reoptnodes[id]->varbounds = NULL;
      reopttree->reoptnodes[id]->varboundtypes = NULL;
      reopttree->reoptnodes[id]->afterdualvars = NULL;
      reopttree->reoptnodes[id]->afterdualvarbounds = NULL;
      reopttree->reoptnodes[id]->afterdualvarboundtypes = NULL;
      reopttree->reoptnodes[id]->dualredscur = NULL;
      reopttree->reoptnodes[id]->dualredsnex = NULL;
      reopttree->reoptnodes[id]->lowerbound = -SCIPsetInfinity(set);
   }
   else
   {
      assert(reopttree->reoptnodes[id]->nvars == 0);
      assert(reopttree->reoptnodes[id]->nafterdualvars == 0);
      reopttree->reoptnodes[id]->reopttype = (unsigned int)SCIP_REOPTTYPE_NONE;
      reopttree->reoptnodes[id]->lowerbound = -SCIPsetInfinity(set);
   }

   /* increase the counter */
   ++reopttree->nreoptnodes;

   assert(reopttree->nreoptnodes + SCIPqueueNElems(reopttree->openids) == (int)reopttree->reoptnodessize);

   return SCIP_OKAY;
}

/** constructor of the reoptimization tree */
static
SCIP_RETCODE createReopttree(
   SCIP_REOPTTREE*       reopttree,          /**< pointer to the reoptimization tree */
   SCIP_SET*             set,                /**< global SCIP settings */
   BMS_BLKMEM*           blkmem              /**< block memory */
   )
{
   unsigned int id;

   assert(reopttree != NULL);
   assert(set != NULL);
   assert(blkmem != NULL);

   /* allocate memory */
   reopttree->reoptnodessize = DEFAULT_MEM_NODES;
   SCIP_ALLOC( BMSallocBlockMemoryArray(blkmem, &reopttree->reoptnodes, reopttree->reoptnodessize) );

   /* initialize the queue of open IDs */
   SCIP_CALL( SCIPqueueCreate(&reopttree->openids, (int)reopttree->reoptnodessize, 2.0) );

   /* fill the queue, but reserve the 0 for the root */
   for( id = 1; id < reopttree->reoptnodessize; id++ )
   {
      reopttree->reoptnodes[id] = NULL;
      SCIP_CALL( SCIPqueueInsert(reopttree->openids, (void*) (size_t) id) ); /*lint !e571*/
   }
   assert(SCIPqueueNElems(reopttree->openids) == (int)(reopttree->reoptnodessize)-1);

   reopttree->nreoptnodes = 0;
   reopttree->ntotalfeasnodes = 0;
   reopttree->nfeasnodes = 0;
   reopttree->ninfnodes = 0;
   reopttree->ntotalinfnodes= 0;
   reopttree->nprunednodes = 0;
   reopttree->ntotalprunednodes= 0;
   reopttree->ncutoffreoptnodes = 0;
   reopttree->ntotalcutoffreoptnodes = 0;

   /* initialize the root node */
   reopttree->reoptnodes[0] = NULL;
   SCIP_CALL( createReoptnode(reopttree, set, blkmem, 0) );

   return SCIP_OKAY;
}

/** clears the reopttree, e.g., to restart and solve the next problem from scratch */
static
SCIP_RETCODE clearReoptnodes(
   SCIP_REOPTTREE*       reopttree,          /**< reoptimization tree */
   SCIP_SET*             set,                /**< global SCIP settings */
   BMS_BLKMEM*           blkmem,             /**< block memory */
   SCIP_Bool             softreset           /**< delete nodes before exit the solving process */
   )
{
   unsigned int id;

   assert(reopttree != NULL );

   /* clear queue with open IDs */
   SCIPqueueClear(reopttree->openids);
   assert(SCIPqueueNElems(reopttree->openids) == 0);

   /* delete all data about nodes */
   for( id = 0; id < reopttree->reoptnodessize; id++ )
   {
      if( reopttree->reoptnodes[id] != NULL )
      {
         SCIP_CALL( reopttreeDeleteNode(reopttree, set, blkmem, id, softreset) );
         assert(reopttree->reoptnodes[id] == NULL || reopttree->reoptnodes[id]->nvars == 0);
      }

      if( id > 0 )
      {
         SCIP_CALL( SCIPqueueInsert(reopttree->openids, (void* ) (size_t ) id) ); /*lint !e571*/
      }
   }
   assert(SCIPqueueNElems(reopttree->openids) == (int)(reopttree->reoptnodessize)-1);

   reopttree->nreoptnodes = 0;

   return SCIP_OKAY;
}

/** free the reoptimization tree */
static
SCIP_RETCODE freeReoptTree(
   SCIP_REOPTTREE*       reopttree,          /**< reoptimization tree data */
   SCIP_SET*             set,                /**< global SCIP settings  */
   BMS_BLKMEM*           blkmem              /**< block memory */
   )
{
   assert(reopttree != NULL);
   assert(blkmem != NULL);

   /* free nodes */
   SCIP_CALL( clearReoptnodes(reopttree, set, blkmem, FALSE) );

   /* free the data */
   BMSfreeBlockMemoryArray(blkmem, &reopttree->reoptnodes, reopttree->reoptnodessize);
   SCIPqueueFree(&reopttree->openids);

   /* free the tree itself */
   BMSfreeMemory(&reopttree);

   return SCIP_OKAY;
}

/** check memory for the constraint to handle bound changes based on dual information */
static
SCIP_RETCODE checkMemDualCons(
   SCIP_REOPT*           reopt,              /**< reoptimization data structure */
   SCIP_SET*             set,                /**< global SCIP settings */
   BMS_BLKMEM*           blkmem,             /**< block memory */
   int                   size                /**< size which need to be allocated */
   )
{
   assert(reopt != NULL);
   assert(blkmem != NULL);
   assert(size > 0);

   if( reopt->dualreds == NULL )
   {
      SCIP_ALLOC( BMSallocBlockMemory(blkmem, &reopt->dualreds) );
      SCIP_ALLOC( BMSallocBlockMemoryArray(blkmem, &reopt->dualreds->vars, size) );
      SCIP_ALLOC( BMSallocBlockMemoryArray(blkmem, &reopt->dualreds->vals, size) );
      SCIP_ALLOC( BMSallocBlockMemoryArray(blkmem, &reopt->dualreds->boundtypes, size) );
      reopt->dualreds->varssize = size;
      reopt->dualreds->nvars = 0;
   }
   else if( reopt->dualreds->varssize < size )
   {
      int newsize = SCIPsetCalcMemGrowSize(set, size+1);
      SCIP_ALLOC( BMSreallocBlockMemoryArray(blkmem, &reopt->dualreds->vars, reopt->dualreds->varssize, newsize) );
      SCIP_ALLOC( BMSreallocBlockMemoryArray(blkmem, &reopt->dualreds->vals, reopt->dualreds->varssize, newsize) );
      SCIP_ALLOC( BMSreallocBlockMemoryArray(blkmem, &reopt->dualreds->boundtypes, reopt->dualreds->varssize, newsize) );
      reopt->dualreds->varssize = newsize;
   }

   return SCIP_OKAY;
}

/** check the memory to store global constraints */
static
SCIP_RETCODE checkMemGlbCons(
   SCIP_REOPT*           reopt,              /**< reoptimization data structure */
   SCIP_SET*             set,                /**< global SCIP settings */
   BMS_BLKMEM*           blkmem,             /**< block memory */
   int                   mem                 /**< memory which has to be allocated */
   )
{
   assert(reopt != NULL);
   assert(blkmem != NULL);
   assert(mem >= 0);

   if( mem > 0 )
   {
      if( reopt->glbconss == NULL )
      {
         SCIP_ALLOC( BMSallocBlockMemoryArray(blkmem, &reopt->glbconss, mem) );
         reopt->nglbconss = 0;
         reopt->allocmemglbconss = mem;
      }
      else if( reopt->allocmemglbconss < mem )
      {
         int newsize = SCIPsetCalcMemGrowSize(set, mem+1);
         SCIP_ALLOC( BMSreallocBlockMemoryArray(blkmem, &reopt->glbconss, reopt->allocmemglbconss, newsize) );
         reopt->allocmemglbconss = newsize;
      }
   }

   return SCIP_OKAY;
}

/** update the bound changes made by constraint propagations during current iteration; stop saving the bound changes if
 *  we reach a branching decision based on a dual information.
 */
static
SCIP_RETCODE updateConstraintPropagation(
   SCIP_REOPT*           reopt,              /**< reoptimization data structure */
   SCIP_SET*             set,                /**< global SCIP settings */
   BMS_BLKMEM*           blkmem,             /**< block memory */
   SCIP_NODE*            node,               /**< node of the search tree */
   unsigned int          id,                 /**< id of the node */
   SCIP_Bool*            transintoorig       /**< transform variables into originals */
   )
{
   int nvars;
   int nconsprops;
   int naddedbndchgs;

   assert(reopt != NULL);
   assert(blkmem != NULL);
   assert(node != NULL);
   assert(0 < id && id < reopt->reopttree->reoptnodessize);
   assert(reopt->reopttree->reoptnodes[id] != NULL );

   /* get the number of all stored constraint propagations */
   SCIPnodeGetNDomchg(node, NULL, &nconsprops, NULL);
   nvars = reopt->reopttree->reoptnodes[id]->nvars;

   if( nconsprops > 0 )
   {
      /* check the memory */
      SCIP_CALL( reoptnodeCheckMemory(reopt->reopttree->reoptnodes[id], set, blkmem, nvars + nconsprops, 0, 0) );

      SCIPnodeGetConsProps(node,
            &reopt->reopttree->reoptnodes[id]->vars[nvars],
            &reopt->reopttree->reoptnodes[id]->varbounds[nvars],
            &reopt->reopttree->reoptnodes[id]->varboundtypes[nvars],
            &naddedbndchgs,
            reopt->reopttree->reoptnodes[id]->varssize-nvars);

      assert(nvars + naddedbndchgs <= reopt->reopttree->reoptnodes[id]->varssize);

      reopt->reopttree->reoptnodes[id]->nvars += naddedbndchgs;

      *transintoorig = TRUE;
   }

   return SCIP_OKAY;
}

/** save bound changes made after the first bound change based on dual information, e.g., mode by strong branching
 *
 *  This method can be used during reoptimization. If we want to reconstruct a node containing dual bound changes we
 *  have to split the node into the original one and at least one node representing the pruned part. All bound changes,
 *  i.e., (constraint) propagation, made after the first bound change based on dual information are still valid for
 *  the original node after changing the objective function. thus, we can store them for the following iterations.
 *
 *  It should be noted, that these bound changes will be found by (constraint) propagation methods anyway after changing
 *  the objective function. do not saving these information and find them again might be useful for conflict analysis.
 */
static
SCIP_RETCODE saveAfterDualBranchings(
   SCIP_REOPT*           reopt,              /**< reoptimization data structure */
   SCIP_SET*             set,                /**< global SCIP settings */
   BMS_BLKMEM*           blkmem,             /**< block memory */
   SCIP_NODE*            node,               /**< node of the search tree */
   unsigned int          id,                 /**< id of the node */
   SCIP_Bool*            transintoorig       /**< transform variables into originals */
   )
{
   int nbranchvars;

   assert(reopt != NULL);
   assert(blkmem != NULL);
   assert(node != NULL);
   assert(0 < id && id < reopt->reopttree->reoptnodessize);
   assert(reopt->reopttree->reoptnodes[id] != NULL );

   nbranchvars = 0;

   /* allocate memory */
   if (reopt->reopttree->reoptnodes[id]->afterdualvarssize == 0)
   {
      assert(reopt->reopttree->reoptnodes[id]->afterdualvars == NULL );
      assert(reopt->reopttree->reoptnodes[id]->afterdualvarbounds == NULL );
      assert(reopt->reopttree->reoptnodes[id]->afterdualvarboundtypes == NULL );

      /* allocate block memory for node information */
      reopt->reopttree->reoptnodes[id]->afterdualvarssize = DEFAULT_MEM_VARAFTERDUAL;
      SCIP_ALLOC( BMSallocBlockMemoryArray(blkmem, &(reopt->reopttree->reoptnodes[id]->afterdualvars), reopt->reopttree->reoptnodes[id]->afterdualvarssize) );
      SCIP_ALLOC( BMSallocBlockMemoryArray(blkmem, &(reopt->reopttree->reoptnodes[id]->afterdualvarbounds), reopt->reopttree->reoptnodes[id]->afterdualvarssize) );
      SCIP_ALLOC( BMSallocBlockMemoryArray(blkmem, &(reopt->reopttree->reoptnodes[id]->afterdualvarboundtypes), reopt->reopttree->reoptnodes[id]->afterdualvarssize) );
   }

   assert(reopt->reopttree->reoptnodes[id]->afterdualvarssize > 0);
   assert(reopt->reopttree->reoptnodes[id]->nafterdualvars >= 0);

   SCIPnodeGetBdChgsAfterDual(node,
         reopt->reopttree->reoptnodes[id]->afterdualvars,
         reopt->reopttree->reoptnodes[id]->afterdualvarbounds,
         reopt->reopttree->reoptnodes[id]->afterdualvarboundtypes,
         reopt->reopttree->reoptnodes[id]->nafterdualvars,
         &nbranchvars,
         reopt->reopttree->reoptnodes[id]->afterdualvarssize);

   if( nbranchvars > reopt->reopttree->reoptnodes[id]->afterdualvarssize )
   {
      int newsize = SCIPsetCalcMemGrowSize(set, nbranchvars+1);
      SCIP_ALLOC( BMSreallocBlockMemoryArray(blkmem, &(reopt->reopttree->reoptnodes[id]->afterdualvars),
            reopt->reopttree->reoptnodes[id]->afterdualvarssize, newsize) );
      SCIP_ALLOC( BMSreallocBlockMemoryArray(blkmem, &(reopt->reopttree->reoptnodes[id]->afterdualvarbounds),
            reopt->reopttree->reoptnodes[id]->afterdualvarssize, newsize) );
      SCIP_ALLOC( BMSreallocBlockMemoryArray(blkmem, &(reopt->reopttree->reoptnodes[id]->afterdualvarboundtypes),
            reopt->reopttree->reoptnodes[id]->afterdualvarssize, newsize) );
      reopt->reopttree->reoptnodes[id]->afterdualvarssize = newsize;

      SCIPnodeGetBdChgsAfterDual(node,
            reopt->reopttree->reoptnodes[id]->afterdualvars,
            reopt->reopttree->reoptnodes[id]->afterdualvarbounds,
            reopt->reopttree->reoptnodes[id]->afterdualvarboundtypes,
            reopt->reopttree->reoptnodes[id]->nafterdualvars,
            &nbranchvars,
            reopt->reopttree->reoptnodes[id]->afterdualvarssize);
   }

   /* the stored variables of this node need to be transformed into the original space */
   if( nbranchvars > 0 )
      *transintoorig = TRUE;

   SCIPdebugMessage(" -> save %d bound changes after dual reductions\n", nbranchvars);

   assert(nbranchvars <= reopt->reopttree->reoptnodes[id]->afterdualvarssize); /* this should be the case */

   reopt->reopttree->reoptnodes[id]->nafterdualvars = nbranchvars;

   return SCIP_OKAY;
}

/** store cuts that are active in the current LP */
static
SCIP_RETCODE storeCuts(
   SCIP_REOPT*           reopt,              /**< reoptimization data structure */
   SCIP_SET*             set,                /**< global SCIP settings */
   BMS_BLKMEM*           blkmem,             /**< block memory */
   SCIP_LP*              lp,                 /**< current LP */
   unsigned int          id                  /**< id in the reopttree */
   )
{
   SCIP_ROW** lprows;
   int nlprows;
   int r;

   assert(reopt != NULL);
   assert(set != NULL);
   assert(lp != NULL);
   assert(blkmem != NULL);

   lprows = SCIPlpGetRows(lp);
   nlprows = SCIPlpGetNRows(lp);

   for( r = 0; r < nlprows; r++ )
   {
      /* we can break if we reach the first row that is not part of the current LP */
      if( SCIProwGetLPPos(lprows[r]) == -1 )
         break;

      /* currently we only want to store cuts generated by a seperator */
      if( SCIProwGetOrigintype(lprows[r]) == SCIP_ROWORIGINTYPE_SEPA && SCIProwGetAge(lprows[r]) <= set->reopt_maxcutage )
      {
         SCIP_VAR** cutvars;
         SCIP_COL** cols;
         SCIP_Real* cutvals;
         SCIP_Real lhs;
         SCIP_Real rhs;
         int ncutvars;
         int c;

         ncutvars = SCIProwGetNLPNonz(lprows[r]);
         lhs = SCIProwGetLhs(lprows[r]);
         rhs = SCIProwGetRhs(lprows[r]);

         /* subtract row constant */
         if( !SCIPsetIsInfinity(set, -lhs) )
            lhs -= SCIProwGetConstant(lprows[r]);
         if( !SCIPsetIsInfinity(set, rhs) )
            rhs -= SCIProwGetConstant(lprows[r]);

         cutvals = SCIProwGetVals(lprows[r]);
         cols = SCIProwGetCols(lprows[r]);

         SCIP_CALL( SCIPsetAllocBufferArray(set, &cutvars, ncutvars) );

         for( c = 0; c < ncutvars; c++ )
         {
            SCIP_Real constant;
            SCIP_Real scalar;

            cutvars[c] = SCIPcolGetVar(cols[c]);
            assert(cutvars[c] != NULL);

            constant = 0.0;
            scalar = 1.0;

            SCIP_CALL( SCIPvarGetOrigvarSum(&cutvars[c], &scalar, &constant) );
            assert(cutvars[c] != NULL);
            assert(!SCIPsetIsZero(set, scalar));

            /* subtract constant from sides */
            if( !SCIPsetIsZero(set, constant) && !SCIPsetIsInfinity(set, -lhs) )
               lhs -= constant;
            if( !SCIPsetIsZero(set, constant) && !SCIPsetIsInfinity(set, rhs) )
               rhs -= constant;

            cutvals[c] = cutvals[c]/scalar;
         }

         /* add cut as a linear constraint */
         SCIP_CALL( SCIPreoptnodeAddCons(reopt->reopttree->reoptnodes[id], set, blkmem, cutvars, cutvals, NULL,
               lhs, rhs, ncutvars, REOPT_CONSTYPE_CUT, TRUE) );

         SCIPsetFreeBufferArray(set, &cutvars);
      }
   }

   return SCIP_OKAY;
}

/** transform variable and bounds back to the original space */
static
SCIP_RETCODE transformIntoOrig(
   SCIP_REOPT*           reopt,              /**< reoptimization data structure */
   unsigned int          id                  /**< id of the node */
   )
{
   int varnr;

   assert(reopt != NULL );
   assert(0 < id && id < reopt->reopttree->reoptnodessize);
   assert(reopt->reopttree->reoptnodes[id] != NULL );

   /* transform branching variables and bound changes applied before the first dual reduction */
   for(varnr = 0; varnr < reopt->reopttree->reoptnodes[id]->nvars; varnr++)
   {
      SCIP_Real constant;
      SCIP_Real scalar;

      scalar = 1;
      constant = 0;

      if(!SCIPvarIsOriginal(reopt->reopttree->reoptnodes[id]->vars[varnr]))
      {
         SCIP_CALL( SCIPvarGetOrigvarSum(&reopt->reopttree->reoptnodes[id]->vars[varnr], &scalar, &constant)) ;
         reopt->reopttree->reoptnodes[id]->varbounds[varnr] = (reopt->reopttree->reoptnodes[id]->varbounds[varnr] - constant) / scalar;
      }
      assert(SCIPvarIsOriginal(reopt->reopttree->reoptnodes[id]->vars[varnr]));
   }

   /* transform bound changes affected by dual reduction */
   for(varnr = 0; varnr < reopt->reopttree->reoptnodes[id]->nafterdualvars; varnr++)
   {
      SCIP_Real constant;
      SCIP_Real scalar;

      scalar = 1;
      constant = 0;

      if(!SCIPvarIsOriginal(reopt->reopttree->reoptnodes[id]->afterdualvars[varnr]))
      {
         SCIP_CALL( SCIPvarGetOrigvarSum(&reopt->reopttree->reoptnodes[id]->afterdualvars[varnr], &scalar, &constant)) ;
         reopt->reopttree->reoptnodes[id]->afterdualvarbounds[varnr] = (reopt->reopttree->reoptnodes[id]->afterdualvarbounds[varnr] - constant) / scalar;
      }
      assert(SCIPvarIsOriginal(reopt->reopttree->reoptnodes[id]->afterdualvars[varnr]));
   }

   return SCIP_OKAY;
}

/** search the next node along the root path that was saved by reoptimization */
static
SCIP_RETCODE getLastSavedNode(
   SCIP_REOPT*           reopt,              /**< reoptimization data structure */
   SCIP_SET*             set,                /**< global SCIP settings */
   SCIP_NODE*            node,               /**< node of the search tree */
   SCIP_NODE**           parent,             /**< parent node within the search tree */
   unsigned int*         parentid,           /**< id of the parent node */
   int*                  nbndchgs            /**< number of bound changes */
   )
{
   assert(reopt != NULL);
   assert(reopt->reopttree != NULL);
   assert(reopt->reopttree->reoptnodes != NULL);

   (*nbndchgs) = 0;
   (*parent) = node;

   /* look for a saved parent along the root-path */
   while( SCIPnodeGetDepth(*parent) != 0 )
   {
      int nbranchings = 0;
      int nconsprop = 0;

      if( set->reopt_saveconsprop )
         SCIPnodeGetNDomchg((*parent), &nbranchings, &nconsprop, NULL);
      else
         SCIPnodeGetNDomchg((*parent), &nbranchings, NULL, NULL);

      (*nbndchgs) = (*nbndchgs) + nbranchings + nconsprop;
      (*parent) = SCIPnodeGetParent(*parent);
      (*parentid) = SCIPnodeGetReoptID(*parent);

      if( SCIPnodeGetDepth(*parent) == 0)
      {
         (*parentid) = 0;
         break;
      }
      else if( SCIPnodeGetReopttype((*parent)) >= SCIP_REOPTTYPE_TRANSIT )
      {
         /* this is a special case: due to re-propagation the node could be already deleted. We need to reset reoptid
          * and reopttype and continue upto we have found the last stored node
          */
         if( reopt->reopttree->reoptnodes[*parentid] == NULL )
         {
            SCIPnodeSetReoptID(*parent, 0);
            SCIPnodeSetReopttype(*parent, SCIP_REOPTTYPE_NONE);
         }
         else
         {
            assert(reopt->reopttree->reoptnodes[*parentid] != NULL);
            assert(SCIPnodeGetReoptID((*parent)) < reopt->reopttree->reoptnodessize);
            assert((*parentid) && (*parentid) < reopt->reopttree->reoptnodessize);
            break;
         }
      }
   }

   return SCIP_OKAY;
}

/** adds the id @p childid to the array of child nodes of @p parentid */
static
SCIP_RETCODE reoptAddChild(
   SCIP_REOPTTREE*       reopttree,          /**< reoptimization tree */
   SCIP_SET*             set,                /**< global SCIP settings */
   BMS_BLKMEM*           blkmem,             /**< block memory */
   unsigned int          parentid,           /**< id of the parent node */
   unsigned int          childid             /**< id of the child node */
   )
{
   int nchilds;

   assert(reopttree != NULL);
   assert(blkmem != NULL);
   assert(parentid < (unsigned int)reopttree->reoptnodessize);
   assert(childid < (unsigned int)reopttree->reoptnodessize);
   assert(reopttree->reoptnodes[parentid] != NULL);

   nchilds = reopttree->reoptnodes[parentid]->nchilds;

   /* ensure that the array is large enough */
   SCIP_CALL( reoptnodeCheckMemory(reopttree->reoptnodes[parentid], set, blkmem, 0, nchilds+1, 0) );
   assert(reopttree->reoptnodes[parentid]->allocchildmem > nchilds);

   /* add the child */
   reopttree->reoptnodes[parentid]->childids[nchilds] = childid;
   ++reopttree->reoptnodes[parentid]->nchilds;

   SCIPdebugMessage("add ID %u as a child of ID %u.\n", childid, parentid);

   return SCIP_OKAY;
}

/** move all children to the next node (along the root path) stored in the reoptimization tree */
static
SCIP_RETCODE moveChildrenUp(
   SCIP_REOPT*           reopt,              /**< reoptimization data structure */
   SCIP_SET*             set,                /**< global SCIP settings */
   BMS_BLKMEM*           blkmem,             /**< block memory */
   unsigned int          nodeid,             /**< id of the node */
   unsigned int          parentid            /**< id of the parent node */
   )
{
   unsigned int childid;
   int varnr;
   int nvars;

   assert(reopt != NULL);
   assert(blkmem != NULL);
   assert(0 < nodeid && nodeid < reopt->reopttree->reoptnodessize);
   assert(parentid < reopt->reopttree->reoptnodessize);
   assert(reopt->reopttree->reoptnodes[nodeid]->childids != NULL);

   /* ensure that enough memory at the parentID is available */
   SCIP_CALL( reoptnodeCheckMemory(reopt->reopttree->reoptnodes[parentid], set, blkmem, 0,
         reopt->reopttree->reoptnodes[parentid]->nchilds + reopt->reopttree->reoptnodes[nodeid]->nchilds, 0) );

   while( reopt->reopttree->reoptnodes[nodeid]->nchilds > 0 )
   {
      int nchilds;

      nchilds = reopt->reopttree->reoptnodes[nodeid]->nchilds;
      childid = reopt->reopttree->reoptnodes[nodeid]->childids[nchilds-1];
      assert(0 < childid && childid < reopt->reopttree->reoptnodessize);

      /* check the memory */
      SCIP_CALL( reoptnodeCheckMemory(reopt->reopttree->reoptnodes[childid], set, blkmem,
            reopt->reopttree->reoptnodes[childid]->nvars + reopt->reopttree->reoptnodes[nodeid]->nvars, 0, 0) );
      assert(reopt->reopttree->reoptnodes[childid]->varssize >= reopt->reopttree->reoptnodes[childid]->nvars + reopt->reopttree->reoptnodes[nodeid]->nvars);

      /* save branching information */
      for(varnr = 0; varnr < reopt->reopttree->reoptnodes[nodeid]->nvars; varnr++)
      {
         nvars = reopt->reopttree->reoptnodes[childid]->nvars;
         reopt->reopttree->reoptnodes[childid]->vars[nvars] = reopt->reopttree->reoptnodes[nodeid]->vars[varnr];
         reopt->reopttree->reoptnodes[childid]->varbounds[nvars] = reopt->reopttree->reoptnodes[nodeid]->varbounds[varnr];
         reopt->reopttree->reoptnodes[childid]->varboundtypes[nvars] = reopt->reopttree->reoptnodes[nodeid]->varboundtypes[varnr];
         ++reopt->reopttree->reoptnodes[childid]->nvars;
      }

      /* update the ID of the parent node */
      reopt->reopttree->reoptnodes[childid]->parentID = parentid;

      /* insert the node as a child */
      SCIP_CALL( reoptAddChild(reopt->reopttree, set, blkmem, parentid, childid) );

      /* reduce the number of child nodes by 1 */
      --reopt->reopttree->reoptnodes[nodeid]->nchilds;
   }

   return SCIP_OKAY;
}

/** delete all nodes in the subtree induced by nodeID */
static
SCIP_RETCODE deleteChildrenBelow(
   SCIP_REOPTTREE*       reopttree,          /**< reoptimization tree */
   SCIP_SET*             set,                /**< global SCIP settings */
   BMS_BLKMEM*           blkmem,             /**< block memory */
   unsigned int          id,                 /**< id of the node */
   SCIP_Bool             delnodeitself,      /**< should the node deleted after deleting the induced subtree? */
   SCIP_Bool             exitsolve           /**< will the solving process end after deletion */
   )
{
   assert(reopttree != NULL );
   assert(blkmem != NULL);
   assert(id < reopttree->reoptnodessize);
   assert(reopttree->reoptnodes[id] != NULL);

   /* delete all children below */
   if( reopttree->reoptnodes[id]->childids != NULL && reopttree->reoptnodes[id]->nchilds > 0 )
   {
      SCIPsetDebugMsg(set, "-> delete subtree induced by ID %u (hard remove = %u)\n", id, exitsolve);

      while( reopttree->reoptnodes[id]->nchilds > 0 )
      {
         int nchilds;
         unsigned int childid;

         nchilds = reopttree->reoptnodes[id]->nchilds;
         childid = reopttree->reoptnodes[id]->childids[nchilds-1];
         assert(0 < childid && childid < reopttree->reoptnodessize);

         SCIP_CALL( deleteChildrenBelow(reopttree, set, blkmem, childid, TRUE, exitsolve) );

         --reopttree->reoptnodes[id]->nchilds;
      }
   }

   /* delete node data*/
   if( delnodeitself )
   {
      SCIP_CALL( reopttreeDeleteNode(reopttree, set, blkmem, id, exitsolve) );
      SCIP_CALL( SCIPqueueInsert(reopttree->openids, (void*) (size_t) id) );
   }

   return SCIP_OKAY;
}

/** replaces a reoptimization nodes by its stored child nodes */
static
SCIP_RETCODE shrinkNode(
   SCIP_REOPT*           reopt,              /**< reoptimization data structure */
   SCIP_SET*             set,                /**< global SCIP settings */
   SCIP_NODE*            node,               /**< node of the search tree */
   unsigned int          id,                 /**< id of the node */
   SCIP_Bool*            shrank,             /**< pointer to store if the node was shrank */
   BMS_BLKMEM*           blkmem              /**< block memory */
   )
{
   assert(reopt != NULL);
   assert(node != NULL);
   assert(id < reopt->reopttree->reoptnodessize);
   assert(reopt->reopttree->reoptnodes[id] != NULL);

   if( reopt->reopttree->reoptnodes[id]->childids != NULL && reopt->reopttree->reoptnodes[id]->nchilds > 0 )
   {
      int ndomchgs = 0;
      unsigned int parentid = 0;
      SCIP_NODE* parent = NULL;

      SCIP_CALL( getLastSavedNode(reopt, set, node, &parent, &parentid, &ndomchgs) );

      assert(parentid != id);
      assert(reopt->reopttree->reoptnodes[parentid] != NULL );
      assert(reopt->reopttree->reoptnodes[parentid]->childids != NULL && reopt->reopttree->reoptnodes[parentid]->nchilds);

      /* check if we want move all children to the next saved node above
       * we want to shrink the path if either
       * - the maximal number of bound changes fix and the number of bound changes is
       *   less than the given threshold set->reopt_maxdiffofnodes
       * or
       * - the number is calculated dynamically and the number of bound changes
       *   is less than log2(SCIPgetNBinVars - (#vars of parent))
       * */
      if( ndomchgs <= set->reopt_maxdiffofnodes )
      {
         int c;

         SCIPsetDebugMsg(set, " -> shrink node %lld at ID %u, replaced by %d child nodes.\n", SCIPnodeGetNumber(node), id, reopt->reopttree->reoptnodes[id]->nchilds);

         /* copy the references of child nodes to the parent*/
         SCIP_CALL( moveChildrenUp(reopt, set, blkmem, id, parentid) );

         /* delete the current node */
         c = 0;
         while( reopt->reopttree->reoptnodes[parentid]->childids[c] != id && c < reopt->reopttree->reoptnodes[parentid]->nchilds )
            ++c;

         assert(reopt->reopttree->reoptnodes[parentid]->childids[c] == id);

         /* replace the childid at position c by the last one */
         reopt->reopttree->reoptnodes[parentid]->childids[c] = reopt->reopttree->reoptnodes[parentid]->childids[reopt->reopttree->reoptnodes[parentid]->nchilds-1];
         --reopt->reopttree->reoptnodes[parentid]->nchilds;

         SCIP_CALL( reopttreeDeleteNode(reopt->reopttree, set, blkmem, id, TRUE) );
         SCIP_CALL( SCIPqueueInsert(reopt->reopttree->openids, (void*) (size_t) id) );

         *shrank = TRUE;

         /* set the reopttype to none */
         SCIPnodeSetReopttype(node, SCIP_REOPTTYPE_NONE);
      }
   }

   return SCIP_OKAY;
}

/** change all reopttypes in the subtree induced by @p nodeID */
static
SCIP_RETCODE changeReopttypeOfSubtree(
   SCIP_REOPTTREE*       reopttree,          /**< reopttree */
   unsigned int          id,                 /**< id of the node */
   SCIP_REOPTTYPE        reopttype           /**< reopttype */
   )
{
   assert(reopttree != NULL);
   assert(id < reopttree->reoptnodessize);
   assert(reopttree->reoptnodes[id] != NULL);

   if( reopttree->reoptnodes[id]->childids != NULL && reopttree->reoptnodes[id]->nchilds > 0 )
   {
      unsigned int childid;
      int nchildids;
      int seenids = 0;

      nchildids = reopttree->reoptnodes[id]->nchilds;

      while( seenids < nchildids )
      {
         /* get childID */
         childid = reopttree->reoptnodes[id]->childids[seenids];
         assert(childid < reopttree->reoptnodessize);
         assert(reopttree->reoptnodes[childid] != NULL);

         /* change the reopttype of the node iff the node is neither infeasible nor induces an
          * infeasible subtree and if the node contains no bound changes based on dual decisions */
         if( reopttree->reoptnodes[childid]->reopttype != SCIP_REOPTTYPE_STRBRANCHED
            && reopttree->reoptnodes[childid]->reopttype != SCIP_REOPTTYPE_INFSUBTREE ) /*lint !e641*/
            reopttree->reoptnodes[childid]->reopttype = reopttype; /*lint !e641*/

         /* change reopttype of subtree */
         SCIP_CALL( changeReopttypeOfSubtree(reopttree, childid, reopttype) );

         ++seenids;
      }
   }

   return SCIP_OKAY;
}

/** delete the constraint handling dual information for the current iteration and replace it with the dual constraint
 *  for the next iteration
 */
static
SCIP_RETCODE reoptnodeUpdateDualConss(
   SCIP_REOPTNODE*       reoptnode,          /**< reoptimization node */
   BMS_BLKMEM*           blkmem              /**< block memory */
   )
{
   assert(reoptnode != NULL);
   assert(blkmem != NULL);

   if( reoptnode->dualredscur != NULL )
   {
      SCIPdebugMessage("reset dual (1) information\n");

      BMSfreeBlockMemoryArray(blkmem, &reoptnode->dualredscur->boundtypes, reoptnode->dualredscur->varssize);
      BMSfreeBlockMemoryArray(blkmem, &reoptnode->dualredscur->vals, reoptnode->dualredscur->varssize);
      BMSfreeBlockMemoryArray(blkmem, &reoptnode->dualredscur->vars, reoptnode->dualredscur->varssize);
      BMSfreeBlockMemory(blkmem, &reoptnode->dualredscur);
      reoptnode->dualredscur = NULL;
   }

   if( reoptnode->dualredsnex != NULL )
   {
      reoptnode->dualredscur = reoptnode->dualredsnex;
      reoptnode->dualredsnex = NULL;
   }

   reoptnode->dualreds = (reoptnode->dualredscur != NULL ? TRUE : FALSE);

   return SCIP_OKAY;
}

/** calculates a (local) similarity of a given node and returns if the subproblem should be solved from scratch */
static
SCIP_RETCODE reoptCheckLocalRestart(
   SCIP_REOPT*           reopt,              /**< reoptimization data structure */
   SCIP_SET*             set,                /**< global SCIP settings */
   BMS_BLKMEM*           blkmem,             /**< block memory */
   SCIP_NODE*            node,               /**< node of the search tree */
   SCIP_VAR**            transvars,          /**< transformed variables */
   int                   ntransvars,         /**< number of transformed variables */
   SCIP_Bool*            localrestart        /**< pointer to store if we want to restart solving the (sub)problem */
   )
{
   unsigned int id;

   assert(reopt != NULL);
   assert(reopt->reopttree != NULL);
   assert(set != NULL);
   assert(blkmem != NULL);
   assert(node != NULL);
   assert(transvars != NULL);

   /* node == NULL is equivalent to node == root, this case should be handled by SCIPreoptCheckReopt */
   assert(node != NULL);

   *localrestart = FALSE;

   id = SCIPnodeGetReoptID(node);
   assert(id < reopt->reopttree->reoptnodessize);

   /* set the id to -1 if the node is not part of the reoptimization tree */
   if( SCIPnodeGetDepth(node) > 0 && id == 0 )
      return SCIP_OKAY;

   if( set->reopt_objsimdelay > -1 )
   {
      SCIP_Real sim = 0.0;
      SCIP_Real lb;
      SCIP_Real ub;
      SCIP_Real oldcoef;
      SCIP_Real newcoef;
      int v;
      int idx;

      if( id == 0 )
         reopt->nlocrestarts = 0;

      /* since the stored objective functions are already normalize the dot-product is equivalent to the similarity */
      for(v = 0; v < ntransvars; v++)
      {
         lb = SCIPvarGetLbLocal(transvars[v]);
         ub = SCIPvarGetUbLocal(transvars[v]);

         /* skip already fixed variables */
         if( SCIPsetIsFeasLT(set, lb, ub) )
         {
            idx = SCIPvarGetProbindex(transvars[v]);
            assert(0 <= idx && idx < ntransvars);

            oldcoef = SCIPreoptGetOldObjCoef(reopt, reopt->run-1, idx);
            newcoef = SCIPreoptGetOldObjCoef(reopt, reopt->run, idx);

            sim += (oldcoef * newcoef);
         }
      }

      /* delete the stored subtree and information about bound changes
       * based on dual information */
      if( SCIPsetIsLT(set, sim, set->reopt_objsimdelay) )
      {
         /* set the flag */
         *localrestart = TRUE;

         ++reopt->nlocrestarts;
         ++reopt->ntotallocrestarts;

         /* delete the stored subtree */
         SCIP_CALL( deleteChildrenBelow(reopt->reopttree, set, blkmem, id, FALSE, FALSE) );

         /* delete the stored constraints; we do this twice in a row because we want to delete both constraints */
         SCIP_CALL( reoptnodeUpdateDualConss(reopt->reopttree->reoptnodes[id], blkmem) );
         SCIP_CALL( reoptnodeUpdateDualConss(reopt->reopttree->reoptnodes[id], blkmem) );
      }

      SCIPsetDebugMsg(set, " -> local similarity: %.4f%s\n", sim, *localrestart ? " (solve subproblem from scratch)" : "");
   }

   return SCIP_OKAY;
}

/** save ancestor branching information up to the next stored node */
static
SCIP_RETCODE saveAncestorBranchings(
   SCIP_REOPTTREE*       reopttree,          /**< reoptimization tree */
   SCIP_SET*             set,                /**< global SCIP settings */
   BMS_BLKMEM*           blkmem,             /**< block memory */
   SCIP_NODE*            node,               /**< node of the branch and bound tree */
   SCIP_NODE*            parent,             /**< parent node */
   unsigned int          id,                 /**< id of the node */
   unsigned int          parentid            /**< id of the parent node */
   )
{
   int nbranchvars;

   assert(reopttree != NULL );
   assert(node != NULL );
   assert(parent != NULL );
   assert(1 <= id && id < reopttree->reoptnodessize);
   assert(reopttree->reoptnodes[id] != NULL );
   assert(parentid < reopttree->reoptnodessize);
   assert(parentid == 0 || reopttree->reoptnodes[parentid] != NULL ); /* if the root is the next saved node, the nodedata can be NULL */

   SCIPdebugMessage(" -> save ancestor branchings\n");

   /* allocate memory */
   if (reopttree->reoptnodes[id]->varssize == 0)
   {
      assert(reopttree->reoptnodes[id]->vars == NULL );
      assert(reopttree->reoptnodes[id]->varbounds == NULL );
      assert(reopttree->reoptnodes[id]->varboundtypes == NULL );

      /* allocate memory for node information */
      SCIP_CALL( reoptnodeCheckMemory(reopttree->reoptnodes[id], set, blkmem, DEFAULT_MEM_VAR, 0, 0) );
   }

   assert(reopttree->reoptnodes[id]->varssize > 0);
   assert(reopttree->reoptnodes[id]->nvars == 0);

   SCIPnodeGetAncestorBranchingsPart(node, parent,
         reopttree->reoptnodes[id]->vars,
         reopttree->reoptnodes[id]->varbounds,
         reopttree->reoptnodes[id]->varboundtypes,
         &nbranchvars,
         reopttree->reoptnodes[id]->varssize);

   if( nbranchvars >  reopttree->reoptnodes[id]->varssize )
   {
      /* reallocate memory */
      SCIP_CALL( reoptnodeCheckMemory(reopttree->reoptnodes[id], set, blkmem, nbranchvars, 0, 0) );

      SCIPnodeGetAncestorBranchingsPart(node, parent,
            reopttree->reoptnodes[id]->vars,
            reopttree->reoptnodes[id]->varbounds,
            reopttree->reoptnodes[id]->varboundtypes,
            &nbranchvars,
            reopttree->reoptnodes[id]->varssize);
   }

   assert(nbranchvars <= reopttree->reoptnodes[id]->varssize); /* this should be the case */

   reopttree->reoptnodes[id]->nvars = nbranchvars;

   assert(nbranchvars <= reopttree->reoptnodes[id]->varssize);
   assert(reopttree->reoptnodes[id]->vars != NULL );

   return SCIP_OKAY;
}

/** transform a constraint with linear representation into reoptimization constraint data */
static
SCIP_RETCODE saveConsLinear(
   SCIP_REOPTCONSDATA*   reoptconsdata,      /**< reoptimization constraint data */
   SCIP_SET*             set,                /**< global SCIP settings */
   BMS_BLKMEM*           blkmem,             /**< block memory */
   SCIP_CONS*            cons,               /**< linear constraint that should be stored */
   SCIP_Bool*            success             /**< pointer to store the success */
   )
{
   SCIP_VAR** vars;
   SCIP_Real* vals;
   SCIP_CONSHDLR* conshdlr;
   SCIP_Bool allocbuffervals;
   int v;

   assert(reoptconsdata != NULL);
   assert(cons != NULL);

   *success = FALSE;
   allocbuffervals = FALSE;
   reoptconsdata->linear = TRUE;

   vars = NULL;
   vals = NULL;
   SCIP_CALL( SCIPconsGetNVars(cons, set, &reoptconsdata->nvars, success) );
   assert(*success);

   /* allocate memory for variables and values; boundtypes are not needed */
   SCIP_ALLOC( BMSallocBlockMemoryArray(blkmem, &reoptconsdata->vars, reoptconsdata->nvars) );
   SCIP_ALLOC( BMSallocBlockMemoryArray(blkmem, &reoptconsdata->vals, reoptconsdata->nvars) );
   reoptconsdata->varssize = reoptconsdata->nvars;

   /* only needed for bounddisjuction constraints, thus we set them to NULL to avoid compiler warnings */
   reoptconsdata->boundtypes = NULL;

   conshdlr = SCIPconsGetHdlr(cons);
   assert(conshdlr != NULL);

   /* get all variables, values, and sides */
   if( strcmp(SCIPconshdlrGetName(conshdlr), "linear") == 0 )
   {
      vars = SCIPgetVarsLinear(NULL, cons);
      vals = SCIPgetValsLinear(NULL, cons);
      reoptconsdata->lhs = SCIPgetLhsLinear(NULL, cons);
      reoptconsdata->rhs = SCIPgetRhsLinear(NULL, cons);
   }
   else if( strcmp(SCIPconshdlrGetName(conshdlr), "logicor") == 0 )
   {
      vars = SCIPgetVarsLogicor(NULL, cons);

      /* initialize values to 1.0 */
      SCIP_CALL( SCIPsetAllocBufferArray(set, &vals, reoptconsdata->nvars) );
      allocbuffervals = TRUE;

      for( v = 0; v < reoptconsdata->nvars; v++ )
         vals[v] = 1.0;

      reoptconsdata->lhs = 1.0;
      reoptconsdata->rhs = SCIPsetInfinity(set);
   }
   else if( strcmp(SCIPconshdlrGetName(conshdlr), "setppc") == 0 )
   {
      vars = SCIPgetVarsSetppc(NULL, cons);

      /* initialize values to 1.0 */
      SCIP_CALL( SCIPsetAllocBufferArray(set, &vals, reoptconsdata->nvars) );
      allocbuffervals = TRUE;

      for( v = 0; v < reoptconsdata->nvars; v++ )
         vals[v] = 1.0;

      switch( SCIPgetTypeSetppc(NULL, cons) ) {
      case SCIP_SETPPCTYPE_PARTITIONING:
         reoptconsdata->lhs = 1.0;
         reoptconsdata->rhs = 1.0;
         break;
      case SCIP_SETPPCTYPE_PACKING:
         reoptconsdata->lhs = -SCIPsetInfinity(set);
         reoptconsdata->rhs = 1.0;
         break;
      case SCIP_SETPPCTYPE_COVERING:
         reoptconsdata->lhs = 1.0;
         reoptconsdata->rhs = SCIPsetInfinity(set);
         break;
      default:
         *success = FALSE;
         return SCIP_OKAY;
      }
   }
   else
   {
      assert(strcmp(SCIPconshdlrGetName(conshdlr), "linear") == 0 || strcmp(SCIPconshdlrGetName(conshdlr), "logicor") == 0
         || strcmp(SCIPconshdlrGetName(conshdlr), "setppc") == 0);

      SCIPerrorMessage("Cannot handle constraints of type <%s> in saveConsLinear.\n", SCIPconshdlrGetName(conshdlr));
      return SCIP_INVALIDDATA;
   }
   assert(vars != NULL);
   assert(vals != NULL);

   /* transform all variables into the original space */
   for( v = 0; v < reoptconsdata->nvars; v++ )
   {
      SCIP_Real constant = 0.0;
      SCIP_Real scalar = 1.0;

      assert(vars[v] != NULL);

      reoptconsdata->vars[v] = vars[v];
      reoptconsdata->vals[v] = vals[v];

      SCIP_CALL( SCIPvarGetOrigvarSum(&reoptconsdata->vars[v], &scalar, &constant) );
      assert(!SCIPsetIsZero(set, scalar));

      assert(!SCIPsetIsInfinity(set, REALABS(reoptconsdata->vals[v])));
      reoptconsdata->vals[v] *= scalar;

      if( !SCIPsetIsZero(set, constant) && !SCIPsetIsInfinity(set, -reoptconsdata->lhs) )
         reoptconsdata->lhs -= constant;
      if( !SCIPsetIsZero(set, constant) && !SCIPsetIsInfinity(set, reoptconsdata->rhs) )
         reoptconsdata->rhs -= constant;
   }

   /* free buffer if needed */
   if( allocbuffervals )
   {
      SCIPsetFreeBufferArray(set, &vals);
   }

   return SCIP_OKAY;
}

/** transform a bounddisjunction constraint into reoptimization constraint data */
static
SCIP_RETCODE saveConsBounddisjuction(
   SCIP_REOPTCONSDATA*   reoptconsdata,      /**< reoptimization constraint data */
   SCIP_SET*             set,                /**< global SCIP settings */
   BMS_BLKMEM*           blkmem,             /**< block memory */
   SCIP_CONS*            cons,               /**< bounddisjuction constraint that should be stored */
   SCIP_Bool*            success             /**< pointer to store the success */
   )
{
   SCIP_CONSHDLR* conshdlr;
   int v;

   assert(reoptconsdata != NULL);
   assert(cons != NULL);

   *success = FALSE;
   reoptconsdata->linear = FALSE;

   conshdlr = SCIPconsGetHdlr(cons);
   assert(conshdlr != NULL);
   assert(strcmp(SCIPconshdlrGetName(conshdlr), "bounddisjunction") == 0);

   if( strcmp(SCIPconshdlrGetName(conshdlr), "bounddisjunction") != 0 )
   {
      SCIPerrorMessage("Cannot handle constraints of type <%s> in saveConsBounddisjuction.\n", SCIPconshdlrGetName(conshdlr));
      return SCIP_INVALIDDATA;
   }

   SCIP_CALL( SCIPconsGetNVars(cons, set, &reoptconsdata->nvars, success) );
   assert(*success);

   /* allocate memory for variables and values; boundtypes are not needed */
   SCIP_ALLOC( BMSduplicateBlockMemoryArray(blkmem, &reoptconsdata->vars, SCIPgetVarsBounddisjunction(NULL, cons), reoptconsdata->nvars) );
   SCIP_ALLOC( BMSduplicateBlockMemoryArray(blkmem, &reoptconsdata->vals, SCIPgetBoundsBounddisjunction(NULL, cons), reoptconsdata->nvars) );
   SCIP_ALLOC( BMSduplicateBlockMemoryArray(blkmem, &reoptconsdata->boundtypes, SCIPgetBoundtypesBounddisjunction(NULL, cons), reoptconsdata->nvars) );
   reoptconsdata->varssize = reoptconsdata->nvars;
   reoptconsdata->lhs = SCIP_UNKNOWN;
   reoptconsdata->rhs = SCIP_UNKNOWN;

   /* transform all variables into the original space */
   for( v = 0; v < reoptconsdata->nvars; v++ )
   {
      SCIP_Real constant = 0.0;
      SCIP_Real scalar = 1.0;

      assert(reoptconsdata->vars[v] != NULL);

      SCIP_CALL( SCIPvarGetOrigvarSum(&reoptconsdata->vars[v], &scalar, &constant) );
      assert(!SCIPsetIsZero(set, scalar));

      assert(!SCIPsetIsInfinity(set, REALABS(reoptconsdata->vals[v])));
      reoptconsdata->vals[v] -= constant;
      reoptconsdata->vals[v] *= scalar;

      /* due to multipling with a negative scalar the relation need to be changed */
      if( SCIPsetIsNegative(set, scalar) )
         reoptconsdata->boundtypes[v] = (SCIP_BOUNDTYPE)(SCIP_BOUNDTYPE_UPPER - reoptconsdata->boundtypes[v]);
   }

   return SCIP_OKAY;
}

/** save additional all constraints that were additionally added to @p node */
static
SCIP_RETCODE saveLocalConssData(
   SCIP_REOPTTREE*       reopttree,          /**< reopttree */
   SCIP_SET*             set,                /**< global SCIP settings */
   BMS_BLKMEM*           blkmem,             /**< block memory */
   SCIP_NODE*            node,               /**< node of the branch and bound tree */
   unsigned int          id                  /**< id of the node*/
   )
{
   SCIP_CONS** addedcons;
   int naddedconss;
   int addedconsssize;
   int nconss;
   int c;

   assert(node != NULL );
   assert(reopttree != NULL);
   assert(id < reopttree->reoptnodessize);

   /* save the added pseudo-constraint */
   if(SCIPnodeGetNAddedConss(node) > 0)
   {
      addedconsssize = SCIPnodeGetNAddedConss(node);

      SCIPdebugMessage(" -> save %d locally added constraints\n", addedconsssize);

      /* get memory */
      SCIP_CALL( SCIPsetAllocBufferArray(set, &addedcons, addedconsssize) );
      SCIPnodeGetAddedConss(node, addedcons, &naddedconss, addedconsssize);

      nconss = reopttree->reoptnodes[id]->nconss;

      /* check memory for added constraints */
      SCIP_CALL( reoptnodeCheckMemory(reopttree->reoptnodes[id], set, blkmem, 0, 0, naddedconss) );

      /* since the first nconss are already stored in the data structure, we skip them */
      for(c = nconss; c < naddedconss; c++)
      {
         SCIP_CONSHDLR* conshdlr;
         SCIP_Bool islinear;
         SCIP_Bool success;

         conshdlr = SCIPconsGetHdlr(addedcons[c]);

         /* check whether the constraint has a linear representation */
         islinear = (strcmp(SCIPconshdlrGetName(conshdlr), "linear") == 0
               || strcmp(SCIPconshdlrGetName(conshdlr), "logicor") == 0
               || strcmp(SCIPconshdlrGetName(conshdlr), "setppc") == 0);

         SCIP_ALLOC( BMSallocBlockMemory(blkmem, &reopttree->reoptnodes[id]->conss[c]) ); /*lint !e866*/

         success = FALSE;

         /* the constraint has a linear representation */
         if( islinear )
         {
            SCIP_CALL( saveConsLinear(reopttree->reoptnodes[id]->conss[c], set, blkmem, addedcons[c], &success) );
            assert(success);

            /* increase the counter for added constraints */
            ++reopttree->reoptnodes[id]->nconss;
         }
         else
         {
            assert(strcmp(SCIPconshdlrGetName(conshdlr), "bounddisjunction") == 0);
            SCIP_CALL( saveConsBounddisjuction(reopttree->reoptnodes[id]->conss[c], set, blkmem, addedcons[c], &success) );
            assert(success);

            /* increase the counter for added constraints */
            ++reopttree->reoptnodes[id]->nconss;
         }
         assert(reopttree->reoptnodes[id]->conss[c]->nvars > 0);

         if( strcmp("reopt_inf", SCIPconsGetName(addedcons[c])) == 0 )
            reopttree->reoptnodes[id]->conss[c]->constype = REOPT_CONSTYPE_INFSUBTREE;
         else if( strcmp("reopt_dual", SCIPconsGetName(addedcons[c])) == 0 )
            reopttree->reoptnodes[id]->conss[c]->constype = REOPT_CONSTYPE_DUALREDS;
         else
            reopttree->reoptnodes[id]->conss[c]->constype = REOPT_CONSTYPE_UNKNOWN;
      }

      assert(reopttree->reoptnodes[id]->nconss == naddedconss);
      SCIPsetFreeBufferArray(set, &addedcons);
   }

   return SCIP_OKAY;
}

/** collect all bound changes based on dual information
 *
 *  If the bound changes are global, all information are already stored because they were caught by the event handler.
 *  otherwise, we have to use SCIPnodeGetDualBoundchgs.
 *
 *  Afterwards, we check if the constraint will be added in the next iteration or after splitting the node.
 */
static
SCIP_RETCODE collectDualInformation(
   SCIP_REOPT*           reopt,              /**< reoptimization data structure */
   SCIP_SET*             set,                /**< global SCIP settings */
   BMS_BLKMEM*           blkmem,             /**< block memory */
   SCIP_NODE*            node,               /**< node of the search tree */
   unsigned int          id,                 /**< id of the node */
   SCIP_REOPTTYPE        reopttype           /**< reopttype */
   )
{
   SCIP_Bool cons_is_next = TRUE;
   int nbndchgs;
   int v;

   assert(reopt != NULL);
   assert(reopt->reopttree != NULL);
   assert(id < reopt->reopttree->reoptnodessize);
   assert(reopt->reopttree->reoptnodes[id]->dualreds);
   assert(node != NULL);
   assert(blkmem != NULL);

   /* first case, all bound changes were global */
   if( reopt->currentnode == SCIPnodeGetNumber(node) && reopt->dualreds != NULL && reopt->dualreds->nvars > 0 )
   {
      nbndchgs = reopt->dualreds->nvars;
   }
   else
   {
      assert(reopt->currentnode == SCIPnodeGetNumber(node));

      /* get the number of bound changes based on dual information */
      nbndchgs = SCIPnodeGetNDualBndchgs(node);

      /* ensure that enough memory is allocated */
      SCIP_CALL( checkMemDualCons(reopt, set, blkmem, nbndchgs) );

      /* collect the bound changes */
      SCIPnodeGetDualBoundchgs(node, reopt->dualreds->vars, reopt->dualreds->vals, reopt->dualreds->boundtypes,
            &nbndchgs, reopt->dualreds->varssize);
      assert(nbndchgs <= reopt->dualreds->varssize);

      reopt->dualreds->nvars = nbndchgs;
      reopt->dualreds->linear = FALSE;

      /* transform the variables into the original space */
      for(v = 0; v < nbndchgs; v++)
      {
         SCIP_Real constant = 0.0;
         SCIP_Real scalar = 1.0;

         SCIP_CALL( SCIPvarGetOrigvarSum(&reopt->dualreds->vars[v], &scalar, &constant) );
         reopt->dualreds->vals[v] = (reopt->dualreds->vals[v] - constant) / scalar;

         assert(SCIPvarIsOriginal(reopt->dualreds->vars[v]));
      }
   }

   assert(nbndchgs > 0);

   /* due to the strong branching initialization it can be possible that two
    * constraints handling dual information are stored at the same time.
    * during reoptimizing a node we add the constraint stored at dualredscur only,
    * i.e, if dualredscur is not NULL, we need to store the constraint the
    * constraint for the next iteration at dualredsnex because the constraint
    * stored at dualredscur is needed to split the constraint in the current
    * iteration.
    */
   if( reopt->reopttree->reoptnodes[id]->dualredscur != NULL )
   {
      assert(reopt->reopttree->reoptnodes[id]->dualredsnex == NULL);
      cons_is_next = FALSE;
   }
   assert((cons_is_next && reopt->reopttree->reoptnodes[id]->dualredscur == NULL)
       || (!cons_is_next && reopt->reopttree->reoptnodes[id]->dualredsnex == NULL));

   /* the constraint will be added next */
   if( cons_is_next )
   {
      assert(reopt->reopttree->reoptnodes[id]->dualredscur == NULL);
      SCIP_ALLOC( BMSallocBlockMemory(blkmem, &reopt->reopttree->reoptnodes[id]->dualredscur) );
      SCIP_ALLOC( BMSduplicateBlockMemoryArray(blkmem, &reopt->reopttree->reoptnodes[id]->dualredscur->vars,
            reopt->dualreds->vars, nbndchgs) );
      SCIP_ALLOC( BMSduplicateBlockMemoryArray(blkmem, &reopt->reopttree->reoptnodes[id]->dualredscur->vals,
            reopt->dualreds->vals, nbndchgs) );
      SCIP_ALLOC( BMSduplicateBlockMemoryArray(blkmem, &reopt->reopttree->reoptnodes[id]->dualredscur->boundtypes,
            reopt->dualreds->boundtypes, nbndchgs) );

      reopt->reopttree->reoptnodes[id]->dualredscur->nvars = nbndchgs;
      reopt->reopttree->reoptnodes[id]->dualredscur->varssize = nbndchgs;
      reopt->reopttree->reoptnodes[id]->dualredscur->lhs = 1.0;
      reopt->reopttree->reoptnodes[id]->dualredscur->rhs = SCIPsetInfinity(set);
      reopt->reopttree->reoptnodes[id]->dualredscur->constype = reopttype == SCIP_REOPTTYPE_STRBRANCHED ? REOPT_CONSTYPE_DUALREDS : REOPT_CONSTYPE_INFSUBTREE;
      reopt->reopttree->reoptnodes[id]->dualredscur->linear = FALSE;

      SCIPdebugMessage(" -> save dual information of type 1: node %lld, nvars %d, constype %d\n",
            SCIPnodeGetNumber(node), reopt->reopttree->reoptnodes[id]->dualredscur->nvars,
            reopt->reopttree->reoptnodes[id]->dualredscur->constype);
   }
   /* the constraint will be added after next */
   else
   {
      assert(reopt->reopttree->reoptnodes[id]->dualredsnex == NULL);
      SCIP_ALLOC( BMSallocBlockMemory(blkmem, &reopt->reopttree->reoptnodes[id]->dualredsnex) );
      reopt->reopttree->reoptnodes[id]->dualredsnex->nvars = -1;

      SCIP_ALLOC( BMSduplicateBlockMemoryArray(blkmem, &reopt->reopttree->reoptnodes[id]->dualredsnex->vars,
            reopt->dualreds->vars, nbndchgs) );
      SCIP_ALLOC( BMSduplicateBlockMemoryArray(blkmem, &reopt->reopttree->reoptnodes[id]->dualredsnex->vals,
            reopt->dualreds->vals, nbndchgs) );
      SCIP_ALLOC( BMSduplicateBlockMemoryArray(blkmem, &reopt->reopttree->reoptnodes[id]->dualredsnex->boundtypes,
            reopt->dualreds->boundtypes, nbndchgs) );
      reopt->reopttree->reoptnodes[id]->dualredsnex->nvars = nbndchgs;
      reopt->reopttree->reoptnodes[id]->dualredsnex->varssize = nbndchgs;
      reopt->reopttree->reoptnodes[id]->dualredsnex->lhs = 1.0;
      reopt->reopttree->reoptnodes[id]->dualredsnex->rhs = SCIPsetInfinity(set);
      reopt->reopttree->reoptnodes[id]->dualredsnex->constype = reopttype == SCIP_REOPTTYPE_STRBRANCHED ? REOPT_CONSTYPE_DUALREDS : REOPT_CONSTYPE_INFSUBTREE;

      SCIPdebugMessage(" -> save dual information of type 2: node %lld, nvars %d, constype %d\n",
         SCIPnodeGetNumber(node), reopt->reopttree->reoptnodes[id]->dualredsnex->nvars,
         reopt->reopttree->reoptnodes[id]->dualredsnex->constype);
   }

   return SCIP_OKAY;
}

/** adds a node of the branch and bound tree to the reoptimization tree */
static
SCIP_RETCODE addNode(
   SCIP_REOPT*           reopt,              /**< reoptimization data structure */
   SCIP_SET*             set,                /**< global SCIP settings */
   SCIP_LP*              lp,                 /**< current LP */
   BMS_BLKMEM*           blkmem,             /**< block memory */
   SCIP_NODE*            node,               /**< current node */
   SCIP_REOPTTYPE        reopttype,          /**< reason for storing the node*/
   SCIP_Bool             saveafterdual,      /**< save branching decisions after the first dual */
   SCIP_Bool             isrootnode,         /**< node is the root node */
   SCIP_Real             lowerbound          /**< lower bound of the node */
   )
{
   SCIP_NODE* parent = NULL;
   SCIP_Bool shrank = FALSE;
   unsigned int id;
   unsigned int parentid = 0;

   assert(reopt != NULL);
   assert(set != NULL);
   assert(blkmem != NULL);
   assert(node != NULL);

   if( set->reopt_maxsavednodes == 0 )
      return SCIP_OKAY;

   assert(reopttype == SCIP_REOPTTYPE_TRANSIT
       || reopttype == SCIP_REOPTTYPE_INFSUBTREE
       || reopttype == SCIP_REOPTTYPE_STRBRANCHED
       || reopttype == SCIP_REOPTTYPE_LOGICORNODE
       || reopttype == SCIP_REOPTTYPE_LEAF
       || reopttype == SCIP_REOPTTYPE_PRUNED
       || reopttype == SCIP_REOPTTYPE_FEASIBLE);

   /* start clock */
   SCIPclockStart(reopt->savingtime, set);

   /* the node was created by reoptimization, i.e., we need to update the
    * stored data */
   if( SCIPnodeGetReoptID(node) >= 1 )
   {
      SCIP_Bool transintoorig;

      assert(reopttype != SCIP_REOPTTYPE_LEAF);
      assert(!isrootnode);

      id = SCIPnodeGetReoptID(node);
      assert(id < reopt->reopttree->reoptnodessize);

      /* this is a special case:
       *   due to re-propagation of the an anchester node it can happen that we try to update a node that was created by
       *   reoptimization and already removed by deleteChildrenBelow. In this case we do not want to save the current
       *   node
       */
      if( reopt->reopttree->reoptnodes[id] == NULL )
      {
         parent = SCIPnodeGetParent(node);
         assert(parent != NULL);

         parentid = SCIPnodeGetReoptID(parent);

         /* travers along the branching path until reaching a node that is part of the reoptimization tree or the root node */
         while( SCIPnodeGetDepth(parent) > 0 && reopt->reopttree->reoptnodes[parentid] == NULL )
         {
            /* the parent node is not part of the reoptimization, reset the reoptid and reopttype of the parent node */
            SCIPnodeSetReoptID(parent, 0);
            SCIPnodeSetReopttype(parent, SCIP_REOPTTYPE_NONE);

            parent = SCIPnodeGetParent(parent);
            assert(parent != NULL);

            parentid = SCIPnodeGetReoptID(parent);
         }

         /* the anchestor node has to be part of the reoptimization tree. either the parent is the root itself or
          * marked to be a leaf, pruned or feasible
          */
         assert(reopt->reopttree->reoptnodes[parentid] != NULL);
         assert(parentid == 0
             || reopt->reopttree->reoptnodes[parentid]->reopttype == SCIP_REOPTTYPE_FEASIBLE
             || reopt->reopttree->reoptnodes[parentid]->reopttype == SCIP_REOPTTYPE_INFSUBTREE
             || reopt->reopttree->reoptnodes[parentid]->reopttype == SCIP_REOPTTYPE_LEAF
             || reopt->reopttree->reoptnodes[parentid]->reopttype == SCIP_REOPTTYPE_PRUNED);

         SCIPdebugMessage(" -> skip saving\n");
         SCIPnodeSetReoptID(node, 0);
         SCIPnodeSetReopttype(node, SCIP_REOPTTYPE_NONE);

         /* stop clock */
         SCIPclockStop(reopt->savingtime, set);

         return SCIP_OKAY;
      }

      SCIPsetDebugMsg(set, "update node %lld at ID %u:\n", SCIPnodeGetNumber(node), id);

      transintoorig = FALSE;

      /* store separated cuts */
      if( set->reopt_usecuts )
      {
         SCIP_CALL( storeCuts(reopt, set, blkmem, lp, id) );
      }

      /* save primal bound changes made after the first dual bound change */
      if( saveafterdual )
      {
         assert(reopttype == SCIP_REOPTTYPE_STRBRANCHED);
         SCIP_CALL( saveAfterDualBranchings(reopt, set, blkmem, node, id, &transintoorig) );
      }

      /* update constraint propagations */
      if( set->reopt_saveconsprop )
      {
         SCIP_CALL( updateConstraintPropagation(reopt, set, blkmem, node, id, &transintoorig) );
      }

      /* ensure that all variables describing the branching path are original */
      if( transintoorig )
      {
         SCIP_CALL( transformIntoOrig(reopt, id) );
      }

      /* update the lowerbound if the new lower bound is finite */
      if( !SCIPsetIsEQ(set, REALABS(lowerbound), SCIPsetInfinity(set)) )
         reopt->reopttree->reoptnodes[id]->lowerbound = lowerbound;
      SCIPdebugMessage(" -> reopttype: %u, lowerbound: %g\n", reopttype, reopt->reopttree->reoptnodes[id]->lowerbound);

#ifdef SCIP_MORE_DEBUG
      {
         int varnr;
         SCIPdebugMessage(" -> saved variables:\n");
         for (varnr = 0; varnr < reopt->reopttree->reoptnodes[id]->nvars; varnr++)
         {
            SCIPdebugMessage("  <%s> %s %g\n", SCIPvarGetName(reopt->reopttree->reoptnodes[id]->vars[varnr]),
               reopt->reopttree->reoptnodes[id]->varboundtypes[varnr] == SCIP_BOUNDTYPE_LOWER ?
               "=>" : "<=", reopt->reopttree->reoptnodes[id]->varbounds[varnr]);
         }
         for (varnr = 0; varnr < reopt->reopttree->reoptnodes[id]->nafterdualvars; varnr++)
         {
            int varnr;
            SCIPsetDebugMsg(set, " -> saved variables:\n");
            for (varnr = 0; varnr < reopt->reopttree->reoptnodes[id]->nvars; varnr++)
            {
               SCIPsetDebugMsg(set, "  <%s> %s %g\n", SCIPvarGetName(reopt->reopttree->reoptnodes[id]->vars[varnr]),
                  reopt->reopttree->reoptnodes[id]->varboundtypes[varnr] == SCIP_BOUNDTYPE_LOWER ?
                  "=>" : "<=", reopt->reopttree->reoptnodes[id]->varbounds[varnr]);
            }
            for (varnr = 0; varnr < reopt->reopttree->reoptnodes[id]->nafterdualvars; varnr++)
            {
               SCIPsetDebugMsg(set, "  <%s> %s %g (after dual red.)\n", SCIPvarGetName(reopt->reopttree->reoptnodes[id]->afterdualvars[varnr]),
                  reopt->reopttree->reoptnodes[id]->afterdualvarboundtypes[varnr] == SCIP_BOUNDTYPE_LOWER ?
                  "=>" : "<=", reopt->reopttree->reoptnodes[id]->afterdualvarbounds[varnr]);
            }
         }
      }
#endif

      /* update LPI state if node is pseudobranched or feasible */
      switch( reopttype )
      {
      case SCIP_REOPTTYPE_TRANSIT:
         if( set->reopt_shrinkinner )
         {
            SCIP_CALL( shrinkNode(reopt, set, node, id, &shrank, blkmem) );
         }

         goto TRANSIT;

         break; /*lint !e527*/

      case SCIP_REOPTTYPE_LOGICORNODE:
      case SCIP_REOPTTYPE_LEAF:
         goto TRANSIT;
         break; /*lint !e527*/

      case SCIP_REOPTTYPE_INFSUBTREE:
         /* delete the whole subtree induced be the current node */
         SCIP_CALL( deleteChildrenBelow(reopt->reopttree, set, blkmem, id, FALSE, FALSE) );
         goto PSEUDO;
         break; /*lint !e527*/

      case SCIP_REOPTTYPE_STRBRANCHED:
         goto PSEUDO;
         break; /*lint !e527*/

      case SCIP_REOPTTYPE_FEASIBLE:
         /* delete the subtree */
         if( set->reopt_reducetofrontier )
         {
            SCIP_CALL( deleteChildrenBelow(reopt->reopttree, set, blkmem, id, FALSE, FALSE) );
            SCIP_CALL( SCIPreoptResetDualBndchgs(reopt, node, blkmem) );
         }
         /* dive through all children and change the reopttype to PRUNED */
         else
         {
            SCIP_CALL( changeReopttypeOfSubtree(reopt->reopttree, id, SCIP_REOPTTYPE_PRUNED) );
         }
         goto FEASIBLE;
         break; /*lint !e527*/

      case SCIP_REOPTTYPE_PRUNED:
         /* delete the subtree */
         if( set->reopt_reducetofrontier )
         {
            SCIP_CALL( deleteChildrenBelow(reopt->reopttree, set, blkmem, id, FALSE, FALSE) );
            SCIP_CALL( SCIPreoptResetDualBndchgs(reopt, node, blkmem) );
         }
         /* dive through all children and change the reopttype to LEAF */
         else
         {
            SCIP_CALL( changeReopttypeOfSubtree(reopt->reopttree, id, SCIP_REOPTTYPE_PRUNED) );
         }

         /* increase number of reoptimized nodes that could be pruned */
         ++reopt->reopttree->ncutoffreoptnodes;
         ++reopt->reopttree->ntotalcutoffreoptnodes;

         goto PRUNED;
         break; /*lint !e527*/

      default:
         break;
      } /*lint !e788*/

      /* stop clock */
      SCIPclockStart(reopt->savingtime, set);

      return SCIP_OKAY;
   }

   /* get new IDs */
   SCIP_CALL( reopttreeCheckMemory(reopt->reopttree, set, blkmem) );

   /* the current node is the root node */
   if( isrootnode )
   {
      id = 0;

      /* save local constraints
       * note: currently, there will be no constraint to save because all global constraints are added by calling
       * SCIPprobAddCons.
       */
      if (SCIPnodeGetNAddedConss(node) >= 1)
      {
         assert(reopt->reopttree->reoptnodes[id]->nconss == 0);

         SCIP_CALL( saveLocalConssData(reopt->reopttree, set, blkmem, node, id) );
      }

      /* store separated cuts
       * note: we need to call this after saveLocalConssData to be sure that the local conss array is ordered, first all
       * local constraints, then cuts
       */
      if( set->reopt_usecuts )
      {
         SCIP_CALL( storeCuts(reopt, set, blkmem, lp, id) );
      }

      switch( reopttype )
      {
      case SCIP_REOPTTYPE_TRANSIT:
         /* ensure that no dual constraints are stored */
         SCIP_CALL( SCIPreoptResetDualBndchgs(reopt, node, blkmem) );

         /* update the lowerbound */
         if( !SCIPsetIsEQ(set, REALABS(lowerbound), SCIPsetInfinity(set)) )
            reopt->reopttree->reoptnodes[id]->lowerbound = lowerbound;

         goto TRANSIT;
         break; /*lint !e527*/

      case SCIP_REOPTTYPE_INFSUBTREE:
      case SCIP_REOPTTYPE_STRBRANCHED:
         reopt->reopttree->reoptnodes[0]->reopttype = (unsigned int)reopttype;
         reopt->reopttree->reoptnodes[0]->dualreds = TRUE;
         reopt->reopttree->reoptnodes[0]->nvars = 0;

         if( reopttype == SCIP_REOPTTYPE_INFSUBTREE )
         {
            /* delete the whole subtree induced be the current node */
            SCIP_CALL( deleteChildrenBelow(reopt->reopttree, set, blkmem, 0, FALSE, FALSE) );
         }

         /* update the lowerbound */
         if( !SCIPsetIsEQ(set, REALABS(lowerbound), SCIPsetInfinity(set)) )
            reopt->reopttree->reoptnodes[id]->lowerbound = lowerbound;

         SCIPdebugMessage("update node %d at ID %d:\n", 1, 0);
         SCIPdebugMessage(" -> nvars: 0, ncons: 0, parentID: -, reopttype: %u, lowerbound: %g\n", reopttype,
               reopt->reopttree->reoptnodes[id]->lowerbound);

         goto PSEUDO;
         break; /*lint !e527*/

      case SCIP_REOPTTYPE_FEASIBLE:
         ++reopt->reopttree->ntotalfeasnodes;
         ++reopt->reopttree->nfeasnodes;
         reopt->reopttree->reoptnodes[0]->reopttype = (unsigned int)SCIP_REOPTTYPE_FEASIBLE;
         reopt->reopttree->reoptnodes[0]->dualreds = FALSE;

         if( reopt->reopttree->reoptnodes[0]->childids != NULL && reopt->reopttree->reoptnodes[0]->nchilds > 0 )
         {
            /* delete the subtree */
            if( set->reopt_reducetofrontier )
            {
               SCIP_CALL( deleteChildrenBelow(reopt->reopttree, set, blkmem, 0, FALSE, FALSE) );
               SCIP_CALL( SCIPreoptResetDualBndchgs(reopt, node, blkmem) );
            }
            /* dive through all children and change the reopttype to LEAF */
            else
            {
               SCIP_CALL( changeReopttypeOfSubtree(reopt->reopttree, 0, SCIP_REOPTTYPE_PRUNED) );
            }
         }
         else
            SCIP_CALL( SCIPreoptResetDualBndchgs(reopt, node, blkmem) );

         /* update the lowerbound */
         if( ! SCIPsetIsEQ(set, REALABS(lowerbound), SCIPsetInfinity(set)) )
            reopt->reopttree->reoptnodes[id]->lowerbound = lowerbound;

         SCIPdebugMessage("update node %d at ID %d:\n", 1, 0);
         SCIPdebugMessage(" -> nvars: 0, ncons: 0, parentID: -, reopttype: %u, lowerbound: %g\n", reopttype,
               reopt->reopttree->reoptnodes[id]->lowerbound);

         break;

      case SCIP_REOPTTYPE_PRUNED:
         ++reopt->reopttree->nprunednodes;
         ++reopt->reopttree->ntotalprunednodes;
         reopt->reopttree->reoptnodes[0]->reopttype = (unsigned int)SCIP_REOPTTYPE_PRUNED;
         reopt->reopttree->reoptnodes[0]->dualreds = FALSE;

         if( reopt->reopttree->reoptnodes[0]->childids != NULL && reopt->reopttree->reoptnodes[0]->nchilds > 0 )
         {
            /* delete the subtree */
            if( set->reopt_reducetofrontier )
            {
               SCIP_CALL( deleteChildrenBelow(reopt->reopttree, set, blkmem, 0, FALSE, FALSE) );
               SCIP_CALL( SCIPreoptResetDualBndchgs(reopt, node, blkmem) );
            }
            /* dive through all children and change the reopttype to LEAF */
            else
            {
               SCIP_CALL( changeReopttypeOfSubtree(reopt->reopttree, 0, SCIP_REOPTTYPE_PRUNED) );
            }
         }
         else
            SCIP_CALL( SCIPreoptResetDualBndchgs(reopt, node, blkmem) );

         /* update the lowerbound if it was not set */
         if( ! SCIPsetIsEQ(set, REALABS(lowerbound), SCIPsetInfinity(set)) )
            reopt->reopttree->reoptnodes[id]->lowerbound = lowerbound;

         SCIPdebugMessage("update node %d at ID %d:\n", 1, 0);
         SCIPdebugMessage(" -> nvars: 0, ncons: 0, parentID: -, reopttype: %u, lowerbound:%g \n", reopttype,
               reopt->reopttree->reoptnodes[id]->lowerbound);

         break;

      default:
         assert(reopttype == SCIP_REOPTTYPE_TRANSIT
            || reopttype == SCIP_REOPTTYPE_INFSUBTREE
            || reopttype == SCIP_REOPTTYPE_STRBRANCHED
            || reopttype == SCIP_REOPTTYPE_PRUNED
            || reopttype == SCIP_REOPTTYPE_FEASIBLE);
         break;
      }/*lint !e788*/

      /* reset the information of dual bound changes */
      reopt->currentnode = -1;
      if( reopt->dualreds != NULL )
         reopt->dualreds->nvars = 0;

      /* stop clock */
      SCIPclockStop(reopt->savingtime, set);

      return SCIP_OKAY;
   }
   else
   {
      int nbndchgdiff;
      SCIP_Bool transintoorig;

      SCIPsetDebugMsg(set, "try to add node #%lld to the reopttree\n", SCIPnodeGetNumber(node));
      SCIPsetDebugMsg(set, " -> reopttype = %u\n", reopttype);

      /* check if we really want to save this node:
       *   1. save the node if reopttype is at least SCIP_REOPTTYPE_INFSUBTREE
       *   2. save the node if the number of bound changes of this node
       *      and the last saved node is at least a given number n
       */

      /* get the ID of the last saved node or 0 for the root */
      SCIP_CALL( getLastSavedNode(reopt, set, node, &parent, &parentid, &nbndchgdiff) );

      if( (reopttype < SCIP_REOPTTYPE_INFSUBTREE && nbndchgdiff <= set->reopt_maxdiffofnodes)
        || reopt->reopttree->reoptnodes[parentid]->reopttype >= SCIP_REOPTTYPE_LEAF )
      {
         SCIPsetDebugMsg(set, " -> skip saving\n");

         /* stop clock */
         SCIPclockStop(reopt->savingtime, set);

         return SCIP_OKAY;
      }

      /* check if there are free slots to store the node */
      SCIP_CALL( reopttreeCheckMemory(reopt->reopttree, set, blkmem) );

      id = (unsigned int) (size_t) SCIPqueueRemove(reopt->reopttree->openids);

      SCIPsetDebugMsg(set, " -> save at ID %u\n", id);

      assert(reopt->reopttree->reoptnodes[id] == NULL
         || (reopt->reopttree->reoptnodes[id]->nvars == 0 && reopt->reopttree->reoptnodes[id]->nconss == 0));
      assert(id >= 1 && id < reopt->reopttree->reoptnodessize);
      assert(!isrootnode);

      /* get memory for nodedata */
      assert(reopt->reopttree->reoptnodes[id] == NULL || reopt->reopttree->reoptnodes[id]->nvars == 0);
      SCIP_CALL( createReoptnode(reopt->reopttree, set, blkmem, id) );
      reopt->reopttree->reoptnodes[id]->parentID = parentid;

      assert(parent != NULL );
      assert((SCIPnodeGetDepth(parent) == 0 && parentid == 0) || (SCIPnodeGetDepth(parent) >= 1 && parentid > 0));
      assert(id >= 1);

      /* create the array of "child nodes" if they not exist */
      if( reopt->reopttree->reoptnodes[parentid]->childids == NULL
         || reopt->reopttree->reoptnodes[parentid]->allocchildmem == 0 )
      {
         SCIP_CALL( reoptnodeCheckMemory(reopt->reopttree->reoptnodes[parentid], set, blkmem, 0, 2, 0) );
      }

      /* add the new node as a "child node" of the last saved reoptminization node */
      SCIP_CALL( reoptAddChild(reopt->reopttree, set, blkmem, parentid, id) );

      /* save branching path */
      SCIP_CALL( saveAncestorBranchings(reopt->reopttree, set, blkmem, node, parent, id, parentid) );

      /* save bound changes after some dual reduction */
      if( saveafterdual )
      {
         assert(reopttype == SCIP_REOPTTYPE_STRBRANCHED);
         SCIP_CALL( saveAfterDualBranchings(reopt, set, blkmem, node, id, &transintoorig) );
      }
      else
      {
         SCIPsetDebugMsg(set, " -> skip saving bound changes after dual reductions.\n");
      }

      /* transform all bounds of branched variables and ensure that they are original. */
      SCIP_CALL( transformIntoOrig(reopt, id) );

      /* save pseudo-constraints (if one exists) */
      if (SCIPnodeGetNAddedConss(node) >= 1)
      {
         assert(reopt->reopttree->reoptnodes[id]->nconss == 0);

         SCIP_CALL( saveLocalConssData(reopt->reopttree, set, blkmem, node, id) );
      }

      /* store separated cuts
       * note: we need to call this after saveLocalConssData to be sure that the local conss array is ordered, first all
       * local constraints, then cuts
       */
      if( set->reopt_usecuts )
      {
         SCIP_CALL( storeCuts(reopt, set, blkmem, lp, id) );
      }

      /* update the lowerbound if it was not set */
      if( ! SCIPsetIsEQ(set, REALABS(lowerbound), SCIPsetInfinity(set)) )
         reopt->reopttree->reoptnodes[id]->lowerbound = lowerbound;

      /* set ID */
      SCIPnodeSetReoptID(node, id);

      /* set the REOPTTYPE */
      SCIPnodeSetReopttype(node, reopttype);

      SCIPdebugMessage("save node #%lld successful\n", SCIPnodeGetNumber(node));
      SCIPdebugMessage(" -> nvars: %d, ncons: %d, parentID: %u, reopttype: %d, lowerbound: %g\n",
         reopt->reopttree->reoptnodes[id]->nvars + reopt->reopttree->reoptnodes[id]->nafterdualvars,
         reopt->reopttree->reoptnodes[id]->nconss, reopt->reopttree->reoptnodes[id]->parentID,
         reopttype, reopt->reopttree->reoptnodes[id]->lowerbound);
#ifdef SCIP_MORE_DEBUG
      {
         int varnr;
         for (varnr = 0; varnr < reopt->reopttree->reoptnodes[id]->nvars; varnr++)
         {
            int varnr;
            for (varnr = 0; varnr < reopt->reopttree->reoptnodes[id]->nvars; varnr++)
            {
               SCIPsetDebugMsg(set, "  <%s> %s %g\n", SCIPvarGetName(reopt->reopttree->reoptnodes[id]->vars[varnr]),
                  reopt->reopttree->reoptnodes[id]->varboundtypes[varnr] == SCIP_BOUNDTYPE_LOWER ?
                  "=>" : "<=", reopt->reopttree->reoptnodes[id]->varbounds[varnr]);
            }
            for (varnr = 0; varnr < reopt->reopttree->reoptnodes[id]->nafterdualvars; varnr++)
            {
               SCIPsetDebugMsg(set, "  <%s> %s %g (after dual red.)\n",
                  SCIPvarGetName(reopt->reopttree->reoptnodes[id]->afterdualvars[varnr]),
                  reopt->reopttree->reoptnodes[id]->afterdualvarboundtypes[varnr] == SCIP_BOUNDTYPE_LOWER ?
                  "=>" : "<=", reopt->reopttree->reoptnodes[id]->afterdualvarbounds[varnr]);
            }
         }
      }
#endif
   }

   switch( reopttype )
   {
   case SCIP_REOPTTYPE_TRANSIT:
   case SCIP_REOPTTYPE_LOGICORNODE:
   case SCIP_REOPTTYPE_LEAF:
  TRANSIT:

      if( !shrank )
         reopt->reopttree->reoptnodes[id]->reopttype = (unsigned int)reopttype;
      else
      {
         SCIPnodeSetReoptID(node, 0);
         SCIPnodeSetReopttype(node, SCIP_REOPTTYPE_NONE);
      }
      break;

   case SCIP_REOPTTYPE_INFSUBTREE:
   case SCIP_REOPTTYPE_STRBRANCHED:
  PSEUDO:

      assert(reopt->currentnode == SCIPnodeGetNumber(node));

      reopt->reopttree->reoptnodes[id]->reopttype = (unsigned int)reopttype;
      reopt->reopttree->reoptnodes[id]->dualreds = TRUE;

      /* get all the dual information and decide if the constraint need
       * to be added next or after next */
      SCIP_CALL( collectDualInformation(reopt, set, blkmem, node, id, reopttype) );

      break;

   case SCIP_REOPTTYPE_FEASIBLE:
  FEASIBLE:
      reopt->reopttree->reoptnodes[id]->reopttype = (unsigned int)SCIP_REOPTTYPE_FEASIBLE;
      reopt->reopttree->reoptnodes[id]->dualreds = FALSE;
      ++reopt->reopttree->nfeasnodes;
      ++reopt->reopttree->ntotalfeasnodes;

      break;

   case SCIP_REOPTTYPE_PRUNED:
  PRUNED:

      reopt->reopttree->reoptnodes[id]->reopttype = (unsigned int)SCIP_REOPTTYPE_PRUNED;
      reopt->reopttree->reoptnodes[id]->dualreds = FALSE;
      ++reopt->reopttree->nprunednodes;
      ++reopt->reopttree->ntotalprunednodes;

      break;

   default:
      assert(reopttype == SCIP_REOPTTYPE_TRANSIT
         || reopttype == SCIP_REOPTTYPE_LOGICORNODE
         || reopttype == SCIP_REOPTTYPE_LEAF
         || reopttype == SCIP_REOPTTYPE_INFSUBTREE
         || reopttype == SCIP_REOPTTYPE_STRBRANCHED
         || reopttype == SCIP_REOPTTYPE_FEASIBLE
         || reopttype == SCIP_REOPTTYPE_PRUNED);
      break;
   } /*lint !e788*/

   /* stop clock */
   SCIPclockStop(reopt->savingtime, set);

   /* reset the information of dual bound changes */
   reopt->currentnode = -1;
   if( reopt->dualreds != NULL )
      reopt->dualreds->nvars = 0;

   return SCIP_OKAY;
}

/** delete the stored information about dual bound changes of the last focused node */
static
void deleteLastDualBndchgs(
   SCIP_REOPT*           reopt               /**< reoptimization data structure */
   )
{
   assert(reopt != NULL);

   if( reopt->dualreds != NULL && reopt->dualreds->nvars > 0 )
   {
      SCIPdebugMessage("delete %d dual variable information about node %lld\n", reopt->dualreds->nvars,
            reopt->currentnode);
      reopt->dualreds->nvars = 0;
      reopt->currentnode = -1;
   }
}

/** delete the stored constraints that dual information at the given reoptimization node */
static
SCIP_RETCODE reoptnodeResetDualConss(
   SCIP_REOPTNODE*       reoptnode,          /**< reoptimization node */
   BMS_BLKMEM*           blkmem              /**< block memory */
   )
{
   assert(reoptnode != NULL);
   assert(blkmem != NULL);

   if( reoptnode->dualredscur != NULL )
   {
      SCIP_REOPTCONSDATA* reoptconsdata;

      SCIPdebugMessage("reset dual (1) information\n");

      reoptconsdata = reoptnode->dualredscur;

      BMSfreeBlockMemoryArray(blkmem, &reoptconsdata->boundtypes, reoptconsdata->varssize);
      BMSfreeBlockMemoryArray(blkmem, &reoptconsdata->vals, reoptconsdata->varssize);
      BMSfreeBlockMemoryArray(blkmem, &reoptconsdata->vars, reoptconsdata->varssize);
      BMSfreeBlockMemory(blkmem, &reoptnode->dualredscur);
      reoptnode->dualredscur = NULL;
   }

   if( reoptnode->dualredsnex != NULL )
   {
      SCIP_REOPTCONSDATA* reoptconsdata;

      SCIPdebugMessage("reset dual (2) information\n");

      reoptconsdata = reoptnode->dualredsnex;

      BMSfreeBlockMemoryArray(blkmem, &reoptconsdata->boundtypes, reoptconsdata->varssize);
      BMSfreeBlockMemoryArray(blkmem, &reoptconsdata->vals, reoptconsdata->varssize);
      BMSfreeBlockMemoryArray(blkmem, &reoptconsdata->vars, reoptconsdata->varssize);
      BMSfreeBlockMemory(blkmem, &reoptnode->dualredsnex);
      reoptnode->dualredsnex = NULL;
   }

   reoptnode->dualreds = FALSE;

   return SCIP_OKAY;
}


/** transform given set of variables, bounds and boundtypes into a global cut.
 *
 *  @note: boundtypes can be NULL if all variables are binary or a MIP solution should be separated.
 *  @note: continouse variables will be skiped if boundtypes is NULL
 */
static
SCIP_RETCODE addGlobalCut(
   SCIP_REOPT*           reopt,              /**< reoptimization data structure */
   BMS_BLKMEM*           blkmem,             /**< block memory */
   SCIP_SET*             set,                /**< global SCIP settings */
   SCIP_VAR**            vars,               /**< variables of the cut */
   SCIP_Real*            vals,               /**< values of the cut */
   SCIP_BOUNDTYPE*       boundtypes,         /**< bounds of the cut */
   int                   nvars,              /**< number of variables in the cut */
   int                   nbinvars,           /**< number of binary variables */
   int                   nintvars            /**< number of integer variables */
   )
{
   SCIP_REOPTCONSDATA* reoptconsdata;
   int nglbconss;
   int nvarsadded;
   int v;

   assert(reopt != NULL);
   assert(blkmem != NULL);
   assert(set != NULL);
   assert(vars != NULL);
   assert(vals != NULL);
   assert(nbinvars + nintvars == nvars);

   nglbconss = reopt->nglbconss;
   nvarsadded = 0;

   /* check whether we have enough memory allocated */
   SCIP_CALL( checkMemGlbCons(reopt, set, blkmem, nglbconss+1) );

   SCIP_ALLOC( BMSallocBlockMemory(blkmem, &reopt->glbconss[nglbconss]) ); /*lint !e866*/
   reoptconsdata = reopt->glbconss[nglbconss];

   SCIP_ALLOC( BMSallocBlockMemoryArray(blkmem, &reoptconsdata->vars, (int)(nbinvars+2*nintvars)) );
   SCIP_ALLOC( BMSallocBlockMemoryArray(blkmem, &reoptconsdata->vals, (int)(nbinvars+2*nintvars)) );
   SCIP_ALLOC( BMSallocBlockMemoryArray(blkmem, &reoptconsdata->boundtypes, (int)(nbinvars+2*nintvars)) );
   reoptconsdata->nvars = 0;
   reoptconsdata->lhs = 1.0;
   reoptconsdata->rhs = SCIPsetInfinity(set);
   reoptconsdata->linear = FALSE;
   reoptconsdata->varssize = (int)(nbinvars+2*nintvars);
   reoptconsdata->constype = REOPT_CONSTYPE_CUT;

   for( v = 0; v < nvars; v++ )
   {
      assert(nvarsadded < reoptconsdata->varssize);
      assert(vars[v] != NULL);
      assert(SCIPvarIsOriginal(vars[v]));
      assert(SCIPvarGetType(vars[v]) == SCIP_VARTYPE_CONTINUOUS || SCIPsetIsIntegral(set, vals[v]));

      /* if no boundtypes are given we skip continuous variables, otherwise we would add trivial clauses:
       * a)       x <= ub
       * b) lb <= x
       * c) (x <= val) or (x >= val)
       */
      if( boundtypes == NULL && SCIPvarGetType(vars[v]) == SCIP_VARTYPE_CONTINUOUS )
         continue;

      if( SCIPvarGetType(vars[v]) == SCIP_VARTYPE_BINARY )
      {
         reoptconsdata->vars[nvarsadded] = vars[v];

         if( SCIPsetIsEQ(set, vals[v], 1.0) )
         {
            assert(boundtypes == NULL || boundtypes[v] == SCIP_BOUNDTYPE_LOWER);
            reoptconsdata->vals[nvarsadded] = 0.0;
            reoptconsdata->boundtypes[nvarsadded] = SCIP_BOUNDTYPE_UPPER;
         }
         else
         {
            assert(SCIPsetIsEQ(set, vals[v], 0.0));
            assert(boundtypes == NULL || boundtypes[v] == SCIP_BOUNDTYPE_UPPER);
            reoptconsdata->vals[nvarsadded] = 1.0;
            reoptconsdata->boundtypes[nvarsadded] = SCIP_BOUNDTYPE_LOWER;
         }
         ++nvarsadded;
      }
      else if( SCIPvarGetType(vars[v]) == SCIP_VARTYPE_CONTINUOUS)
      {
         assert(boundtypes != NULL);

         reoptconsdata->vals[nvarsadded] = vals[v];
         reoptconsdata->boundtypes[nvarsadded] = (SCIP_BOUNDTYPE)(1-boundtypes[v]);
         ++nvarsadded;
      }
      else
      {
         SCIP_Real roundedval;
         SCIP_Real ubglb;
         SCIP_Real lbglb;

         assert(SCIPvarGetType(vars[v]) == SCIP_VARTYPE_INTEGER || SCIPvarGetType(vars[v]) == SCIP_VARTYPE_IMPLINT);

         reoptconsdata->vars[nvarsadded] = vars[v];

         ubglb = SCIPvarGetUbGlobal(vars[v]);
         lbglb = SCIPvarGetLbGlobal(vars[v]);

         /* case 1  :      x == val == ub -> x <= ub-1
          * case 2  :      x == val == lb -> x >= lb+1
          * case 3.1:      x <= val <  ub -> x >= y+1
          * case 3.2:      x >= val >  lb -> x <= y-1
          * case 4  : lb < x == val <  ub -> (x <= y-1) or (x >= y+1)
          */

         /* case 1 */
         if( SCIPsetIsEQ(set, vals[v], ubglb) )
         {
            assert(boundtypes == NULL || boundtypes[v] == SCIP_BOUNDTYPE_LOWER);
            reoptconsdata->vals[nvarsadded] = ubglb - 1.0;
            reoptconsdata->boundtypes[nvarsadded] = SCIP_BOUNDTYPE_UPPER;
            ++nvarsadded;
         }
         /* case 2 */
         else if( SCIPsetIsEQ(set, vals[v], lbglb) )
         {
            assert(boundtypes == NULL || boundtypes[v] == SCIP_BOUNDTYPE_UPPER);
            reoptconsdata->vals[nvarsadded] = lbglb + 1.0;
            reoptconsdata->boundtypes[nvarsadded] = SCIP_BOUNDTYPE_LOWER;
            ++nvarsadded;
         }
         else if( boundtypes != NULL )
         {
            /* we round the solution value to get a 'clean' bound */
            assert(SCIPsetIsIntegral(set, vals[v]));
            roundedval = SCIPsetRound(set, vals[v]);

            /* case 3.1 */
            if( boundtypes[v] == SCIP_BOUNDTYPE_UPPER )
            {
               reoptconsdata->vals[nvarsadded] = roundedval + 1.0;
               reoptconsdata->boundtypes[nvarsadded] = SCIP_BOUNDTYPE_LOWER;
               ++nvarsadded;
            }
            /* case 3.2 */
            else
            {
               assert(boundtypes[v] == SCIP_BOUNDTYPE_LOWER);
               reoptconsdata->vals[nvarsadded] = roundedval - 1.0;
               reoptconsdata->boundtypes[nvarsadded] = SCIP_BOUNDTYPE_UPPER;
               ++nvarsadded;
            }
         }
         /* case 4: in this case we have to add two clauses: (x <= val-1) and (x >= val+1) */
         else
         {
            /* we round the solution value to get a 'clean' bound */
            assert(SCIPsetIsIntegral(set, vals[v]));
            roundedval = SCIPsetRound(set, vals[v]);

            /* first clause: x <= val-1 */
            reoptconsdata->vals[nvarsadded] = roundedval - 1.0;
            reoptconsdata->boundtypes[nvarsadded] = SCIP_BOUNDTYPE_UPPER;
            ++nvarsadded;

            /* second clause:  x >= val+1 */
            reoptconsdata->vars[nvarsadded] = vars[v];
            reoptconsdata->vals[nvarsadded] = roundedval + 1.0;
            reoptconsdata->boundtypes[nvarsadded] = SCIP_BOUNDTYPE_LOWER;
            ++nvarsadded;
         }
      }
   }
   assert(nvars <= nvarsadded);
   assert(nvarsadded == nbinvars + 2*nintvars);

   reoptconsdata->nvars = nvarsadded;
   ++reopt->nglbconss;

   return SCIP_OKAY;
}

/** generate a global constraint to separate an infeasible subtree */
static
SCIP_RETCODE saveGlobalCons(
   SCIP_REOPT*           reopt,              /**< reoptimization data structure */
   SCIP_SET*             set,                /**< global SCIP settings */
   BMS_BLKMEM*           blkmem,             /**< block memory */
   SCIP_NODE*            node,               /**< node of the search tree */
   REOPT_CONSTYPE        consttype           /**< reopttype of the constraint */
   )
{
   assert(reopt != NULL);
   assert(node != NULL);

   if( consttype == REOPT_CONSTYPE_INFSUBTREE )
   {
      SCIP_VAR** vars;
      SCIP_Real* vals;
      SCIP_BOUNDTYPE* boundtypes;
      int allocmem;
      int nbranchvars;
      int nbinvars;
      int nintvars;
      int v;

      /* allocate memory to store the infeasible path */
      allocmem = SCIPnodeGetDepth(node);
      SCIP_CALL( SCIPsetAllocBufferArray(set, &vars, allocmem) );
      SCIP_CALL( SCIPsetAllocBufferArray(set, &vals, allocmem) );
      SCIP_CALL( SCIPsetAllocBufferArray(set, &boundtypes, allocmem) );

      /* get the branching path */
      SCIPnodeGetAncestorBranchings(node, vars, vals, boundtypes, &nbranchvars, allocmem);

      if( allocmem < nbranchvars )
      {
         SCIP_CALL( SCIPsetReallocBufferArray(set, &vars, nbranchvars) );
         SCIP_CALL( SCIPsetReallocBufferArray(set, &vals, nbranchvars) );
         SCIP_CALL( SCIPsetReallocBufferArray(set, &boundtypes, nbranchvars) );
         allocmem = nbranchvars;

         SCIPnodeGetAncestorBranchings(node, vars, vals, boundtypes, &nbranchvars, allocmem);
      }

      /* we count the number of binary and (impl) integer variables */
      nbinvars = 0;
      nintvars = 0;
      for( v = 0; v < nbranchvars; v++ )
      {
<<<<<<< HEAD
         if( SCIPvarIsBinary(vars[v]) == SCIP_VARTYPE_BINARY )
            ++nbinvars;
         if( SCIPvarIsBinary(vars[v]) == SCIP_VARTYPE_INTEGER || SCIPvarIsBinary(vars[v]) == SCIP_VARTYPE_IMPLINT )
=======
         if( SCIPvarGetType(vars[v]) == SCIP_VARTYPE_BINARY )
            ++nbinvars;
         if( SCIPvarGetType(vars[v]) == SCIP_VARTYPE_INTEGER || SCIPvarGetType(vars[v]) == SCIP_VARTYPE_IMPLINT )
>>>>>>> 28aaa3bd
            ++nintvars;
      }
      assert(nbinvars + nintvars == nbranchvars);

      SCIP_CALL( addGlobalCut(reopt, blkmem, set, vars, vals, boundtypes, nbranchvars, nbinvars, nintvars) );
      assert(!reopt->glbconss[reopt->nglbconss-1]->linear);

      /* free buffer */
      SCIPsetFreeBufferArray(set, &boundtypes);
      SCIPsetFreeBufferArray(set, &vals);
      SCIPsetFreeBufferArray(set, &vars);
   }

   return SCIP_OKAY;
}


/** move all id of child nodes from reoptimization node stored at @p id1 to the node stored at @p id2 */
static
SCIP_RETCODE reoptMoveIDs(
   SCIP_REOPTTREE*       reopttree,          /**< reopttree */
   SCIP_SET*             set,                /**< global SCIP settings */
   BMS_BLKMEM*           blkmem,             /**< block memory */
   unsigned int          id1,                /**< source id */
   unsigned int          id2                 /**< target id */
   )
{
   int c;
   int nchilds_id1;
   int nchilds_id2;

   assert(reopttree != NULL);
   assert(blkmem != NULL);
   assert(id1 < reopttree->reoptnodessize);
   assert(id2 < reopttree->reoptnodessize);
   assert(reopttree->reoptnodes[id1] != NULL);
   assert(reopttree->reoptnodes[id2] != NULL);

   nchilds_id1 = reopttree->reoptnodes[id1]->nchilds;
   nchilds_id2 = reopttree->reoptnodes[id2]->nchilds;

   /* ensure that the array storing the child id's is large enough */
   SCIP_CALL( reoptnodeCheckMemory(reopttree->reoptnodes[id2], set, blkmem, 0, nchilds_id1+nchilds_id2, 0) );
   assert(reopttree->reoptnodes[id2]->allocchildmem >= nchilds_id1+nchilds_id2);

   SCIPdebugMessage("move %d IDs: %u -> %u\n", nchilds_id1, id1, id2);

   /* move the ids */
   for(c = 0; c < nchilds_id1; c++)
   {

#ifdef SCIP_DEBUG
      {
         /* check that no id is added twice */
         int k;
         for(k = 0; k < nchilds_id2; k++)
            assert(reopttree->reoptnodes[id2]->childids[k] != reopttree->reoptnodes[id1]->childids[c]);
      }
#endif

      reopttree->reoptnodes[id2]->childids[nchilds_id2+c] = reopttree->reoptnodes[id1]->childids[c];
   }

   /* update the number of childs */
   reopttree->reoptnodes[id1]->nchilds = 0;
   reopttree->reoptnodes[id2]->nchilds += nchilds_id1;

   return SCIP_OKAY;
}

/** change all bound changes along the root path */
static
SCIP_RETCODE changeAncestorBranchings(
   SCIP_REOPT*           reopt,              /**< reoptimization data structure */
   SCIP_SET*             set,                /**< global SCIP settings */
   SCIP_STAT*            stat,               /**< dynamic problem statistics */
   SCIP_PROB*            transprob,          /**< transformed problem */
   SCIP_PROB*            origprob,           /**< original problem */
   SCIP_TREE*            tree,               /**< search tree */
   SCIP_LP*              lp,                 /**< current LP */
   SCIP_BRANCHCAND*      branchcand,         /**< branching candidates */
   SCIP_EVENTQUEUE*      eventqueue,         /**< event queue */
   SCIP_CLIQUETABLE*     cliquetable,        /**< clique table */
   BMS_BLKMEM*           blkmem,             /**< block memory */
   SCIP_NODE*            node,               /**< node of the branch and bound tree */
   unsigned int          id,                 /**< id of stored node */
   SCIP_Bool             afterdualintobranching /**< apply and convert bound changes made after the first based on dual information into branchings */
   )
{
   SCIP_REOPTTREE* reopttree;
   SCIP_REOPTNODE* reoptnode;
   int v;

   assert(reopt != NULL);
   assert(set != NULL);
   assert(stat != NULL);
   assert(transprob != NULL);
   assert(tree != NULL);
   assert(lp != NULL);
   assert(branchcand != NULL);
   assert(eventqueue != NULL);
   assert(cliquetable != NULL);
   assert(node != NULL);
   assert(blkmem != NULL);

   reopttree = reopt->reopttree;
   assert(reopttree != NULL);
   assert(id < reopttree->reoptnodessize);

   reoptnode = reopttree->reoptnodes[id];
   assert(reoptnode != NULL);

   /* copy memory to ensure that only original variables are saved */
   if( reoptnode->nvars == 0 && reoptnode->nafterdualvars == 0)
      return SCIP_OKAY;

   /* change the bounds along the branching path */
   for(v = 0; v < reoptnode->nvars; v++)
   {
      SCIP_VAR* var;
      SCIP_Real val;
      SCIP_BOUNDTYPE boundtype;
      SCIP_Real oldlb;
      SCIP_Real oldub;
      SCIP_Real newbound;

      var = reoptnode->vars[v];
      val = reoptnode->varbounds[v];
      boundtype = reoptnode->varboundtypes[v];

      assert(SCIPvarIsOriginal(var));
      SCIP_CALL( SCIPvarGetProbvarBound(&var, &val, &boundtype) );
      assert(SCIPvarIsTransformed(var));
      assert(SCIPvarGetStatus(var) != SCIP_VARSTATUS_MULTAGGR);

      oldlb = SCIPvarGetLbLocal(var);
      oldub = SCIPvarGetUbLocal(var);
      newbound = val;

      assert(boundtype == SCIP_BOUNDTYPE_LOWER || boundtype == SCIP_BOUNDTYPE_UPPER);

      if(boundtype == SCIP_BOUNDTYPE_LOWER && SCIPsetIsGT(set, newbound, oldlb) && SCIPsetIsFeasLE(set, newbound, oldub))
      {
         SCIPvarAdjustLb(var, set, &newbound);

         SCIP_CALL( SCIPnodeAddBoundchg(node, blkmem, set, stat, transprob, origprob,
               tree, reopt, lp, branchcand, eventqueue, cliquetable, var, newbound, SCIP_BOUNDTYPE_LOWER, FALSE) );
      }
      else if(boundtype == SCIP_BOUNDTYPE_UPPER && SCIPsetIsLT(set, newbound, oldub) && SCIPsetIsFeasGE(set, newbound, oldlb))
      {
         SCIPvarAdjustUb(var, set, &newbound);

         SCIP_CALL( SCIPnodeAddBoundchg(node, blkmem, set, stat, transprob, origprob,
               tree, reopt, lp, branchcand, eventqueue, cliquetable, var, newbound, SCIP_BOUNDTYPE_UPPER, FALSE) );
      }
#ifdef SCIP_MORE_DEBUG
      SCIPsetDebugMsg(set, "  (path) <%s> %s %g\n", SCIPvarGetName(var), boundtype == SCIP_BOUNDTYPE_LOWER ? "=>" : "<=", newbound);
#endif
   }

   if( afterdualintobranching && reoptnode->nafterdualvars > 0 )
   {
      /* check the memory to convert this bound changes into 'normal' */
      SCIP_CALL( reoptnodeCheckMemory(reopttree->reoptnodes[id], set, blkmem, reoptnode->nvars + reoptnode->nafterdualvars, 0, 0) );

      /* change the bounds */
      for(v = 0; v < reoptnode->nafterdualvars; v++)
      {
         SCIP_VAR* var;
         SCIP_Real val;
         SCIP_BOUNDTYPE boundtype;
         SCIP_Bool bndchgd;
         SCIP_Real oldlb;
         SCIP_Real oldub;
         SCIP_Real newbound;

         var = reoptnode->afterdualvars[v];
         val = reoptnode->afterdualvarbounds[v];
         boundtype = reoptnode->afterdualvarboundtypes[v];

         assert(SCIPvarIsOriginal(var));
         SCIP_CALL( SCIPvarGetProbvarBound(&var, &val, &boundtype) );
         assert(SCIPvarIsTransformed(var));
         assert(SCIPvarGetStatus(var) != SCIP_VARSTATUS_MULTAGGR);

         bndchgd = FALSE;

         oldlb = SCIPvarGetLbLocal(var);
         oldub = SCIPvarGetUbLocal(var);
         newbound = val;

         if(boundtype == SCIP_BOUNDTYPE_LOWER && SCIPsetIsGT(set, newbound, oldlb) && SCIPsetIsFeasLE(set, newbound, oldub))
         {
            SCIPvarAdjustLb(var, set, &newbound);
            SCIP_CALL( SCIPnodeAddBoundchg(node, blkmem, set, stat, transprob, origprob,
                  tree, reopt, lp, branchcand, eventqueue, cliquetable, var, newbound, SCIP_BOUNDTYPE_LOWER, FALSE) );

            bndchgd = TRUE;
         }
         else if(boundtype == SCIP_BOUNDTYPE_UPPER && SCIPsetIsLT(set, newbound, oldub) && SCIPsetIsFeasGE(set, newbound, oldlb))
         {
            SCIPvarAdjustUb(var, set, &newbound);
            SCIP_CALL( SCIPnodeAddBoundchg(node, blkmem, set, stat, transprob, origprob,
                  tree, reopt, lp, branchcand, eventqueue, cliquetable, var, newbound, SCIP_BOUNDTYPE_UPPER, FALSE) );

            bndchgd = TRUE;
         }

         assert(boundtype == SCIP_BOUNDTYPE_LOWER || boundtype == SCIP_BOUNDTYPE_UPPER);

#ifdef SCIP_MORE_DEBUG
         SCIPsetDebugMsg(set, "   (prop) <%s> %s %g\n", SCIPvarGetName(var), boundtype == SCIP_BOUNDTYPE_LOWER ? "=>" : "<=", newbound);
#endif
         if( bndchgd )
         {
            int nvars;

            nvars = reoptnode->nvars;
            reoptnode->vars[nvars] = reoptnode->afterdualvars[v];
            reoptnode->varbounds[nvars] = reoptnode->afterdualvarbounds[v];
            reoptnode->varboundtypes[nvars] = reoptnode->afterdualvarboundtypes[v];
            ++reoptnode->nvars;
         }
      }

      /* free the afterdualvars, -bounds, and -boundtypes */
      BMSfreeBlockMemoryArray(blkmem, &reoptnode->afterdualvarboundtypes, reoptnode->afterdualvarssize);
      reoptnode->afterdualvarboundtypes = NULL;

      BMSfreeBlockMemoryArray(blkmem, &reoptnode->afterdualvarbounds, reoptnode->afterdualvarssize);
      reoptnode->afterdualvarbounds = NULL;

      BMSfreeBlockMemoryArray(blkmem, &reoptnode->afterdualvars, reoptnode->afterdualvarssize);
      reoptnode->afterdualvars = NULL;

      reoptnode->nafterdualvars = 0;
      reoptnode->afterdualvarssize = 0;
   }

   return SCIP_OKAY;
}

/** add a constraint to ensure that at least one variable bound gets different */
static
SCIP_RETCODE addSplitcons(
   SCIP_REOPT*           reopt,              /**< reoptimization data structure */
   SCIP*                 scip,               /**< SCIP data structure */
   SCIP_SET*             set,                /**< global SCIP settings */
   SCIP_STAT*            stat,               /**< dynamic problem statistics */
   BMS_BLKMEM*           blkmem,             /**< block memory */
   SCIP_PROB*            transprob,          /**< transformed problem */
   SCIP_PROB*            origprob,           /**< original problem */
   SCIP_TREE*            tree,               /**< search tree */
   SCIP_LP*              lp,                 /**< current LP */
   SCIP_BRANCHCAND*      branchcand,         /**< branching candidates */
   SCIP_EVENTQUEUE*      eventqueue,         /**< event queue */
   SCIP_CLIQUETABLE*     cliquetable,        /**< clique table data structure */
   SCIP_NODE*            node,               /**< node corresponding to the pruned part */
   unsigned int          id                  /**< id of stored node */
   )
{
   SCIP_CONS* cons;
   char name[SCIP_MAXSTRLEN];
   int v;

   assert(reopt != NULL);
   assert(reopt->reopttree != NULL);
   assert(id < reopt->reopttree->reoptnodessize);
   assert(reopt->reopttree->reoptnodes[id] != NULL);
   assert(reopt->reopttree->reoptnodes[id]->dualreds);
   assert(reopt->reopttree->reoptnodes[id]->dualredscur != NULL);
   assert(scip != NULL);
   assert(set != NULL);
   assert(stat != NULL);
   assert(blkmem != NULL);
   assert(transprob != NULL);
   assert(origprob != NULL);
   assert(tree != NULL);
   assert(lp != NULL);
   assert(branchcand != NULL);
   assert(eventqueue != NULL);
   assert(node != NULL);

   assert(reopt->reopttree->reoptnodes[id]->dualredscur->constype == REOPT_CONSTYPE_DUALREDS
         || reopt->reopttree->reoptnodes[id]->dualredscur->constype == REOPT_CONSTYPE_INFSUBTREE);

#ifndef NDEBUG
   if( reopt->reopttree->reoptnodes[id]->dualredscur->constype == REOPT_CONSTYPE_DUALREDS )
      SCIPdebugMessage(" create a split-node #%lld\n", SCIPnodeGetNumber(node));
   else
      SCIPdebugMessage(" separate an infeasible subtree\n");
#endif

   /* if the constraint consists of exactly one variable it can be interpreted
    * as a normal branching step, i.e., we can fix the variable to the negated bound */
   if( reopt->reopttree->reoptnodes[id]->dualredscur->nvars == 1 )
   {
      SCIP_REOPTCONSDATA* reoptconsdata;
      SCIP_VAR* var;
      SCIP_BOUNDTYPE boundtype;
      SCIP_Real oldlb;
      SCIP_Real oldub;
      SCIP_Real newbound;

      reoptconsdata = reopt->reopttree->reoptnodes[id]->dualredscur;
      assert(!reoptconsdata->linear);
      assert(reoptconsdata->vars != NULL);
      assert(reoptconsdata->vals != NULL);
      assert(reoptconsdata->boundtypes != NULL);

      var = reoptconsdata->vars[0];
      newbound = reoptconsdata->vals[0];
      boundtype = reoptconsdata->boundtypes[0];

      assert(SCIPvarIsOriginal(var));
      SCIP_CALL( SCIPvarGetProbvarBound(&var, &newbound, &boundtype) );
      assert(SCIPvarIsTransformed(var));

      oldlb = SCIPvarGetLbLocal(var);
      oldub = SCIPvarGetUbLocal(var);

      if( boundtype == SCIP_BOUNDTYPE_LOWER )
      {
         newbound = reoptconsdata->vals[0] - 1.0;
         assert(SCIPisLE(scip, newbound, oldub));
      }
      else
      {
         newbound = reoptconsdata->vals[0] + 1.0;
         assert(SCIPisGE(scip, newbound, oldlb));
      }
      boundtype = (SCIP_BOUNDTYPE) (1 - (int)boundtype);
      assert(boundtype == SCIP_BOUNDTYPE_LOWER || boundtype == SCIP_BOUNDTYPE_UPPER);

      if(boundtype == SCIP_BOUNDTYPE_LOWER && SCIPsetIsGT(set, newbound, oldlb) && SCIPsetIsFeasLE(set, newbound, oldub))
      {
         SCIPvarAdjustLb(var, set, &newbound);
         SCIP_CALL( SCIPnodeAddBoundchg(node, blkmem, set, stat, transprob, origprob,
               tree, reopt, lp, branchcand, eventqueue, cliquetable, var, newbound, SCIP_BOUNDTYPE_LOWER, FALSE) );
      }
      else if(boundtype == SCIP_BOUNDTYPE_UPPER && SCIPsetIsLT(set, newbound, oldub) && SCIPsetIsFeasGE(set, newbound, oldlb))
      {
         SCIPvarAdjustUb(var, set, &newbound);
         SCIP_CALL( SCIPnodeAddBoundchg(node, blkmem, set, stat, transprob, origprob,
               tree, reopt, lp, branchcand, eventqueue, cliquetable, var, newbound, SCIP_BOUNDTYPE_UPPER, FALSE) );
      }

      SCIPdebugMessage("  -> constraint consists of only one variable: <%s> %s %g\n", SCIPvarGetName(var),
            boundtype == SCIP_BOUNDTYPE_LOWER ? "=>" : "<=", newbound);
   }
   else
   {
      SCIP_REOPTCONSDATA* reoptconsdata;
      SCIP_VAR** consvars;
      SCIP_Real consval;
      SCIP_BOUNDTYPE consboundtype;
      int nbinvars = 0;
      int nintvars = 0;
      int ncontvars = 0;

      reoptconsdata = reopt->reopttree->reoptnodes[id]->dualredscur;
      assert(!reoptconsdata->linear);
      assert(reoptconsdata->vars != NULL);
      assert(reoptconsdata->vals != NULL);
      assert(reoptconsdata->boundtypes != NULL);

      /* allocate buffer */
      SCIP_CALL( SCIPallocBufferArray(scip, &consvars, reoptconsdata->nvars) );

      /* count number of binary, integer, and continuous variables */
      for( v = 0; v < reoptconsdata->nvars; v++ )
      {
         switch ( SCIPvarGetType(reoptconsdata->vars[v]) ) {
         case SCIP_VARTYPE_BINARY:
            ++nbinvars;
            break;
         case SCIP_VARTYPE_IMPLINT:
         case SCIP_VARTYPE_INTEGER:
            if( SCIPisEQ(scip, SCIPvarGetLbLazy(reoptconsdata->vars[v]), 0.0)
             && SCIPisEQ(scip, SCIPvarGetUbLazy(reoptconsdata->vars[v]), 1.0) )
               ++nbinvars;
            else
               ++nintvars;
            break;
         case SCIP_VARTYPE_CONTINUOUS:
            ++ncontvars;
            break;
         default:
            SCIPerrorMessage("Variable <%s> has to be either binary, (implied) integer, or continuous.\n",
               SCIPvarGetName(reoptconsdata->vars[v]));
            return SCIP_INVALIDDATA;
         }
      }

      if( reoptconsdata->constype == REOPT_CONSTYPE_INFSUBTREE )
         (void)SCIPsnprintf(name, SCIP_MAXSTRLEN, "reopt_inf");
      else
      {
         assert(reoptconsdata->constype == REOPT_CONSTYPE_DUALREDS);
         (void)SCIPsnprintf(name, SCIP_MAXSTRLEN, "reopt_dual");
      }

      /* case 1: all variables are binary. we use a logic-or constraint. */
      if( reoptconsdata->nvars == nbinvars )
      {
         for(v = 0; v < reoptconsdata->nvars; v++)
         {
            consvars[v] = reoptconsdata->vars[v];
            consval = reoptconsdata->vals[v];
            consboundtype = SCIPsetIsFeasEQ(set, consval, 1.0) ? SCIP_BOUNDTYPE_LOWER : SCIP_BOUNDTYPE_UPPER;

           assert(SCIPvarIsOriginal(consvars[v]));
           SCIP_CALL( SCIPvarGetProbvarBound(&consvars[v], &consval, &consboundtype) );
           assert(SCIPvarIsTransformed(consvars[v]));
           assert(SCIPvarGetStatus(consvars[v]) != SCIP_VARSTATUS_MULTAGGR);

           if ( SCIPsetIsFeasEQ(set, consval, 1.0) )
           {
              SCIP_CALL( SCIPvarNegate(consvars[v], blkmem, set, stat, &consvars[v]) );
              assert(SCIPvarIsNegated(consvars[v]));
           }
         }

         SCIP_CALL( SCIPcreateConsLogicor(scip, &cons, name, reoptconsdata->nvars, consvars,
               FALSE, FALSE, TRUE, FALSE, TRUE, TRUE, FALSE, FALSE, FALSE, TRUE) );
      }
      /* case 2: at least one variable is integer or continuous. we use a bounddisjunction constraint. */
      else
      {
         SCIP_Real* consvals;
         SCIP_BOUNDTYPE* consboundtypes;

         /* alloc buffer memory */
         SCIP_CALL( SCIPallocBufferArray(scip, &consvals, reoptconsdata->nvars) );
         SCIP_CALL( SCIPallocBufferArray(scip, &consboundtypes, reoptconsdata->nvars) );
<<<<<<< HEAD

         /* iterate over all variable and transform them */
         for( v = 0; v < reoptconsdata->nvars; v++ )
         {
            consvars[v] = reoptconsdata->vars[v];
            consvals[v] = reoptconsdata->vals[v];
            consboundtypes[v] = reoptconsdata->boundtypes[v];

            /* we have to switch the bounds.
             * case 1: integer variable with bound x <= u is transformed to u+1 <= x
             *                                 and l <= x is transformed to   x <= l-1
             * case 2: continuous variable with bound x <= u is transformed to u <= x
             *                                    and l <= x is transformed to x <= l
             */
            if( SCIPvarGetType(consvars[v]) == SCIP_VARTYPE_BINARY
             || SCIPvarGetType(consvars[v]) == SCIP_VARTYPE_INTEGER
             || SCIPvarGetType(consvars[v]) == SCIP_VARTYPE_IMPLINT )
            {
               if( consboundtypes[v] == SCIP_BOUNDTYPE_UPPER )
               {
                  consvals[v] += 1.0;
                  assert(SCIPsetIsLE(set, consvals[v], SCIPvarGetUbGlobal(consvars[v])));
               }
               else
               {
                  consvals[v] -= 1.0;
                  assert(SCIPsetIsGE(set, consvals[v], SCIPvarGetLbGlobal(consvars[v])));
               }
            }

            consboundtypes[v] = (SCIP_BOUNDTYPE)(1 - consboundtypes[v]);

            assert(SCIPvarIsOriginal(consvars[v]));
            SCIP_CALL( SCIPvarGetProbvarBound(&consvars[v], &consvals[v], &consboundtypes[v]) );
            assert(SCIPvarIsTransformed(consvars[v]));
            assert(SCIPvarGetStatus(consvars[v]) != SCIP_VARSTATUS_MULTAGGR);
         }

         /* create the constraints and add them to the corresponding nodes */
         SCIP_CALL( SCIPcreateConsBounddisjunction(scip, &cons, name, reoptconsdata->nvars, consvars, consboundtypes,
               consvals, FALSE, FALSE, TRUE, FALSE, TRUE, TRUE, FALSE, FALSE, FALSE, TRUE) );

=======

         /* iterate over all variable and transform them */
         for( v = 0; v < reoptconsdata->nvars; v++ )
         {
            consvars[v] = reoptconsdata->vars[v];
            consvals[v] = reoptconsdata->vals[v];
            consboundtypes[v] = reoptconsdata->boundtypes[v];

            /* we have to switch the bounds.
             * case 1: integer variable with bound x <= u is transformed to u+1 <= x
             *                                 and l <= x is transformed to   x <= l-1
             * case 2: continuous variable with bound x <= u is transformed to u <= x
             *                                    and l <= x is transformed to x <= l
             */
            if( SCIPvarGetType(consvars[v]) == SCIP_VARTYPE_BINARY
             || SCIPvarGetType(consvars[v]) == SCIP_VARTYPE_INTEGER
             || SCIPvarGetType(consvars[v]) == SCIP_VARTYPE_IMPLINT )
            {
               if( consboundtypes[v] == SCIP_BOUNDTYPE_UPPER )
               {
                  consvals[v] += 1.0;
                  assert(SCIPsetIsLE(set, consvals[v], SCIPvarGetUbGlobal(consvars[v])));
               }
               else
               {
                  consvals[v] -= 1.0;
                  assert(SCIPsetIsGE(set, consvals[v], SCIPvarGetLbGlobal(consvars[v])));
               }
            }

            consboundtypes[v] = (SCIP_BOUNDTYPE)(1 - consboundtypes[v]);

            assert(SCIPvarIsOriginal(consvars[v]));
            SCIP_CALL( SCIPvarGetProbvarBound(&consvars[v], &consvals[v], &consboundtypes[v]) );
            assert(SCIPvarIsTransformed(consvars[v]));
            assert(SCIPvarGetStatus(consvars[v]) != SCIP_VARSTATUS_MULTAGGR);
         }

         /* create the constraints and add them to the corresponding nodes */
         SCIP_CALL( SCIPcreateConsBounddisjunction(scip, &cons, name, reoptconsdata->nvars, consvars, consboundtypes,
               consvals, FALSE, FALSE, TRUE, FALSE, TRUE, TRUE, FALSE, FALSE, FALSE, TRUE) );

>>>>>>> 28aaa3bd
         /* free buffer memory */
         SCIPfreeBufferArray(scip, &consboundtypes);
         SCIPfreeBufferArray(scip, &consvals);
      }

      SCIPdebugMessage(" -> add constraint in node #%lld:\n", SCIPnodeGetNumber(node));
#ifdef SCIP_DEBUG_CONSS
      SCIPdebugPrintCons(scip, cons, NULL);
#endif

      SCIP_CALL( SCIPaddConsNode(scip, node, cons, NULL) );
      SCIP_CALL( SCIPreleaseCons(scip, &cons) );

      /* free buffer */
      SCIPfreeBufferArray(scip, &consvars);
   }

   return SCIP_OKAY;
}

/** fix all bounds ad stored in dualredscur at the given node @p node_fix */
static
SCIP_RETCODE fixBounds(
   SCIP_REOPT*           reopt,              /**< reoptimization data structure */
   SCIP_SET*             set,                /**< global SCIP settings */
   SCIP_STAT*            stat,               /**< dynamic problem statistics */
   SCIP_PROB*            transprob,          /**< transformed problem */
   SCIP_PROB*            origprob,           /**< original problem */
   SCIP_TREE*            tree,               /**< search tree */
   SCIP_LP*              lp,                 /**< current LP */
   SCIP_BRANCHCAND*      branchcand,         /**< branching candidates */
   SCIP_EVENTQUEUE*      eventqueue,         /**< event queue */
   SCIP_CLIQUETABLE*     cliquetable,        /**< clique table */
   BMS_BLKMEM*           blkmem,             /**< block memory */
   SCIP_NODE*            node,               /**< node corresponding to the fixed part */
   unsigned int          id,                 /**< id of stored node */
   SCIP_Bool             updatedualconss     /**< update constraint representing dual bound changes */
   )
{
   SCIP_REOPTTREE* reopttree;
   SCIP_REOPTNODE* reoptnode;
   int v;

   assert(reopt != NULL);
   assert(set != NULL);
   assert(stat != NULL);
   assert(transprob != NULL);
   assert(origprob != NULL);
   assert(tree != NULL);
   assert(lp != NULL);
   assert(branchcand != NULL);
   assert(eventqueue != NULL);
   assert(cliquetable != NULL);
   assert(node != NULL);
   assert(blkmem != NULL);

   reopttree = reopt->reopttree;
   assert(reopttree != NULL);
   assert(0 < id && id < reopttree->reoptnodessize);

   reoptnode = reopttree->reoptnodes[id];
   assert(reoptnode != NULL);
   assert(reoptnode->dualreds);
   assert(reoptnode->dualredscur != NULL);

   /* ensure that the arrays to store the bound changes are large enough */
   SCIP_CALL( reoptnodeCheckMemory(reoptnode, set, blkmem, reoptnode->nvars + reoptnode->dualredscur->nvars, 0, 0) );

   for(v = 0; v < reoptnode->dualredscur->nvars; v++)
   {
      SCIP_VAR* var;
      SCIP_Real val;
      SCIP_BOUNDTYPE boundtype;
      SCIP_Bool bndchgd;

      var = reoptnode->dualredscur->vars[v];
      val = reoptnode->dualredscur->vals[v];
      boundtype = SCIPsetIsFeasEQ(set, val, 1.0) ? SCIP_BOUNDTYPE_LOWER : SCIP_BOUNDTYPE_UPPER;

      SCIP_CALL(SCIPvarGetProbvarBound(&var, &val, &boundtype));
      assert(SCIPvarIsTransformedOrigvar(var));

      bndchgd = FALSE;

      if(boundtype == SCIP_BOUNDTYPE_LOWER && SCIPsetIsGT(set, val, SCIPvarGetLbLocal(var)) && SCIPsetIsFeasLE(set, val, SCIPvarGetUbLocal(var)))
      {
         SCIPvarAdjustLb(var, set, &val);
         SCIP_CALL( SCIPnodeAddBoundchg(node, blkmem, set, stat, transprob, origprob,
               tree, reopt, lp, branchcand, eventqueue, cliquetable, var, val, SCIP_BOUNDTYPE_LOWER, FALSE) );

         bndchgd = TRUE;
      }
      else if(boundtype == SCIP_BOUNDTYPE_UPPER && SCIPsetIsLT(set, val, SCIPvarGetUbLocal(var)) && SCIPsetIsFeasGE(set, val, SCIPvarGetLbLocal(var)))
      {
         SCIPvarAdjustUb(var, set, &val);
         SCIP_CALL( SCIPnodeAddBoundchg(node, blkmem, set, stat, transprob, origprob,
               tree, reopt, lp, branchcand, eventqueue, cliquetable, var, val, SCIP_BOUNDTYPE_UPPER, FALSE) );

         bndchgd = TRUE;
      }
      else if(boundtype != SCIP_BOUNDTYPE_LOWER && boundtype != SCIP_BOUNDTYPE_UPPER)
      {
         SCIPerrorMessage("** Unknown boundtype: %d **\n", boundtype);
         return SCIP_INVALIDDATA;
      }
#ifdef SCIP_MORE_DEBUG
      SCIPsetDebugMsg(set, "  (dual) <%s> %s %g\n", SCIPvarGetName(var), boundtype == SCIP_BOUNDTYPE_LOWER ? ">=" : "<=", val);
#endif
      /* add variable and bound to branching path information, because we don't want to delete this data */
      if( bndchgd )
      {
         int pos;
         SCIP_Real constant;
         SCIP_Real scalar;

         pos = reoptnode->nvars;

         reoptnode->vars[pos] = var;
         scalar = 1.0;
         constant = 0.0;
         SCIP_CALL( SCIPvarGetOrigvarSum(&reoptnode->vars[pos], &scalar, &constant) );
         assert(SCIPvarIsOriginal(reoptnode->vars[pos]));

         reoptnode->varbounds[pos] = reoptnode->dualredscur->vals[v];
         reoptnode->varboundtypes[pos] = (SCIPsetIsFeasEQ(set, reoptnode->varbounds[pos], 0.0) ? SCIP_BOUNDTYPE_UPPER : SCIP_BOUNDTYPE_LOWER);
         ++reoptnode->nvars;
      }
   }

   if( updatedualconss )
   {
      /* delete dualredscur and move dualredsnex -> dualredscur */
      SCIP_CALL( reoptnodeUpdateDualConss(reoptnode, blkmem) );
   }

   return SCIP_OKAY;
}

/** fix all bounds corresponding to dual bound changes in a previous iteration in the fashion of interdiction branching;
 *  keep the first negbndchg-1 bound changes as stored in dualredscur and negate the negbndchg-th bound.
 */
static
SCIP_RETCODE fixInterdiction(
   SCIP_REOPT*           reopt,              /**< reoptimization data structure */
   SCIP_SET*             set,                /**< global SCIP settings */
   SCIP_STAT*            stat,               /**< dynamic problem statistics */
   SCIP_PROB*            transprob,          /**< transformed problem */
   SCIP_PROB*            origprob,           /**< original problem */
   SCIP_TREE*            tree,               /**< search tree */
   SCIP_LP*              lp,                 /**< current LP */
   SCIP_BRANCHCAND*      branchcand,         /**< branching candidates */
   SCIP_EVENTQUEUE*      eventqueue,         /**< event queue */
   SCIP_CLIQUETABLE*     cliquetable,        /**< clique table */
   BMS_BLKMEM*           blkmem,             /**< block memory */
   SCIP_NODE*            node,               /**< child node */
   unsigned int          id,                 /**< id of the node */
   SCIP_VAR**            vars,               /**< variables in permuted order */
   SCIP_Real*            vals,               /**< bounds in permuted order */
   int                   nvars,              /**< number of variables */
   int                   negbndchg           /**< index of the variable that should negated */
   )
{
   SCIP_VAR* var;
   SCIP_Real val;
   SCIP_BOUNDTYPE boundtype;
   int nbndchgs;
   int v;

   assert(reopt != NULL);
   assert(set != NULL);
   assert(stat != NULL);
   assert(transprob != NULL);
   assert(origprob != NULL);
   assert(tree != NULL);
   assert(lp != NULL);
   assert(branchcand != NULL);
   assert(eventqueue != NULL);
   assert(cliquetable != NULL);
   assert(node != NULL);
   assert(vars != NULL);
   assert(vals != NULL);
   assert(nvars >= 0);
   assert(blkmem != NULL);
   assert(0 < id && id < reopt->reopttree->reoptnodessize);

#ifndef NDEBUG
   {
      SCIP_REOPTTREE* reopttree;
      SCIP_REOPTNODE* reoptnode;

      reopttree = reopt->reopttree;
      assert(reopttree != NULL);

      reoptnode = reopttree->reoptnodes[id];
      assert(reoptnode != NULL);
      assert(reoptnode->dualreds);
   }
#endif

   nbndchgs = MIN(negbndchg, nvars);

   /* change the first negbndchg-1 bounds as stored in dualredscur and negate the negbndchg-th bound */
   for(v = 0; v < nbndchgs; v++)
   {
      var = vars[v];
      val = vals[v];
      boundtype = SCIPsetIsFeasEQ(set, val, 1.0) ? SCIP_BOUNDTYPE_LOWER : SCIP_BOUNDTYPE_UPPER;

      SCIP_CALL(SCIPvarGetProbvarBound(&var, &val, &boundtype));
      assert(SCIPvarIsTransformedOrigvar(var));

      /* negate the negbndchg-th bound */
      if( v == nbndchgs-1 )
      {
         val = 1 - val;
         boundtype = (SCIP_BOUNDTYPE)(SCIP_BOUNDTYPE_UPPER - boundtype); /*lint !e656*/
      }

      if(boundtype == SCIP_BOUNDTYPE_LOWER && SCIPsetIsGT(set, val, SCIPvarGetLbLocal(var)) && SCIPsetIsFeasLE(set, val, SCIPvarGetUbLocal(var)))
      {
         SCIPvarAdjustLb(var, set, &val);
         SCIP_CALL( SCIPnodeAddBoundchg(node, blkmem, set, stat, transprob, origprob,
               tree, reopt, lp, branchcand, eventqueue, cliquetable, var, val, SCIP_BOUNDTYPE_LOWER, FALSE) );
      }
      else if(boundtype == SCIP_BOUNDTYPE_UPPER && SCIPsetIsLT(set, val, SCIPvarGetUbLocal(var)) && SCIPsetIsFeasGE(set, val, SCIPvarGetLbLocal(var)))
      {
         SCIPvarAdjustUb(var, set, &val);
         SCIP_CALL( SCIPnodeAddBoundchg(node, blkmem, set, stat, transprob, origprob,
               tree, reopt, lp, branchcand, eventqueue, cliquetable, var, val, SCIP_BOUNDTYPE_UPPER, FALSE) );
      }
      else if(boundtype != SCIP_BOUNDTYPE_LOWER && boundtype != SCIP_BOUNDTYPE_UPPER)
      {
         SCIPerrorMessage("** Unknown boundtype: %d **\n", boundtype);
         return SCIP_INVALIDDATA;
      }
#ifdef SCIP_MORE_DEBUG
      SCIPsetDebugMsg(set, "  (dual) <%s> %s %g\n", SCIPvarGetName(var), boundtype == SCIP_BOUNDTYPE_LOWER ? ">=" : "<=", val);
#endif
   }

   return SCIP_OKAY;
}

/** add all constraints stored at @p id to the given nodes @p node_fix and @p node_cons */
static
SCIP_RETCODE addLocalConss(
   SCIP*                 scip,               /**< SCIP data structure */
   SCIP_REOPT*           reopt,              /**< reoptimization data structure */
   SCIP_SET*             set,                /**< global SCIP settings */
   SCIP_STAT*            stat,               /**< dynamic problem statistics */
   BMS_BLKMEM*           blkmem,             /**< block memory */
   SCIP_NODE*            node,               /**< node of the branch and bound tree*/
   unsigned int          id                  /**< id of stored node */
   )
{
   int c;
   char name[SCIP_MAXSTRLEN];

   assert(scip != NULL);
   assert(reopt != NULL);
   assert(reopt->reopttree != NULL);
   assert(set != NULL);
   assert(stat != NULL);
   assert(blkmem != NULL);
   assert(node != NULL);
   assert(0 < id && id < reopt->reopttree->reoptnodessize);

   if( reopt->reopttree->reoptnodes[id]->nconss == 0 )
      return SCIP_OKAY;

   SCIPsetDebugMsg(set, " -> add %d constraint(s) to node #%lld:\n", reopt->reopttree->reoptnodes[id]->nconss, SCIPnodeGetNumber(node));

   for( c = 0; c < reopt->reopttree->reoptnodes[id]->nconss; c++ )
   {
      SCIP_CONS* cons;
      SCIP_REOPTCONSDATA* reoptconsdata;
#if 0
      SCIP_VAR** consvars;
      SCIP_Real* consvals;
      SCIP_BOUNDTYPE* consboundtypes;
      int v;
#endif

      reoptconsdata = reopt->reopttree->reoptnodes[id]->conss[c];
      assert(reoptconsdata != NULL);
      assert(reoptconsdata->nvars > 0);
      assert(reoptconsdata->varssize >= reoptconsdata->nvars);

      if( reoptconsdata->constype == REOPT_CONSTYPE_CUT )
         continue;
<<<<<<< HEAD

#if 0
      int nbinvars = 0;
      int nintvars = 0;
      int ncontvars = 0;

=======

#if 0
      int nbinvars = 0;
      int nintvars = 0;
      int ncontvars = 0;

>>>>>>> 28aaa3bd
      /* count number of binary, integer, and continuous variables */
      for( v = 0; v < reoptconsdata->nvars; v++ )
      {
         switch ( SCIPvarGetType(reoptconsdata->vars[v]) ) {
         case SCIP_VARTYPE_BINARY:
            ++nbinvars;
            break;
         case SCIP_VARTYPE_IMPLINT:
         case SCIP_VARTYPE_INTEGER:
            if( SCIPisEQ(scip, SCIPvarGetLbLazy(reoptconsdata->vars[v]), 0.0)
             && SCIPisEQ(scip, SCIPvarGetUbLazy(reoptconsdata->vars[v]), 1.0) )
               ++nbinvars;
            else
               ++nintvars;
            break;
         case SCIP_VARTYPE_CONTINUOUS:
            ++ncontvars;
            break;
         default:
            SCIPerrorMessage("Variable <%s> has to be either binary, (implied) integer, or continuous.\n",
               SCIPvarGetName(reoptconsdata->vars[v]));
            return SCIP_INVALIDDATA;
         }
      }
#endif

      if( reoptconsdata->constype == REOPT_CONSTYPE_INFSUBTREE )
         (void)SCIPsnprintf(name, SCIP_MAXSTRLEN, "reopt_inf");
      else if( reoptconsdata->constype == REOPT_CONSTYPE_DUALREDS )
         (void)SCIPsnprintf(name, SCIP_MAXSTRLEN, "reopt_dual");
      else
         (void)SCIPsnprintf(name, SCIP_MAXSTRLEN, "reopt_unkn");
<<<<<<< HEAD

#if 0
      /* allocate buffer */
      SCIP_CALL( SCIPallocBufferArray(scip, &consvars, reoptconsdata->nvars) );
      SCIP_CALL( SCIPallocBufferArray(scip, &consvals, reoptconsdata->nvars) );
      SCIP_CALL( SCIPallocBufferArray(scip, &consboundtypes, reoptconsdata->nvars) );

=======

#if 0
      /* allocate buffer */
      SCIP_CALL( SCIPallocBufferArray(scip, &consvars, reoptconsdata->nvars) );
      SCIP_CALL( SCIPallocBufferArray(scip, &consvals, reoptconsdata->nvars) );
      SCIP_CALL( SCIPallocBufferArray(scip, &consboundtypes, reoptconsdata->nvars) );

>>>>>>> 28aaa3bd
      /* case 1: all variables are binary. we use a logic-or constraint. */
      if( reoptconsdata->nvars == nbinvars )
      {
         /* iterate over all variable and transform them */
         for( v = 0; v < reoptconsdata->nvars; v++ )
         {
            consvars[v] = reoptconsdata->vars[v];
            consvals[v] = reoptconsdata->bounds[v];
            consboundtypes[v] = reoptconsdata->boundtypes[v];
            assert((SCIPsetIsFeasEQ(set, consvals[v], 0.0) && consboundtypes[v] == SCIP_BOUNDTYPE_UPPER)
               || (SCIPsetIsFeasEQ(set, consvals[v], 1.0) && consboundtypes[v] == SCIP_BOUNDTYPE_LOWER));

            assert(SCIPvarIsOriginal(consvars[v]));
            SCIP_CALL( SCIPvarGetProbvarBound(&consvars[v], &consvals[v], &consboundtypes[v]) );
            assert(SCIPvarIsTransformed(consvars[v]));
            assert(SCIPvarGetStatus(consvars[v]) != SCIP_VARSTATUS_MULTAGGR);

            if( SCIPsetIsFeasEQ(set, consvals[v], 1.0) )
            {
               SCIP_CALL( SCIPvarNegate(consvars[v], blkmem, set, stat, &consvars[v]) );
               assert(SCIPvarIsNegated(consvars[v]));
            }
         }

         /* create the constraints and add them to the corresponding nodes */
         SCIP_CALL( SCIPcreateConsLogicor(scip, &cons, name, reoptconsdata->nvars, consvars,
               FALSE, FALSE, TRUE, FALSE, TRUE, TRUE, FALSE, FALSE, FALSE, TRUE) );
      }
      /* case 2: at least one variable is integer or continuous. we use a bounddisjunction constraint. */
      else
      {
         /* iterate over all variable and transform them */
         for( v = 0; v < reoptconsdata->nvars; v++ )
         {
            consvars[v] = reoptconsdata->vars[v];
            consvals[v] = reoptconsdata->bounds[v];
            consboundtypes[v] = reoptconsdata->boundtypes[v];

            /* we have to switch the bounds.
             * case 1: integer variable with bound x <= u is transformed to u+1 <= x
             *                                 and l <= x is transformed to   x <= l-1
             * case 2: continuous variable with bound x <= u is transformed to u <= x
             *                                    and l <= x is transformed to x <= l
             */
            if( SCIPvarGetType(consvars[v]) == SCIP_VARTYPE_BINARY
             || SCIPvarGetType(consvars[v]) == SCIP_VARTYPE_INTEGER
             || SCIPvarGetType(consvars[v]) == SCIP_VARTYPE_IMPLINT )
            {
               if( consboundtypes[v] == SCIP_BOUNDTYPE_UPPER )
               {
                  consvals[v] += 1.0;
                  assert(SCIPsetIsLE(set, consvals[v], SCIPvarGetUbLocal(consvars[v])));
               }
               else
               {
                  consvals[v] -= 1.0;
                  assert(SCIPsetIsGE(set, consvals[v], SCIPvarGetLbLocal(consvars[v])));
               }
            }

            consboundtypes[v] = (SCIP_BOUNDTYPE)(1 - consboundtypes[v]);

            assert(SCIPvarIsOriginal(consvars[v]));
            SCIP_CALL( SCIPvarGetProbvarBound(&consvars[v], &consvals[v], &consboundtypes[v]) );
            assert(SCIPvarIsTransformed(consvars[v]));
            assert(SCIPvarGetStatus(consvars[v]) != SCIP_VARSTATUS_MULTAGGR);
         }

         /* create the constraints and add them to the corresponding nodes */
         SCIP_CALL( SCIPcreateConsBounddisjunction(scip, &cons, name, reoptconsdata->nvars, consvars, consboundtypes,
               consvals, FALSE, FALSE, TRUE, FALSE, TRUE, TRUE, FALSE, FALSE, FALSE, TRUE) );
      }
#endif

      if( reoptconsdata->linear )
      {
         SCIP_CALL( SCIPcreateConsLinear(scip, &cons, name, reoptconsdata->nvars, reoptconsdata->vars, reoptconsdata->vals,
            reoptconsdata->lhs, reoptconsdata->rhs, FALSE, FALSE, TRUE, TRUE, TRUE, TRUE, FALSE, FALSE, FALSE, TRUE) );
      }
      else
      {
         assert(reoptconsdata->boundtypes != NULL);
         SCIP_CALL( SCIPcreateConsBounddisjunction(scip, &cons, name, reoptconsdata->nvars, reoptconsdata->vars, reoptconsdata->boundtypes,
            reoptconsdata->vals, FALSE, FALSE, TRUE, TRUE, TRUE, TRUE, FALSE, FALSE, FALSE, TRUE) );
      }
#ifdef SCIP_DEBUG_CONSS
      SCIPdebugPrintCons(scip, cons, NULL);
#endif
      SCIP_CALL( SCIPaddConsNode(scip, node, cons, NULL) );
      SCIP_CALL( SCIPreleaseCons(scip, &cons) );


#if 0
      /* free buffer */
      SCIPfreeBufferArray(scip, &consboundtypes);
      SCIPfreeBufferArray(scip, &consvals);
      SCIPfreeBufferArray(scip, &consvars);
#endif

   }

   return SCIP_OKAY;
}

/** reset the internal statistics at the beginning of a new iteration */
static
void resetStats(
   SCIP_REOPT*           reopt               /**< reoptimization data structure */
   )
{
   assert(reopt != NULL);

   reopt->lastbranched = -1;
   reopt->currentnode = -1;
   reopt->lastseennode = -1;
   reopt->reopttree->nfeasnodes = 0;
   reopt->reopttree->ninfnodes = 0;
   reopt->reopttree->nprunednodes = 0;
   reopt->reopttree->ncutoffreoptnodes = 0;

   return;
}

/** check the stored bound changes of all child nodes for redundancy and infeasibility
 *
 *  Due to strongbranching initialization at node stored at @p id it can happen, that some bound changes stored in the
 *  child nodes of the reoptimization node stored at @p id become redundant or make the subproblem infeasible. in this
 *  method we remove all redundant bound changes and delete infeasible child nodes.
 */
static
SCIP_RETCODE dryBranch(
   SCIP_REOPT*           reopt,              /**< reoptimization data structure */
   SCIP_SET*             set,                /**< global SCIP settings */
   BMS_BLKMEM*           blkmem,             /**< block memory */
   SCIP_Bool*            runagain,           /**< pointer to store of this method should run again */
   unsigned int          id                  /**< id of stored node */
   )
{
   SCIP_REOPTNODE* reoptnode;
   unsigned int* cutoffchilds;
   int ncutoffchilds = 0;
   unsigned int* redchilds;
   int nredchilds = 0;
   int c;

   assert(reopt != NULL);
   assert(reopt->reopttree != NULL);
   assert(id < reopt->reopttree->reoptnodessize);
   assert(reopt->reopttree->reoptnodes != NULL);
   assert(reopt->reopttree->reoptnodes[id] != NULL);

   reoptnode = reopt->reopttree->reoptnodes[id];

   *runagain = FALSE;

   SCIPsetDebugMsg(set, "start dry branching of node at ID %u\n", id);

   /* allocate buffer arrays */
   SCIP_CALL( SCIPsetAllocBufferArray(set, &cutoffchilds, reoptnode->nchilds) );
   SCIP_CALL( SCIPsetAllocBufferArray(set, &redchilds, reoptnode->nchilds) );

   /* iterate over all child nodes and check each bound changes
    * for redundancy and conflict */
   for( c = 0; c < reoptnode->nchilds; c++ )
   {
      SCIP_REOPTNODE* child;
      SCIP_Bool cutoff;
      SCIP_Bool redundant;
      int* redundantvars;
      int nredundantvars;
      int v;
      unsigned int childid;

      cutoff = FALSE;
      redundant = FALSE;
      nredundantvars = 0;

      childid = reoptnode->childids[c];
      assert(childid < reopt->reopttree->reoptnodessize);
      child = reopt->reopttree->reoptnodes[childid];
      assert(child != NULL);
#ifdef SCIP_MORE_DEBUG
      SCIPsetDebugMsg(set, "-> check child at ID %d (%d vars, %d conss):\n", childid, child->nvars, child->nconss);
#endif
      if( child->nvars > 0 )
      {
         /* allocate buffer memory to store the redundant variables */
         SCIP_CALL( SCIPsetAllocBufferArray(set, &redundantvars, child->nvars) );

         for(v = 0; v < child->nvars && !cutoff; v++)
         {
            SCIP_VAR* transvar;
            SCIP_Real transval;
            SCIP_BOUNDTYPE transbndtype;
            SCIP_Real ub;
            SCIP_Real lb;

            transvar = child->vars[v];
            transval = child->varbounds[v];
            transbndtype = child->varboundtypes[v];

            /* transform into the transformed space */
            SCIP_CALL( SCIPvarGetProbvarBound(&transvar, &transval, &transbndtype) );

            lb = SCIPvarGetLbLocal(transvar);
            ub = SCIPvarGetUbLocal(transvar);

            /* check for infeasibility */
            if( SCIPsetIsFeasEQ(set, lb, ub) && !SCIPsetIsFeasEQ(set, lb, transval) )
            {
               SCIPsetDebugMsg(set, " -> <%s> is fixed to %g, can not change bound to %g -> cutoff\n", SCIPvarGetName(transvar), lb, transval);

               cutoff = TRUE;
               break;
            }

            /* check for redundancy */
            if( SCIPsetIsFeasEQ(set, lb, ub) && SCIPsetIsFeasEQ(set, lb, transval) )
            {
               SCIPsetDebugMsg(set, " -> <%s> is already fixed to %g -> redundant bound change\n", SCIPvarGetName(transvar), lb);

               redundantvars[nredundantvars] = v;
               ++nredundantvars;
            }
         }

         if( !cutoff && nredundantvars > 0 )
         {
            for(v = 0; v < nredundantvars; v++)
            {
               /* replace the redundant variable by the last stored variable */
               child->vars[redundantvars[v]] = child->vars[child->nvars-1];
               child->varbounds[redundantvars[v]] = child->varbounds[child->nvars-1];
               child->varboundtypes[redundantvars[v]] = child->varboundtypes[child->nvars-1];
               --child->nvars;
            }
         }

         /* free buffer memory */
         SCIPsetFreeBufferArray(set, &redundantvars);
      }
      else if( child->nconss == 0 )
      {
         redundant = TRUE;
         SCIPsetDebugMsg(set, " -> redundant node found.\n");
      }

      if( cutoff )
      {
         cutoffchilds[ncutoffchilds] = childid;
         ++ncutoffchilds;
      }
      else if( redundant )
      {
         redchilds[nredchilds] = childid;
         ++nredchilds;
      }
   }

   SCIPsetDebugMsg(set, "-> found %d redundant and %d infeasible nodes\n", nredchilds, ncutoffchilds);

   c = 0;

   /* delete all nodes that can be cut off */
   while( ncutoffchilds > 0 )
   {
      /* delete the node and the induced subtree */
      SCIP_CALL( deleteChildrenBelow(reopt->reopttree, set, blkmem, cutoffchilds[ncutoffchilds-1], TRUE, TRUE) );

      /* find the position in the childid array */
      c = 0;
      while( reoptnode->childids[c] != cutoffchilds[ncutoffchilds-1] && c < reoptnode->nchilds )
         ++c;
      assert(reoptnode->childids[c] == cutoffchilds[ncutoffchilds-1]);

      /* replace the ID at position c by the last ID */
      reoptnode->childids[c] = reoptnode->childids[reoptnode->nchilds-1];
      --reoptnode->nchilds;

      /* decrease the number of nodes to cutoff */
      --ncutoffchilds;
   }

   c = 0;

   /* replace all redundant nodes their child nodes or cutoff the node if it is a leaf */
   while( nredchilds > 0 )
   {
      /* find the position in the childid array */
      c = 0;
      while( reoptnode->childids[c] != redchilds[nredchilds-1] && c < reoptnode->nchilds )
         ++c;
      assert(reoptnode->childids[c] == redchilds[nredchilds-1]);

      /* the node is a leaf and we can cutoff them  */
      if( reopt->reopttree->reoptnodes[redchilds[nredchilds-1]]->nchilds == 0 )
      {
         /* delete the node and the induced subtree */
         SCIP_CALL( deleteChildrenBelow(reopt->reopttree, set, blkmem, redchilds[nredchilds-1], TRUE, TRUE) );

         /* replace the ID at position c by the last ID */
         reoptnode->childids[c] = reoptnode->childids[reoptnode->nchilds-1];
         --reoptnode->nchilds;

         /* decrease the number of redundant nodes */
         --nredchilds;
      }
      else
      {
         int cc;
         int ncc;

         /* replace the ID at position c by the last ID */
         reoptnode->childids[c] = reoptnode->childids[reoptnode->nchilds-1];
         --reoptnode->nchilds;

         ncc = reopt->reopttree->reoptnodes[redchilds[nredchilds-1]]->nchilds;

         /* check the memory */
         SCIP_CALL( reoptnodeCheckMemory(reopt->reopttree->reoptnodes[id], set, blkmem, 0, reoptnode->nchilds+ncc, 0) );

         /* add all IDs of child nodes to the current node */
         for(cc = 0; cc < ncc; cc++)
         {
            reoptnode->childids[reoptnode->nchilds] = reopt->reopttree->reoptnodes[redchilds[nredchilds-1]]->childids[cc];
            ++reoptnode->nchilds;
         }

         /* delete the redundant node */
         SCIP_CALL( reopttreeDeleteNode(reopt->reopttree, set, blkmem, redchilds[nredchilds-1], TRUE) );
         SCIP_CALL( SCIPqueueInsert(reopt->reopttree->openids, (void*) (size_t) redchilds[nredchilds-1]) );

         /* decrease the number of redundant nodes */
         --nredchilds;

         /* update the flag to rerun this method */
         *runagain = TRUE;
      }
   }

   /* free buffer arrays */
   SCIPsetFreeBufferArray(set, &cutoffchilds);
   SCIPsetFreeBufferArray(set, &redchilds);

   return SCIP_OKAY;
}

/** return the number of all nodes in the subtree induced by the reoptimization node stored at @p id */
static
int reopttreeGetNNodes(
   SCIP_REOPTTREE*       reopttree,          /**< reopttree */
   unsigned int          id                  /**< id of stored node */
   )
{
   int nnodes = 0;
   int i;

   assert(reopttree != NULL);
   assert(id < reopttree->reoptnodessize);

   for(i = 0; i < reopttree->reoptnodes[id]->nchilds; i++)
      nnodes += reopttreeGetNNodes(reopttree, reopttree->reoptnodes[id]->childids[i]);

   return nnodes + 1;
}

/** returns the number of leaf nodes of the induced subtree */
static
int reoptGetNLeaves(
   SCIP_REOPT*           reopt,              /**< reoptimization data structure */
   unsigned int          id                  /**< id of stored node */
   )
{
   int i;
   int nleaves = 0;

   assert(reopt != NULL);
   assert(id < reopt->reopttree->reoptnodessize);
   assert(reopt->reopttree->reoptnodes[id] != NULL);

   /* iterate over all child nods and check whether they are leaves or not */
   for(i = 0; i < reopt->reopttree->reoptnodes[id]->nchilds; i++)
   {
      unsigned int childid;

      childid = reopt->reopttree->reoptnodes[id]->childids[i];
      assert(childid < reopt->reopttree->reoptnodessize);

      if( reopt->reopttree->reoptnodes[childid]->nchilds == 0 )
         ++nleaves;
      else
         nleaves += reoptGetNLeaves(reopt, childid);
   }

   return nleaves;
}

/** returns all leaves of the subtree induced by the node stored at @p id*/
static
SCIP_RETCODE reoptGetLeaves(
   SCIP_REOPT*           reopt,              /**< reoptimization data structure*/
   unsigned int          id,                 /**< id of stored node */
   unsigned int*         leaves,             /**< array of leave nodes */
   int                   leavessize,         /**< size of leaves array */
   int*                  nleaves             /**< pointer to store the number of leave nodes */
   )
{
   int i;
   int l;

   assert(reopt != NULL);
   assert(leavessize > 0 && leaves != NULL);
   assert((*nleaves) >= 0);
   assert(id < reopt->reopttree->reoptnodessize);
   assert(reopt->reopttree->reoptnodes[id] != NULL);

   for(i = 0, l = 0; i < reopt->reopttree->reoptnodes[id]->nchilds; i++)
   {
      unsigned int childid;

      assert(*nleaves <= leavessize);

      childid = reopt->reopttree->reoptnodes[id]->childids[i];
      assert(childid < reopt->reopttree->reoptnodessize);

      if( reopt->reopttree->reoptnodes[childid]->nchilds == 0 )
      {
         leaves[l] = reopt->reopttree->reoptnodes[id]->childids[i];
         ++l;
         ++(*nleaves);
      }
      else
      {
         int nleaves2 = 0;

         SCIP_CALL( reoptGetLeaves(reopt, childid, &leaves[l], leavessize - l, &nleaves2) );
         l += nleaves2;
         (*nleaves) += nleaves2;
      }
   }

   return SCIP_OKAY;
}

/** after restarting the reoptimization and an after compressing the search tree we have to delete all stored information */
static
SCIP_RETCODE reoptResetTree(
   SCIP_REOPT*           reopt,              /**< reoptimization data structure */
   SCIP_SET*             set,                /**< global SCIP settings */
   BMS_BLKMEM*           blkmem,             /**< block memory */
   SCIP_Bool             softreset           /**< mark the nodes to overwriteable (TRUE) or delete them completely (FALSE) */
   )
{
   assert(reopt != NULL);
   assert(set != NULL);
   assert(blkmem != NULL);

   /* clear the tree */
   SCIP_CALL( clearReoptnodes(reopt->reopttree, set, blkmem, softreset) );
   assert(reopt->reopttree->nreoptnodes == 0);

   /* reset the dual constraint */
   if( reopt->dualreds != NULL )
      reopt->dualreds->nvars = 0;

   reopt->currentnode = -1;

   return SCIP_OKAY;
}

/** restart the reoptimization by removing all stored information about nodes and increase the number of restarts */
static
SCIP_RETCODE reoptRestart(
   SCIP_REOPT*           reopt,              /**< reoptimization data structure */
   SCIP_SET*             set,                /**< global SCIP settings */
   BMS_BLKMEM*           blkmem              /**< block memory */
   )
{
   assert(reopt != NULL);
   assert(reopt->reopttree != NULL);
   assert(set != NULL);
   assert(blkmem != NULL);

   /* clear the tree */
   SCIP_CALL( reoptResetTree(reopt, set, blkmem, FALSE) );
   assert(reopt->reopttree->nreoptnodes == 0);

   /* allocate memory for the root node */
   SCIP_CALL( createReoptnode(reopt->reopttree, set, blkmem, 0) );

   reopt->nglbrestarts += 1;

   if( reopt->firstrestart == -1 )
      reopt->firstrestart = reopt->run;

   reopt->lastrestart = reopt->run;

   return SCIP_OKAY;
}

/** save the new objective function */
static
SCIP_RETCODE reoptSaveNewObj(
   SCIP_REOPT*           reopt,              /**< reoptimization data */
   SCIP_SET*             set,                /**< global SCIP settings */
   BMS_BLKMEM*           blkmem,             /**< block memory */
   SCIP_VAR**            origvars,           /**< original problem variables */
   int                   norigvars           /**< number of original problem variables */
   )
{
   int probidx;
   int v;

   assert(reopt != NULL);
   assert(set != NULL);
   assert(blkmem != NULL);
   assert(origvars != NULL);
   assert(norigvars >= 0);

   /* check memory */
   SCIP_CALL( ensureRunSize(reopt, set, reopt->run, blkmem) );

   /* get memory and check whether we have to resize all previous objectives */
   if( reopt->nobjvars < norigvars )
   {
      int i;
      for( i = 0; i < reopt->run-1; i++ )
      {
         SCIP_ALLOC( BMSreallocMemoryArray(&reopt->objs[i], norigvars) );
         for( v = reopt->nobjvars-1; v < norigvars; v++ )
            reopt->objs[i][v] = 0.0;
      }
      reopt->nobjvars = norigvars;
   }
   SCIP_ALLOC( BMSallocClearMemoryArray(&reopt->objs[reopt->run-1], reopt->nobjvars) ); /*lint !e866*/

   /* save coefficients */
   for( v = 0; v < norigvars; v++ )
   {
      assert(SCIPvarIsOriginal(origvars[v]));
<<<<<<< HEAD

      probidx = SCIPvarGetIndex(origvars[v]);

=======

      probidx = SCIPvarGetIndex(origvars[v]);

>>>>>>> 28aaa3bd
      /* it can happen that the index is greater than the number of problem varibales,
       * i.e., not all created variables were added
       */
      if( probidx >= reopt->nobjvars )
      {
         int i;
         int j;
         for( i = 0; i < reopt->run; i++ )
         {
            SCIP_ALLOC( BMSreallocMemoryArray(&reopt->objs[i], probidx+1) );
            for( j = reopt->nobjvars; j < probidx+1; j++ )
               reopt->objs[i][j] = 0.0;
         }
         reopt->nobjvars = probidx+1;
      }
      assert(0 <= probidx && probidx < reopt->nobjvars);

      reopt->objs[reopt->run-1][probidx] = SCIPvarGetObj(origvars[v]);

      /* update flag to remember if the objective function has changed */
      if( !reopt->objhaschanged && reopt->run >= 2
          && SCIPsetIsEQ(set, reopt->objs[reopt->run-2][probidx], reopt->objs[reopt->run-1][probidx]) )
         reopt->objhaschanged = TRUE;

      /* mark this objective as the first non empty */
      if( reopt->firstobj == -1 && reopt->objs[reopt->run-1][probidx] != 0 )
         reopt->firstobj = reopt->run-1;
   }

   /* calculate similarity to last objective */
   if( reopt->run-1 >= 1 )
   {
      /* calculate similarity to last objective */
      reopt->simtolastobj = reoptSimilarity(reopt, set, reopt->run-1, reopt->run-2, origvars, norigvars);

      SCIPverbMessage(set->scip, SCIP_VERBLEVEL_HIGH, NULL, "new objective has similarity of %g compared to previous.\n",
         reopt->simtolastobj);
   }

   SCIPsetDebugMsg(set, "saved obj for run %d.\n", reopt->run);

   return SCIP_OKAY;
}

/** orders the variable by infernce score */
static
SCIP_RETCODE getInferenceOrder(
   SCIP_SET*             set,                /**< global SCIP settings */
   SCIP_STAT*            stat,               /**< dynamic problem statistics */
   SCIP_VAR**            vars,               /**< variable array to permute */
   SCIP_Real*            bounds,             /**< bound array to permute in the same order */
   SCIP_BOUNDTYPE*       boundtypes,         /**< boundtype array to permute in the same order */
   int                   nvars,              /**< number of variables */
   SCIP_Bool             isroot              /**< is the current node the root node */
   )
{
   SCIP_Real* infscore;
   int v;

   assert(set != NULL);
   assert(vars != NULL);
   assert(bounds != NULL);
   assert(boundtypes != NULL);
   assert(nvars >= 0);

   /* allocate buffer for the scores */
   SCIP_CALL( SCIPsetAllocBufferArray(set, &infscore, nvars) );

   for( v = 0; v < nvars; v++ )
   {
      if( SCIPsetIsEQ(set, bounds[v], 1.0) )
      {
         infscore[v] = 0.75 * SCIPvarGetAvgInferences(vars[v], stat, SCIP_BRANCHDIR_UPWARDS)
            + 0.25 * SCIPvarGetAvgInferences(vars[v], stat, SCIP_BRANCHDIR_DOWNWARDS);
      }
      else
      {
         infscore[v] = 0.25 * SCIPvarGetAvgInferences(vars[v], stat, SCIP_BRANCHDIR_UPWARDS)
               + 0.75 * SCIPvarGetAvgInferences(vars[v], stat, SCIP_BRANCHDIR_DOWNWARDS);
      }
   }

   /* sort vars and vals by score */
   SCIPsortDownRealRealPtrPtr(infscore, bounds, (void*) vars, (void*) boundtypes, nvars);

   /* free buffer */
   SCIPsetFreeBufferArray(set, &infscore);

   return SCIP_OKAY;
}

/** permute the variable and bound array randomly */
static
void permuteRandom(
   SCIP_RANDNUMGEN*      randnumgen,         /**< random number generator */
   SCIP_VAR**            vars,               /**< variable array to permute */
   SCIP_Real*            bounds,             /**< bound array to permute in the same order */
   SCIP_BOUNDTYPE*       boundtypes,         /**< boundtype array to permute in the same order */
   int                   nvars               /**< number of variables */
   )
{
   SCIP_VAR* tmpvar;
   SCIP_Real tmpbound;
   SCIP_BOUNDTYPE tmpboundtype;
   int end;
   int i;

   assert(vars != NULL);
   assert(bounds != NULL);
   assert(boundtypes != NULL);

   end = nvars;

   /* loop backwards through all variables (and bounds) and always swap the current last element to a random position */
   while( end > 1 )
   {
      --end;

      /* get a random position into which the last variable should be shuffled */
      i = SCIPrandomGetInt(randnumgen, 0, end);

      /* swap the last variable and the random variable */
      tmpvar = vars[i];
      vars[i] = vars[end];
      vars[end] = tmpvar;

      /* swap the last bound and the random bound */
      tmpbound = bounds[i];
      bounds[i] = bounds[end];
      bounds[end] = tmpbound;

      /* swap the last boundtype and the random boundtype */
      tmpboundtype = boundtypes[i];
      boundtypes[i] = boundtypes[end];
      boundtypes[end] = tmpboundtype;
   }
}

/** create a global constraint to separate the given solution */
static
SCIP_RETCODE separateSolution(
   SCIP_REOPT*           reopt,              /**< reoptimization data structure */
   BMS_BLKMEM*           blkmem,             /**< block memory */
   SCIP_SET*             set,                /**< global SCIP settings */
   SCIP_STAT*            stat,               /**< dynamic SCIP statistics */
   SCIP_SOL*             sol,                /**< solution to separate */
   SCIP_VAR**            vars,               /**< array of original problem variables */
   int                   nvars               /**< number of original problem variables */
   )
{
   SCIP_VAR** origvars;
   SCIP_Real* vals;
   int nintvars;
   int nbinvars;
   int v;
   int w;

   assert(reopt != NULL);
   assert(sol != NULL);
   assert(blkmem != NULL);
   assert(set != NULL);
   assert(stat != NULL);
   assert(vars != NULL);
   assert(nvars != 0);
   assert(SCIPsolIsOriginal(sol));

   /* allocate buffer memory */
   SCIP_ALLOC( BMSallocMemoryArray(&origvars, nvars) );
   SCIP_ALLOC( BMSallocMemoryArray(&vals, nvars) );

   nbinvars = 0;
   nintvars = 0;

   /* get the solution values of the variables */
   for( v = 0, w = 0; v < nvars; v++ )
   {
      assert(SCIPvarIsOriginal(vars[v]));
      assert(nbinvars + nintvars == w);

      /* we do not want to create cuts for continous variables */
      if( SCIPvarGetType(vars[v]) == SCIP_VARTYPE_CONTINUOUS )
         continue;

      if( SCIPvarGetType(vars[v]) == SCIP_VARTYPE_BINARY )
         ++nbinvars;
      if( SCIPvarGetType(vars[v]) == SCIP_VARTYPE_INTEGER || SCIPvarGetType(vars[v]) == SCIP_VARTYPE_IMPLINT )
         ++nintvars;

<<<<<<< HEAD
=======
      /* swap the last bound and the random bound */
      tmpbound = bounds[i];
      bounds[i] = bounds[end];
      bounds[end] = tmpbound;

      /* swap the last boundtype and the random boundtype */
      tmpboundtype = boundtypes[i];
      boundtypes[i] = boundtypes[end];
      boundtypes[end] = tmpboundtype;
   }
}

/** create a global constraint to separate the given solution */
static
SCIP_RETCODE separateSolution(
   SCIP_REOPT*           reopt,              /**< reoptimization data structure */
   BMS_BLKMEM*           blkmem,             /**< block memory */
   SCIP_SET*             set,                /**< global SCIP settings */
   SCIP_STAT*            stat,               /**< dynamic SCIP statistics */
   SCIP_SOL*             sol,                /**< solution to separate */
   SCIP_VAR**            vars,               /**< array of original problem variables */
   int                   nvars               /**< number of original problem variables */
   )
{
   SCIP_VAR** origvars;
   SCIP_Real* vals;
   int nintvars;
   int nbinvars;
   int v;
   int w;

   assert(reopt != NULL);
   assert(sol != NULL);
   assert(blkmem != NULL);
   assert(set != NULL);
   assert(stat != NULL);
   assert(vars != NULL);
   assert(nvars != 0);
   assert(SCIPsolIsOriginal(sol));

   /* allocate buffer memory */
   SCIP_ALLOC( BMSallocMemoryArray(&origvars, nvars) );
   SCIP_ALLOC( BMSallocMemoryArray(&vals, nvars) );

   nbinvars = 0;
   nintvars = 0;

   /* get the solution values of the variables */
   for( v = 0, w = 0; v < nvars; v++ )
   {
      assert(SCIPvarIsOriginal(vars[v]));
      assert(nbinvars + nintvars == w);

      /* we do not want to create cuts for continous variables */
      if( SCIPvarGetType(vars[v]) == SCIP_VARTYPE_CONTINUOUS )
         continue;

      if( SCIPvarGetType(vars[v]) == SCIP_VARTYPE_BINARY )
         ++nbinvars;
      if( SCIPvarGetType(vars[v]) == SCIP_VARTYPE_INTEGER || SCIPvarGetType(vars[v]) == SCIP_VARTYPE_IMPLINT )
         ++nintvars;

>>>>>>> 28aaa3bd
      origvars[v] = vars[v];
      assert(origvars[v] != NULL);
      assert(SCIPvarIsOriginal(origvars[v]));

      vals[w] = SCIPsolGetVal(sol, set, stat, origvars[v]);
      ++w;
   }

   SCIP_CALL( addGlobalCut(reopt, blkmem, set, origvars, vals, NULL, w, nbinvars, nintvars) );

   /* free buffer memory */
   BMSfreeMemoryArray(&vals);
   BMSfreeMemoryArray(&origvars);

   return SCIP_OKAY;
}

/*
 * public methods
 */

/* ---------------- methods of general reoptimization ---------------- */

/* In debug mode, the following methods are implemented as function calls to ensure
 * type validity.
 * In optimized mode, the methods are implemented as defines to improve performance.
 * However, we want to have them in the library anyways, so we have to undef the defines.
 */

#undef SCIPreoptGetNRestartsGlobal
#undef SCIPreoptGetNRestartsLocal
#undef SCIPreoptGetNTotalRestartsLocal
#undef SCIPreoptGetFirstRestarts
#undef SCIPreoptGetLastRestarts
#undef SCIPreoptGetNFeasNodes
#undef SCIPreoptGetNTotalFeasNodes
#undef SCIPreoptGetNPrunedNodes
#undef SCIPreoptGetNTotalPrunedNodes
#undef SCIPreoptGetNCutoffReoptnodes
#undef SCIPreoptGetNTotalCutoffReoptnodes
#undef SCIPreoptGetNInfNodes
#undef SCIPreoptGetNTotalInfNodes
#undef SCIPreoptGetNInfSubtrees


/** returns the number of global restarts */
int SCIPreoptGetNRestartsGlobal(
   SCIP_REOPT*           reopt               /**< reoptimization data structure */
   )
{
   assert(reopt != NULL);

   return reopt->nglbrestarts;
}

/** returns the number of local restarts in the current run */
int SCIPreoptGetNRestartsLocal(
   SCIP_REOPT*           reopt               /**< reoptimization data structure */
   )
{
   assert(reopt != NULL);

   return reopt->nlocrestarts;
}

/** returns the number of local restarts over all runs */
int SCIPreoptGetNTotalRestartsLocal(
   SCIP_REOPT*           reopt               /**< reoptimization data structure */
   )
{
   assert(reopt != NULL);

   return reopt->ntotallocrestarts;
}

/** returns the number of iteration with the first global restarts */
int SCIPreoptGetFirstRestarts(
   SCIP_REOPT*           reopt               /**< reoptimization data structure */
   )
{
   assert(reopt != NULL);

   return reopt->firstrestart;
}

/** returns the number of iteration with the last global restarts */
int SCIPreoptGetLastRestarts(
   SCIP_REOPT*           reopt               /**< reoptimization data structure */
   )
{
   assert(reopt != NULL);

   return reopt->lastrestart;
}

/** returns the number of stored nodes providing an improving feasible LP solution in the current run */
int SCIPreoptGetNFeasNodes(
   SCIP_REOPT*           reopt               /**< reoptimization data structure */
   )
{
   assert(reopt != NULL);

   return reopt->reopttree->nfeasnodes;
}

/** returns the number of stored nodes providing an improving feasible LP solution over all runs */
int SCIPreoptGetNTotalFeasNodes(
   SCIP_REOPT*           reopt               /**< reoptimization data structure */
   )
{
   assert(reopt != NULL);

   return reopt->reopttree->ntotalfeasnodes;
}

/** returns the number of stored nodes that exceeded the cutoff bound in the current run */
int SCIPreoptGetNPrunedNodes(
   SCIP_REOPT*           reopt               /**< reoptimization data structure */
   )
{
   assert(reopt != NULL);

   return reopt->reopttree->nprunednodes;
}

/** returns the number of stored nodes that exceeded the cutoff bound over all runs */
int SCIPreoptGetNTotalPrunedNodes(
   SCIP_REOPT*           reopt               /**< reoptimization data structure */
   )
{
   assert(reopt != NULL);

   return reopt->reopttree->ntotalprunednodes;
}

/** rerturns the number of reoptimized nodes that were cutoff in the same iteration in the current run */
int SCIPreoptGetNCutoffReoptnodes(
   SCIP_REOPT*           reopt               /**< reoptimization data structure */
   )
{
   assert(reopt != NULL);

   return reopt->reopttree->ncutoffreoptnodes;
}

/** rerturns the number of reoptimized nodes that were cutoff in the same iteration over all runs */
int SCIPreoptGetNTotalCutoffReoptnodes(
   SCIP_REOPT*           reopt               /**< reoptimization data structure */
   )
{
   assert(reopt != NULL);

   return reopt->reopttree->ntotalcutoffreoptnodes;
}

/** returns the number of stored nodes with an infeasible LP in the current run */
int SCIPreoptGetNInfNodes(
   SCIP_REOPT*           reopt               /**< reoptimization data structure */
   )
{
   assert(reopt != NULL);

   return reopt->reopttree->ninfnodes;
}

/** returns the number of stored nodes with an infeasible LP over all runs */
int SCIPreoptGetNTotalInfNodes(
   SCIP_REOPT*           reopt               /**< reoptimization data structure */
   )
{
   assert(reopt != NULL);

   return reopt->reopttree->ntotalinfnodes;
}

/** constructor for the reoptimization data */
SCIP_RETCODE SCIPreoptCreate(
   SCIP_REOPT**          reopt,              /**< pointer to reoptimization data structure */
   SCIP_SET*             set,                /**< global SCIP settings */
   BMS_BLKMEM*           blkmem              /**< block memory */
   )
{
   SCIP_EVENTHDLR* eventhdlr;
   int i;

   assert(reopt != NULL);

   SCIP_ALLOC( BMSallocMemory(reopt) );
   (*reopt)->runsize = DEFAULT_MEM_RUN;
   (*reopt)->run = 0;
   (*reopt)->simtolastobj = -2.0;
   (*reopt)->simtofirstobj = -2.0;
   (*reopt)->firstobj = -1;
   (*reopt)->currentnode = -1;
   (*reopt)->lastbranched = -1;
   (*reopt)->dualreds = NULL;
   (*reopt)->glbconss = NULL;
   (*reopt)->nglbconss = 0;
   (*reopt)->allocmemglbconss = 0;
   (*reopt)->ncheckedsols = 0;
   (*reopt)->nimprovingsols = 0;
   (*reopt)->noptsolsbyreoptsol = 0;
   (*reopt)->nglbrestarts = 0;
   (*reopt)->nlocrestarts = 0;
   (*reopt)->ntotallocrestarts = 0;
   (*reopt)->firstrestart = -1;
   (*reopt)->lastrestart = 0;
   (*reopt)->nobjvars = 0;
   (*reopt)->objhaschanged = FALSE;
   (*reopt)->consadded = FALSE;
   (*reopt)->addedconss = NULL;
   (*reopt)->naddedconss = 0;
   (*reopt)->addedconsssize = 0;
<<<<<<< HEAD
=======
   (*reopt)->glblb = NULL;
   (*reopt)->glbub = NULL;
   (*reopt)->activeconss = NULL;
>>>>>>> 28aaa3bd

   SCIP_ALLOC( BMSallocBlockMemoryArray(blkmem, &(*reopt)->varhistory, (*reopt)->runsize) );
   SCIP_ALLOC( BMSallocBlockMemoryArray(blkmem, &(*reopt)->prevbestsols, (*reopt)->runsize) );
   SCIP_ALLOC( BMSallocMemoryArray(&(*reopt)->objs, (*reopt)->runsize) );

   for(i = 0; i < (*reopt)->runsize; i++)
   {
      (*reopt)->objs[i] = NULL;
      (*reopt)->prevbestsols[i] = NULL;
      (*reopt)->varhistory[i] = NULL;
   }

   /* clocks */
   SCIP_CALL( SCIPclockCreate(&(*reopt)->savingtime, SCIP_CLOCKTYPE_DEFAULT) );

   /* create and initialize SCIP_SOLTREE */
   SCIP_ALLOC( BMSallocMemory(&(*reopt)->soltree) );
   SCIP_CALL( createSolTree((*reopt)->soltree, blkmem) );

   /* create and initialize SCIP_REOPTTREE */
   SCIP_ALLOC( BMSallocMemory(&(*reopt)->reopttree) );
   SCIP_CALL( createReopttree((*reopt)->reopttree, set, blkmem) );

   /* create a random number generator */
   SCIP_CALL( SCIPrandomCreate(&(*reopt)->randnumgen, blkmem, SCIPsetInitializeRandomSeed(set, DEFAULT_RANDSEED)) );

   /* create event handler for node events */
   eventhdlr = NULL;

   /* include event handler into SCIP */
   SCIP_CALL( SCIPeventhdlrCreate(&eventhdlr, EVENTHDLR_NAME, EVENTHDLR_DESC, NULL, NULL, NULL, NULL, eventInitsolReopt,
         eventExitsolReopt, NULL, eventExecReopt, NULL) );
   SCIP_CALL( SCIPsetIncludeEventhdlr(set, eventhdlr) );
   assert(eventhdlr != NULL);

   return SCIP_OKAY;
}

/** frees reoptimization data */
SCIP_RETCODE SCIPreoptFree(
   SCIP_REOPT**          reopt,              /**< reoptimization data structure */
   SCIP_SET*             set,                /**< global SCIP settings */
   SCIP_PRIMAL*          origprimal,         /**< original primal */
   BMS_BLKMEM*           blkmem              /**< block memory */
   )
{
   assert(reopt != NULL);
   assert(*reopt != NULL);
   assert(set != NULL);
   assert(origprimal != NULL || set->stage == SCIP_STAGE_INIT);
   assert(blkmem != NULL);

   /* free random number generator */
   SCIPrandomFree(&(*reopt)->randnumgen);

   /* free reopttree */
   SCIP_CALL( freeReoptTree((*reopt)->reopttree, set, blkmem) );

   /* free solutions */
   if( set->stage >= SCIP_STAGE_PROBLEM )
   {
      int p;
      for( p = (*reopt)->run-1; p >= 0; p-- )
      {
         if( (*reopt)->soltree->sols[p] != NULL )
         {
            BMSfreeBlockMemoryArray(blkmem, &(*reopt)->soltree->sols[p], (*reopt)->soltree->solssize[p]); /*lint !e866*/
            (*reopt)->soltree->sols[p] = NULL;
         }

         /* we have to free all optimal solution separatly, because those solutions are not stored in the
          * solution reopt_sepabestsol = TRUE
          */
         if( set->reopt_sepabestsol && (*reopt)->prevbestsols[p] != NULL )
         {
            SCIP_CALL( SCIPsolFree(&(*reopt)->prevbestsols[p], blkmem, origprimal) );
         }

         if( (*reopt)->objs[p] != NULL )
         {
            BMSfreeMemoryArray(&(*reopt)->objs[p]);
         }
      }
   }

   /* free solution tree */
   SCIP_CALL( freeSolTree((*reopt), set, origprimal, blkmem) );

   if( (*reopt)->dualreds != NULL )
   {
      if( (*reopt)->dualreds->varssize > 0 )
      {
         assert(!(*reopt)->dualreds->linear);

         BMSfreeBlockMemoryArray(blkmem, &(*reopt)->dualreds->boundtypes, (*reopt)->dualreds->varssize);
         BMSfreeBlockMemoryArray(blkmem, &(*reopt)->dualreds->vals, (*reopt)->dualreds->varssize);
         BMSfreeBlockMemoryArray(blkmem, &(*reopt)->dualreds->vars, (*reopt)->dualreds->varssize);
         BMSfreeBlockMemory(blkmem, &(*reopt)->dualreds);
         (*reopt)->dualreds = NULL;
      }
   }

   if( (*reopt)->glbconss != NULL && (*reopt)->allocmemglbconss > 0 )
   {
      /* free all constraint */
      while( (*reopt)->nglbconss > 0 )
      {
         int c;
         c = (*reopt)->nglbconss-1;

         if( (*reopt)->glbconss[c] != NULL )
         {
            if( (*reopt)->glbconss[c]->varssize > 0 )
            {
               if( !(*reopt)->glbconss[c]->linear )
                  BMSfreeBlockMemoryArray(blkmem, &(*reopt)->glbconss[c]->boundtypes, (*reopt)->glbconss[c]->varssize);
#ifndef NDEBUG
               else
                  assert((*reopt)->glbconss[c]->boundtypes == NULL);
#endif
               BMSfreeBlockMemoryArray(blkmem, &(*reopt)->glbconss[c]->vals, (*reopt)->glbconss[c]->varssize);
               BMSfreeBlockMemoryArray(blkmem, &(*reopt)->glbconss[c]->vars, (*reopt)->glbconss[c]->varssize);
               (*reopt)->glbconss[c]->varssize = 0;
            }
            BMSfreeBlockMemory(blkmem, &(*reopt)->glbconss[c]); /*lint !e866*/
         }

         --(*reopt)->nglbconss;
      }
      assert((*reopt)->nglbconss == 0);

      BMSfreeBlockMemoryArray(blkmem, &(*reopt)->glbconss, (*reopt)->allocmemglbconss);
      (*reopt)->allocmemglbconss = 0;
   }

   /* clocks */
   SCIPclockFree(&(*reopt)->savingtime);

   /* clean addedconss array */
   if( (*reopt)->addedconss != NULL )
   {
      int c;
      for( c = 0; c < (*reopt)->naddedconss; c++)
      {
         assert((*reopt)->addedconss[c] != NULL);
<<<<<<< HEAD

         SCIP_CALL( SCIPconsRelease(&(*reopt)->addedconss[c], blkmem, set) );
      }

      BMSfreeBlockMemoryArray(blkmem, &(*reopt)->addedconss, (*reopt)->addedconsssize);
   }
=======

         SCIP_CALL( SCIPconsRelease(&(*reopt)->addedconss[c], blkmem, set) );
      }

      BMSfreeBlockMemoryArray(blkmem, &(*reopt)->addedconss, (*reopt)->addedconsssize);
   }

   SCIPhashmapFree(&(*reopt)->glblb);
   SCIPhashmapFree(&(*reopt)->glbub);
   SCIPhashmapFree(&(*reopt)->activeconss);

>>>>>>> 28aaa3bd
   BMSfreeBlockMemoryArray(blkmem, &(*reopt)->varhistory, (*reopt)->runsize);
   BMSfreeBlockMemoryArray(blkmem, &(*reopt)->prevbestsols, (*reopt)->runsize);
   BMSfreeMemoryArray(&(*reopt)->objs);
   BMSfreeMemory(reopt);

   return SCIP_OKAY;
}

/** returns the number of constraints added by the reoptimization plug-in */
int SCIPreoptGetNAddedConss(
   SCIP_REOPT*           reopt,              /**< reoptimization data structure */
   SCIP_NODE*            node                /**< node of the search tree */
   )
{
   unsigned int id;

   assert(reopt != NULL);
   assert(node != NULL);

   id = SCIPnodeGetReoptID(node);
   assert(id < reopt->reopttree->reoptnodessize);

   /* set the id to -1 if the node is not part of the reoptimization tree */
   if( SCIPnodeGetDepth(node) > 0 && id == 0 )
      return SCIPnodeGetNAddedConss(node);

   if( id >= 1 && reopt->reopttree->reoptnodes[id]->nconss > 0 )
      return MAX(SCIPnodeGetNAddedConss(node), reopt->reopttree->reoptnodes[id]->nconss); /*lint !e666*/
   else
      return SCIPnodeGetNAddedConss(node);
}

/** add a solution to the solution tree */
SCIP_RETCODE SCIPreoptAddSol(
   SCIP_REOPT*           reopt,              /**< reoptimization data */
   SCIP_SET*             set,                /**< global SCIP settings */
   SCIP_STAT*            stat,               /**< dynamic problem statistics */
   SCIP_PRIMAL*          origprimal,         /**< original primal */
   BMS_BLKMEM*           blkmem,             /**< block memory */
   SCIP_SOL*             sol,                /**< solution to add */
   SCIP_Bool             bestsol,            /**< is the current solution an optimal solution? */
   SCIP_Bool*            added,              /**< pointer to store the information if the soltion was added */
   SCIP_VAR**            vars,               /**< variable array */
   int                   nvars,              /**< number of variables */
   int                   run                 /**< number of the current run (1,2,...) */
   )
{
   SCIP_SOLNODE* solnode = NULL;
   SCIP_HEUR* heur;
   int insertpos;

   assert(reopt != NULL);
   assert(set != NULL);
   assert(sol != NULL);
   assert(run > 0);

   assert(reopt->soltree->sols[run-1] != NULL);

   /* if the solution was found by reoptsols the solutions is already stored */
   heur = SCIPsolGetHeur(sol);
   if( heur != NULL && strcmp(SCIPheurGetName(heur), "reoptsols") == 0 && bestsol )
      ++reopt->noptsolsbyreoptsol;
   else if( bestsol )
      reopt->noptsolsbyreoptsol = 0;

   /* check memory */
   SCIP_CALL( ensureSolsSize(reopt, set, blkmem, reopt->soltree->nsols[run-1]+1, run-1) );

   /* add solution to solution tree */
   SCIP_CALL( soltreeAddSol(reopt, set, stat, origprimal, blkmem, vars, sol, &solnode, nvars, bestsol, added) );

   if( (*added) )
   {
      assert(solnode != NULL);

      /* add solution */
      insertpos = reopt->soltree->nsols[run-1];
      reopt->soltree->sols[run-1][insertpos] = solnode;
      ++reopt->soltree->nsols[run-1];
      assert(reopt->soltree->nsols[run-1] <= set->reopt_savesols);
   }

   return SCIP_OKAY;
}

/** we want to store the optimal solution of each run in a separate array */
SCIP_RETCODE SCIPreoptAddOptSol(
   SCIP_REOPT*           reopt,              /**< reoptimization data structure */
   SCIP_SOL*             sol,                /**< solution to add */
   BMS_BLKMEM*           blkmem,             /**< block memory */
   SCIP_SET*             set,                /**< global SCIP settings */
   SCIP_STAT*            stat,               /**< dynamic problem statistics */
   SCIP_PRIMAL*          origprimal,         /**< original primal */
   SCIP_VAR**            vars,               /**< original problem variables */
   int                   nvars               /**< number of original problem variables */
   )
{
   SCIP_SOL* solcopy;

   assert(reopt != NULL);
   assert(reopt->run-1 >= 0);
   assert(sol != NULL);
   assert(blkmem != NULL);
   assert(set != NULL);
   assert(stat != NULL);
   assert(origprimal != NULL);

   SCIP_CALL( SCIPsolCopy(&solcopy, blkmem, set, stat, origprimal, sol) );
   reopt->prevbestsols[reopt->run-1] = solcopy;

   /* store a global constraint that cutsoff the solution */
   if( set->reopt_sepabestsol )
   {
      SCIP_CALL( separateSolution(reopt, blkmem, set, stat, sol, vars, nvars) );
   }

   return SCIP_OKAY;
}

/** add a new iteration after changing the objective function */
SCIP_RETCODE SCIPreoptAddRun(
   SCIP_REOPT*           reopt,              /**< reoptimization data sturcture */
   SCIP_SET*             set,                /**< global SCIP settings */
   BMS_BLKMEM*           blkmem,             /**< block memory */
   SCIP_VAR**            origvars,           /**< original problem variables */
   int                   norigvars,          /**< number of original variables */
   int                   size                /**< number of expected solutions */
   )
{
   assert(reopt != NULL);
   assert(set != NULL);
   assert(blkmem !=  NULL);
   assert(origvars != NULL);

   /* increase number of runs */
   ++reopt->run;

   /* check memory */
   SCIP_CALL( ensureRunSize(reopt, set, reopt->run, blkmem) );

   /* allocate memory */
   reopt->soltree->solssize[reopt->run-1] = size;
   SCIP_ALLOC( BMSallocBlockMemoryArray(blkmem, &reopt->soltree->sols[reopt->run-1], size) ); /*lint !e866*/

   /* reset flag */
   reopt->objhaschanged = FALSE;

   /* save the objective function */
   SCIP_CALL( reoptSaveNewObj(reopt, set, blkmem, origvars, norigvars) );

   resetStats(reopt);

   return SCIP_OKAY;
}

/** get the number of checked during the reoptimization process */
int SCIPreoptGetNCheckedSols(
   SCIP_REOPT*           reopt               /**< reoptimization data structure */
   )
{
   assert(reopt != NULL);

   return reopt->ncheckedsols;
}

/** update the number of checked during the reoptimization process */
void SCIPreoptSetNCheckedSols(
   SCIP_REOPT*           reopt,              /**< reoptimization data structure */
   int                   ncheckedsols        /**< number of updated solutions */
   )
{
   assert(reopt != NULL);

   reopt->ncheckedsols += ncheckedsols;
}

/** get the number of checked during the reoptimization process */
int SCIPreoptGetNImprovingSols(
   SCIP_REOPT*           reopt               /**< reoptimization data structure */
   )
{
   assert(reopt != NULL);

   return reopt->nimprovingsols;
}

/** update the number of checked during the reoptimization process */
void SCIPreoptSetNImprovingSols(
   SCIP_REOPT*           reopt,              /**< reoptimization data structure */
   int                   nimprovingsols      /**< number of improving solutions */
   )
{
   assert(reopt != NULL);

   reopt->nimprovingsols += nimprovingsols;
}

/** returns number of solution of a given run */
int SCIPreoptGetNSolsRun(
   SCIP_REOPT*           reopt,              /**< reoptimization data structure */
   int                   run                 /**< number of the run (1,2,..) */
   )
{
   assert(reopt != NULL);
   assert(0 < run && run <= reopt->runsize);

   if( reopt->soltree->sols[run-1] == NULL )
      return 0;
   else
      return reopt->soltree->nsols[run-1];
}

/** returns number of all solutions of all runs */
int SCIPreoptGetNSols(
   SCIP_REOPT*           reopt               /**< reoptimization data structure */
   )
{
   int nsols = 0;
   int r;

   assert(reopt != NULL);

   for( r = 0; r < reopt->run; r++)
      nsols += reopt->soltree->nsols[r];

   return nsols;
}

/** return the stored solutions of a given run */
SCIP_RETCODE SCIPreoptGetSolsRun(
   SCIP_REOPT*           reopt,              /**< reoptimization data structure */
   int                   run,                /**< number of the run (1,2,...) */
   SCIP_SOL**            sols,               /**< array of solutions to fill */
   int                   solssize,           /**< length of the array */
   int*                  nsols               /**< pointer to store the number of added solutions */
   )
{
   int s;

   assert(reopt != NULL);
   assert(run > 0 && run <= reopt->run);
   assert(sols != NULL);

   assert(solssize > 0);
   assert(nsols != NULL);
   *nsols = 0;

   for( s = 0; s < reopt->soltree->nsols[run-1]; s++ )
   {
      if( !reopt->soltree->sols[run-1][s]->updated )
         ++(*nsols);
   }

   if( solssize < (*nsols) )
      return SCIP_OKAY;

   (*nsols) = 0;
   for( s = 0; s < reopt->soltree->nsols[run-1]; s++ )
   {
      if( !reopt->soltree->sols[run-1][s]->updated )
      {
         sols[*nsols] = reopt->soltree->sols[run-1][s]->sol;
         reopt->soltree->sols[run-1][s]->updated = TRUE;
         ++(*nsols);
      }
   }

   return SCIP_OKAY;
}

/** returns the number of saved solutions overall runs */
int SCIPreoptGetNSavedSols(
   SCIP_REOPT*           reopt               /**< reoptimization data structure */
   )
{
   int nsavedsols = 0;

   assert(reopt != NULL);
   assert(reopt->soltree->root != NULL);

   nsavedsols = 0;

   if( reopt->soltree->root->child != NULL )
      nsavedsols = soltreeNInducedSols(reopt->soltree->root);

   return nsavedsols;
}

/** check if the reoptimization process should be (locally) restarted.
 *
 *  First, we check whether the current node is the root node, e.g., node == NULL. in this case, we do not need to calculate
 *  the similarity again. we trigger a restart if
 *    1. the objective function has changed too much
 *    2. the number of stored nodes is exceeded
 *    3. the last n optimal solutions were found by heur_reoptsols (in this case, the stored tree was only needed to
 *       prove the optimality and this can be probably faster by solving from scratch)
 *
 *  If the current node is different to the root node we calculate the local similarity, i.e., exclude all variable
 *  that are already fixed by bounding.
 */
SCIP_RETCODE SCIPreoptCheckRestart(
   SCIP_REOPT*           reopt,              /**< reoptimization data structure */
   SCIP_SET*             set,                /**< global SCIP settings */
   BMS_BLKMEM*           blkmem,             /**< block memory */
   SCIP_NODE*            node,               /**< current node of the branch and bound tree (or NULL) */
   SCIP_VAR**            transvars,          /**< transformed problem variables */
   int                   ntransvars,         /**< number of transformed problem variables */
   SCIP_Bool*            restart             /**< pointer to store if the reoptimization process should be restarted */
   )
{
   SCIP_Real sim = 1.0;

   assert(reopt != NULL);
   assert(set != NULL);
   assert(blkmem != NULL);
   assert(transvars != NULL);
   assert(ntransvars >= 0);
   assert(restart != NULL);

   *restart = FALSE;

   /* check if the whole reoptimization process should start from scratch */
   if( node == NULL )
   {
      if( reopt->run > 0 && set->reopt_objsimdelay > -1.0 )
         sim = reopt->simtolastobj;

      /* check similarity */
      if( SCIPsetIsFeasLT(set, sim, set->reopt_objsimdelay) )
      {
         SCIPsetDebugMsg(set, "-> restart reoptimization (objective functions are not similar enough)\n");
         *restart = TRUE;
      }
      /* check size of the reoptimization tree */
      else if( reopt->reopttree->nreoptnodes > set->reopt_maxsavednodes )
      {
         SCIPsetDebugMsg(set, "-> restart reoptimization (node limit reached)\n");
         *restart = TRUE;
      }
      /* check if the tree was only needed to prove optimality */
      else if( reopt->noptsolsbyreoptsol >= set->reopt_forceheurrestart )
      {
         SCIPsetDebugMsg(set, "-> restart reoptimization (found last %d optimal solutions by <reoptsols>)\n",
               reopt->noptsolsbyreoptsol);
         reopt->noptsolsbyreoptsol = 0;
         *restart = TRUE;
      }

      if( *restart )
      {
         /* trigger a restart */
         SCIP_CALL( reoptRestart(reopt, set, blkmem) );
      }
   }
   /* check for a local restart, ie, start the solving process of an inner node from scatch */
   else
   {
      SCIP_CALL( reoptCheckLocalRestart(reopt, set, blkmem, node, transvars, ntransvars, restart) );
   }
   return SCIP_OKAY;
}

/** returns the similarity to the previous objective function, if no exist return -2.0 */
SCIP_Real SCIPreoptGetSimToPrevious(
   SCIP_REOPT*           reopt               /**< reoptimization data structure */
   )
{
   assert(reopt != NULL);
   return reopt->simtolastobj;
}

/**returns the similarity to the first objective different to the zero-function function, if no exist return -2.0 */
SCIP_Real SCIPreoptGetSimToFirst(
   SCIP_REOPT*           reopt               /**< reoptimization data structure */
   )
{
   assert(reopt != NULL);
   return reopt->simtofirstobj;
}

/** return the similarity between two of objective functions of two given runs */
SCIP_Real SCIPreoptGetSimilarity(
   SCIP_REOPT*           reopt,              /**< reoptimization data structure */
   SCIP_SET*             set,                /**< global SCIP settings */
   int                   run1,               /**< number of the first run */
   int                   run2,               /**< number of the second run */
   SCIP_VAR**            origvars,           /**< original problem variables */
   int                   norigvars           /**< number of original problem variables */
   )
{
   assert(reopt != NULL);
   assert(run1 > 0 && run1 <= reopt->run);
   assert(run2 > 0 && run2 <= reopt->run);
   assert(origvars != NULL);
   assert(norigvars >= 0);

   return reoptSimilarity(reopt, set, run1-1, run2-1, origvars, norigvars);
}

/** returns the best solution of the last run */
SCIP_SOL* SCIPreoptGetLastBestSol(
   SCIP_REOPT*           reopt               /**< reoptimization data structure */
   )
{
   assert(reopt != NULL);
   assert(reopt->prevbestsols != NULL);

   if( reopt->run-2 < 0 )
      return NULL;
   else
      return reopt->prevbestsols[reopt->run-2];
}

/** returns the node of the reoptimization tree corresponding to the unique @p id */
SCIP_REOPTNODE* SCIPreoptGetReoptnode(
   SCIP_REOPT*           reopt,              /**< reoptimization data structure */
   unsigned int          id                  /**< unique id */
   )
{
   assert(reopt != NULL);
   assert(reopt->reopttree != NULL);
   assert(id < reopt->reopttree->reoptnodessize);
   assert(reopt->reopttree->reoptnodes[id] != NULL);

   return reopt->reopttree->reoptnodes[id];
}

/** returns the coefficient of variable with index @p idx in run @p run */
SCIP_Real SCIPreoptGetOldObjCoef(
   SCIP_REOPT*           reopt,              /**< reoptimization data structure */
   int                   run,                /**< number of the run (1,2,...) */
   int                   idx                 /**< index of original variable */
   )
{
   assert(reopt != NULL);
   assert(0 < run && run <= reopt->runsize);

   return reopt->objs[run-1][idx];
}

/** return the best solution of a given run.
 *
 *  @note the return solution is part of the original space.
 */
SCIP_SOL* SCIPreoptGetBestSolRun(
   SCIP_REOPT*           reopt,              /**< reoptimization data structure */
   int                   run                 /**< number of the run (1,2,...) */
   )
{
   assert(reopt != NULL);
   assert(0 < run && run <= reopt->run);

   return reopt->prevbestsols[run-1];
}

/** reset solving specific paramters */
SCIP_RETCODE SCIPreoptReset(
   SCIP_REOPT*           reopt,              /**< reoptimization data structure */
   SCIP_SET*             set,                /**< global SCIP settings */
   BMS_BLKMEM*           blkmem              /**< block memory */
   )
{
   int c;

   assert(reopt != NULL);
   assert(set != NULL);
   assert(blkmem != NULL);

   /* clean addedconss array */
   for( c = 0; c < reopt->naddedconss; c++)
   {
      SCIP_CONS* cons;

      cons = reopt->addedconss[c];
      assert(cons != NULL);

      SCIP_CALL( SCIPconsRelease(&cons, blkmem, set) );
      reopt->addedconss[c] = NULL;
   }

   reopt->naddedconss = 0;
   reopt->consadded = FALSE;
   reopt->objhaschanged = FALSE;

   return SCIP_OKAY;
}

/** reset marks of stored solutions to not updated */
void SCIPreoptResetSolMarks(
   SCIP_REOPT*           reopt               /**< reoptimization data structure */
   )
{
   SCIP_SOLNODE* child;

   assert(reopt != NULL);
   assert(reopt->soltree != NULL);
   assert(reopt->soltree->root != NULL);

   child = reopt->soltree->root->child;

   /* travers through the list */
   while( child != NULL )
   {
      soltreeResetMarks(child);
      child = child->sibling;
   }
}

/** returns the number of stored nodes in the subtree induced by @p node */
int SCIPreoptGetNNodes(
   SCIP_REOPT*           reopt,              /**< reoptimization data structure */
   SCIP_NODE*            node                /**< node of the search tree */
   )
{
   unsigned int id;

   assert(reopt != NULL);

   if( node == NULL || SCIPnodeGetDepth(node) == 0 )
      return reopt->reopttree->nreoptnodes;

   id = SCIPnodeGetReoptID(node);
   assert(id < reopt->reopttree->reoptnodessize);

   /* set the id to -1 if the node is not part of the reoptimization tree */
   if( SCIPnodeGetDepth(node) > 0 && id == 0 )
      return 0;

   assert(0 < id && id < reopt->reopttree->reoptnodessize);

   return reopttreeGetNNodes(reopt->reopttree, id);
}

/* ---------------- methods of general reoptimization nodes ---------------- */

/** In debug mode, the following methods are implemented as function calls to ensure
 * type validity.
 * In optimized mode, the methods are implemented as defines to improve performance.
 * However, we want to have them in the library anyways, so we have to undef the defines.
 */

#undef SCIPreoptnodeGetNVars
#undef SCIPreoptnodeGetNConss
#undef SCIPreoptnodeGetNDualBoundChgs
#undef SCIPreoptnodeGetNChildren
#undef SCIPreoptnodeGetLowerbound
#undef SCIPreoptnodeGetType

/** returns the number of bound changes stored in the reopttree at ID id */
int SCIPreoptnodeGetNVars(
   SCIP_REOPTNODE*       reoptnode           /**< node of the roepttree */
   )
{
   assert(reoptnode != NULL);

   return reoptnode->nvars + reoptnode->nafterdualvars;
}

/** returns the number of bound changes at the node stored at ID id */
int SCIPreoptnodeGetNConss(
   SCIP_REOPTNODE*       reoptnode           /**< node of the reoptimization tree */
   )
{
   assert(reoptnode != NULL);

   return reoptnode->nconss;
}

/** returns the number of stored bound changes based on dual information in the reopttree at ID id */
int SCIPreoptnodeGetNDualBoundChgs(
   SCIP_REOPTNODE*       reoptnode           /**< node of the reoptimization tree */
   )
{
   assert(reoptnode != NULL);

   if( reoptnode->dualredscur == NULL )
      return 0;
   else
      return reoptnode->dualredscur->nvars;
}

/** returns the number of child nodes of @p reoptnode */
int SCIPreoptnodeGetNChildren(
   SCIP_REOPTNODE*       reoptnode           /**< node of the reoptimizzation tree */
   )
{
   assert(reoptnode != NULL);

   return reoptnode->nchilds;
}

/** return the lower bound stored at @p ID id */
SCIP_Real SCIPreoptnodeGetLowerbound(
   SCIP_REOPTNODE*       reoptnode           /**< node of the reoptimization tree */
   )
{
   assert(reoptnode != NULL);

   return reoptnode->lowerbound;
}

/** returns the type of the @p reoptnode */
SCIP_REOPTTYPE SCIPreoptnodeGetType(
   SCIP_REOPTNODE*       reoptnode           /**< node of the reoptimization tree */
   )
{
   assert(reoptnode != NULL);

   return (SCIP_REOPTTYPE)reoptnode->reopttype;
}

#if UNUSEDCODE
/** create the constraint which splits the node stored at ID id on the basis of
 *  the stored dual information.
 */
void SCIPreoptnodeGetSplitCons(
   SCIP_REOPTNODE*       reoptnode,          /**< node of the reoptimization tree */
   SCIP_VAR**            vars,               /**< array to store the variables of the constraint */
   SCIP_Real*            vals,               /**< array to store the coefficients of the variables */
   REOPT_CONSTYPE*       constype,           /**< type of the constraint */
   int                   conssize,           /**< size of the arrays */
   int*                  nvars               /**< pointer to store the size of the constraints */
   )
{
   int v;

   assert(reoptnode != NULL);
   assert(vars != NULL);
   assert(vals != NULL);
   assert(nvars != NULL);

   (*nvars) = reoptnode->dualredscur == NULL ? 0 : reoptnode->dualredscur->nvars;

   if( *nvars == 0 || *nvars > conssize )
      return;

   assert(reoptnode->dualredscur->constype == REOPT_CONSTYPE_DUALREDS);

   /* copy the variable information */
   for(v = 0; v < *nvars; v++)
   {
      vars[v] = reoptnode->dualredscur->vars[v];
      vals[v] = reoptnode->dualredscur->vals[v];
   }

   *constype = reoptnode->dualredscur->constype;
}
#endif

/** returns all added constraints at ID id */
void SCIPreoptnodeGetConss(
   SCIP_REOPTNODE*       reoptnode,          /**< node of the reoptimization tree */
   SCIP_VAR***           vars,               /**< 2-dim array of variables */
   SCIP_Real**           bounds,             /**< 2-dim array of bounds */
   SCIP_BOUNDTYPE**      boundtypes,         /**< 2-dim array of boundtypes */
   int                   mem,                /**< allocated memory for constraints */
   int*                  nconss,             /**< pointer to store the number of constraints */
   int*                  nvars               /**< pointer to store the number of variables */
   )
{
   int c;

   assert(reoptnode != NULL);
   assert(vars != NULL);
   assert(bounds != NULL);
   assert(boundtypes != NULL);
   assert(nvars != NULL);
   assert(nconss != NULL);

   (*nconss) = reoptnode->nconss;

   if( mem < *nconss )
      return;

   for(c = 0; c < *nconss; c++)
   {
      assert(vars[c] != NULL);
      assert(bounds[c] != NULL);

      vars[c] = reoptnode->conss[c]->vars;
      bounds[c] = reoptnode->conss[c]->vals;
      boundtypes[c] = reoptnode->conss[c]->boundtypes;
      nvars[c] = reoptnode->conss[c]->nvars;
   }

   return;
}

/** set the parent id */
void SCIPreoptnodeSetParentID(
   SCIP_REOPTNODE*       reoptnode,          /**< node of the reopttree */
   unsigned int          parentid            /**< id of the parent node */
   )
{
   assert(reoptnode != NULL);
   assert(parentid <= 536870912); /* id can be at least 2^29 */

   reoptnode->parentID = parentid;
}

/** returns the number of leaf nodes of the subtree induced by @p node (of the whole tree if node == NULL) */
int SCIPreoptGetNLeaves(
   SCIP_REOPT*           reopt,              /**< reoptimization data structure */
   SCIP_NODE*            node                /**< node of the search tree (or NULL) */
   )
{
   int nleaves = 0;
   unsigned int id;
   int i;

   assert(reopt != NULL);

   id = (node == NULL) ? 0 : SCIPnodeGetReoptID(node);
   assert(id < reopt->reopttree->reoptnodessize);

   /* return if the node is not part of the reoptimization tree */
   if( node != NULL && SCIPnodeGetDepth(node) > 0 && id == 0 )
      return nleaves;

   for(i = 0; i < reopt->reopttree->reoptnodes[id]->nchilds; i++)
   {
      unsigned int childid;

      childid = reopt->reopttree->reoptnodes[id]->childids[i]; /*lint !e713*/
      assert(childid < reopt->reopttree->reoptnodessize);

      if( reopt->reopttree->reoptnodes[childid]->nchilds == 0 )
         ++nleaves;
      else
         nleaves += reoptGetNLeaves(reopt, childid);
   }

   return nleaves;
}

/** save information that given node is infeasible */
SCIP_RETCODE SCIPreoptAddInfNode(
   SCIP_REOPT*           reopt,              /**< reoptimization data structure */
   SCIP_SET*             set,                /**< global SCIP settings */
   BMS_BLKMEM*           blkmem,             /**< block memory */
   SCIP_NODE*            node                /**< node of the search tree */
   )
{
   assert(reopt != NULL);
   assert(set != NULL);
   assert(blkmem != NULL);
   assert(node != NULL);

   if( set->reopt_sepaglbinfsubtrees )
   {
      SCIP_CALL( saveGlobalCons(reopt, set, blkmem, node, REOPT_CONSTYPE_CUT) );
   }

   ++reopt->reopttree->ninfnodes;
   ++reopt->reopttree->ntotalinfnodes;

   return SCIP_OKAY;
}

/** check the reason for cut off a node and if necessary store the node */
SCIP_RETCODE SCIPreoptCheckCutoff(
   SCIP_REOPT*           reopt,              /**< reoptimization data structure */
   SCIP_SET*             set,                /**< global SCIP settings */
   BMS_BLKMEM*           blkmem,             /**< block memory */
   SCIP_NODE*            node,               /**< node of the search tree */
   SCIP_EVENTTYPE        eventtype,          /**< eventtype */
   SCIP_LP*              lp,                 /**< LP data */
   SCIP_LPSOLSTAT        lpsolstat,          /**< solution status of the LP */
   SCIP_Bool             isrootnode,         /**< the node is the root */
   SCIP_Bool             isfocusnode,        /**< the node is the current focus node */
   SCIP_Real             lowerbound,         /**< lower bound of the node */
   int                   effectiverootdepth  /**< effective root depth */
   )
{
   SCIP_Bool strongbranched;

   assert(reopt != NULL);
   assert(set != NULL);
   assert(blkmem != NULL);
   assert(lp != NULL);
   assert(node != NULL);
   assert(eventtype == SCIP_EVENTTYPE_NODEBRANCHED || eventtype == SCIP_EVENTTYPE_NODEFEASIBLE || eventtype == SCIP_EVENTTYPE_NODEINFEASIBLE);

   if( reopt->lastseennode == SCIPnodeGetNumber(node) )
      return SCIP_OKAY;

   /* we do not want to store probing node */
   if( SCIPnodeGetType(node) == SCIP_NODETYPE_PROBINGNODE )
      return SCIP_OKAY;

   reopt->lastseennode = SCIPnodeGetNumber(node);

   SCIPdebugMessage("catch event %x for node %lld (type:%d)\n", eventtype, SCIPnodeGetNumber(node), SCIPnodeGetType(node));

   /* case 1: the current node is the root node
    * we can skip if the root is (in)feasible or branched w/o bound
    * changes based on dual information.
    *
    * case 2: we need to store the current node if it contains
    * bound changes based on dual information or is a leave node
    */
   if( isrootnode )
   {
      if( SCIPreoptGetNDualBndchgs(reopt, node) > 0 )
      {
         goto CHECK;
      }
      else if( eventtype == SCIP_EVENTTYPE_NODEBRANCHED )
      {
         /* store or update the information */
         SCIP_CALL( addNode(reopt, set, lp, blkmem, node, SCIP_REOPTTYPE_TRANSIT, FALSE, isrootnode, lowerbound) );
      }
      else if( eventtype == SCIP_EVENTTYPE_NODEFEASIBLE )
      {
         /* delete saved dual information which would lead to split the node in a further iteration */
         SCIP_CALL( SCIPreoptResetDualBndchgs(reopt, node, blkmem) );

         /* store or update the information */
         SCIP_CALL( addNode(reopt, set, lp, blkmem, node, SCIP_REOPTTYPE_FEASIBLE, FALSE, isrootnode, lowerbound) );
      }
      else if( eventtype == SCIP_EVENTTYPE_NODEINFEASIBLE )
      {
         /* delete saved dual information which would lead to split the node in a further iteration */
         SCIP_CALL( SCIPreoptResetDualBndchgs(reopt, node, blkmem) );

         if( SCIPlpGetSolstat(lp) == SCIP_LPSOLSTAT_OBJLIMIT )
            lowerbound = MIN(lowerbound, SCIPlpGetCutoffbound(lp));

         /* store or update the information */
         SCIP_CALL( addNode(reopt, set, lp, blkmem, node, reopt->currentnode == 1 ? SCIP_REOPTTYPE_INFSUBTREE : SCIP_REOPTTYPE_PRUNED, FALSE,
               isrootnode, lowerbound) );
      }

      assert(reopt->currentnode == -1);
      assert(reopt->dualreds == NULL || reopt->dualreds->nvars == 0);

      return SCIP_OKAY;
   }

  CHECK:

   if( effectiverootdepth == SCIPnodeGetDepth(node) )
      strongbranched = SCIPreoptGetNDualBndchgs(reopt, node) > 0 ? TRUE : FALSE;
   else
      strongbranched = SCIPnodeGetNDualBndchgs(node) > 0 ? TRUE : FALSE;

   SCIPsetDebugMsg(set, "check the reason of cutoff for node %lld:\n", SCIPnodeGetNumber(node));
   SCIPsetDebugMsg(set, " -> focusnode       : %s\n", isfocusnode ? "yes" : "no");
   SCIPsetDebugMsg(set, " -> depth           : %d (eff. %d)\n", SCIPnodeGetDepth(node), effectiverootdepth);
   SCIPsetDebugMsg(set, " -> strong branched : %s\n", strongbranched ? "yes" : "no");
   SCIPsetDebugMsg(set, " -> LP lpsolstat    : %d\n", lpsolstat);

   switch( eventtype )
   {
   case SCIP_EVENTTYPE_NODEFEASIBLE:
      /* current node has to be the eventnode */
      assert(isfocusnode);

      SCIPsetDebugMsg(set, " -> new reopttype   : %d\n", SCIP_REOPTTYPE_FEASIBLE);

      /* delete strong branching information of some exists */
      deleteLastDualBndchgs(reopt);
      strongbranched = FALSE;

      SCIP_CALL( addNode(reopt, set, lp, blkmem, node, SCIP_REOPTTYPE_FEASIBLE, FALSE, isrootnode, lowerbound) );
      break;

   case SCIP_EVENTTYPE_NODEINFEASIBLE:
      /* We have to check if the current node is the event node.
       * if the current node is not the event node, we have to save this node, else we have to
       * look at LP lpsolstat and decide.
       */
      if( isfocusnode )
      {
         /* An after-branch heuristic says NODEINFEASIBLE, maybe the cutoff bound is reached.
          * because the node is already branched we have all children and can delete this node.
          */
         if( SCIPnodeGetNumber(node) == reopt->lastbranched )
         {
            deleteLastDualBndchgs(reopt);
            strongbranched = FALSE;
            break;
         }

         /* If the node is strong branched, we possibly detect an infeasible subtree;
          * otherwise, the whole node is either infeasible or exceeds the cutoff bound.
          */
         if( strongbranched )
         {
            /* 1. the LP is infeasible: the (sub-)node is infeasible and can be discarded
             *    because the LP proves infeasibility. We have to store an infeasible subtree separated by a constraint.
             * 2. the LP exceeds the objective limit or was not solved, we have to store the node and can delete the
             *    strong branching information
             */
            if( lpsolstat == SCIP_LPSOLSTAT_INFEASIBLE )
            {
               /* add a dummy variable, because the bound changes were not global in the sense of effective root depth */
               if( SCIPnodeGetDepth(node) > effectiverootdepth )
               {
                  SCIP_CALL( SCIPreoptAddDualBndchg(reopt, set, blkmem, node, NULL, 0.0, 1.0) );
               }

               SCIPsetDebugMsg(set, " -> new reopttype   : %d\n", SCIP_REOPTTYPE_INFSUBTREE);
               SCIPsetDebugMsg(set, " -> new constype    : %d\n", REOPT_CONSTYPE_INFSUBTREE);

               /* save the node as a strong branched node */
               SCIP_CALL( addNode(reopt, set, lp, blkmem, node, SCIP_REOPTTYPE_INFSUBTREE, FALSE, isrootnode, lowerbound) );
            }
            else
            {
               assert(SCIP_LPSOLSTAT_OBJLIMIT || SCIP_LPSOLSTAT_OPTIMAL || SCIP_LPSOLSTAT_NOTSOLVED);

               /* delete strong branching information if some exists */
               deleteLastDualBndchgs(reopt);
               strongbranched = FALSE;

               SCIPdebugMessage(" -> new reopttype   : %d\n", SCIP_REOPTTYPE_PRUNED);
               SCIP_CALL( addNode(reopt, set, lp, blkmem, node, SCIP_REOPTTYPE_PRUNED, FALSE, isrootnode, lowerbound) );
            }
         }
         else
         {
            /* 1. the LP is infeasible: the whole node is infeasible and can be discarded
             * 2. the LP was not solved or exceeds the objective limit, we have to store the node
             */
            if( lpsolstat == SCIP_LPSOLSTAT_INFEASIBLE )
            {
               SCIPdebugMessage(" -> new reopttype   : %d\n", SCIP_REOPTTYPE_INFSUBTREE);
               SCIP_CALL( SCIPreoptAddInfNode(reopt, set, blkmem, node) );
            }
            else
            {
               assert(lpsolstat == SCIP_LPSOLSTAT_NOTSOLVED || lpsolstat == SCIP_LPSOLSTAT_OBJLIMIT
                  || lpsolstat == SCIP_LPSOLSTAT_OPTIMAL);

               if( SCIPreoptGetNAddedConss(reopt, node) > 0 )
               {
                  SCIPdebugMessage(" -> new reopttype   : %d\n", SCIP_REOPTTYPE_LOGICORNODE);
                  SCIP_CALL( addNode(reopt, set, lp, blkmem, node, SCIP_REOPTTYPE_LOGICORNODE, FALSE, isrootnode, lowerbound) );
               }
               else
               {
                  SCIPdebugMessage(" -> new reopttype   : %d\n", SCIP_REOPTTYPE_PRUNED);
                  SCIP_CALL( addNode(reopt, set, lp, blkmem, node, SCIP_REOPTTYPE_PRUNED, FALSE, isrootnode, lowerbound) );
               }
            }
         }
      }
      else
      {
         SCIPsetDebugMsg(set, " -> new reopttype   : %d\n", SCIP_REOPTTYPE_PRUNED);

         /* if the node was created by branch_nodereopt, nothing happens */
         SCIP_CALL( addNode(reopt, set, lp, blkmem, node, SCIP_REOPTTYPE_PRUNED, FALSE, isrootnode, lowerbound) );

      }
      break;

   case SCIP_EVENTTYPE_NODEBRANCHED:
      /* current node has to be the eventnode */
      assert(isfocusnode);

      reopt->lastbranched = SCIPnodeGetNumber(node);

      /* we have to check the depth of the current node. if the depth is equal to the effective
       * root depth, then all information about bound changes based on dual information already exists,
       * else we have to look at the domchg-data-structure.
       */
      if (SCIPnodeGetDepth(node) == effectiverootdepth)
      {
         /* Save the node if there are added constraints, because this means the node is a copy create by the
          * reoptimization plug-in and contains at least one logic-or-constraint */
         if( strongbranched )
         {
            SCIPdebugMessage(" -> new reopttype   : %d\n", SCIP_REOPTTYPE_STRBRANCHED);
            SCIPdebugMessage(" -> new constype    : %d\n", REOPT_CONSTYPE_DUALREDS);
            SCIP_CALL( addNode(reopt, set, lp, blkmem, node, SCIP_REOPTTYPE_STRBRANCHED, FALSE, isrootnode, lowerbound) );
         }
         else if( SCIPreoptGetNAddedConss(reopt, node) > 0 )
         {
            SCIPdebugMessage(" -> new reopttype   : %d\n", SCIP_REOPTTYPE_LOGICORNODE);
            SCIP_CALL( addNode(reopt, set, lp, blkmem, node, SCIP_REOPTTYPE_LOGICORNODE, FALSE, isrootnode, lowerbound) );
         }
         else
         {
            SCIPdebugMessage(" -> new reopttype   : %d\n", SCIP_REOPTTYPE_TRANSIT);
            SCIP_CALL( addNode(reopt, set, lp, blkmem, node, SCIP_REOPTTYPE_TRANSIT, FALSE, isrootnode, lowerbound) );
         }
      }
      else
      {
         /* we only branch on binary variables and var == NULL indicates memory allocation w/o saving information.
          *
          * we have to do this in the following order:
          * 1) all bound-changes are local, thats way we have to mark the node to include bound changes based
          *    on dual information.
          * 2) save or update the node.
          */
         if( strongbranched )
         {
            SCIPdebugMessage(" -> new reopttype   : %d\n", SCIP_REOPTTYPE_STRBRANCHED);
            SCIPdebugMessage(" -> new constype    : %d\n", REOPT_CONSTYPE_DUALREDS);
            SCIP_CALL( SCIPreoptAddDualBndchg(reopt, set, blkmem, node, NULL, 0.0, 1.0) );
            SCIP_CALL( addNode(reopt, set, lp, blkmem, node, SCIP_REOPTTYPE_STRBRANCHED, FALSE, isrootnode, lowerbound) );
         }
         else if( SCIPreoptGetNAddedConss(reopt, node) > 0 )
         {
            SCIPdebugMessage(" -> new reopttype   : %d\n", SCIP_REOPTTYPE_LOGICORNODE);
            SCIP_CALL( addNode(reopt, set, lp, blkmem, node, SCIP_REOPTTYPE_LOGICORNODE, FALSE, isrootnode, lowerbound) );
         }
         else
         {
            SCIPdebugMessage(" -> new reopttype   : %d\n", SCIP_REOPTTYPE_TRANSIT);
            SCIP_CALL( addNode(reopt, set, lp, blkmem, node, SCIP_REOPTTYPE_TRANSIT, FALSE, isrootnode, lowerbound) );
         }
      }
      break;

   default:
      break;
   }

   assert(reopt->currentnode == -1);
   assert(reopt->dualreds == NULL || reopt->dualreds->nvars == 0);

   return SCIP_OKAY;
}

/** store bound change based on dual information */
SCIP_RETCODE SCIPreoptAddDualBndchg(
   SCIP_REOPT*           reopt,              /**< reoptimization data structure */
   SCIP_SET*             set,                /**< global SCIP settings */
   BMS_BLKMEM*           blkmem,             /**< block memory */
   SCIP_NODE*            node,               /**< node of the search tree */
   SCIP_VAR*             var,                /**< variables */
   SCIP_Real             newval,             /**< new bound */
   SCIP_Real             oldval              /**< old bound */
   )
{
   SCIP_Real constant = 0.0;
   SCIP_Real scalar = 1.0;

   assert(reopt != NULL);
   assert(node != NULL);

   /* If var == NULL, we save all information by calling SCIPreoptNodeFinished().
    * In that case, all bound changes were not global and we can find them within the
    * domchg data structure.
    * Otherwise, we allocate memory and store the information.
    */
   if( var != NULL )
   {
      SCIP_BOUNDTYPE boundtype;
      int resizelength;
      int allocmem;

      if( SCIPsetFindBranchrule(set, "relpscost") != NULL )
      {
         SCIP_CALL( SCIPsetGetIntParam(set, "branching/relpscost/maxlookahead", &resizelength) );
      }
      else
         resizelength = 1;

      if( reopt->dualreds == NULL || reopt->dualreds->varssize == 0 )
         allocmem = DEFAULT_MEM_DUALCONS;
      else
         allocmem = reopt->dualreds->nvars + resizelength;

      /* allocate memory of necessary */
      SCIP_CALL( checkMemDualCons(reopt, set, blkmem, allocmem) );

      assert(reopt->dualreds->varssize > 0);
      assert(reopt->dualreds->nvars >= 0);
      assert(reopt->currentnode == -1 || reopt->dualreds->nvars > 0);
      assert((reopt->dualreds->nvars > 0 && reopt->currentnode == SCIPnodeGetNumber(node))
           || reopt->dualreds->nvars == 0);

      reopt->currentnode = SCIPnodeGetNumber(node);

      /* transform into the original space and then save the bound change */
      SCIP_CALL(SCIPvarGetOrigvarSum(&var, &scalar, &constant));
      newval = (newval - constant) / scalar;
      oldval = (oldval - constant) / scalar;

      assert(SCIPvarIsOriginal(var));

      if( SCIPsetIsEQ(set, oldval, newval) )
      {
         SCIPerrorMessage("cannot store equal bounds: old = %g, new = %g\n", oldval, newval);
         return SCIP_INVALIDDATA;
      }

      if( SCIPsetIsLT(set, newval, oldval) )
         boundtype = SCIP_BOUNDTYPE_UPPER;
      else
         boundtype = SCIP_BOUNDTYPE_LOWER;

      reopt->dualreds->vars[reopt->dualreds->nvars] = var;
      reopt->dualreds->vals[reopt->dualreds->nvars] = newval;
      reopt->dualreds->boundtypes[reopt->dualreds->nvars] = boundtype;
      ++reopt->dualreds->nvars;

      SCIPdebugMessage(">> store %s bound change of <%s>: %g -> %g\n", boundtype == SCIP_BOUNDTYPE_LOWER ? "lower" : "upper",
            SCIPvarGetName(var), oldval, newval);

      reopt->dualreds->linear = FALSE;
   }
   else
   {
      assert(reopt->currentnode == -1);
      assert(reopt->dualreds == NULL || reopt->dualreds->nvars == 0);

      reopt->currentnode = SCIPnodeGetNumber(node);
   }

   return SCIP_OKAY;
}

/** returns the number of bound changes based on dual information */
int SCIPreoptGetNDualBndchgs(
   SCIP_REOPT*           reopt,              /**< reoptimization data structure */
   SCIP_NODE*            node                /**< node of the search tree */
   )
{
   int ndualbndchgs = 0;

   assert(reopt != NULL);
   assert(node != NULL);

   if( SCIPnodeGetNumber(node) == reopt->currentnode )
   {
      assert(reopt->dualreds != NULL);
      ndualbndchgs = reopt->dualreds->nvars;
   }

   return ndualbndchgs;
}

/** returns the child nodes of @p node that need to be reoptimized next or NULL if @p node is a leaf */
SCIP_RETCODE SCIPreoptGetChildIDs(
   SCIP_REOPT*           reopt,              /**< reoptimization data structure */
   SCIP_SET*             set,                /**< global SCIP settings */
   BMS_BLKMEM*           blkmem,             /**< block memory */
   SCIP_NODE*            node,               /**< node of the search tree */
   unsigned int*         childs,             /**< array to store the child ids */
   int                   childssize,         /**< size of the childs array */
   int*                  nchilds             /**< pointer to store the number of child nodes */
   )
{
   SCIP_Bool runagain;
   unsigned int id;

   assert(reopt != NULL);
   assert(childssize > 0 && childs != NULL);
   assert(nchilds != NULL);

   (*nchilds) = 0;

   if( node == NULL )
      id = 0;
   else
      id = SCIPnodeGetReoptID(node);

   assert(id >= 1 || SCIPnodeGetDepth(node) == 0);
   assert(id < reopt->reopttree->reoptnodessize);
   assert(reopt->reopttree->reoptnodes[id] != NULL);

   /* check if there are redundant bound changes or infeasible nodes */
   runagain = TRUE;
   while( runagain && reopt->reopttree->reoptnodes[id]->nchilds > 0 )
   {
      SCIP_CALL( dryBranch(reopt, set, blkmem, &runagain, id) );
   }

   /* return the list of child nodes if some exists; otherwise return NULL */
   if( reopt->reopttree->reoptnodes[id]->childids != NULL && reopt->reopttree->reoptnodes[id]->nchilds > 0 )
   {
      int c;

      (*nchilds) = reopt->reopttree->reoptnodes[id]->nchilds;

      if( childssize < *nchilds )
         return SCIP_OKAY;

      for( c = 0; c < *nchilds; c++ )
         childs[c] = reopt->reopttree->reoptnodes[id]->childids[c];
   }

   return SCIP_OKAY;
}

/** returns all leaves of the subtree induced by @p node */
SCIP_RETCODE SCIPreoptGetLeaves(
   SCIP_REOPT*           reopt,              /**< reoptimization data */
   SCIP_NODE*            node,               /**< node of the search tree */
   unsigned int*         leaves,             /**< array to the the ids */
   int                   leavessize,         /**< size of leaves array */
   int*                  nleaves             /**< pointer to store the number of leav node */
   )
{
   unsigned int id;
   int i;

   assert(reopt != NULL);
   assert(leavessize > 0 && leaves != NULL);
   assert((*nleaves) >= 0);

   if( node == NULL )
      id = 0;
   else
      id = SCIPnodeGetReoptID(node);

   /* return if the node is not part of the reoptimization tree */
   if( id == 0 && node != NULL )
   {
      (*nleaves) = 0;
      return SCIP_OKAY;
   }

   assert(id < reopt->reopttree->reoptnodessize);
   assert(reopt->reopttree->reoptnodes[id] != NULL);

   for( i = 0; i < leavessize; i++ )
      leaves[i] = 0;

   for( i = 0; i < reopt->reopttree->reoptnodes[id]->nchilds; i++ )
   {
      unsigned int childid;

      assert(*nleaves + 1 <= leavessize);

      childid = reopt->reopttree->reoptnodes[id]->childids[i];
      assert(childid < reopt->reopttree->reoptnodessize);

      if( reopt->reopttree->reoptnodes[childid]->nchilds == 0 )
      {
         leaves[(*nleaves)] = reopt->reopttree->reoptnodes[id]->childids[i];
         ++(*nleaves);
      }
      else
      {
         int nleaves2 = 0;

         SCIP_CALL( reoptGetLeaves(reopt, childid, &leaves[*nleaves], leavessize - (*nleaves), &nleaves2) );
         (*nleaves) += nleaves2;
      }
   }

   return SCIP_OKAY;
}

/** add all unprocessed nodes to the reoptimization tree */
SCIP_RETCODE SCIPreoptSaveOpenNodes(
   SCIP_REOPT*           reopt,              /**< reoptimization data structure */
   SCIP_SET*             set,                /**< global SCIP settings */
   SCIP_LP*              lp,                 /**< current LP */
   BMS_BLKMEM*           blkmem,             /**< block memory */
   SCIP_NODE**           leaves,             /**< array of open leave nodes */
   int                   nleaves,            /**< number of open leave nodes */
   SCIP_NODE**           childs,             /**< array of open children nodes */
   int                   nchilds,            /**< number of open leave nodes */
   SCIP_NODE**           siblings,           /**< array of open sibling nodes */
   int                   nsiblings           /**< number of open leave nodes */
   )
{
   int n;

   assert(reopt != NULL);
   assert(set != NULL);
   assert(blkmem != NULL);
   assert(nleaves >= 0);
   assert(nleaves == 0 || leaves != NULL);
   assert(nchilds >= 0);
   assert(nchilds == 0 || childs != NULL);
   assert(nsiblings >= 0);
   assert(nsiblings == 0 || siblings != NULL);

   SCIPsetDebugMsg(set, "save unprocessed nodes (%d leaves, %d children, %d siblings)\n", nleaves, nchilds, nsiblings);

   /* save open leaves */
   for( n = 0; n < nleaves; n++ )
   {
      SCIP_CALL( addNode(reopt, set, lp, blkmem, leaves[n], SCIP_REOPTTYPE_PRUNED, FALSE, FALSE,
            SCIPnodeGetLowerbound(leaves[n])) );
   }

   /* save open children */
   for( n = 0; n < nchilds; n++ )
   {
      SCIP_CALL( addNode(reopt, set, lp, blkmem, childs[n], SCIP_REOPTTYPE_PRUNED, FALSE, FALSE,  SCIPnodeGetLowerbound(childs[n])) );
   }

   /* save open siblings */
   for( n = 0; n < nsiblings; n++ )
   {
      SCIP_CALL( addNode(reopt, set, lp, blkmem, siblings[n], SCIP_REOPTTYPE_PRUNED, FALSE, FALSE, SCIPnodeGetLowerbound(siblings[n])) );
   }

   return SCIP_OKAY;
}

/** merges the variable history of the current run with the stored history */
SCIP_RETCODE SCIPreoptMergeVarHistory(
   SCIP_REOPT*           reopt,              /**< reoptimization data structure */
   SCIP_SET*             set,                /**< global SCIP settings */
   SCIP_STAT*            stat,               /**< dynamic problem statistics */
   SCIP_PROB*            origprob,           /**< original problem */
   SCIP_PROB*            transprob,          /**< transformed problem */
   SCIP_VAR**            vars,               /**< original problem variables */
   int                   nvars               /**< number of original problem variables */
   )
{
   SCIP_VAR* transvar;
   SCIP_Real avginference[2];
   SCIP_Real avgcutoff[2];
   SCIP_Real bestsim;
   int bestrun;
   int idx;
   int d;
   int r;
   int v;

   assert(reopt != NULL);
   assert(stat != NULL);
   assert(nvars >= 0);

   if( !set->reopt_storevarhistory )
      return SCIP_OKAY;

   SCIPdebugMessage("start merging variable histories:\n");

   bestrun = reopt->run-2;
   bestsim = reopt->simtolastobj;

   /* find the run with the most simlar objectve */
   for(r = reopt->run-3; r >= 0 && reopt->objhaschanged && set->reopt_usepscost; r-- )
   {
      SCIP_Real sim;
      sim = reoptSimilarity(reopt, set, r, reopt->run-1, vars, nvars);

      if( SCIPsetIsGT(set, sim, bestsim) )
      {
         bestsim = sim;
         bestrun = r;
      }
   }
   printf("run %d has best similarity=%g\n", bestrun, bestsim);

   /* iterate through all variables and scale the histories */
   for( v = 0; v < nvars; v++ )
   {
      assert(SCIPvarIsOriginal(vars[v]));

      transvar = SCIPvarGetTransVar(vars[v]);
      assert(transvar != NULL);

      /* skip variable that are not active */
      if( !SCIPvarIsActive(transvar) )
         continue;

      idx = SCIPvarGetIndex(vars[v]);
      assert(0 <= idx && idx <= nvars);

      /* set the updated history for both directions */
      for( d = 0; d <= 1; d++ )
      {
         if( set->reopt_usepscost && !SCIPsetIsZero(set, reopt->varhistory[bestrun][idx]->pscostcount[d]) && SCIPsetIsGT(set, bestsim, 0.985) )
         {
            transvar->history->pscostcount[d] = 1.0;
            transvar->history->pscostweightedmean[d] = reopt->varhistory[bestrun][idx]->pscostweightedmean[d];
            transvar->history->pscostvariance[d] = 0.0;
            SCIPdebugMessage("-> <%s> pscosts %4s: count=%g weightedmean=%g variance=%g\n", SCIPvarGetName(transvar), d == 0 ? "down" : "up",
                  transvar->history->pscostcount[d], transvar->history->pscostweightedmean[d], transvar->history->pscostvariance[d]);
         }

         SCIPhistoryIncNBranchings(transvar->history, (SCIP_BRANCHDIR)d, 1);

         /* inference score */
         avginference[d] = SCIPhistoryGetAvgInferences(reopt->varhistory[reopt->run-2][idx], (SCIP_BRANCHDIR)d);
         SCIPhistoryIncInferenceSum(transvar->history, (SCIP_BRANCHDIR)d, avginference[d]);

         /* cutoff score */
         avgcutoff[d] = SCIPhistoryGetAvgCutoffs(reopt->varhistory[reopt->run-2][idx], (SCIP_BRANCHDIR)d);
         SCIPhistoryIncCutoffSum(transvar->history, (SCIP_BRANCHDIR)d, avgcutoff[d]);

         SCIPdebugMessage("-> <%s> %4s scores: inf=%g cutoff=%g\n", SCIPvarGetName(transvar), d == 0 ? "down" : "up", avginference[d], avgcutoff[d]);
         printf("-> <%s> %4s scores: inf=%g cutoff=%g\n", SCIPvarGetName(transvar), d == 0 ? "down" : "up", avginference[d], avgcutoff[d]);
      }
   }

   return SCIP_OKAY;
}

/** updates the variable history */
SCIP_RETCODE SCIPreoptUpdateVarHistory(
   SCIP_REOPT*           reopt,              /**< reoptimization data structure */
   SCIP_SET*             set,                /**< global SCIP settings */
   SCIP_STAT*            stat,               /**< dynamic problem statistics */
   SCIP_PROB*            origprob,           /**< original problem */
   SCIP_PROB*            transprob,          /**< transformed problem */
   BMS_BLKMEM*           blkmem,             /**< block memory */
   SCIP_VAR**            vars,               /**< original variable array */
   int                   nvars               /**< number of original variables */
   )
{
   int v;

   assert(reopt != NULL);
   assert(stat != NULL);
   assert(blkmem != NULL);
   assert(nvars >= 0);

   if( !set->reopt_storevarhistory )
      return SCIP_OKAY;

   SCIPdebugMessage("updating variable history\n");
   printf("updating variable history\n");

   if( reopt->varhistory[reopt->run-1] == NULL )
   {
      /* allocate memory */
      SCIP_ALLOC( BMSallocBlockMemoryArray(blkmem, &reopt->varhistory[reopt->run-1], nvars) );

      for( v = 0; v < nvars; v++ )
      {
         SCIP_CALL( SCIPhistoryCreate(&(reopt->varhistory[reopt->run-1][v]), blkmem) );
      }
   }

#if 0
   /* optimal solution of the current run */
   lastoptsol = reopt->prevbestsols[reopt->run-1];

   /* the objective delta is defined as: new LP obj - old LP obj and has to be non-negative. for the reoptimization we
    * are interested in the obj value of the best solution of the current iteration wrt the objective function of the
    * previous iteration instead of the old LP obj.
    * hence, c_{i}(s_{i-1}) <= c_{i-1}(s_{i-1}) <==> c_{i}(s_{i-1}) - c_{i-1}(s_{i-1}) <= 0 we multiply with -1.
    */
   objdelta = SCIPsolGetObj(lastoptsol, set, transprob, origprob) - oldobj;
   objdelta *= -1.0;
   assert(!SCIPsetIsNegative(set, objdelta));
#endif

   /* update the history and scale them */
   for( v = 0; v < nvars; v++ )
   {
      SCIP_VAR* transvar;
      int idx;

      assert(SCIPvarIsOriginal(vars[v]));
      idx = SCIPvarGetIndex(vars[v]);
      assert(idx >= 0 && idx < nvars);

      transvar = SCIPvarGetTransVar(vars[v]);
      assert(transvar != NULL);

      if( !SCIPvarIsActive(transvar) )
         continue;

      /* we store the complete history */
      SCIPhistoryReset(reopt->varhistory[reopt->run-1][idx]);
      SCIPhistoryUnite(reopt->varhistory[reopt->run-1][idx], transvar->history, FALSE);
   }

   return SCIP_OKAY;
}

/** reset the complete tree and set the given search frontier */
SCIP_RETCODE SCIPreoptApplyCompression(
   SCIP_REOPT*           reopt,              /**< reoptimization data structure */
   SCIP_SET*             set,                /**< global SCIP settings */
   BMS_BLKMEM*           blkmem,             /**< block memory */
   SCIP_REOPTNODE**      representatives,    /**< array of representatives */
   int                   nrepresentatives,   /**< number of representatives */
   SCIP_Bool*            success             /**< pointer to store if the method was successful */
   )
{
   SCIP_REOPTTREE* reopttree;
   unsigned int id;
   int r;

   assert(reopt != NULL);
   assert(set != NULL);
   assert(blkmem != NULL);
   assert(representatives != NULL);
   assert(nrepresentatives > 0);

   reopttree = reopt->reopttree;

   /* reset the current search tree */
   SCIP_CALL( reoptResetTree(reopt, set, blkmem, FALSE) );
   assert(reopttree->nreoptnodes == 0);

   /* create a new root node */
   id = 0;
   SCIP_CALL( createReoptnode(reopttree, set, blkmem, id) );

   /* set the reopttype */
   reopttree->reoptnodes[0]->reopttype = (unsigned int)SCIP_REOPTTYPE_TRANSIT;

   /* add all representatives */
   for( r = 0; r < nrepresentatives; r++ )
   {
      /* get an empty slot*/
      id = (unsigned int) (size_t) SCIPqueueRemove(reopttree->openids);
      assert(1 <= id && id < reopttree->reoptnodessize);
      assert(reopttree->reoptnodes[id] == NULL);

      SCIP_CALL( createReoptnode(reopttree, set, blkmem, id) );
      assert(reopttree->reoptnodes[id] != NULL);

      /* set the new node
       * 1. copy all variables, bounds, and boundtypes
       * 2. copy all constraints
       * 3. set the parent relation */
      if( representatives[r]->nvars > 0 )
      {
         int v;

         assert(representatives[r]->nvars <= representatives[r]->varssize);

         for( v = 0; v < representatives[r]->nvars; v++ )
         {
            SCIP_CALL( SCIPreoptnodeAddBndchg(reopttree->reoptnodes[id], set, blkmem, representatives[r]->vars[v],
                  representatives[r]->varbounds[v], representatives[r]->varboundtypes[v]) );
         }
      }

      if( representatives[r]->nconss > 0 )
      {
         int c;

         assert(representatives[r]->nconss <= representatives[r]->consssize);

         for( c = 0; c < representatives[r]->nconss; c++ )
         {
            SCIP_CALL( SCIPreoptnodeAddCons(reopttree->reoptnodes[id], set, blkmem, representatives[r]->conss[c]->vars,
                  representatives[r]->conss[c]->vals, representatives[r]->conss[c]->boundtypes,
                  representatives[r]->conss[c]->lhs, representatives[r]->conss[c]->rhs,
                  representatives[r]->conss[c]->nvars, representatives[r]->conss[c]->constype,
                  representatives[r]->conss[c]->linear) );
         }
      }

      reopttree->reoptnodes[id]->parentID = representatives[r]->parentID; /*lint !e732*/

      assert(reopttree->reoptnodes[id]->parentID == 0);
      assert(reopttree->reoptnodes[id]->nvars >= 0);
      assert(reopttree->reoptnodes[id]->nvars <= reopttree->reoptnodes[id]->varssize);
      assert(reopttree->reoptnodes[id]->nconss >= 0);

      /* set the reopttype */
      if( reopttree->reoptnodes[id]->nconss == 0 )
         reopttree->reoptnodes[id]->reopttype = (unsigned int)SCIP_REOPTTYPE_LEAF;
      else
         reopttree->reoptnodes[id]->reopttype = (unsigned int)SCIP_REOPTTYPE_LOGICORNODE;

      /* add the representative as a child of the root */
      SCIP_CALL( reoptAddChild(reopttree, set, blkmem, 0, id) );
   }

   SCIPsetDebugMsg(set, "-> new tree consists of %d nodes, the root has %d child nodes.\n",
         reopttree->nreoptnodes, reopttree->reoptnodes[0]->nchilds);

   (*success) = TRUE;

   return SCIP_OKAY;
}

/** transforms a set of dual reductions into a linear constraint */
static
SCIP_RETCODE tranformDualredsToLinear(
   SCIP_REOPT*           reopt,              /**< reoptimization data structure */
   SCIP_SET*             set,                /**< global SCIP settings */
   BMS_BLKMEM*           blkmem,             /**< block memory */
   SCIP_REOPTCONSDATA*   consdata,           /**< reoptimization constraint data that should represent to set of solutions
                                               *  pruned by the dual reductions
                                               */
   SCIP_REOPTCONSDATA*   dualreds            /**< set of dual reductions */
   )
{
   int v;

   assert(reopt != NULL);
   assert(set != NULL);
   assert(blkmem != NULL);
   assert(consdata != NULL);
   assert(dualreds != NULL);

   /* we have to transform the set of bound changes into a linear constraint */
   SCIP_ALLOC( BMSduplicateBlockMemoryArray(blkmem, &consdata->vars, dualreds->vars, dualreds->nvars) );
   SCIP_ALLOC( BMSallocBlockMemoryArray(blkmem, &consdata->vals, dualreds->nvars) );
   consdata->boundtypes = NULL;

   consdata->varssize = dualreds->nvars;
   consdata->nvars = dualreds->nvars;
   consdata->constype = REOPT_CONSTYPE_DUALREDS;
   consdata->linear = TRUE;

   /* set lhs and rhs */
   consdata->lhs = 1.0;
   consdata->rhs = SCIPsetInfinity(set);

<<<<<<< HEAD
   for( v = 0; v < consdata->nvars; v++ )
   {
      assert(consdata->vars[v] != NULL);
=======
         for( v = 0; v < representatives[r]->nvars; v++ )
         {
            SCIP_CALL( SCIPreoptnodeAddBndchg(reopttree->reoptnodes[id], set, blkmem, representatives[r]->vars[v],
                  representatives[r]->varbounds[v], representatives[r]->varboundtypes[v]) );
         }
      }
>>>>>>> 28aaa3bd

      /* the bound is 0.0, the varibale has to appear with a coefient +1.0 in the constraint, sides do not change */
      if( SCIPsetIsEQ(set, dualreds->vals[v], 0.0) )
      {
         assert(dualreds->boundtypes[v] == SCIP_BOUNDTYPE_UPPER);
         consdata->vals[v] = 1.0;
      }
      /* the bound is 1.0, the varibale has to appear with a coefient -1.0 in the constraint, we subtract -1.0 from lhs
       *   logicor:       sum x_i + ~y_i    >= 1
       *           <==>   sum x_i + (1-y_i) >= 1
       *           <==>   sum x_i - y_i     >= 0
       */
      else
      {
         assert(SCIPsetIsEQ(set, dualreds->vals[v], 1.0));
         assert(dualreds->boundtypes[v] == SCIP_BOUNDTYPE_LOWER);

<<<<<<< HEAD
         consdata->vals[v] = -1.0;
         consdata->lhs -= 1.0;
=======
         for( c = 0; c < representatives[r]->nconss; c++ )
         {
            SCIP_CALL( SCIPreoptnodeAddCons(reopttree->reoptnodes[id], set, blkmem, representatives[r]->conss[c]->vars,
                  representatives[r]->conss[c]->vals, representatives[r]->conss[c]->boundtypes,
                  representatives[r]->conss[c]->lhs, representatives[r]->conss[c]->rhs,
                  representatives[r]->conss[c]->nvars, representatives[r]->conss[c]->constype,
                  representatives[r]->conss[c]->linear) );
         }
>>>>>>> 28aaa3bd
      }
   }

   return SCIP_OKAY;
}


/** transforms a set of dual reductions into a bounddisjuction constraint */
static
SCIP_RETCODE tranformDualredsToBounddisjunction(
   SCIP_REOPT*           reopt,              /**< reoptimization data structure */
   SCIP_SET*             set,                /**< global SCIP settings */
   BMS_BLKMEM*           blkmem,             /**< block memory */
   SCIP_REOPTCONSDATA*   consdata,           /**< reoptimization constraint data that should represent to set of solutions
                                               *  pruned by the dual reductions
                                               */
   SCIP_REOPTCONSDATA*   dualreds            /**< set of dual reductions */
   )
{
   int v;

<<<<<<< HEAD
   assert(reopt != NULL);
   assert(set != NULL);
   assert(blkmem != NULL);
   assert(consdata != NULL);
   assert(dualreds != NULL);
=======
      /* add the representative as a child of the root */
      SCIP_CALL( reoptAddChild(reopttree, set, blkmem, 0, id) );
   }
>>>>>>> 28aaa3bd

   /* we have to transform the set of bound changes into a linear constraint */
   SCIP_ALLOC( BMSduplicateBlockMemoryArray(blkmem, &consdata->vars, dualreds->vars, dualreds->nvars) );
   SCIP_ALLOC( BMSduplicateBlockMemoryArray(blkmem, &consdata->vals, dualreds->vars, dualreds->nvars) );
   SCIP_ALLOC( BMSduplicateBlockMemoryArray(blkmem, &consdata->boundtypes, dualreds->boundtypes, dualreds->nvars) );

   consdata->varssize = dualreds->nvars;
   consdata->nvars = dualreds->nvars;
   consdata->constype = REOPT_CONSTYPE_DUALREDS;
   consdata->linear = FALSE;

   /* set lhs and rhs */
   consdata->lhs = SCIP_UNKNOWN;
   consdata->rhs = SCIP_UNKNOWN;

   for( v = 0; v < consdata->nvars; v++ )
   {
      assert(consdata->vars[v] != NULL);

      /* we do the followung to transformations:
       * (a) x <= val   ==>   (x >= val+1)
       * (b) x >= val   ==>   (x <= val-1)
       */
      if( consdata->boundtypes[v] == SCIP_BOUNDTYPE_UPPER )
         consdata->vals[v] = MIN(consdata->vals[v]+1.0, SCIPvarGetUbGlobal(consdata->vars[v]));
      else
      {
         assert(dualreds->boundtypes[v] == SCIP_BOUNDTYPE_LOWER);
         consdata->vals[v] = MAX(SCIPvarGetLbGlobal(consdata->vars[v]), consdata->vals[v]-1.0);
      }
      consdata->boundtypes[v] = (SCIP_BOUNDTYPE)(SCIP_BOUNDTYPE_UPPER - consdata->boundtypes[v]);
   }

   return SCIP_OKAY;
}

/** transforms a set of dual reductions into a linear constraint */
static
SCIP_RETCODE tranformDualredsToLinear(
   SCIP_REOPT*           reopt,              /**< reoptimization data structure */
   SCIP_SET*             set,                /**< global SCIP settings */
   BMS_BLKMEM*           blkmem,             /**< block memory */
   SCIP_REOPTCONSDATA*   consdata,           /**< reoptimization constraint data that should represent to set of solutions
                                               *  pruned by the dual reductions
                                               */
   SCIP_REOPTCONSDATA*   dualreds            /**< set of dual reductions */
   )
{
   int v;

   assert(reopt != NULL);
   assert(set != NULL);
   assert(blkmem != NULL);
   assert(consdata != NULL);
   assert(dualreds != NULL);

   /* we have to transform the set of bound changes into a linear constraint */
   SCIP_ALLOC( BMSduplicateBlockMemoryArray(blkmem, &consdata->vars, dualreds->vars, dualreds->nvars) );
   SCIP_ALLOC( BMSallocBlockMemoryArray(blkmem, &consdata->vals, dualreds->nvars) );
   consdata->boundtypes = NULL;

   consdata->varssize = dualreds->nvars;
   consdata->nvars = dualreds->nvars;
   consdata->constype = REOPT_CONSTYPE_DUALREDS;
   consdata->linear = TRUE;

   /* set lhs and rhs */
   consdata->lhs = 1.0;
   consdata->rhs = SCIPsetInfinity(set);

   for( v = 0; v < consdata->nvars; v++ )
   {
      assert(consdata->vars[v] != NULL);

      /* the bound is 0.0, the varibale has to appear with a coefient +1.0 in the constraint, sides do not change */
      if( SCIPsetIsEQ(set, dualreds->vals[v], 0.0) )
      {
         assert(dualreds->boundtypes[v] == SCIP_BOUNDTYPE_UPPER);
         consdata->vals[v] = 1.0;
      }
      /* the bound is 1.0, the varibale has to appear with a coefient -1.0 in the constraint, we subtract -1.0 from lhs
       *   logicor:       sum x_i + ~y_i    >= 1
       *           <==>   sum x_i + (1-y_i) >= 1
       *           <==>   sum x_i - y_i     >= 0
       */
      else
      {
         assert(SCIPsetIsEQ(set, dualreds->vals[v], 1.0));
         assert(dualreds->boundtypes[v] == SCIP_BOUNDTYPE_LOWER);

         consdata->vals[v] = -1.0;
         consdata->lhs -= 1.0;
      }
   }

   return SCIP_OKAY;
}


/** transforms a set of dual reductions into a bounddisjuction constraint */
static
SCIP_RETCODE tranformDualredsToBounddisjunction(
   SCIP_REOPT*           reopt,              /**< reoptimization data structure */
   SCIP_SET*             set,                /**< global SCIP settings */
   BMS_BLKMEM*           blkmem,             /**< block memory */
   SCIP_REOPTCONSDATA*   consdata,           /**< reoptimization constraint data that should represent to set of solutions
                                               *  pruned by the dual reductions
                                               */
   SCIP_REOPTCONSDATA*   dualreds            /**< set of dual reductions */
   )
{
   int v;

   assert(reopt != NULL);
   assert(set != NULL);
   assert(blkmem != NULL);
   assert(consdata != NULL);
   assert(dualreds != NULL);

   /* we have to transform the set of bound changes into a linear constraint */
   SCIP_ALLOC( BMSduplicateBlockMemoryArray(blkmem, &consdata->vars, dualreds->vars, dualreds->nvars) );
   SCIP_ALLOC( BMSduplicateBlockMemoryArray(blkmem, &consdata->vals, dualreds->vars, dualreds->nvars) );
   SCIP_ALLOC( BMSduplicateBlockMemoryArray(blkmem, &consdata->boundtypes, dualreds->boundtypes, dualreds->nvars) );

   consdata->varssize = dualreds->nvars;
   consdata->nvars = dualreds->nvars;
   consdata->constype = REOPT_CONSTYPE_DUALREDS;
   consdata->linear = FALSE;

   /* set lhs and rhs */
   consdata->lhs = SCIP_UNKNOWN;
   consdata->rhs = SCIP_UNKNOWN;

   for( v = 0; v < consdata->nvars; v++ )
   {
      assert(consdata->vars[v] != NULL);

      /* we do the followung to transformations:
       * (a) x <= val   ==>   (x >= val+1)
       * (b) x >= val   ==>   (x <= val-1)
       */
      if( consdata->boundtypes[v] == SCIP_BOUNDTYPE_UPPER )
         consdata->vals[v] = MIN(consdata->vals[v]+1.0, SCIPvarGetUbGlobal(consdata->vars[v]));
      else
      {
         assert(dualreds->boundtypes[v] == SCIP_BOUNDTYPE_LOWER);
         consdata->vals[v] = MAX(SCIPvarGetLbGlobal(consdata->vars[v]), consdata->vals[v]-1.0);
      }
      consdata->boundtypes[v] = (SCIP_BOUNDTYPE)(SCIP_BOUNDTYPE_UPPER - consdata->boundtypes[v]);
   }

   return SCIP_OKAY;
}

/** splits the root into several nodes and moves the child nodes of the root to one of the created nodes */
SCIP_RETCODE SCIPreoptSplitRoot(
   SCIP_REOPT*           reopt,              /**< reoptimization data structure */
   SCIP_TREE*            tree,               /**< branch and bound tree */
   SCIP_SET*             set,                /**< global SCIP settings */
   SCIP_STAT*            stat,               /**< dynamic SCIP statistics */
   BMS_BLKMEM*           blkmem,             /**< block memory */
   unsigned int          randseed,           /**< seed value for random generator */
   int*                  ncreatedchilds,     /**< pointer to store the number of created nodes */
   int*                  naddedconss         /**< pointer to store the number added constraints */
   )
{
   SCIP_REOPTTREE* reopttree;
   SCIP_REOPTCONSDATA* consdata;
   SCIP_VAR** vars;
   SCIP_Real* bounds;
   SCIP_BOUNDTYPE* boundtypes;
   unsigned int id;
   int nbndchgs;
   int nchilds;
   int nvars = 0;
   int v;

   assert(reopt != NULL);
   assert(reopt->reopttree != NULL);
   assert(reopt->reopttree->reoptnodes[0] != NULL);
   assert(reopt->reopttree->reoptnodes[0]->dualreds);
   assert(reopt->reopttree->reoptnodes[0]->reopttype == (unsigned int)SCIP_REOPTTYPE_STRBRANCHED);
   assert(set != NULL);
   assert(stat != NULL);
   assert(blkmem != NULL);

   reopttree = reopt->reopttree;

   nchilds = reopttree->reoptnodes[0]->nchilds;

   assert(reopttree->reoptnodes[0]->dualredscur != NULL);
   nbndchgs = reopttree->reoptnodes[0]->dualredscur->nvars;

   vars = NULL;
   bounds = NULL;
   boundtypes = NULL;
   nvars = 0;

   (*ncreatedchilds) = 0;
   (*naddedconss) = 0;

   if( !set->reopt_usesplitcons )
   {
      vars = reopttree->reoptnodes[0]->dualredscur->vars;
      bounds = reopttree->reoptnodes[0]->dualredscur->vals;
      boundtypes = reopttree->reoptnodes[0]->dualredscur->boundtypes;
      nvars = reopttree->reoptnodes[0]->dualredscur->nvars;

      /* calculate the order of the variables */
      switch (set->reopt_varorderinterdiction) {
         /* default order */
         case 'd':
            break;

         /* inference order */
         case 'i':
            SCIP_CALL( getInferenceOrder(set, stat, vars, bounds, boundtypes, nvars, TRUE) );
            break;

         /* random order */
         case 'r':
            permuteRandom(reopt->randnumgen, vars, bounds, boundtypes, nvars);
            break;

      default:
         return SCIP_INVALIDDATA;
      }
   }

   /* create a node with all variables fixed, i.e., reconstruct the root of the last iteration */

   /* ensure that two free slots are available  */
   SCIP_CALL( reopttreeCheckMemory(reopttree, set, blkmem) );
   id = (unsigned int) (size_t) SCIPqueueRemove(reopttree->openids);

   assert(0 < id && id < reopt->reopttree->reoptnodessize);
   assert(reopttree->reoptnodes[id] == NULL || reopttree->reoptnodes[id]->nvars == 0);

   /*   1. create the node
    *   2. add all bound changes
    *   3. move all child nodes to id
    *   4. add id as a child of the root node
    */
   SCIP_CALL( createReoptnode(reopttree, set, blkmem, id) );
   reopttree->reoptnodes[id]->parentID = 0;
   reopttree->reoptnodes[id]->reopttype = (unsigned int)SCIP_REOPTTYPE_TRANSIT;

   /* check memory */
   SCIP_CALL( reoptnodeCheckMemory(reopttree->reoptnodes[id], set, blkmem, nbndchgs, nchilds, 0) );
   assert(reopttree->reoptnodes[id]->varssize >= nbndchgs);
   assert(reopttree->reoptnodes[id]->nvars == 0);
   assert(reopttree->reoptnodes[id]->vars != NULL);
   assert(reopttree->reoptnodes[id]->varbounds != NULL);
   assert(reopttree->reoptnodes[id]->varboundtypes != NULL);

   /* copy bounds */
   for(v = 0; v < nbndchgs; v++)
   {
      reopttree->reoptnodes[id]->vars[v] = reopttree->reoptnodes[0]->dualredscur->vars[v];
      reopttree->reoptnodes[id]->varbounds[v] = reopttree->reoptnodes[0]->dualredscur->vals[v];
      reopttree->reoptnodes[id]->varboundtypes[v] = SCIPsetIsFeasEQ(set, reopttree->reoptnodes[0]->dualredscur->vals[v], 1.0) ? SCIP_BOUNDTYPE_LOWER : SCIP_BOUNDTYPE_UPPER; /* ??????????????????????? */
      ++reopttree->reoptnodes[id]->nvars;
   }
   assert(reopttree->reoptnodes[id]->nvars == reopttree->reoptnodes[0]->dualredscur->nvars);

   /* move the children */
   SCIP_CALL( reoptMoveIDs(reopttree, set, blkmem, 0, id) );
   assert(reopttree->reoptnodes[0]->nchilds == 0);

   /* add the new reoptimization node as a child of the root node */
   SCIP_CALL( reoptAddChild(reopttree, set, blkmem, 0, id) );

   ++(*ncreatedchilds);

   if( set->reopt_usesplitcons )
   {
      int nbinvars = 0;
      int nintvars = 0;
      int ncontvars = 0;

      assert(*ncreatedchilds == 1);

      /* ensure that there is a free slots */
      SCIP_CALL( reopttreeCheckMemory(reopttree, set, blkmem) );
      id = (unsigned int) (size_t) SCIPqueueRemove(reopttree->openids);
      assert(0 < id && id < reopt->reopttree->reoptnodessize);

      /* 1. create the node
       * 2. add the constraint to ensure that at least one
       *    variable gets different
       * 3. add id as a child of the root node
       */
      SCIP_CALL( createReoptnode(reopttree, set, blkmem, id) );
      reopttree->reoptnodes[id]->parentID = 0;
      reopttree->reoptnodes[id]->reopttype = (unsigned int)SCIP_REOPTTYPE_LOGICORNODE;

      /* check memory for added constraints */
      SCIP_CALL( reoptnodeCheckMemory(reopttree->reoptnodes[id], set, blkmem, 0, 0, 1) );

      /* create the constraint */
      SCIP_ALLOC( BMSallocBlockMemory(blkmem, &reopttree->reoptnodes[id]->conss[0]) );
      consdata = reopttree->reoptnodes[id]->conss[0];

      /* count number of binary, integer, and continuous varibales */
      for( v = 0; v < nbndchgs; v++ )
      {
         switch( SCIPvarGetType(reopttree->reoptnodes[0]->dualredscur->vars[v]) ) {
         case SCIP_VARTYPE_BINARY:
            ++nbinvars;
            break;
         case SCIP_VARTYPE_INTEGER:
         case SCIP_VARTYPE_IMPLINT:
            ++nintvars;
            break;
         case SCIP_VARTYPE_CONTINUOUS:
            ++ncontvars;
            break;
         default:
            SCIPerrorMessage("Cannot handle vartype %d\n", SCIPvarGetType(reopttree->reoptnodes[0]->dualredscur->vars[v]));
            return SCIP_INVALIDDATA;
         }
      }

      /* we create a linear constraint, since all varibales are binary */
      if( nbinvars == nbndchgs )
      {
         SCIP_CALL( tranformDualredsToLinear(reopt, set, blkmem, consdata, reopttree->reoptnodes[0]->dualredscur) );
      }
      /* we create a bounddisjunction constraint, since at least one varibale is (implicit) integer or continuous */
      else
      {
         SCIP_CALL( tranformDualredsToBounddisjunction(reopt, set, blkmem, consdata, reopttree->reoptnodes[0]->dualredscur) );
      }

      /* add id as a child of the root node */
      SCIP_CALL( reoptAddChild(reopttree, set, blkmem, 0, id) );
      ++(*ncreatedchilds);

      ++(*naddedconss);
   }
   else
   {
      int c;

      assert(*ncreatedchilds == 1);
      assert(vars != NULL);
      assert(bounds != NULL);
      assert(nvars > 0);

      /* create nvars nodes in the fashion of interdiction branching */
      for( c = 0; c < nvars; c++ )
      {
         /* ensure that two free slots are available  */
         SCIP_CALL( reopttreeCheckMemory(reopttree, set, blkmem) );
         id = (unsigned int) (size_t) SCIPqueueRemove(reopttree->openids);

         assert(0 < id && id < reopt->reopttree->reoptnodessize);
         assert(reopttree->reoptnodes[id] == NULL || reopttree->reoptnodes[id]->nvars == 0);

         /*   1. create the node
          *   2. fix the first v bound changes to vals[v] and v+1 to 1-vals[v]
          *   4. add the ID id as a child of the root node
          */
         SCIP_CALL( createReoptnode(reopttree, set, blkmem, id) );
         reopttree->reoptnodes[id]->parentID = 0;
         reopttree->reoptnodes[id]->reopttype = (unsigned int)SCIP_REOPTTYPE_TRANSIT;

         /* check memory */
         SCIP_CALL( reoptnodeCheckMemory(reopttree->reoptnodes[id], set, blkmem, c+1, 0, 0) );
         assert(reopttree->reoptnodes[id]->varssize >= c+1);
         assert(reopttree->reoptnodes[id]->nvars == 0);
         assert(reopttree->reoptnodes[id]->vars != NULL);
         assert(reopttree->reoptnodes[id]->varbounds != NULL);
         assert(reopttree->reoptnodes[id]->varboundtypes != NULL);

         /* copy first v bound changes */
         for( v = 0; v < c; v++ )
         {
            reopttree->reoptnodes[id]->vars[v] = vars[v];
            reopttree->reoptnodes[id]->varbounds[v] = bounds[v];
            reopttree->reoptnodes[id]->varboundtypes[v] = SCIPsetIsFeasEQ(set, bounds[v], 1.0) ? SCIP_BOUNDTYPE_LOWER : SCIP_BOUNDTYPE_UPPER;
            ++reopttree->reoptnodes[id]->nvars;
         }

         /* set bound change v+1 (= c) to 1-vals[c] */
         assert(v == c);
         reopttree->reoptnodes[id]->vars[c] = vars[c];
         reopttree->reoptnodes[id]->varbounds[c] = 1-bounds[c];
         reopttree->reoptnodes[id]->varboundtypes[c] = SCIPsetIsFeasEQ(set, 1-bounds[c], 1.0) ? SCIP_BOUNDTYPE_LOWER : SCIP_BOUNDTYPE_UPPER;
         ++reopttree->reoptnodes[id]->nvars;

         /* add dummy1 as a child of the root node */
         SCIP_CALL( reoptAddChild(reopttree, set, blkmem, 0, id) );

         ++(*ncreatedchilds);
      }

      assert(*ncreatedchilds == nvars+1);
   }

   /* free the current dualredscur and assign dualredsnex */
   assert(reopttree->reoptnodes[0]->dualredscur->vars != NULL);
   assert(reopttree->reoptnodes[0]->dualredscur->vals != NULL);
   assert(reopttree->reoptnodes[0]->dualredscur->boundtypes != NULL);

   /* free the current dualredscur and assign dualredsnex */
   SCIP_CALL( reoptnodeUpdateDualConss(reopttree->reoptnodes[0], blkmem) );

   /* change the reopttype of the root node */
   SCIPnodeSetReopttype(SCIPtreeGetRootNode(tree), SCIP_REOPTTYPE_TRANSIT);

   return SCIP_OKAY;
}

/** reset the stored information abound bound changes based on dual information */
SCIP_RETCODE SCIPreoptResetDualBndchgs(
   SCIP_REOPT*           reopt,              /**< reoptimization data structure */
   SCIP_NODE*            node,               /**< node of the search tree */
   BMS_BLKMEM*           blkmem              /**< block memory */
   )
{
   unsigned int id;

   assert(reopt != NULL);
   assert(node != NULL);

   id = SCIPnodeGetReoptID(node);
   assert(id < reopt->reopttree->reoptnodessize);

   /* return if the node ist not part of the reoptimization tree */
   if( SCIPnodeGetDepth(node) > 0 && id == 0 )
      return SCIP_OKAY;

   /* reset the dual constraint */
   SCIP_CALL( reoptnodeResetDualConss(reopt->reopttree->reoptnodes[id], blkmem) );

   return SCIP_OKAY;
}

/** return the branching path stored of the given node in the reoptimization tree */
void SCIPreoptnodeGetPath(
   SCIP_REOPT*           reopt,              /**< reoptimization data structure */
   SCIP_REOPTNODE*       reoptnode,          /**< node of the reoptimization tree */
   SCIP_VAR**            vars,               /**< array for variables */
   SCIP_Real*            vals,               /**< array for values */
   SCIP_BOUNDTYPE*       boundtypes,         /**< array for bound types */
   int                   varssize,           /**< size of arrays vars, vals, and boundtypes */
   int*                  nbndchgs,           /**< pointer to store the number of bound changes */
   int*                  nbndchgsafterdual   /**< pointer to store the number of bound changes applied after
                                              *  the first dual reduction at the given node */
   )
{
   int v;
   int nvars2;
   int nafterdualvars2;

   assert(reopt != NULL);
   assert(reoptnode != NULL);
   assert(vars != NULL);
   assert(vals != NULL);
   assert(boundtypes != NULL);

   (*nbndchgs) = reoptnode->nvars;
   (*nbndchgsafterdual) = reoptnode->nafterdualvars;

   if( varssize == 0 || varssize < *nbndchgs + *nbndchgsafterdual )
      return;

   for(v = 0; v < *nbndchgs; v++)
   {
      vars[v] = reoptnode->vars[v];
      vals[v] = reoptnode->varbounds[v];
      boundtypes[v] = reoptnode->varboundtypes[v];
   }

   for(; v < *nbndchgs + *nbndchgsafterdual; v++)
   {
      vars[v] = reoptnode->afterdualvars[v-(*nbndchgs)];
      vals[v] = reoptnode->afterdualvarbounds[v-(*nbndchgs)];
      boundtypes[v] = reoptnode->afterdualvarboundtypes[v-(*nbndchgs)];
   }

   if( reoptnode->parentID != 0 )
   {
      SCIP_REOPTNODE* parent;

      parent = reopt->reopttree->reoptnodes[reoptnode->parentID];
      SCIPreoptnodeGetPath(reopt, parent, &vars[v], &vals[v], &boundtypes[v], varssize, &nvars2, &nafterdualvars2);

      (*nbndchgs) += nvars2;
      (*nbndchgsafterdual) += nafterdualvars2;
   }
}

/** delete a node stored in the reoptimization tree */
SCIP_RETCODE SCIPreoptDeleteNode(
   SCIP_REOPT*           reopt,              /**< reoptimization data structure */
   SCIP_SET*             set,                /**< global SCIP settings */
   unsigned int          id,                 /**< id of a stored node */
   BMS_BLKMEM*           blkmem              /**< block memory */
   )
{
   assert(reopt != NULL);
   assert(reopt->reopttree != NULL);
   assert(id < reopt->reopttree->reoptnodessize);
   assert(reopt->reopttree->reoptnodes[id] != NULL);
   assert(blkmem != NULL);

   SCIP_CALL( reopttreeDeleteNode(reopt->reopttree, set, blkmem, id, TRUE) );
   SCIP_CALL( SCIPqueueInsert(reopt->reopttree->openids, (void*) (size_t) id) );

   return SCIP_OKAY;
}

/** reactivate the given @p reoptnode and split them into several nodes if necessary */
SCIP_RETCODE SCIPreoptApply(
   SCIP_REOPT*           reopt,              /**< reoptimization data structure */
   SCIP*                 scip,               /**< SCIP data structure */
   SCIP_SET*             set,                /**< global SCIP settings */
   SCIP_STAT*            stat,               /**< dynamic problem statistics */
   SCIP_PROB*            transprob,          /**< transformed problem */
   SCIP_PROB*            origprob,           /**< original problem */
   SCIP_TREE*            tree,               /**< branching tree */
   SCIP_LP*              lp,                 /**< current LP */
   SCIP_BRANCHCAND*      branchcand,         /**< branching candidate */
   SCIP_EVENTQUEUE*      eventqueue,         /**< event queue */
   SCIP_CLIQUETABLE*     cliquetable,        /**< clique table */
   BMS_BLKMEM*           blkmem,             /**< block memory */
   unsigned int          randseed,           /**< seed value for random generator */
   SCIP_REOPTNODE*       reoptnode,          /**< node of the reoptimization tree to reactivate */
   unsigned int          id,                 /**< id of the node to reactivate */
   SCIP_Real             estimate,           /**< estimate of the child nodes that should be created */
   SCIP_NODE**           childnodes,         /**< array to store the created child nodes */
   int*                  ncreatedchilds,     /**< pointer to store number of created child nodes */
   int*                  naddedconss,        /**< pointer to store number of generated constraints */
   int                   childnodessize,     /**< available size of childnodes array */
   SCIP_Bool*            success             /**< pointer store the result */
   )
{
   assert(reopt != NULL);
   assert(scip != NULL);
   assert(set != NULL);
   assert(stat != NULL);
   assert(transprob != NULL);
   assert(origprob != NULL);
   assert(tree != NULL);
   assert(lp != NULL);
   assert(branchcand != NULL);
   assert(eventqueue != NULL);
   assert(cliquetable != NULL);
   assert(blkmem != NULL);
   assert(reoptnode != NULL);
   assert(childnodes != NULL);
   assert(reopt->reopttree != NULL);
   assert(id < reopt->reopttree->reoptnodessize);
   assert(success != NULL);

   SCIPsetDebugMsg(set, "reactivating node at id %u:\n", id);

   *success = FALSE;

   /* check if we need to split the node */
   if( reoptnode->reopttype == (unsigned int)SCIP_REOPTTYPE_STRBRANCHED || reoptnode->reopttype == (unsigned int)SCIP_REOPTTYPE_INFSUBTREE )
   {
      int c;

      assert(reoptnode->dualreds);

      /* we want use a constraint to split the node into two disjoint node */
      if( set->reopt_usesplitcons )
      {
         if( reoptnode->reopttype == (unsigned int)SCIP_REOPTTYPE_INFSUBTREE )
         {
            assert(reoptnode->dualredscur != NULL);
            assert(reoptnode->dualredscur->constype == REOPT_CONSTYPE_INFSUBTREE);
            (*ncreatedchilds) = 1;
         }
         else
         {
            assert(reoptnode->dualredscur != NULL);
            assert(reoptnode->dualredscur->constype == REOPT_CONSTYPE_DUALREDS);
            (*ncreatedchilds) = 2;
         }

         /* in both cases we add exactly one constraint */
         (*naddedconss) = 1;

         if( childnodessize < *ncreatedchilds )
            return SCIP_OKAY;

         /* generate the nodes */
         for( c = 0; c < *ncreatedchilds; c++ )
         {
            /* create the child node */
            SCIP_CALL( SCIPnodeCreateChild(&childnodes[c], blkmem, set, stat, tree, 1.0, estimate) );

            /* change all bounds; convert the bound changes after the first based on dual reductions into branching
             * for second node only. if we generate only one node, i.e., the pruned part, we do not need this
             * changes anyway.
             */
            SCIP_CALL( changeAncestorBranchings(reopt, set, stat, transprob, origprob, tree, lp, branchcand, eventqueue,
                  cliquetable, blkmem, childnodes[c], id, c == 1) );

            /* add all local constraints */
            SCIP_CALL( addLocalConss(scip, reopt, set, stat, blkmem, childnodes[c], id) );

            /* we can use the old lowerbound if the objective function has not changed */
            if( !reopt->objhaschanged && SCIPsetIsGT(set, reopt->reopttree->reoptnodes[id]->lowerbound, estimate) )
               SCIPnodeSetEstimate(childnodes[c], set, reopt->reopttree->reoptnodes[id]->lowerbound);

            if( c == 0 )
            {
               /* in both cases the node generated first represents the pruned is currently not part of the reoptimization tree */
               SCIPnodeSetReopttype(childnodes[c], SCIP_REOPTTYPE_NONE);

               /* add the constraint to the node */
               assert(reopt->reopttree->reoptnodes[id]->dualredscur != NULL);
               SCIP_CALL( addSplitcons(reopt, scip, set, stat, blkmem, transprob, origprob, tree, lp, branchcand,
                     eventqueue, cliquetable, childnodes[c], id) );

               /* fixBounds() does the same, but in this case we go not into it */
               if( reoptnode->dualredscur->constype == REOPT_CONSTYPE_INFSUBTREE )
               {
                  assert(reoptnode->dualredscur->nvars > 0);
                  assert(reoptnode->dualredscur->varssize > 0);

                  /* delete dualredscur and move dualredsnex -> dualredscur */
                  SCIP_CALL( reoptnodeUpdateDualConss(reoptnode, blkmem) );
               }

               /* the added constraint could be deleted due to propagation, thus, we store the node in the reoptimization
                * tree. the node has to stored anyway, because of the constraint representing the dual reductions
                */
               SCIP_CALL( addNode(reopt, set, lp, blkmem, childnodes[c], SCIP_REOPTTYPE_LOGICORNODE, FALSE, FALSE,
                     -SCIPsetInfinity(set)) );
            }
            else
            {
               /* if we reach this lines of code, the current node represents the original node including all bound
                * changes based in dual information.
                */
               assert(reoptnode->dualredscur->constype == REOPT_CONSTYPE_DUALREDS);
               if( reoptnode->nconss == 0 )
                  SCIPnodeSetReopttype(childnodes[c], SCIP_REOPTTYPE_TRANSIT);
               else
                  SCIPnodeSetReopttype(childnodes[c], SCIP_REOPTTYPE_LOGICORNODE);

               /* fix all bound changes based on dual information and convert them into branchings */
               assert(reopt->reopttree->reoptnodes[id]->dualredscur != NULL);
               SCIP_CALL( fixBounds(reopt, set, stat, transprob, origprob, tree, lp, branchcand, eventqueue, cliquetable,
                     blkmem, childnodes[c], id, TRUE) );

               /* set the unique id the id of the original node */
               SCIPnodeSetReoptID(childnodes[c], id);
            }
         }

         /* reset the stored dual constraints */
         SCIP_CALL( reoptnodeUpdateDualConss(reopt->reopttree->reoptnodes[id], blkmem) );

         /* set the reoptimization type */
         if( reopt->reopttree->reoptnodes[id]->dualreds )
            reopt->reopttree->reoptnodes[id]->reopttype = (unsigned int)SCIP_REOPTTYPE_STRBRANCHED;
         else
            reopt->reopttree->reoptnodes[id]->reopttype = (unsigned int)SCIP_REOPTTYPE_TRANSIT;

         *success = TRUE;
      }
      else
      {
         SCIP_VAR** vars;
         SCIP_Real* bounds;
         SCIP_BOUNDTYPE* boundtypes;
         int nvars;

         vars = reoptnode->dualredscur->vars;
         bounds = reoptnode->dualredscur->vals;
         boundtypes = reoptnode->dualredscur->boundtypes;
         nvars = reoptnode->dualredscur->nvars;

         /* calculate the order of the variables */
         switch (set->reopt_varorderinterdiction)
         {
         /* default order */
         case 'd':
            break;

         /* inference order */
         case 'i':
            SCIP_CALL( getInferenceOrder(set, stat, vars, bounds, boundtypes, nvars, FALSE) );
            break;

         /* random order */
         case 'r':
            permuteRandom(reopt->randnumgen, vars, bounds, boundtypes, nvars);
            break;

         default:
            return SCIP_INVALIDDATA;
         }

         *ncreatedchilds = nvars+1;
         *naddedconss = 0;

         if( childnodessize < *ncreatedchilds )
            return SCIP_OKAY;

         assert(reopt->reopttree->reoptnodes[id] != NULL);
         reoptnode = reopt->reopttree->reoptnodes[id];

         /* enough that the node need to split */
         assert(reoptnode->dualreds);

         /* iterate over all nodes and change the necessary bounds (nodes[0] corresponds to the original one)
          * we need to do this in the reverse order because we want to transform the bound changes based on dual information
          * into branching decisions at nodes[0].
          */
         for( c = nvars; c >= 0; c-- )
         {
            /* create the child node */
            SCIP_CALL( SCIPnodeCreateChild(&childnodes[c], blkmem, set, stat, tree, 1.0, estimate) );

   #ifdef SCIP_MORE_DEBUG
         SCIPsetDebugMsg(set, " change bounds at node %lld\n", SCIPnodeGetNumber(childnodes[c]));
   #endif

            /* change all bounds */
            SCIP_CALL( changeAncestorBranchings(reopt, set, stat, transprob, origprob, tree, lp, branchcand, eventqueue,
                  cliquetable, blkmem, childnodes[c], id, FALSE) );

            /* reconstruct the original node and the pruned part, respectively */
            if( c == 0 )
            {
               /* fix bound changes based on dual information and convert all these bound changes to normal bound changes */
               SCIP_CALL( fixBounds(reopt, set, stat, transprob, origprob, tree, lp, branchcand, eventqueue, cliquetable,
                     blkmem, childnodes[c], id, TRUE) );

               /* set the reopttype of the node */
               SCIPnodeSetReopttype(childnodes[c], SCIP_REOPTTYPE_TRANSIT);

               /* set the unique id */
               SCIPnodeSetReoptID(childnodes[c], id);
            }
            else
            {
               /* fix the first c bound changes and negate the (c+1)th */
               SCIP_CALL( fixInterdiction(reopt, set, stat, transprob, origprob, tree, lp, branchcand, eventqueue, cliquetable,
                     blkmem, childnodes[c], id, vars, bounds, nvars, c) );
            }

            /* add all local constraints */
            SCIP_CALL( addLocalConss(scip, reopt, set, stat, blkmem, childnodes[c], id) );

            /* we can use the old lowerbound if the objective function has not changed */
            if( !reopt->objhaschanged && SCIPsetIsGT(set, reopt->reopttree->reoptnodes[id]->lowerbound, estimate) )
               SCIPnodeSetEstimate(childnodes[c], set, reopt->reopttree->reoptnodes[id]->lowerbound);
         }

         /* reset the stored dual constraints */
         SCIP_CALL( reoptnodeUpdateDualConss(reopt->reopttree->reoptnodes[id], blkmem) );

         /* set the reoptimization type to transit */
         if( reopt->reopttree->reoptnodes[id]->dualreds )
            reopt->reopttree->reoptnodes[id]->reopttype = (unsigned int)SCIP_REOPTTYPE_STRBRANCHED;
         else
            reopt->reopttree->reoptnodes[id]->reopttype = (unsigned int)SCIP_REOPTTYPE_TRANSIT;

         *success = TRUE;
      }
   }
   else
   {
      /* we need the create exactly one node to reconstruct the node itself and no additional constraint */
      (*ncreatedchilds) = 1;
      (*naddedconss) = 0;

      if( childnodessize < *ncreatedchilds )
         return SCIP_OKAY;

      /* create the child node */
      SCIP_CALL( SCIPnodeCreateChild(&childnodes[0], blkmem, set, stat, tree, 1.0, estimate) );

      /* change all bounds */
      assert(reoptnode->nafterdualvars == 0);
      SCIP_CALL( changeAncestorBranchings(reopt, set, stat, transprob, origprob, tree, lp, branchcand, eventqueue,
            cliquetable, blkmem, childnodes[0], id, FALSE) );

      /* add all local constraints */
      SCIP_CALL( addLocalConss(scip, reopt, set, stat, blkmem, childnodes[0], id) );

      /* we can use the old lowerbound if the objective function has not changed */
      if( !reopt->objhaschanged && SCIPsetIsGT(set, reopt->reopttree->reoptnodes[id]->lowerbound, estimate) )
         SCIPnodeSetEstimate(childnodes[0], set, reopt->reopttree->reoptnodes[id]->lowerbound);

      /* set the reopttype */
      assert(reoptnode->reopttype != (unsigned int)SCIP_REOPTTYPE_INFSUBTREE
          && reoptnode->reopttype != (unsigned int)SCIP_REOPTTYPE_INFSUBTREE);
      SCIPnodeSetReopttype(childnodes[0], (SCIP_REOPTTYPE)reoptnode->reopttype);

      /* set the unique id */
      SCIPnodeSetReoptID(childnodes[0], id);

      *success = TRUE;
   }

   return SCIP_OKAY;
}

#ifdef SCIP_DISABLED_CODE
/** Reoptimize the node stored at ID @p id in the fashion of interdiction branching,
 *  i.e. create and split the node in the current run, if necessary.
 *
 *  To reconstruct the pruned part we create @p nnodes nodes, whereby
 *  - nodes[0] corresponds to the original node
 *  - nodes[k] contains: var[0] = ... = var[k-1] = 0 and var[k] = 1
 *  where var are the (negated) variables fixed to 0 by dual reductions.
 */
SCIP_RETCODE SCIPreoptApplyInterdiction(
   SCIP_REOPT*           reopt,              /**< reoptimization data structure */
   SCIP*                 scip,               /**< SCIP data structure */
   SCIP_SET*             set,                /**< global SCIP settings */
   SCIP_STAT*            stat,               /**< dynamic problem statistics */
   SCIP_PROB*            transprob,          /**< transformed problem */
   SCIP_PROB*            origprob,           /**< original problem */
   SCIP_TREE*            tree,               /**< branching tree */
   SCIP_LP*              lp,                 /**< current LP */
   SCIP_BRANCHCAND*      branchcand,         /**< branching candidates */
   SCIP_EVENTQUEUE*      eventqueue,         /**< event queue */
   SCIP_CLIQUETABLE*     cliquetable,        /**< clique table */
   SCIP_NODE**           nodes,              /**< array to store created nodes */
   int                   nnodes,             /**< size of the array */
   int                   id,                 /**< id of a stored node which should be reoptimized */
   int*                  permutation,        /**< permutation of the variable order (within the constraint) */
   BMS_BLKMEM*           blkmem              /**< block memory */
   )
{
   SCIP_REOPTNODE* reoptnode;
   int c;

   assert(reopt != NULL);
   assert(scip != NULL);
   assert(set != NULL);
   assert(stat != NULL);
   assert(blkmem != NULL);
   assert(transprob != NULL);
   assert(origprob != NULL);
   assert(tree != NULL);
   assert(lp != NULL);
   assert(branchcand != NULL);
   assert(eventqueue != NULL);
   assert(cliquetable != NULL);
   assert(nodes != NULL || nnodes == 0);
   assert(blkmem != NULL);

   SCIPsetDebugMsg(set, "reoptimizing node at ID %d:\n", id);

   assert(reopt->reopttree->reoptnodes[id] != NULL);
   reoptnode = reopt->reopttree->reoptnodes[id];

   /* enough that the node need to split */
   assert(reoptnode->dualreds);

   /* iterate over all nodes and change the necessary bounds (nodes[0] corresponds to the original one)
    * we need to do this in the reverse order because we want to transform the bound changes based on dual information
    * into branching decisions at nodes[0].
    */
   for( c = nnodes-1; c >= 0; c-- )
   {
#ifdef SCIP_MORE_DEBUG
      SCIPsetDebugMsg(set, " change bounds at node %lld\n", SCIPnodeGetNumber(nodes[c]));
#endif

      /* change all bounds */
      SCIP_CALL( changeAncestorBranchings(reopt, set, stat, transprob, origprob, tree, lp, branchcand, eventqueue,
            cliquetable, blkmem, nodes[c], NULL, id) );

      /* reconstruct the original node and the pruned part, respectively */
      if( c == 0 )
      {
         /* fix bound changes based on dual information and convert all these bound changes to normal bound changes */
         SCIP_CALL( fixBounds(reopt, set, stat, transprob, origprob, tree, lp, branchcand, eventqueue, cliquetable,
               blkmem, nodes[c], id, FALSE) );
      }
      else
      {
         /* fix the first c bound changes and negate the (c+1)th */
         SCIP_CALL( fixInterdiction(reopt, set, stat, transprob, origprob, tree, lp, branchcand, eventqueue, cliquetable,
               blkmem, nodes[c], id, permutation, c) );
      }

      /* add all local constraints to both nodes */
      SCIP_CALL( addLocalConss(scip, reopt, set, stat, blkmem, nodes[c], NULL, id) );

      /* set estimates */
      if( !SCIPsetIsInfinity(set, REALABS(reopt->reopttree->reoptnodes[id]->lowerbound)) )
      {
         if( SCIPsetIsRelGE(set, reopt->reopttree->reoptnodes[id]->lowerbound, SCIPnodeGetLowerbound(nodes[c])))
            SCIPnodeSetEstimate(nodes[c], set, reopt->reopttree->reoptnodes[id]->lowerbound);
      }
   }

   /* reset the stored dual constraints */
   SCIP_CALL( reoptnodeUpdateDualConss(reopt->reopttree->reoptnodes[id], blkmem) );

   return SCIP_OKAY;
}
#endif

/** returns the time needed to store the nodes for reoptimization */
SCIP_Real SCIPreoptGetSavingtime(
   SCIP_REOPT*           reopt               /**< reoptimization data structure */
   )
{
   assert(reopt != NULL);

   return SCIPclockGetTime(reopt->savingtime);
}

#ifdef SCIP_DISABLED_CODE
/** store a global constraint that should be added at the beginning of the next iteration */
SCIP_RETCODE SCIPreoptAddGlbCons(
   SCIP_REOPT*           reopt,              /**< reoptimization data structure */
   SCIP_VAR**            vars,               /**< array to store the variables of the constraint */
   SCIP_Real*            vals,               /**< array to store the coefficients of the variables */
   int                   nvars,              /**< pointer to store the size of the constraints */
   BMS_BLKMEM*           blkmem              /**< block memory */
   )
{
   assert(reopt != NULL);
   assert(vars != NULL);
   assert(vals != NULL);
   assert(blkmem != NULL);

   if( nvars > 0 )
   {
      int pos;

      /* check the memory */
      SCIP_CALL( checkMemGlbCons(reopt, blkmem, reopt->nglbconss + 1) );
      assert(reopt->allocmemglbconss >= reopt->nglbconss+1);

      pos = reopt->nglbconss;

      /* allocate memory */
      SCIP_ALLOC( BMSallocBlockMemory(blkmem, &reopt->glbconss[pos]) ); /*lint !e866*/
      SCIP_ALLOC( BMSduplicateBlockMemoryArray(blkmem, &reopt->glbconss[pos]->vars, &vars, nvars) );
      SCIP_ALLOC( BMSduplicateBlockMemoryArray(blkmem, &reopt->glbconss[pos]->vals, &vals, nvars) );
      reopt->glbconss[pos]->varssize = nvars;
      reopt->glbconss[pos]->nvars = nvars;

      ++reopt->nglbconss;
   }

   return SCIP_OKAY;
}
#endif

/** add the stored constraints globally to the problem */
SCIP_RETCODE SCIPreoptApplyGlbConss(
   SCIP*                 scip,               /**< SCIP data structure */
   SCIP_REOPT*           reopt,              /**< reoptimization data structure */
   SCIP_SET*             set,                /**< global SCIP settings */
   SCIP_STAT*            stat,               /**< dynamic problem statistics */
   BMS_BLKMEM*           blkmem              /**< block memory */
   )
{
   char name[SCIP_MAXSTRLEN];
   int naddedconss;
   int c;

   assert(scip != NULL);
   assert(reopt != NULL);
   assert(set != NULL);
   assert(stat != NULL);
   assert(blkmem != NULL);

   if( (reopt->glbconss == NULL || reopt->nglbconss == 0) && !set->reopt_sepabestsol )
      return SCIP_OKAY;

   naddedconss = 0;
   for(c = reopt->nglbconss-1; c >= 0; c--)
   {
      SCIP_CONS* cons;
      SCIP_VAR** consvars;
      int nbinvars;
      int nintvars;
      int v;

      assert(reopt->glbconss[c]->nvars > 0);

      cons = NULL;
      consvars = NULL;
      nbinvars = 0;
      nintvars = 0;

      /* check if we can use a logic-or or if we have to use a bounddisjuction constraint */
      for(v = 0; v < reopt->glbconss[c]->nvars; v++)
      {
         if( SCIPvarGetType(reopt->glbconss[c]->vars[v]) == SCIP_VARTYPE_BINARY )
            ++nbinvars;
         else if( SCIPvarGetType(reopt->glbconss[c]->vars[v]) == SCIP_VARTYPE_INTEGER
               || SCIPvarGetType(reopt->glbconss[c]->vars[v]) == SCIP_VARTYPE_IMPLINT )
            ++nintvars;
         else
         {
            SCIPerrorMessage("Expected variable type binary or (impl.) integer for variable <%s> in global constraint at pos. %d.\n",
                  SCIPvarGetName(reopt->glbconss[c]->vars[v]), c);
            return SCIP_INVALIDDATA;
         }
      }

      (void) SCIPsnprintf(name, SCIP_MAXSTRLEN, "glb_%s_%d", reopt->glbconss[c]->constype == REOPT_CONSTYPE_CUT ? "cut" : "inf", reopt->run);

<<<<<<< HEAD
=======
      // @todo use active representatives!!!!

>>>>>>> 28aaa3bd
      /* all variables are binary, we can create a logic-or constraint */
      if( nbinvars == reopt->glbconss[c]->nvars )
      {
         SCIPdebugMessage("-> add logic-or constraints with %d binvars\n", nbinvars);

         /* allocate buffer */
         SCIP_CALL( SCIPallocBufferArray(scip, &consvars, reopt->glbconss[c]->nvars) );

         for(v = 0; v < reopt->glbconss[c]->nvars; v++)
         {
            consvars[v] = reopt->glbconss[c]->vars[v];
            assert(SCIPvarIsOriginal(consvars[v]));

            /* negate the variable if it was fixed to 1 */
            if( SCIPsetIsFeasEQ(set, reopt->glbconss[c]->vals[v], 0.0) )
            {
               assert(reopt->glbconss[c]->boundtypes[v] == SCIP_BOUNDTYPE_UPPER);
               SCIP_CALL( SCIPvarNegate(consvars[v], blkmem, set, stat, &consvars[v]) );
            }
         }

         /* create the logic-or constraint */
         SCIP_CALL( SCIPcreateConsLogicor(scip, &cons, name, reopt->glbconss[c]->nvars,
               consvars, FALSE, TRUE, TRUE, TRUE, TRUE, FALSE, FALSE, FALSE, FALSE, FALSE) );

         /* free buffer */
         SCIPfreeBufferArray(scip, &consvars);
      }
      /* not all variables are binary, we need a bounddisjunction constraint */
      else
      {
         assert(reopt->glbconss[c]->nvars == nbinvars + 2*nintvars);

         SCIPdebugMessage("-> add bounddisjuction constraints with %d binvars, %d intvars\n", nbinvars, (int) (2*nintvars));
<<<<<<< HEAD

         /* create the bounddisjuction constraint */
         SCIP_CALL( SCIPcreateConsBasicBounddisjunction(scip, &cons, name, reopt->glbconss[c]->nvars, reopt->glbconss[c]->vars,
               reopt->glbconss[c]->boundtypes, reopt->glbconss[c]->vals) );
      }

=======

         /* create the bounddisjuction constraint */
         SCIP_CALL( SCIPcreateConsBasicBounddisjunction(scip, &cons, name, reopt->glbconss[c]->nvars, reopt->glbconss[c]->vars,
               reopt->glbconss[c]->boundtypes, reopt->glbconss[c]->vals) );
      }

>>>>>>> 28aaa3bd
#ifdef SCIP_DEBUG_CONSS
      SCIPdebugPrintCons(scip, cons, NULL);
#endif

      SCIP_CALL( SCIPaddCons(scip, cons) );
      SCIP_CALL( SCIPreleaseCons(scip, &cons) );
      ++naddedconss;
   }

   SCIPdebugMessage("added %d/%d gobal constraints\n", naddedconss, reopt->nglbconss);

   return SCIP_OKAY;
}

/** add the stored cuts to the separation storage */
SCIP_RETCODE SCIPreoptApplyCuts(
   SCIP_REOPT*           reopt,              /**< reoptimization data structure */
   SCIP_NODE*            node,               /**< current focus node */
   SCIP_SEPASTORE*       sepastore,          /**< separation storage */
   SCIP_CUTPOOL*         cutpool,            /**< global cutpool */
   BMS_BLKMEM*           blkmem,             /**< block memory */
   SCIP_SET*             set,                /**< global SCIP settings */
   SCIP_STAT*            stat,               /**< dynamic problem statistics */
   SCIP_EVENTQUEUE*      eventqueue,         /**< event queue */
   SCIP_EVENTFILTER*     eventfilter,        /**< event filter */
   SCIP_LP*              lp,                 /**< current LP */
   SCIP_Bool             root                /**< bool whether the current node is the root */
   )
{
   SCIP_REOPTNODE* reoptnode;
   SCIP_Bool infeasible;
   unsigned int id;
   int ncuts;
   int c;

   assert(reopt != NULL);
   assert(node != NULL);
   assert(sepastore != NULL);
   assert(blkmem != NULL);
   assert(set != NULL);
   assert(stat != NULL);
   assert(eventqueue != NULL);
   assert(eventfilter != NULL);
   assert(lp != NULL);
<<<<<<< HEAD

   id = SCIPnodeGetReoptID(node);
   assert(id < reopt->reopttree->reoptnodessize);

=======

   id = SCIPnodeGetReoptID(node);
   assert(id < reopt->reopttree->reoptnodessize);

>>>>>>> 28aaa3bd
   /* skip nodes that are node part of the reoptimization tree */
   if( id == 0 && SCIPnodeGetDepth(node) > 0 )
      return SCIP_OKAY;

   reoptnode = reopt->reopttree->reoptnodes[id];
   assert(reoptnode != NULL);

   ncuts = 0;
   for( c = 0; c < reoptnode->nconss; c++ )
   {
      SCIP_REOPTCONSDATA* cons;

      cons = reoptnode->conss[c];
      assert(cons != NULL);

      if( cons->constype == REOPT_CONSTYPE_CUT )
      {
         SCIP_ROW* cut;
         SCIP_COL** cols;
         SCIP_Real* vals;
         char cutname[SCIP_MAXSTRLEN];
         int ncols;
         int v;

         SCIP_CALL( SCIPsetAllocBufferArray(set, &cols, cons->nvars) );
         SCIP_CALL( SCIPsetAllocBufferArray(set, &vals, cons->nvars) );

         ncols = 0;
         for( v = 0; v < cons->nvars; v++ )
         {
            SCIP_VAR* transvar;

            assert(SCIPvarIsOriginal(cons->vars[v]));
<<<<<<< HEAD

            transvar = SCIPvarGetTransVar(cons->vars[v]);
            assert(transvar != NULL);
            assert(SCIPvarGetStatus(transvar) == SCIP_VARSTATUS_COLUMN);

            vals[ncols] = cons->vals[v];
            cols[ncols] = SCIPvarGetCol(transvar);
            assert(cols[ncols] != NULL);

            ++ncols;
         }
         assert(ncols == cons->nvars);

         (void) SCIPsnprintf(cutname, SCIP_MAXSTRLEN, "reoptcut_%d_%d", id, ncuts);
         infeasible = FALSE;

=======

            transvar = SCIPvarGetTransVar(cons->vars[v]);
            assert(transvar != NULL);
            assert(SCIPvarGetStatus(transvar) == SCIP_VARSTATUS_COLUMN);

            vals[ncols] = cons->vals[v];
            cols[ncols] = SCIPvarGetCol(transvar);
            assert(cols[ncols] != NULL);

            ++ncols;
         }
         assert(ncols == cons->nvars);

         (void) SCIPsnprintf(cutname, SCIP_MAXSTRLEN, "reoptcut_%d_%d", id, ncuts);
         infeasible = FALSE;

>>>>>>> 28aaa3bd
         if( id == 0 )
         {
            SCIP_CALL( SCIProwCreate(&cut, blkmem, set, stat, lp, cutname, ncols, cols, vals, cons->lhs, cons->rhs,
                  SCIP_ROWORIGINTYPE_REOPT, NULL, FALSE, FALSE, TRUE) );
            SCIP_CALL( SCIPcutpoolAddRow(cutpool, blkmem, set, cut) );

            SCIPdebugMessage("add cut <%s> of size %d to cutpool, [lhs, rhs] = [%g,%g] to node %lld\n", cutname, ncols, cons->lhs,
                  cons->rhs, SCIPnodeGetNumber(node));
         }
         else
         {
            SCIP_CALL( SCIProwCreate(&cut, blkmem, set, stat, lp, cutname, ncols, cols, vals, cons->lhs, cons->rhs,
                  SCIP_ROWORIGINTYPE_REOPT, NULL, TRUE, TRUE, TRUE) );
            SCIP_CALL( SCIPsepastoreAddCut(sepastore, blkmem, set, stat, eventqueue, eventfilter, lp, NULL, cut, FALSE, root,
                  &infeasible) );

            SCIPdebugMessage("add cut <%s> of size %d to sepastore, [lhs, rhs] = [%g,%g] to node %lld\n", cutname, ncols, cons->lhs,
                  cons->rhs, SCIPnodeGetNumber(node));
         }

         SCIP_CALL( SCIProwRelease(&cut, blkmem, set, lp) );

         if( infeasible )
            SCIPdebugMessage("cut %d stored at node %llu (id: %u) is infeasible.\n", c, SCIPnodeGetNumber(node), id);
         else
            ++ncuts;

         SCIPsetFreeBufferArray(set, &vals);
         SCIPsetFreeBufferArray(set, &cols);
      }
      else
         ++c;
   }

   return SCIP_OKAY;
}

/** check if the LP of the given node should be solved or not */
SCIP_Bool SCIPreoptGetSolveLP(
   SCIP_REOPT*           reopt,              /**< reoptimization data structure */
   SCIP_SET*             set,                /**< global SCIP settings */
   SCIP_NODE*            node                /**< node of the current search tree */
   )
{
   unsigned int id;

   assert(reopt != NULL);
   assert(node != NULL);

   /* get the ID */
   id = SCIPnodeGetReoptID(node);
   assert(id < reopt->reopttree->reoptnodessize);

   /* return if the node is not part of the reoptimization tree */
   if( SCIPnodeGetDepth(node) > 0 && id == 0 )
      return TRUE;

   /* return always true if the parameter is set to 1.0 */
   if( SCIPsetIsGE(set, set->reopt_objsimrootlp, 1.0) )
      return TRUE;

   /* current node is the root */
   if( id == 0 )
   {
      if( reopt->reopttree->reoptnodes[0]->nchilds > 0 )
      {
         /* the objective function has changed only slightly */
         if( SCIPsetIsGE(set, reopt->simtolastobj, set->reopt_objsimrootlp) )
            return FALSE;
      }
   }
   else
   {
      /* solve node LP if the node type is greater or equal to solvelp or there were too many bound changes at the current node */
      if( reopt->reopttree->reoptnodes[id]->nvars < set->reopt_solvelpdiff && (int) SCIPnodeGetReopttype(node) < set->reopt_solvelp )
      {
         assert(reopt->reopttree->reoptnodes[id]->nchilds > 0);
         return FALSE;
      }
   }

   return TRUE;
}

/** initialize an empty node */
void SCIPreoptnodeInit(
   SCIP_REOPTNODE*       reoptnode,          /**< node of the reopttree */
   SCIP_SET*             set                 /**< global SCIP settings */
   )
{
   assert(reoptnode != NULL);
   assert(set != NULL);

   reoptnode->conss = NULL;
   reoptnode->nconss = 0;
   reoptnode->consssize = 0;
   reoptnode->childids = NULL;
   reoptnode->allocchildmem = 0;
   reoptnode->nchilds = 0;
   reoptnode->nvars = 0;
   reoptnode->nafterdualvars = 0;
   reoptnode->parentID = 0;
   reoptnode->dualreds = FALSE;
   reoptnode->reopttype = (unsigned int)SCIP_REOPTTYPE_NONE;
   reoptnode->varssize = 0;
   reoptnode->afterdualvarssize = 0;
   reoptnode->vars = NULL;
   reoptnode->varbounds = NULL;
   reoptnode->varboundtypes = NULL;
   reoptnode->afterdualvars = NULL;
   reoptnode->afterdualvarbounds = NULL;
   reoptnode->afterdualvarboundtypes = NULL;
   reoptnode->dualredscur = NULL;
   reoptnode->dualredsnex = NULL;
   reoptnode->lowerbound = -SCIPsetInfinity(set);
}

/** reset the given reoptimization node */
SCIP_RETCODE SCIPreoptnodeReset(
   SCIP_REOPT*           reopt,              /**< reoptimization data structure */
   SCIP_SET*             set,                /**< global SCIP settings */
   BMS_BLKMEM*           blkmem,             /**< block memory */
   SCIP_REOPTNODE*       reoptnode           /**< reoptimization node */
   )
{
   assert(reopt != NULL);
   assert(set != NULL);
   assert(blkmem != NULL);
   assert(reoptnode != NULL);

   SCIP_CALL( reoptnodeReset(reoptnode, set, blkmem) );

   return SCIP_OKAY;
}

/** delete the given reoptimization node */
SCIP_RETCODE SCIPreoptnodeDelete(
   SCIP_REOPTNODE**      reoptnode,          /**< pointer of reoptnode */
   BMS_BLKMEM*           blkmem              /**< block memory */
   )
{
   assert(reoptnode != NULL);
   assert(blkmem != NULL);

   SCIP_CALL( reoptnodeDelete(reoptnode, blkmem) );

   return SCIP_OKAY;
}

/** add a variable to a given reoptnode */
SCIP_RETCODE SCIPreoptnodeAddBndchg(
   SCIP_REOPTNODE*       reoptnode,          /**< node of the reopttree */
   SCIP_SET*             set,                /**< global SCIP settings */
   BMS_BLKMEM*           blkmem,             /**< block memory */
   SCIP_VAR*             var,                /**< variable to add */
   SCIP_Real             val,                /**< value of the variable */
   SCIP_BOUNDTYPE        boundtype           /**< boundtype of the variable */
   )
{
   int nvars;

   assert(reoptnode != NULL);
   assert(var != NULL);
   assert(blkmem != NULL);

   nvars = reoptnode->nvars;

   SCIP_CALL( reoptnodeCheckMemory(reoptnode, set, blkmem, nvars + 1, 0, 0) );

   reoptnode->vars[nvars] = var;
   reoptnode->varbounds[nvars] = val;
   reoptnode->varboundtypes[nvars] = boundtype;
   ++reoptnode->nvars;

   return SCIP_OKAY;
}

/** add a constraint to a given reoptnode */
SCIP_RETCODE SCIPreoptnodeAddCons(
   SCIP_REOPTNODE*       reoptnode,          /**< node of the reopttree */
   SCIP_SET*             set,                /**< global SCIP settings */
   BMS_BLKMEM*           blkmem,             /**< block memory */
   SCIP_VAR**            vars,               /**< variables which are part of the constraint */
   SCIP_Real*            bounds,             /**< bounds of the variables */
   SCIP_BOUNDTYPE*       boundtypes,         /**< boundtypes of the variables (or NULL is the constraint is a cut) */
   SCIP_Real             lhs,                /**< lhs of the constraint */
   SCIP_Real             rhs,                /**< rhs of the constraint */
   int                   nvars,              /**< number of variables */
   REOPT_CONSTYPE        constype,           /**< type of the constraint */
   SCIP_Bool             linear              /**< the given constraint has a linear representation */
   )
{
   int nconss;

   assert(reoptnode != NULL);
   assert(set != NULL);
   assert(vars != NULL);
   assert(bounds != NULL);
   assert(REOPT_CONSTYPE_CUT || boundtypes != NULL);
   assert(nvars > 0);
   assert(blkmem != NULL);

   /* the constraint can be interpreted as a normal bound change */
   if( nvars == 1 )
   {
      assert(constype == REOPT_CONSTYPE_DUALREDS || constype == REOPT_CONSTYPE_INFSUBTREE);

      SCIPdebugMessage("-> constraint has size 1 -> save as normal bound change.\n");

      if( SCIPvarGetType(vars[0]) == SCIP_VARTYPE_BINARY )
      {
         SCIP_CALL( SCIPreoptnodeAddBndchg(reoptnode, set, blkmem, vars[0], 1-bounds[0],
               1-bounds[0] == 1 ? SCIP_BOUNDTYPE_LOWER : SCIP_BOUNDTYPE_UPPER) );
      }
      else
      {
         SCIP_Real newbound;
         SCIP_BOUNDTYPE newboundtype;

         assert(SCIPvarGetType(vars[0]) == SCIP_VARTYPE_INTEGER);

         if( boundtypes[0] == SCIP_BOUNDTYPE_UPPER )
         {
            newbound = bounds[0] + 1.0;
            assert(SCIPsetIsLE(set, newbound, SCIPvarGetUbLocal(vars[0])));

            newboundtype = SCIP_BOUNDTYPE_LOWER;
         }
         else
         {
            newbound = bounds[0] - 1.0;
            assert(SCIPsetIsGE(set, newbound, SCIPvarGetLbLocal(vars[0])));

            newboundtype = SCIP_BOUNDTYPE_UPPER;
         }

         SCIP_CALL( SCIPreoptnodeAddBndchg(reoptnode, set, blkmem, vars[0], newbound, newboundtype) );
      }
   }
   else
   {
      nconss = reoptnode->nconss;

      SCIP_CALL( reoptnodeCheckMemory(reoptnode, set, blkmem, 0, 0, nconss+1) );

      /* create the constraint */
      SCIP_ALLOC( BMSallocBlockMemory(blkmem, &reoptnode->conss[nconss]) ); /*lint !e866*/
      SCIP_ALLOC( BMSduplicateBlockMemoryArray(blkmem, &reoptnode->conss[nconss]->vars, vars, nvars) );
      SCIP_ALLOC( BMSduplicateBlockMemoryArray(blkmem, &reoptnode->conss[nconss]->vals, bounds, nvars) );
      if( boundtypes != NULL )
      {
         assert(!linear);
         SCIP_ALLOC( BMSduplicateBlockMemoryArray(blkmem, &reoptnode->conss[nconss]->boundtypes, boundtypes, nvars) );
      }
      else
         reoptnode->conss[nconss]->boundtypes = NULL;

      reoptnode->conss[nconss]->varssize = nvars;
      reoptnode->conss[nconss]->nvars = nvars;
      reoptnode->conss[nconss]->lhs = lhs;
      reoptnode->conss[nconss]->rhs = rhs;
      reoptnode->conss[nconss]->constype = constype;
      reoptnode->conss[nconss]->linear = linear;
      ++reoptnode->nconss;
   }
   return SCIP_OKAY;
}

/** add a constraint to the reoptimization data structure */
SCIP_RETCODE SCIPreoptAddCons(
   SCIP_REOPT*           reopt,              /**< reoptimization data structure */
   SCIP_SET*             set,                /**< global SCIP settings */
   BMS_BLKMEM*           blkmem,             /**< block memory */
   SCIP_CONS*            cons                /**< constraint to add */
   )
{
   int i;

   assert(reopt != NULL);
   assert(set != NULL);
   assert(blkmem != NULL);
   assert(cons != NULL);

   /* check memory */
   if( reopt->addedconsssize == 0 )
   {
      assert(reopt->addedconss == NULL);

      reopt->addedconsssize = 10;
      SCIP_ALLOC( BMSallocBlockMemoryArray(blkmem, &reopt->addedconss, reopt->addedconsssize) );

      /* clear the array */
      for( i = 0; i < reopt->addedconsssize; i++ )
         reopt->addedconss[i] = NULL;
   }
   else if( reopt->naddedconss == reopt->addedconsssize )
   {
      int newsize = SCIPsetCalcMemGrowSize(set, reopt->addedconsssize+1);
      SCIP_ALLOC( BMSreallocBlockMemoryArray(blkmem, &reopt->addedconss, reopt->addedconsssize, newsize) );

      /* clear the array */
      for( i = reopt->addedconsssize; i < newsize; i++ )
         reopt->addedconss[i] = NULL;

      reopt->addedconsssize = newsize;
   }
   assert(reopt->naddedconss < reopt->addedconsssize);
   assert(reopt->addedconss[reopt->naddedconss] == NULL);

   reopt->addedconss[reopt->naddedconss] = cons;
   reopt->consadded = TRUE;
   ++reopt->naddedconss;

   /* capture the constraint */
   SCIPconsCapture(cons);

   return SCIP_OKAY;
<<<<<<< HEAD
=======
}

/** save global lower and bounds
 *
 *  @note this method can only called once, i.e., after fishing presolving of the first problem
 */
SCIP_RETCODE SCIPreoptSaveGlobalBounds(
   SCIP_REOPT*           reopt,              /**< reoptimization data structure */
   SCIP_PROB*            transprob,          /**< transformed problem data */
   BMS_BLKMEM*           blkmem              /**< block memory */
   )
{
   SCIP_VAR** vars;
   int nvars;
   int i;

   assert(reopt != NULL);
   assert(transprob != NULL);
   assert(reopt->glblb == NULL && reopt->glbub == NULL);

   nvars = SCIPprobGetNVars(transprob);
   vars = SCIPprobGetVars(transprob);

   /* create hashmaps */
   SCIP_CALL( SCIPhashmapCreate(&reopt->glbub, blkmem, nvars) );
   SCIP_CALL( SCIPhashmapCreate(&reopt->glblb, blkmem, nvars) );

   /* store the global bounds */
   for( i = 0; i < nvars; i++ )
   {
      assert(!SCIPhashmapExists(reopt->glblb, (void*)vars[i]));
      assert(!SCIPhashmapExists(reopt->glbub, (void*)vars[i]));

      SCIP_CALL( SCIPhashmapInsertReal(reopt->glblb, (void*)vars[i], SCIPvarGetLbGlobal(vars[i])) );
      SCIP_CALL( SCIPhashmapInsertReal(reopt->glbub, (void*)vars[i], SCIPvarGetUbGlobal(vars[i])) );
   }

   return SCIP_OKAY;
}

/** save active constraints
 *
 *  @note this method can only called once, i.e., after fishing presolving of the first problem
 */
SCIP_RETCODE SCIPreoptSaveActiveConss(
   SCIP_REOPT*           reopt,              /**< reoptimization data structure */
   SCIP_PROB*            transprob,          /**< transformed problem data */
   BMS_BLKMEM*           blkmem              /**< block memory */
   )
{
   SCIP_CONS** conss;
   int nconss;
   int i;

   assert(reopt != NULL);
   assert(transprob != NULL);
   assert(reopt->activeconss == NULL);

   conss = transprob->conss;
   nconss = transprob->nconss;

   /* create hashmap */
      SCIP_CALL( SCIPhashmapCreate(&reopt->activeconss, blkmem, nconss) );

   for( i = 0; i < nconss; i++ )
   {
      assert(SCIPconsIsActive(conss[i]));
      assert(!SCIPhashmapExists(reopt->activeconss, (void*)conss[i]));

      SCIP_CALL( SCIPhashmapInsert(reopt->activeconss, (void*)conss[i], (void*)conss[i]) );
   }

   return SCIP_OKAY;
}

/** installs global lower and upper bounds */
SCIP_RETCODE SCIPreoptInstallBounds(
   SCIP_REOPT*           reopt,              /**< reoptimization data structure */
   SCIP_SET*             set,                /**< global SCIP settings */
   SCIP_STAT*            stat,               /**< dynamic SCIP statistics */
   SCIP_PROB*            transprob,          /**< transformed problem data */
   SCIP_LP*              lp,                 /**< current LP data */
   SCIP_BRANCHCAND*      branchcand,         /**< branching candidate storage */
   SCIP_EVENTQUEUE*      eventqueue,         /**< event queue */
   SCIP_CLIQUETABLE*     cliquetable,        /**< clique table data structure */
   BMS_BLKMEM*           blkmem              /**< block memory */
   )
{
   SCIP_VAR** vars;
   int nvars;
   int i;

   assert(reopt != NULL);
   assert(transprob != NULL);
   assert(reopt->glblb != NULL && reopt->glbub != NULL);
   assert(SCIPprobIsTransformed(transprob));

   nvars = SCIPprobGetNVars(transprob);
   vars = SCIPprobGetVars(transprob);

   /* install global lower and upper bounds */
   for( i = 0; i < nvars; i++ )
   {
      SCIP_Real lb;
      SCIP_Real ub;

      assert(SCIPhashmapExists(reopt->glblb, (void*)vars[i]));
      assert(SCIPhashmapExists(reopt->glbub, (void*)vars[i]));

      lb = SCIPhashmapGetImageReal(reopt->glblb, (void*)vars[i]);
      ub = SCIPhashmapGetImageReal(reopt->glbub, (void*)vars[i]);
      assert(lb < SCIP_INVALID && ub < SCIP_INVALID);

      /* reset the global bounds back */
      SCIP_CALL( SCIPvarChgLbGlobal(vars[i], blkmem, set, stat, lp, branchcand, eventqueue, cliquetable, lb) );
      SCIP_CALL( SCIPvarChgUbGlobal(vars[i], blkmem, set, stat, lp, branchcand, eventqueue, cliquetable, ub) );

      /* reset the local bounds back */
      SCIP_CALL( SCIPvarChgLbLocal(vars[i], blkmem, set, stat, lp, branchcand, eventqueue, lb) );
      SCIP_CALL( SCIPvarChgUbLocal(vars[i], blkmem, set, stat, lp, branchcand, eventqueue, ub) );
   }

   return SCIP_OKAY;
}

SCIP_RETCODE SCIPreoptResetActiveConss(
   SCIP_REOPT*           reopt,              /**< reoptimization data structure */
   SCIP_SET*             set,                /**< global SCIP settings */
   SCIP_STAT*            stat                /**< dynamic SCIP statistics */
   )
{
   int nentries;
   int i;

   assert(reopt != NULL);
   assert(reopt->activeconss != NULL);

   nentries = SCIPhashmapGetNEntries(reopt->activeconss);

   for( i = 0; i < nentries; i++ )
   {
      SCIP_CONS* cons;
      SCIP_HASHMAPENTRY* entry = SCIPhashmapGetEntry(reopt->activeconss, i);

      if( entry == NULL )
         continue;

      cons = (SCIP_CONS*)SCIPhashmapEntryGetImage(entry);
      assert(cons != NULL);
      assert(!SCIPconsIsDeleted(cons));

      if( SCIPconsIsActive(cons) )
      {
         SCIP_CALL( SCIPconsDeactivate(cons, set, stat) );
      }
      SCIP_CALL( SCIPconsActivate(cons, set, stat, -1, TRUE) );
   }

   return SCIP_OKAY;
>>>>>>> 28aaa3bd
}<|MERGE_RESOLUTION|>--- conflicted
+++ resolved
@@ -3372,15 +3372,9 @@
       nintvars = 0;
       for( v = 0; v < nbranchvars; v++ )
       {
-<<<<<<< HEAD
-         if( SCIPvarIsBinary(vars[v]) == SCIP_VARTYPE_BINARY )
-            ++nbinvars;
-         if( SCIPvarIsBinary(vars[v]) == SCIP_VARTYPE_INTEGER || SCIPvarIsBinary(vars[v]) == SCIP_VARTYPE_IMPLINT )
-=======
          if( SCIPvarGetType(vars[v]) == SCIP_VARTYPE_BINARY )
             ++nbinvars;
          if( SCIPvarGetType(vars[v]) == SCIP_VARTYPE_INTEGER || SCIPvarGetType(vars[v]) == SCIP_VARTYPE_IMPLINT )
->>>>>>> 28aaa3bd
             ++nintvars;
       }
       assert(nbinvars + nintvars == nbranchvars);
@@ -3816,7 +3810,6 @@
          /* alloc buffer memory */
          SCIP_CALL( SCIPallocBufferArray(scip, &consvals, reoptconsdata->nvars) );
          SCIP_CALL( SCIPallocBufferArray(scip, &consboundtypes, reoptconsdata->nvars) );
-<<<<<<< HEAD
 
          /* iterate over all variable and transform them */
          for( v = 0; v < reoptconsdata->nvars; v++ )
@@ -3859,50 +3852,6 @@
          SCIP_CALL( SCIPcreateConsBounddisjunction(scip, &cons, name, reoptconsdata->nvars, consvars, consboundtypes,
                consvals, FALSE, FALSE, TRUE, FALSE, TRUE, TRUE, FALSE, FALSE, FALSE, TRUE) );
 
-=======
-
-         /* iterate over all variable and transform them */
-         for( v = 0; v < reoptconsdata->nvars; v++ )
-         {
-            consvars[v] = reoptconsdata->vars[v];
-            consvals[v] = reoptconsdata->vals[v];
-            consboundtypes[v] = reoptconsdata->boundtypes[v];
-
-            /* we have to switch the bounds.
-             * case 1: integer variable with bound x <= u is transformed to u+1 <= x
-             *                                 and l <= x is transformed to   x <= l-1
-             * case 2: continuous variable with bound x <= u is transformed to u <= x
-             *                                    and l <= x is transformed to x <= l
-             */
-            if( SCIPvarGetType(consvars[v]) == SCIP_VARTYPE_BINARY
-             || SCIPvarGetType(consvars[v]) == SCIP_VARTYPE_INTEGER
-             || SCIPvarGetType(consvars[v]) == SCIP_VARTYPE_IMPLINT )
-            {
-               if( consboundtypes[v] == SCIP_BOUNDTYPE_UPPER )
-               {
-                  consvals[v] += 1.0;
-                  assert(SCIPsetIsLE(set, consvals[v], SCIPvarGetUbGlobal(consvars[v])));
-               }
-               else
-               {
-                  consvals[v] -= 1.0;
-                  assert(SCIPsetIsGE(set, consvals[v], SCIPvarGetLbGlobal(consvars[v])));
-               }
-            }
-
-            consboundtypes[v] = (SCIP_BOUNDTYPE)(1 - consboundtypes[v]);
-
-            assert(SCIPvarIsOriginal(consvars[v]));
-            SCIP_CALL( SCIPvarGetProbvarBound(&consvars[v], &consvals[v], &consboundtypes[v]) );
-            assert(SCIPvarIsTransformed(consvars[v]));
-            assert(SCIPvarGetStatus(consvars[v]) != SCIP_VARSTATUS_MULTAGGR);
-         }
-
-         /* create the constraints and add them to the corresponding nodes */
-         SCIP_CALL( SCIPcreateConsBounddisjunction(scip, &cons, name, reoptconsdata->nvars, consvars, consboundtypes,
-               consvals, FALSE, FALSE, TRUE, FALSE, TRUE, TRUE, FALSE, FALSE, FALSE, TRUE) );
-
->>>>>>> 28aaa3bd
          /* free buffer memory */
          SCIPfreeBufferArray(scip, &consboundtypes);
          SCIPfreeBufferArray(scip, &consvals);
@@ -4193,21 +4142,12 @@
 
       if( reoptconsdata->constype == REOPT_CONSTYPE_CUT )
          continue;
-<<<<<<< HEAD
 
 #if 0
       int nbinvars = 0;
       int nintvars = 0;
       int ncontvars = 0;
 
-=======
-
-#if 0
-      int nbinvars = 0;
-      int nintvars = 0;
-      int ncontvars = 0;
-
->>>>>>> 28aaa3bd
       /* count number of binary, integer, and continuous variables */
       for( v = 0; v < reoptconsdata->nvars; v++ )
       {
@@ -4240,7 +4180,6 @@
          (void)SCIPsnprintf(name, SCIP_MAXSTRLEN, "reopt_dual");
       else
          (void)SCIPsnprintf(name, SCIP_MAXSTRLEN, "reopt_unkn");
-<<<<<<< HEAD
 
 #if 0
       /* allocate buffer */
@@ -4248,15 +4187,6 @@
       SCIP_CALL( SCIPallocBufferArray(scip, &consvals, reoptconsdata->nvars) );
       SCIP_CALL( SCIPallocBufferArray(scip, &consboundtypes, reoptconsdata->nvars) );
 
-=======
-
-#if 0
-      /* allocate buffer */
-      SCIP_CALL( SCIPallocBufferArray(scip, &consvars, reoptconsdata->nvars) );
-      SCIP_CALL( SCIPallocBufferArray(scip, &consvals, reoptconsdata->nvars) );
-      SCIP_CALL( SCIPallocBufferArray(scip, &consboundtypes, reoptconsdata->nvars) );
-
->>>>>>> 28aaa3bd
       /* case 1: all variables are binary. we use a logic-or constraint. */
       if( reoptconsdata->nvars == nbinvars )
       {
@@ -4797,15 +4727,9 @@
    for( v = 0; v < norigvars; v++ )
    {
       assert(SCIPvarIsOriginal(origvars[v]));
-<<<<<<< HEAD
 
       probidx = SCIPvarGetIndex(origvars[v]);
 
-=======
-
-      probidx = SCIPvarGetIndex(origvars[v]);
-
->>>>>>> 28aaa3bd
       /* it can happen that the index is greater than the number of problem varibales,
        * i.e., not all created variables were added
        */
@@ -4994,71 +4918,6 @@
       if( SCIPvarGetType(vars[v]) == SCIP_VARTYPE_INTEGER || SCIPvarGetType(vars[v]) == SCIP_VARTYPE_IMPLINT )
          ++nintvars;
 
-<<<<<<< HEAD
-=======
-      /* swap the last bound and the random bound */
-      tmpbound = bounds[i];
-      bounds[i] = bounds[end];
-      bounds[end] = tmpbound;
-
-      /* swap the last boundtype and the random boundtype */
-      tmpboundtype = boundtypes[i];
-      boundtypes[i] = boundtypes[end];
-      boundtypes[end] = tmpboundtype;
-   }
-}
-
-/** create a global constraint to separate the given solution */
-static
-SCIP_RETCODE separateSolution(
-   SCIP_REOPT*           reopt,              /**< reoptimization data structure */
-   BMS_BLKMEM*           blkmem,             /**< block memory */
-   SCIP_SET*             set,                /**< global SCIP settings */
-   SCIP_STAT*            stat,               /**< dynamic SCIP statistics */
-   SCIP_SOL*             sol,                /**< solution to separate */
-   SCIP_VAR**            vars,               /**< array of original problem variables */
-   int                   nvars               /**< number of original problem variables */
-   )
-{
-   SCIP_VAR** origvars;
-   SCIP_Real* vals;
-   int nintvars;
-   int nbinvars;
-   int v;
-   int w;
-
-   assert(reopt != NULL);
-   assert(sol != NULL);
-   assert(blkmem != NULL);
-   assert(set != NULL);
-   assert(stat != NULL);
-   assert(vars != NULL);
-   assert(nvars != 0);
-   assert(SCIPsolIsOriginal(sol));
-
-   /* allocate buffer memory */
-   SCIP_ALLOC( BMSallocMemoryArray(&origvars, nvars) );
-   SCIP_ALLOC( BMSallocMemoryArray(&vals, nvars) );
-
-   nbinvars = 0;
-   nintvars = 0;
-
-   /* get the solution values of the variables */
-   for( v = 0, w = 0; v < nvars; v++ )
-   {
-      assert(SCIPvarIsOriginal(vars[v]));
-      assert(nbinvars + nintvars == w);
-
-      /* we do not want to create cuts for continous variables */
-      if( SCIPvarGetType(vars[v]) == SCIP_VARTYPE_CONTINUOUS )
-         continue;
-
-      if( SCIPvarGetType(vars[v]) == SCIP_VARTYPE_BINARY )
-         ++nbinvars;
-      if( SCIPvarGetType(vars[v]) == SCIP_VARTYPE_INTEGER || SCIPvarGetType(vars[v]) == SCIP_VARTYPE_IMPLINT )
-         ++nintvars;
-
->>>>>>> 28aaa3bd
       origvars[v] = vars[v];
       assert(origvars[v] != NULL);
       assert(SCIPvarIsOriginal(origvars[v]));
@@ -5272,12 +5131,9 @@
    (*reopt)->addedconss = NULL;
    (*reopt)->naddedconss = 0;
    (*reopt)->addedconsssize = 0;
-<<<<<<< HEAD
-=======
    (*reopt)->glblb = NULL;
    (*reopt)->glbub = NULL;
    (*reopt)->activeconss = NULL;
->>>>>>> 28aaa3bd
 
    SCIP_ALLOC( BMSallocBlockMemoryArray(blkmem, &(*reopt)->varhistory, (*reopt)->runsize) );
    SCIP_ALLOC( BMSallocBlockMemoryArray(blkmem, &(*reopt)->prevbestsols, (*reopt)->runsize) );
@@ -5423,14 +5279,6 @@
       for( c = 0; c < (*reopt)->naddedconss; c++)
       {
          assert((*reopt)->addedconss[c] != NULL);
-<<<<<<< HEAD
-
-         SCIP_CALL( SCIPconsRelease(&(*reopt)->addedconss[c], blkmem, set) );
-      }
-
-      BMSfreeBlockMemoryArray(blkmem, &(*reopt)->addedconss, (*reopt)->addedconsssize);
-   }
-=======
 
          SCIP_CALL( SCIPconsRelease(&(*reopt)->addedconss[c], blkmem, set) );
       }
@@ -5442,7 +5290,6 @@
    SCIPhashmapFree(&(*reopt)->glbub);
    SCIPhashmapFree(&(*reopt)->activeconss);
 
->>>>>>> 28aaa3bd
    BMSfreeBlockMemoryArray(blkmem, &(*reopt)->varhistory, (*reopt)->runsize);
    BMSfreeBlockMemoryArray(blkmem, &(*reopt)->prevbestsols, (*reopt)->runsize);
    BMSfreeMemoryArray(&(*reopt)->objs);
@@ -7008,150 +6855,6 @@
          reopttree->nreoptnodes, reopttree->reoptnodes[0]->nchilds);
 
    (*success) = TRUE;
-
-   return SCIP_OKAY;
-}
-
-/** transforms a set of dual reductions into a linear constraint */
-static
-SCIP_RETCODE tranformDualredsToLinear(
-   SCIP_REOPT*           reopt,              /**< reoptimization data structure */
-   SCIP_SET*             set,                /**< global SCIP settings */
-   BMS_BLKMEM*           blkmem,             /**< block memory */
-   SCIP_REOPTCONSDATA*   consdata,           /**< reoptimization constraint data that should represent to set of solutions
-                                               *  pruned by the dual reductions
-                                               */
-   SCIP_REOPTCONSDATA*   dualreds            /**< set of dual reductions */
-   )
-{
-   int v;
-
-   assert(reopt != NULL);
-   assert(set != NULL);
-   assert(blkmem != NULL);
-   assert(consdata != NULL);
-   assert(dualreds != NULL);
-
-   /* we have to transform the set of bound changes into a linear constraint */
-   SCIP_ALLOC( BMSduplicateBlockMemoryArray(blkmem, &consdata->vars, dualreds->vars, dualreds->nvars) );
-   SCIP_ALLOC( BMSallocBlockMemoryArray(blkmem, &consdata->vals, dualreds->nvars) );
-   consdata->boundtypes = NULL;
-
-   consdata->varssize = dualreds->nvars;
-   consdata->nvars = dualreds->nvars;
-   consdata->constype = REOPT_CONSTYPE_DUALREDS;
-   consdata->linear = TRUE;
-
-   /* set lhs and rhs */
-   consdata->lhs = 1.0;
-   consdata->rhs = SCIPsetInfinity(set);
-
-<<<<<<< HEAD
-   for( v = 0; v < consdata->nvars; v++ )
-   {
-      assert(consdata->vars[v] != NULL);
-=======
-         for( v = 0; v < representatives[r]->nvars; v++ )
-         {
-            SCIP_CALL( SCIPreoptnodeAddBndchg(reopttree->reoptnodes[id], set, blkmem, representatives[r]->vars[v],
-                  representatives[r]->varbounds[v], representatives[r]->varboundtypes[v]) );
-         }
-      }
->>>>>>> 28aaa3bd
-
-      /* the bound is 0.0, the varibale has to appear with a coefient +1.0 in the constraint, sides do not change */
-      if( SCIPsetIsEQ(set, dualreds->vals[v], 0.0) )
-      {
-         assert(dualreds->boundtypes[v] == SCIP_BOUNDTYPE_UPPER);
-         consdata->vals[v] = 1.0;
-      }
-      /* the bound is 1.0, the varibale has to appear with a coefient -1.0 in the constraint, we subtract -1.0 from lhs
-       *   logicor:       sum x_i + ~y_i    >= 1
-       *           <==>   sum x_i + (1-y_i) >= 1
-       *           <==>   sum x_i - y_i     >= 0
-       */
-      else
-      {
-         assert(SCIPsetIsEQ(set, dualreds->vals[v], 1.0));
-         assert(dualreds->boundtypes[v] == SCIP_BOUNDTYPE_LOWER);
-
-<<<<<<< HEAD
-         consdata->vals[v] = -1.0;
-         consdata->lhs -= 1.0;
-=======
-         for( c = 0; c < representatives[r]->nconss; c++ )
-         {
-            SCIP_CALL( SCIPreoptnodeAddCons(reopttree->reoptnodes[id], set, blkmem, representatives[r]->conss[c]->vars,
-                  representatives[r]->conss[c]->vals, representatives[r]->conss[c]->boundtypes,
-                  representatives[r]->conss[c]->lhs, representatives[r]->conss[c]->rhs,
-                  representatives[r]->conss[c]->nvars, representatives[r]->conss[c]->constype,
-                  representatives[r]->conss[c]->linear) );
-         }
->>>>>>> 28aaa3bd
-      }
-   }
-
-   return SCIP_OKAY;
-}
-
-
-/** transforms a set of dual reductions into a bounddisjuction constraint */
-static
-SCIP_RETCODE tranformDualredsToBounddisjunction(
-   SCIP_REOPT*           reopt,              /**< reoptimization data structure */
-   SCIP_SET*             set,                /**< global SCIP settings */
-   BMS_BLKMEM*           blkmem,             /**< block memory */
-   SCIP_REOPTCONSDATA*   consdata,           /**< reoptimization constraint data that should represent to set of solutions
-                                               *  pruned by the dual reductions
-                                               */
-   SCIP_REOPTCONSDATA*   dualreds            /**< set of dual reductions */
-   )
-{
-   int v;
-
-<<<<<<< HEAD
-   assert(reopt != NULL);
-   assert(set != NULL);
-   assert(blkmem != NULL);
-   assert(consdata != NULL);
-   assert(dualreds != NULL);
-=======
-      /* add the representative as a child of the root */
-      SCIP_CALL( reoptAddChild(reopttree, set, blkmem, 0, id) );
-   }
->>>>>>> 28aaa3bd
-
-   /* we have to transform the set of bound changes into a linear constraint */
-   SCIP_ALLOC( BMSduplicateBlockMemoryArray(blkmem, &consdata->vars, dualreds->vars, dualreds->nvars) );
-   SCIP_ALLOC( BMSduplicateBlockMemoryArray(blkmem, &consdata->vals, dualreds->vars, dualreds->nvars) );
-   SCIP_ALLOC( BMSduplicateBlockMemoryArray(blkmem, &consdata->boundtypes, dualreds->boundtypes, dualreds->nvars) );
-
-   consdata->varssize = dualreds->nvars;
-   consdata->nvars = dualreds->nvars;
-   consdata->constype = REOPT_CONSTYPE_DUALREDS;
-   consdata->linear = FALSE;
-
-   /* set lhs and rhs */
-   consdata->lhs = SCIP_UNKNOWN;
-   consdata->rhs = SCIP_UNKNOWN;
-
-   for( v = 0; v < consdata->nvars; v++ )
-   {
-      assert(consdata->vars[v] != NULL);
-
-      /* we do the followung to transformations:
-       * (a) x <= val   ==>   (x >= val+1)
-       * (b) x >= val   ==>   (x <= val-1)
-       */
-      if( consdata->boundtypes[v] == SCIP_BOUNDTYPE_UPPER )
-         consdata->vals[v] = MIN(consdata->vals[v]+1.0, SCIPvarGetUbGlobal(consdata->vars[v]));
-      else
-      {
-         assert(dualreds->boundtypes[v] == SCIP_BOUNDTYPE_LOWER);
-         consdata->vals[v] = MAX(SCIPvarGetLbGlobal(consdata->vars[v]), consdata->vals[v]-1.0);
-      }
-      consdata->boundtypes[v] = (SCIP_BOUNDTYPE)(SCIP_BOUNDTYPE_UPPER - consdata->boundtypes[v]);
-   }
 
    return SCIP_OKAY;
 }
@@ -8133,11 +7836,8 @@
 
       (void) SCIPsnprintf(name, SCIP_MAXSTRLEN, "glb_%s_%d", reopt->glbconss[c]->constype == REOPT_CONSTYPE_CUT ? "cut" : "inf", reopt->run);
 
-<<<<<<< HEAD
-=======
       // @todo use active representatives!!!!
 
->>>>>>> 28aaa3bd
       /* all variables are binary, we can create a logic-or constraint */
       if( nbinvars == reopt->glbconss[c]->nvars )
       {
@@ -8172,21 +7872,12 @@
          assert(reopt->glbconss[c]->nvars == nbinvars + 2*nintvars);
 
          SCIPdebugMessage("-> add bounddisjuction constraints with %d binvars, %d intvars\n", nbinvars, (int) (2*nintvars));
-<<<<<<< HEAD
 
          /* create the bounddisjuction constraint */
          SCIP_CALL( SCIPcreateConsBasicBounddisjunction(scip, &cons, name, reopt->glbconss[c]->nvars, reopt->glbconss[c]->vars,
                reopt->glbconss[c]->boundtypes, reopt->glbconss[c]->vals) );
       }
 
-=======
-
-         /* create the bounddisjuction constraint */
-         SCIP_CALL( SCIPcreateConsBasicBounddisjunction(scip, &cons, name, reopt->glbconss[c]->nvars, reopt->glbconss[c]->vars,
-               reopt->glbconss[c]->boundtypes, reopt->glbconss[c]->vals) );
-      }
-
->>>>>>> 28aaa3bd
 #ifdef SCIP_DEBUG_CONSS
       SCIPdebugPrintCons(scip, cons, NULL);
 #endif
@@ -8231,17 +7922,10 @@
    assert(eventqueue != NULL);
    assert(eventfilter != NULL);
    assert(lp != NULL);
-<<<<<<< HEAD
 
    id = SCIPnodeGetReoptID(node);
    assert(id < reopt->reopttree->reoptnodessize);
 
-=======
-
-   id = SCIPnodeGetReoptID(node);
-   assert(id < reopt->reopttree->reoptnodessize);
-
->>>>>>> 28aaa3bd
    /* skip nodes that are node part of the reoptimization tree */
    if( id == 0 && SCIPnodeGetDepth(node) > 0 )
       return SCIP_OKAY;
@@ -8275,7 +7959,6 @@
             SCIP_VAR* transvar;
 
             assert(SCIPvarIsOriginal(cons->vars[v]));
-<<<<<<< HEAD
 
             transvar = SCIPvarGetTransVar(cons->vars[v]);
             assert(transvar != NULL);
@@ -8292,24 +7975,6 @@
          (void) SCIPsnprintf(cutname, SCIP_MAXSTRLEN, "reoptcut_%d_%d", id, ncuts);
          infeasible = FALSE;
 
-=======
-
-            transvar = SCIPvarGetTransVar(cons->vars[v]);
-            assert(transvar != NULL);
-            assert(SCIPvarGetStatus(transvar) == SCIP_VARSTATUS_COLUMN);
-
-            vals[ncols] = cons->vals[v];
-            cols[ncols] = SCIPvarGetCol(transvar);
-            assert(cols[ncols] != NULL);
-
-            ++ncols;
-         }
-         assert(ncols == cons->nvars);
-
-         (void) SCIPsnprintf(cutname, SCIP_MAXSTRLEN, "reoptcut_%d_%d", id, ncuts);
-         infeasible = FALSE;
-
->>>>>>> 28aaa3bd
          if( id == 0 )
          {
             SCIP_CALL( SCIProwCreate(&cut, blkmem, set, stat, lp, cutname, ncols, cols, vals, cons->lhs, cons->rhs,
@@ -8627,8 +8292,6 @@
    SCIPconsCapture(cons);
 
    return SCIP_OKAY;
-<<<<<<< HEAD
-=======
 }
 
 /** save global lower and bounds
@@ -8788,5 +8451,4 @@
    }
 
    return SCIP_OKAY;
->>>>>>> 28aaa3bd
 }