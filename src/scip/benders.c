--- conflicted
+++ resolved
@@ -1654,11 +1654,7 @@
 {
    int nsubproblems;
    int subproblemcount;
-<<<<<<< HEAD
-   int nsubprobssolved;
-=======
    int nchecked;
->>>>>>> 6cd2146c
    int nsolveloops;     /* the number of times the subproblems are solved. An additional loop is required when integer
                            variables are in the subproblem */
    int i;
@@ -1669,11 +1665,7 @@
    SCIP_Bool* subprobsolved;
    SCIP_Bool* subisinfeas;
 
-<<<<<<< HEAD
    SCIPsetDebugMsg(set, "Starting Benders' decomposition subproblem solving. type %d checkint %d\n", type, checkint);
-=======
-   SCIPdebugMessage("Starting Benders' decomposition subproblem solving. type %d checkint %d\n", type, checkint);
->>>>>>> 6cd2146c
 
    /* start timing */
    SCIPclockStart(benders->bendersclock, set);
@@ -1842,11 +1834,7 @@
    /* increment the number of calls to the Benders' decomposition subproblem solve */
    benders->ncalls++;
 
-<<<<<<< HEAD
    SCIPsetDebugMsg(set, "End Benders' decomposition subproblem solve. result %d infeasible %d auxviol %d\n", *result,
-=======
-   SCIPdebugMessage("End Benders' decomposition subproblem solve. result %d infeasible %d auxviol %d\n", *result,
->>>>>>> 6cd2146c
       *infeasible, *auxviol);
 
    /* end timing */
