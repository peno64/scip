/* * * * * * * * * * * * * * * * * * * * * * * * * * * * * * * * * * * * * * */
/*                                                                           */
/*                  This file is part of the program and library             */
/*         SCIP --- Solving Constraint Integer Programs                      */
/*                                                                           */
/*    Copyright (C) 2002-2018 Konrad-Zuse-Zentrum                            */
/*                            fuer Informationstechnik Berlin                */
/*                                                                           */
/*  SCIP is distributed under the terms of the ZIB Academic License.         */
/*                                                                           */
/*  You should have received a copy of the ZIB Academic License              */
/*  along with SCIP; see the file COPYING. If not email to scip@zib.de.      */
/*                                                                           */
/* * * * * * * * * * * * * * * * * * * * * * * * * * * * * * * * * * * * * * */

/**@file   benders.c
 * @brief  methods for Benders' decomposition
 * @author Stephen J. Maher
 */

/*---+----1----+----2----+----3----+----4----+----5----+----6----+----7----+----8----+----9----+----0----+----1----+----2*/

#include <assert.h>
#include <string.h>

#include "scip/def.h"
#include "scip/set.h"
#include "scip/clock.h"
#include "scip/paramset.h"
#include "scip/lp.h"
#include "scip/prob.h"
#include "scip/pricestore.h"
#include "scip/scip.h"
#include "scip/benders.h"
#include "scip/pub_message.h"
#include "scip/pub_misc.h"
#include "scip/cons_linear.h"

#include "scip/struct_benders.h"
#include "scip/struct_benderscut.h"

#include "scip/benderscut.h"

/* Defaults for parameters */
#define SCIP_DEFAULT_TRANSFERCUTS          TRUE  /** Should Benders' cuts generated in LNS heuristics be transferred to the main SCIP instance? */
#define SCIP_DEFAULT_CUTSASCONSS           TRUE  /** Should the transferred cuts be added as constraints? */
#define SCIP_DEFAULT_MIPCHECKFREQ             5  /** the number of iterations that the MIP is checked, -1 for always. */
#define SCIP_DEFAULT_LNSCHECK              TRUE  /** should the Benders' decomposition be used in LNS heuristics */
#define SCIP_DEFAULT_LNSMAXDEPTH             -1  /** the maximum depth at which the LNS check is performed */
#define SCIP_DEFAULT_SUBPROBFRAC            1.0  /** the fraction of subproblems that are solved in each iteration */

#define AUXILIARYVAR_NAME     "##bendersauxiliaryvar" /** the name for the Benders' auxiliary variables in the master problem */

/* event handler properties */
#define NODEFOCUS_EVENTHDLR_NAME         "bendersnodefocus"
#define NODEFOCUS_EVENTHDLR_DESC         "node focus event handler for Benders' decomposition"

#define MIPNODEFOCUS_EVENTHDLR_NAME      "bendersmipsolvenodefocus"
#define MIPNODEFOCUS_EVENTHDLR_DESC      "node focus event handler for the MIP solve method for Benders' decomposition"

#define UPPERBOUND_EVENTHDLR_NAME        "bendersupperbound"
#define UPPERBOUND_EVENTHDLR_DESC        "found solution event handler to terminate subproblem solve for a given upper bound"

#define NODESOLVED_EVENTHDLR_NAME        "bendersnodesolved"
#define NODESOLVED_EVENTHDLR_DESC        "node solved event handler for the Benders' integer cuts"


/** event handler data */
struct SCIP_EventhdlrData
{
   int                   filterpos;          /**< the event filter entry */
   int                   numruns;            /**< the number of times that the problem has been solved */
   SCIP_Real             upperbound;         /**< an upper bound for the problem */
   SCIP_Bool             solvecip;           /**< is the event called from a MIP subproblem solve*/
};


/* ---------------- Local methods for event handlers ---------------- */

/** initialises the members of the eventhandler data */
static
SCIP_RETCODE initEventhandlerData(
   SCIP*                 scip,               /**< the SCIP data structure */
   SCIP_EVENTHDLRDATA*   eventhdlrdata       /**< the event handler data */
   )
{
   assert(scip != NULL);
   assert(eventhdlrdata != NULL);

   eventhdlrdata->filterpos = -1;
   eventhdlrdata->numruns = 0;
   eventhdlrdata->upperbound = -SCIPinfinity(scip);
   eventhdlrdata->solvecip = FALSE;

   return SCIP_OKAY;
}

/** initsol method for the event handlers */
static
SCIP_RETCODE initsolEventhandler(
   SCIP*                 scip,               /**< the SCIP data structure */
   SCIP_EVENTHDLR*       eventhdlr,          /**< the event handlers data structure */
   SCIP_EVENTTYPE        eventtype           /**< event type mask to select events to catch */
   )
{
   SCIP_EVENTHDLRDATA* eventhdlrdata;

   assert(scip != NULL);
   assert(eventhdlr != NULL);

   eventhdlrdata = SCIPeventhdlrGetData(eventhdlr);

   SCIP_CALL(SCIPcatchEvent(scip, eventtype, eventhdlr, NULL, &eventhdlrdata->filterpos));

   return SCIP_OKAY;
}

/** the exit sol method for the event handlers */
static
SCIP_RETCODE exitsolEventhandler(
   SCIP*                 scip,               /**< the SCIP data structure */
   SCIP_EVENTHDLR*       eventhdlr,          /**< the event handlers data structure */
   SCIP_EVENTTYPE        eventtype           /**< event type mask to select events to catch */
   )
{
   SCIP_EVENTHDLRDATA* eventhdlrdata;

   assert(scip != NULL);
   assert(eventhdlr != NULL);

   eventhdlrdata = SCIPeventhdlrGetData(eventhdlr);

   if( eventhdlrdata->filterpos >= 0 )
   {
      SCIP_CALL(SCIPdropEvent(scip, eventtype, eventhdlr, NULL, eventhdlrdata->filterpos));
      eventhdlrdata->filterpos = -1;
   }

   return SCIP_OKAY;
}

/** the exit method for the event handlers */
static
SCIP_RETCODE exitEventhandler(
   SCIP*                 scip,               /**< the SCIP data structure */
   SCIP_EVENTHDLR*       eventhdlr           /**< the event handlers data structure */
   )
{
   SCIP_EVENTHDLRDATA* eventhdlrdata;

   assert(scip != NULL);
   assert(eventhdlr != NULL);

   eventhdlrdata = SCIPeventhdlrGetData(eventhdlr);

   /* reinitialise the event handler data */
   SCIP_CALL( initEventhandlerData(scip, eventhdlrdata) );

   return SCIP_OKAY;
}

/** free method for the event handler */
static
SCIP_RETCODE freeEventhandler(
   SCIP*                 scip,               /**< the SCIP data structure */
   SCIP_EVENTHDLR*       eventhdlr           /**< the event handlers data structure */
   )
{
   SCIP_EVENTHDLRDATA* eventhdlrdata;

   assert(scip != NULL);
   assert(eventhdlr != NULL);

   eventhdlrdata = SCIPeventhdlrGetData(eventhdlr);
   assert(eventhdlrdata != NULL);

   SCIPfreeBlockMemory(scip, &eventhdlrdata);

   SCIPeventhdlrSetData(eventhdlr, NULL);

   return SCIP_OKAY;
}



/* ---------------- Callback methods of node focus event handler ---------------- */

/** exec the event handler */
static
SCIP_DECL_EVENTEXEC(eventExecBendersNodefocus)
{  /*lint --e{715}*/
   SCIP_EVENTHDLRDATA* eventhdlrdata;

   assert(scip != NULL);
   assert(eventhdlr != NULL);
   assert(strcmp(SCIPeventhdlrGetName(eventhdlr), NODEFOCUS_EVENTHDLR_NAME) == 0);

   eventhdlrdata = SCIPeventhdlrGetData(eventhdlr);

   /* sending an interrupt solve signal to return the control back to the Benders' decomposition plugin.
    * This will ensure the SCIP stage is SCIP_STAGE_SOLVING, allowing the use of probing mode. */
   SCIP_CALL( SCIPinterruptSolve(scip) );

   SCIP_CALL(SCIPdropEvent(scip, SCIP_EVENTTYPE_NODEFOCUSED, eventhdlr, NULL, eventhdlrdata->filterpos));
   eventhdlrdata->filterpos = -1;

   return SCIP_OKAY;
}

/** solving process initialization method of event handler (called when branch and bound process is about to begin) */
static
SCIP_DECL_EVENTINITSOL(eventInitsolBendersNodefocus)
{
   assert(scip != NULL);
   assert(eventhdlr != NULL);
   assert(strcmp(SCIPeventhdlrGetName(eventhdlr), NODEFOCUS_EVENTHDLR_NAME) == 0);

   SCIP_CALL( initsolEventhandler(scip, eventhdlr, SCIP_EVENTTYPE_NODEFOCUSED) );

   return SCIP_OKAY;
}

/** solving process deinitialization method of event handler (called before branch and bound process data is freed) */
static
SCIP_DECL_EVENTEXITSOL(eventExitsolBendersNodefocus)
{
   assert(scip != NULL);
   assert(eventhdlr != NULL);
   assert(strcmp(SCIPeventhdlrGetName(eventhdlr), NODEFOCUS_EVENTHDLR_NAME) == 0);

   SCIP_CALL( exitsolEventhandler(scip, eventhdlr, SCIP_EVENTTYPE_NODEFOCUSED) );

   return SCIP_OKAY;
}

/** deinitialization method of event handler (called before transformed problem is freed) */
static
SCIP_DECL_EVENTEXIT(eventExitBendersNodefocus)
{
   assert(scip != NULL);
   assert(eventhdlr != NULL);
   assert(strcmp(SCIPeventhdlrGetName(eventhdlr), NODEFOCUS_EVENTHDLR_NAME) == 0);

   SCIP_CALL( exitEventhandler(scip, eventhdlr) );

   return SCIP_OKAY;
}

/** deinitialization method of event handler (called before transformed problem is freed) */
static
SCIP_DECL_EVENTFREE(eventFreeBendersNodefocus)
{
   assert(scip != NULL);
   assert(eventhdlr != NULL);
   assert(strcmp(SCIPeventhdlrGetName(eventhdlr), NODEFOCUS_EVENTHDLR_NAME) == 0);

   SCIP_CALL( freeEventhandler(scip, eventhdlr) );

   return SCIP_OKAY;
}


/* ---------------- Callback methods of MIP solve node focus event handler ---------------- */

/** exec the event handler */
static
SCIP_DECL_EVENTEXEC(eventExecBendersMipnodefocus)
{  /*lint --e{715}*/
   SCIP_EVENTHDLRDATA* eventhdlrdata;

   assert(scip != NULL);
   assert(eventhdlr != NULL);
   assert(strcmp(SCIPeventhdlrGetName(eventhdlr), MIPNODEFOCUS_EVENTHDLR_NAME) == 0);

   eventhdlrdata = SCIPeventhdlrGetData(eventhdlr);

   /* interrupting the solve so that the control is returned back to the Benders' core. */
   if( eventhdlrdata->numruns == 0 && !eventhdlrdata->solvecip )
   {
      SCIP_CALL( SCIPinterruptSolve(scip) );
   }

   SCIP_CALL(SCIPdropEvent(scip, SCIP_EVENTTYPE_NODEFOCUSED, eventhdlr, NULL, eventhdlrdata->filterpos));
   eventhdlrdata->filterpos = -1;

   eventhdlrdata->numruns++;

   return SCIP_OKAY;
}

/** solving process initialization method of event handler (called when branch and bound process is about to begin) */
static
SCIP_DECL_EVENTINITSOL(eventInitsolBendersMipnodefocus)
{
   assert(scip != NULL);
   assert(eventhdlr != NULL);
   assert(strcmp(SCIPeventhdlrGetName(eventhdlr), MIPNODEFOCUS_EVENTHDLR_NAME) == 0);

   SCIP_CALL( initsolEventhandler(scip, eventhdlr, SCIP_EVENTTYPE_NODEFOCUSED) );

   return SCIP_OKAY;
}

/** solving process deinitialization method of event handler (called before branch and bound process data is freed) */
static
SCIP_DECL_EVENTEXITSOL(eventExitsolBendersMipnodefocus)
{
   assert(scip != NULL);
   assert(eventhdlr != NULL);
   assert(strcmp(SCIPeventhdlrGetName(eventhdlr), MIPNODEFOCUS_EVENTHDLR_NAME) == 0);

   SCIP_CALL( exitsolEventhandler(scip, eventhdlr, SCIP_EVENTTYPE_NODEFOCUSED) );

   return SCIP_OKAY;
}

/** deinitialization method of event handler (called before transformed problem is freed) */
static
SCIP_DECL_EVENTEXIT(eventExitBendersMipnodefocus)
{
   assert(scip != NULL);
   assert(eventhdlr != NULL);
   assert(strcmp(SCIPeventhdlrGetName(eventhdlr), MIPNODEFOCUS_EVENTHDLR_NAME) == 0);

   SCIP_CALL( exitEventhandler(scip, eventhdlr) );

   return SCIP_OKAY;
}

/** deinitialization method of event handler (called before transformed problem is freed) */
static
SCIP_DECL_EVENTFREE(eventFreeBendersMipnodefocus)
{
   assert(scip != NULL);
   assert(eventhdlr != NULL);
   assert(strcmp(SCIPeventhdlrGetName(eventhdlr), MIPNODEFOCUS_EVENTHDLR_NAME) == 0);

   SCIP_CALL( freeEventhandler(scip, eventhdlr) );

   return SCIP_OKAY;
}

/* ---------------- Callback methods of solution found event handler ---------------- */

/** exec the event handler */
static
SCIP_DECL_EVENTEXEC(eventExecBendersUpperbound)
{  /*lint --e{715}*/
   SCIP_EVENTHDLRDATA* eventhdlrdata;
   SCIP_SOL* bestsol;

   assert(scip != NULL);
   assert(eventhdlr != NULL);
   assert(strcmp(SCIPeventhdlrGetName(eventhdlr), UPPERBOUND_EVENTHDLR_NAME) == 0);

   eventhdlrdata = SCIPeventhdlrGetData(eventhdlr);
   assert(eventhdlrdata != NULL);

   bestsol = SCIPgetBestSol(scip);

   if( SCIPisLT(scip, SCIPgetSolOrigObj(scip, bestsol), eventhdlrdata->upperbound) )
   {
      SCIP_CALL( SCIPinterruptSolve(scip) );
   }

   return SCIP_OKAY;
}

/** solving process initialization method of event handler (called when branch and bound process is about to begin) */
static
SCIP_DECL_EVENTINITSOL(eventInitsolBendersUpperbound)
{
   assert(scip != NULL);
   assert(eventhdlr != NULL);
   assert(strcmp(SCIPeventhdlrGetName(eventhdlr), UPPERBOUND_EVENTHDLR_NAME) == 0);

   SCIP_CALL( initsolEventhandler(scip, eventhdlr, SCIP_EVENTTYPE_BESTSOLFOUND) );

   return SCIP_OKAY;
}

/** solving process deinitialization method of event handler (called before branch and bound process data is freed) */
static
SCIP_DECL_EVENTEXITSOL(eventExitsolBendersUpperbound)
{
   assert(scip != NULL);
   assert(eventhdlr != NULL);
   assert(strcmp(SCIPeventhdlrGetName(eventhdlr), UPPERBOUND_EVENTHDLR_NAME) == 0);

   SCIP_CALL( exitsolEventhandler(scip, eventhdlr, SCIP_EVENTTYPE_BESTSOLFOUND) );

   return SCIP_OKAY;
}

/** deinitialization method of event handler (called before transformed problem is freed) */
static
SCIP_DECL_EVENTEXIT(eventExitBendersUpperbound)
{
   assert(scip != NULL);
   assert(eventhdlr != NULL);
   assert(strcmp(SCIPeventhdlrGetName(eventhdlr), UPPERBOUND_EVENTHDLR_NAME) == 0);

   SCIP_CALL( exitEventhandler(scip, eventhdlr) );

   return SCIP_OKAY;
}

/** deinitialization method of event handler (called before transformed problem is freed) */
static
SCIP_DECL_EVENTFREE(eventFreeBendersUpperbound)
{
   assert(scip != NULL);
   assert(eventhdlr != NULL);
   assert(strcmp(SCIPeventhdlrGetName(eventhdlr), UPPERBOUND_EVENTHDLR_NAME) == 0);

   SCIP_CALL( freeEventhandler(scip, eventhdlr) );

   return SCIP_OKAY;
}

/** updates the upper bound in the event handler data */
static
SCIP_RETCODE updateEventhdlrUpperbound(
   SCIP_BENDERS*         benders,            /**< Benders' decomposition */
   int                   probnumber,         /**< the subproblem number */
   SCIP_Real             upperbound          /**< the upper bound value */
   )
{
   SCIP_EVENTHDLR* eventhdlr;
   SCIP_EVENTHDLRDATA* eventhdlrdata;

   assert(benders != NULL);
   assert(probnumber >= 0 && probnumber < benders->nsubproblems);

   eventhdlr = SCIPfindEventhdlr(SCIPbendersSubproblem(benders, probnumber), UPPERBOUND_EVENTHDLR_NAME);
   assert(eventhdlr != NULL);

   eventhdlrdata = SCIPeventhdlrGetData(eventhdlr);
   assert(eventhdlrdata != NULL);

   eventhdlrdata->upperbound = upperbound;

   return SCIP_OKAY;
}

/* ---------------- Callback methods of the node solved event handler ---------------- */

/** Updates the cut constant of the Benders' cuts data.
 *  This function solves the master problem with only the auxiliary variables in the objective function.
 */
static
SCIP_RETCODE updateSubproblemLowerbound(
   SCIP*                 masterprob,         /**< the SCIP instance of the master problem */
   SCIP_BENDERS*         benders             /**< Benders' decomposition */
   )
{
   SCIP_VAR** vars;
   int nvars;
   int nsubproblems;
   int i;
   SCIP_Bool lperror;
   SCIP_Bool cutoff;

   assert(masterprob != NULL);
   assert(benders != NULL);

   /* don't run in probing or in repropagation */
   if( SCIPinProbing(masterprob) || SCIPinRepropagation(masterprob) || SCIPinDive(masterprob) )
      return SCIP_OKAY;

   nsubproblems = SCIPbendersGetNSubproblems(benders);

   SCIP_CALL( SCIPstartProbing(masterprob) );

   /* change the master problem variables to 0 */
   nvars = SCIPgetNVars(masterprob);
   vars = SCIPgetVars(masterprob);

   /* setting the objective function coefficient to 0 for all variables */
   for( i = 0; i < nvars; i++ )
   {
      if( SCIPvarGetStatus(vars[i]) == SCIP_VARSTATUS_COLUMN )
      {
         SCIP_CALL( SCIPchgVarObjProbing(masterprob, vars[i], 0.0) );
      }
   }

   /* solving an LP for all subproblems to find the lower bound */
   for( i = 0; i < nsubproblems; i++)
   {
      SCIP_VAR* auxiliaryvar;

      auxiliaryvar = SCIPbendersGetAuxiliaryVar(benders, i);

      if( SCIPvarGetStatus(auxiliaryvar) != SCIP_VARSTATUS_COLUMN )
         continue;

      SCIP_CALL( SCIPchgVarObjProbing(masterprob, auxiliaryvar, 1.0) );

      /* solving the probing LP to get a lower bound on the auxiliary variables */
      SCIP_CALL( SCIPsolveProbingLP(masterprob, -1, &lperror, &cutoff) );

      if( !SCIPisInfinity(masterprob, -SCIPgetSolTransObj(masterprob, NULL)) )
         SCIPbendersUpdateSubprobLowerbound(benders, i, SCIPgetSolTransObj(masterprob, NULL));

      SCIPdebugMsg(masterprob, "Cut constant for subproblem %d: %g\n", i,
         SCIPbendersGetSubprobLowerbound(benders, i));

      SCIP_CALL( SCIPchgVarObjProbing(masterprob, auxiliaryvar, 0.0) );
   }

   SCIP_CALL( SCIPendProbing(masterprob) );

   return SCIP_OKAY;
}

/** exec the event handler */
static
SCIP_DECL_EVENTEXEC(eventExecBendersNodesolved)
{  /*lint --e{715}*/
   SCIP_BENDERS* benders;

   assert(scip != NULL);
   assert(eventhdlr != NULL);
   assert(strcmp(SCIPeventhdlrGetName(eventhdlr), NODESOLVED_EVENTHDLR_NAME) == 0);

   benders = (SCIP_BENDERS*)SCIPeventhdlrGetData(eventhdlr);   /*lint !e826*/

   if( SCIPbendersGetNSubproblems(benders) > 0
      && SCIPbendersGetNSubproblems(benders) > SCIPbendersGetNConvexSubprobs(benders) )
   {
      SCIP_CALL( updateSubproblemLowerbound(scip, benders) );
   }

   SCIP_CALL( SCIPdropEvent(scip, SCIP_EVENTTYPE_NODESOLVED, eventhdlr, NULL, -1) );

   return SCIP_OKAY;
}

/** solving process initialization method of event handler (called when branch and bound process is about to begin) */
static
SCIP_DECL_EVENTINITSOL(eventInitsolBendersNodesolved)
{
   SCIP_BENDERS* benders;

   assert(scip != NULL);
   assert(eventhdlr != NULL);
   assert(strcmp(SCIPeventhdlrGetName(eventhdlr), NODESOLVED_EVENTHDLR_NAME) == 0);

   /* getting the Benders' decomposition data structure */
   benders = (SCIP_BENDERS*)SCIPeventhdlrGetData(eventhdlr);   /*lint !e826*/

   /* The event is only caught if there is an active Benders' decomposition */
   if( SCIPbendersIsActive(benders) && !SCIPbendersOnlyCheckConvexRelax(benders) )
   {
      SCIP_CALL( SCIPcatchEvent(scip, SCIP_EVENTTYPE_NODESOLVED, eventhdlr, NULL, NULL) );
   }

   return SCIP_OKAY;
}



/* Local methods */

/** A workaround for GCG. This is a temp vardata that is set for the auxiliary variables */
struct SCIP_VarData
{
   int                   vartype;             /**< the variable type. In GCG this indicates whether the variable is a
                                               *   master problem or subproblem variable. */
};


/** adds the auxiliary variables to the Benders' decomposition master problem */
static
SCIP_RETCODE addAuxiliaryVariablesToMaster(
   SCIP*                 scip,               /**< SCIP data structure */
<<<<<<< HEAD
   SCIP_BENDERS*         benders             /**< Benders' decomposition structure */
=======
   SCIP_BENDERS*         benders,            /**< Benders' decomposition */
   SCIP_Real*            lowerbound          /**< array of lower bounds for the auxiliary variables */
>>>>>>> 79d595a2
   )
{
   SCIP_BENDERS* topbenders;        /* the highest priority Benders' decomposition */
   SCIP_VAR* auxiliaryvar;
   SCIP_VARDATA* vardata;
   char varname[SCIP_MAXSTRLEN];    /* the name of the auxiliary variable */
   SCIP_Bool shareauxvars;
   int i;

   /* this is a workaround for GCG. GCG expects that the variable has vardata when added. So a dummy vardata is created */
   SCIP_CALL( SCIPallocBlockMemory(scip, &vardata) );
   vardata->vartype = -1;

   /* getting the highest priority Benders' decomposition */
   topbenders = SCIPgetBenders(scip)[0];

   /* if the current Benders is the highest priority Benders, then we need to create the auxiliary variables.
    * Otherwise, if the shareauxvars flag is set, then the auxiliary variables from the highest priority Benders' are
    * stored with this Benders. */
   shareauxvars = FALSE;
   if( topbenders != benders && SCIPbendersShareAuxVars(benders) )
      shareauxvars = TRUE;

   for( i = 0; i < SCIPbendersGetNSubproblems(benders); i++ )
   {
      /* if the auxiliary variables are shared, then a pointer to the variable is retrieved from topbenders,
       * otherwise the auxiliaryvariable is created. */
      if( shareauxvars )
      {
         auxiliaryvar = SCIPbendersGetAuxiliaryVar(topbenders, i);

         SCIP_CALL( SCIPcaptureVar(scip, auxiliaryvar) );
      }
      else
      {
         (void) SCIPsnprintf(varname, SCIP_MAXSTRLEN, "%s_%d_%s", AUXILIARYVAR_NAME, i, SCIPbendersGetName(benders) );
         SCIP_CALL( SCIPcreateVarBasic(scip, &auxiliaryvar, varname, -SCIPinfinity(scip), SCIPinfinity(scip), 1.0,
               SCIP_VARTYPE_CONTINUOUS) );

         SCIPvarSetData(auxiliaryvar, vardata);

         SCIP_CALL( SCIPaddVar(scip, auxiliaryvar) );
      }

      benders->auxiliaryvars[i] = auxiliaryvar;
   }

   SCIPfreeBlockMemory(scip, &vardata);

   return SCIP_OKAY;
}

/** assigns the copied auxiliary variables in the target SCIP to the target Benders' decomposition data */
static
SCIP_RETCODE assignAuxiliaryVariables(
   SCIP*                 scip,               /**< SCIP data structure, the target scip */
   SCIP_BENDERS*         benders             /**< Benders' decomposition */
   )
{
   SCIP_BENDERS* topbenders;        /* the highest priority Benders' decomposition */
   SCIP_VAR* targetvar;
   SCIP_VARDATA* vardata;
   char varname[SCIP_MAXSTRLEN];    /* the name of the auxiliary variable */
   SCIP_Bool shareauxvars;
   int i;

   assert(scip != NULL);
   assert(benders != NULL);

   /* this is a workaround for GCG. GCG expects that the variable has vardata when added. So a dummy vardata is created */
   SCIP_CALL( SCIPallocBlockMemory(scip, &vardata) );
   vardata->vartype = -1;

   /* getting the highest priority Benders' decomposition */
   topbenders = SCIPgetBenders(scip)[0];

   /* if the auxiliary variable are shared, then the variable name will have a suffix of the highest priority Benders'
    * name. So the shareauxvars flag indicates how to search for the auxiliary variables */
   shareauxvars = FALSE;
   if( topbenders != benders && SCIPbendersShareAuxVars(benders) )
      shareauxvars = TRUE;

   for( i = 0; i < SCIPbendersGetNSubproblems(benders); i++ )
   {
      if( shareauxvars )
         (void) SCIPsnprintf(varname, SCIP_MAXSTRLEN, "%s_%d_%s", AUXILIARYVAR_NAME, i, SCIPbendersGetName(topbenders));
      else
         (void) SCIPsnprintf(varname, SCIP_MAXSTRLEN, "%s_%d_%s", AUXILIARYVAR_NAME, i, SCIPbendersGetName(benders));

      /* finding the variable in the copied problem that has the same name as the auxiliary variable */
      targetvar = SCIPfindVar(scip, varname);
      assert(targetvar != NULL);

      SCIPvarSetData(targetvar, vardata);

      benders->auxiliaryvars[i] = SCIPvarGetTransVar(targetvar);

      SCIP_CALL( SCIPcaptureVar(scip, benders->auxiliaryvars[i]) );
   }

   SCIPfreeBlockMemory(scip, &vardata);

   return SCIP_OKAY;
}

/** sets the subproblem objective value array to -infinity */
static
void resetSubproblemObjectiveValue(
   SCIP_BENDERS*         benders             /**< the Benders' decomposition structure */
   )
{
   SCIP* subproblem;
   int nsubproblems;
   int i;

   assert(benders != NULL);

   nsubproblems = SCIPbendersGetNSubproblems(benders);

   for( i = 0; i < nsubproblems; i++ )
   {
      subproblem = SCIPbendersSubproblem(benders, i);
      SCIPbendersSetSubprobObjval(benders, i, SCIPinfinity(subproblem));
   }
}

/** compares two Benders' decompositions w. r. to their priority */
SCIP_DECL_SORTPTRCOMP(SCIPbendersComp)
{  /*lint --e{715}*/
   return ((SCIP_BENDERS*)elem2)->priority - ((SCIP_BENDERS*)elem1)->priority;
}

/** comparison method for sorting Benders' decompositions w.r.t. to their name */
SCIP_DECL_SORTPTRCOMP(SCIPbendersCompName)
{
   return strcmp(SCIPbendersGetName((SCIP_BENDERS*)elem1), SCIPbendersGetName((SCIP_BENDERS*)elem2));
}

/** method to call, when the priority of a Benders' decomposition was changed */
static
SCIP_DECL_PARAMCHGD(paramChgdBendersPriority)
{  /*lint --e{715}*/
   SCIP_PARAMDATA* paramdata;

   paramdata = SCIPparamGetData(param);
   assert(paramdata != NULL);

   /* use SCIPsetBendersPriority() to mark the Benders' decompositions as unsorted */
   SCIPsetBendersPriority(scip, (SCIP_BENDERS*)paramdata, SCIPparamGetInt(param)); /*lint !e740*/

   return SCIP_OKAY;
}

/** creates a variable mapping between the master problem variables of the source scip and the sub scip */
static
SCIP_RETCODE createMasterVarMapping(
   SCIP_BENDERS*         benders,            /**< Benders' decomposition of the target SCIP instance */
   SCIP_SET*             sourceset,          /**< global SCIP settings from the source SCIP */
   SCIP_HASHMAP*         varmap              /**< a hashmap to store the mapping of source variables corresponding
                                              *   target variables; must not be NULL */
   )
{
   SCIP_VAR** vars;
   SCIP_VAR* targetvar;
   int nvars;
   int i;

   assert(benders != NULL);
   assert(sourceset != NULL);
   assert(benders->iscopy);
   assert(benders->mastervarsmap == NULL);

   /* getting the master problem variable data */
   vars = SCIPgetVars(sourceset->scip);
   nvars = SCIPgetNVars(sourceset->scip);

   /* creating the hashmap for the mapping between the master variable of the target and source scip */
   SCIP_CALL( SCIPhashmapCreate(&benders->mastervarsmap, SCIPblkmem(sourceset->scip), nvars) );

   for( i = 0; i < nvars; i++ )
   {
      /* getting the variable pointer for the target SCIP variables. The variable mapping returns the target SCIP
       * varibale for a given source SCIP variable. */
      targetvar = (SCIP_VAR*) SCIPhashmapGetImage(varmap, vars[i]);
      if( targetvar != NULL )
      {
         SCIP_CALL( SCIPhashmapInsert(benders->mastervarsmap, targetvar, vars[i]) );
         SCIP_CALL( SCIPcaptureVar(sourceset->scip, vars[i]) );
      }
   }

   return SCIP_OKAY;
}

/** copies the given Benders' decomposition to a new SCIP */
SCIP_RETCODE SCIPbendersCopyInclude(
   SCIP_BENDERS*         benders,            /**< Benders' decomposition */
   SCIP_SET*             sourceset,          /**< SCIP_SET of SCIP to copy from */
   SCIP_SET*             targetset,          /**< SCIP_SET of SCIP to copy to */
   SCIP_HASHMAP*         varmap,             /**< a hashmap to store the mapping of source variables corresponding
                                              *   target variables; must not be NULL */
   SCIP_Bool*            valid               /**< was the copying process valid? */
   )
{
   SCIP_BENDERS* targetbenders;  /* the copy of the Benders' decomposition struct in the target set */
   int i;

   assert(benders != NULL);
   assert(targetset != NULL);
   assert(varmap != NULL);
   assert(valid != NULL);
   assert(targetset->scip != NULL);

   (*valid) = FALSE;

   if( benders->benderscopy != NULL && targetset->benders_copybenders && SCIPbendersIsActive(benders) )
   {
      SCIPsetDebugMsg(targetset, "including Benders' decomposition %s in subscip %p\n", SCIPbendersGetName(benders), (void*)targetset->scip);
      SCIP_CALL( benders->benderscopy(targetset->scip, benders) );

      /* copying the Benders' cuts */
      targetbenders = SCIPsetFindBenders(targetset, SCIPbendersGetName(benders));

      /* storing the pointer to the source scip instance */
      targetbenders->sourcescip = sourceset->scip;

      /* the flag is set to indicate that the Benders' decomposition is a copy */
      targetbenders->iscopy = TRUE;

      /* calling the copy method for the Benders' cuts */
      SCIPbendersSortBenderscuts(benders);
      for( i = 0; i < benders->nbenderscuts; i++ )
      {
         SCIP_CALL( SCIPbenderscutCopyInclude(targetbenders, benders->benderscuts[i], targetset) );
      }

      /* When the Benders' decomposition is copied then a variable mapping between the master problem variables is
       * required. This variable mapping is used to transfer the cuts generated in the target SCIP to the source SCIP.
       * The variable map is stored in the target Benders' decomposition. This will be freed when the sub-SCIP is freed.
       */
      SCIP_CALL( createMasterVarMapping(targetbenders, sourceset, varmap) );
   }

   /* if the Benders' decomposition is active, then copy is not valid. */
   (*valid) = !SCIPbendersIsActive(benders);

   return SCIP_OKAY;
}

/** creates a Benders' decomposition structure
 *
 *  To use the Benders' decomposition for solving a problem, it first has to be activated with a call to SCIPactivateBenders().
 */
SCIP_RETCODE SCIPbendersCreate(
   SCIP_BENDERS**        benders,            /**< pointer to Benders' decomposition data structure */
   SCIP_SET*             set,                /**< global SCIP settings */
   SCIP_MESSAGEHDLR*     messagehdlr,        /**< message handler */
   BMS_BLKMEM*           blkmem,             /**< block memory for parameter settings */
   const char*           name,               /**< name of Benders' decomposition */
   const char*           desc,               /**< description of Benders' decomposition */
   int                   priority,           /**< priority of the Benders' decomposition */
   SCIP_Bool             cutlp,              /**< should Benders' cuts be generated for LP solutions */
   SCIP_Bool             cutpseudo,          /**< should Benders' cuts be generated for pseudo solutions */
   SCIP_Bool             cutrelax,           /**< should Benders' cuts be generated for relaxation solutions */
   SCIP_Bool             shareauxvars,       /**< should this Benders' use the highest priority Benders aux vars */
   SCIP_DECL_BENDERSCOPY ((*benderscopy)),   /**< copy method of Benders' decomposition or NULL if you don't want to copy your plugin into sub-SCIPs */
   SCIP_DECL_BENDERSFREE ((*bendersfree)),   /**< destructor of Benders' decomposition */
   SCIP_DECL_BENDERSINIT ((*bendersinit)),   /**< initialize Benders' decomposition */
   SCIP_DECL_BENDERSEXIT ((*bendersexit)),   /**< deinitialize Benders' decomposition */
   SCIP_DECL_BENDERSINITPRE((*bendersinitpre)),/**< presolving initialization method for Benders' decomposition */
   SCIP_DECL_BENDERSEXITPRE((*bendersexitpre)),/**< presolving deinitialization method for Benders' decomposition */
   SCIP_DECL_BENDERSINITSOL((*bendersinitsol)),/**< solving process initialization method of Benders' decomposition */
   SCIP_DECL_BENDERSEXITSOL((*bendersexitsol)),/**< solving process deinitialization method of Benders' decomposition */
   SCIP_DECL_BENDERSGETVAR((*bendersgetvar)),/**< returns the master variable for a given subproblem variable */
   SCIP_DECL_BENDERSCREATESUB((*benderscreatesub)),/**< creates a Benders' decomposition subproblem */
   SCIP_DECL_BENDERSPRESUBSOLVE((*benderspresubsolve)),/**< called prior to the subproblem solving loop */
   SCIP_DECL_BENDERSSOLVESUBCONVEX((*benderssolvesubconvex)),/**< the solving method for convex Benders' decomposition subproblems */
   SCIP_DECL_BENDERSSOLVESUB((*benderssolvesub)),/**< the solving method for the Benders' decomposition subproblems */
   SCIP_DECL_BENDERSPOSTSOLVE((*benderspostsolve)),/**< called after the subproblems are solved. */
   SCIP_DECL_BENDERSFREESUB((*bendersfreesub)),/**< the freeing method for the Benders' decomposition subproblems */
   SCIP_BENDERSDATA*     bendersdata         /**< Benders' decomposition data */
   )
{
   char paramname[SCIP_MAXSTRLEN];
   char paramdesc[SCIP_MAXSTRLEN];

   assert(benders != NULL);
   assert(name != NULL);
   assert(desc != NULL);

   /* Checking whether the benderssolvesub and the bendersfreesub are both implemented or both are not implemented */
   if( (benderssolvesubconvex == NULL && benderssolvesub == NULL && bendersfreesub != NULL)
      || ((benderssolvesubconvex != NULL || benderssolvesub != NULL) && bendersfreesub == NULL) )
   {
      SCIPerrorMessage("Benders' decomposition <%s> requires that if bendersFreesub%s is implemented, then at least "
         "one of bendersSolvesubconvex%s or bendersSolvesub%s are implemented.\n", name, name, name, name);
      return SCIP_INVALIDCALL;
   }

   SCIP_ALLOC( BMSallocMemory(benders) );
   BMSclearMemory(*benders);
   SCIP_ALLOC( BMSduplicateMemoryArray(&(*benders)->name, name, strlen(name)+1) );
   SCIP_ALLOC( BMSduplicateMemoryArray(&(*benders)->desc, desc, strlen(desc)+1) );
   (*benders)->priority = priority;
   (*benders)->cutlp = cutlp;
   (*benders)->cutpseudo = cutpseudo;
   (*benders)->cutrelax = cutrelax;
   (*benders)->shareauxvars = shareauxvars;
   (*benders)->benderscopy = benderscopy;
   (*benders)->bendersfree = bendersfree;
   (*benders)->bendersinit = bendersinit;
   (*benders)->bendersexit = bendersexit;
   (*benders)->bendersinitpre = bendersinitpre;
   (*benders)->bendersexitpre = bendersexitpre;
   (*benders)->bendersinitsol = bendersinitsol;
   (*benders)->bendersexitsol = bendersexitsol;
   (*benders)->bendersgetvar = bendersgetvar;
   (*benders)->benderscreatesub = benderscreatesub;
   (*benders)->benderspresubsolve = benderspresubsolve;
   (*benders)->benderssolvesubconvex = benderssolvesubconvex;
   (*benders)->benderssolvesub = benderssolvesub;
   (*benders)->benderspostsolve = benderspostsolve;
   (*benders)->bendersfreesub = bendersfreesub;
   (*benders)->bendersdata = bendersdata;
   SCIP_CALL( SCIPclockCreate(&(*benders)->setuptime, SCIP_CLOCKTYPE_DEFAULT) );
   SCIP_CALL( SCIPclockCreate(&(*benders)->bendersclock, SCIP_CLOCKTYPE_DEFAULT) );

   /* add parameters */
   (void) SCIPsnprintf(paramname, SCIP_MAXSTRLEN, "benders/%s/priority", name);
   (void) SCIPsnprintf(paramdesc, SCIP_MAXSTRLEN, "priority of Benders' decomposition <%s>", name);
   SCIP_CALL( SCIPsetAddIntParam(set, messagehdlr, blkmem, paramname, paramdesc,
         &(*benders)->priority, FALSE, priority, INT_MIN/4, INT_MAX/4,
         paramChgdBendersPriority, (SCIP_PARAMDATA*)(*benders)) ); /*lint !e740*/

   (void) SCIPsnprintf(paramname, SCIP_MAXSTRLEN, "benders/%s/cutlp", name);
   SCIP_CALL( SCIPsetAddBoolParam(set, messagehdlr, blkmem, paramname,
         "should Benders' cuts be generated for LP solutions?", &(*benders)->cutlp, FALSE, cutlp, NULL, NULL) ); /*lint !e740*/

   (void) SCIPsnprintf(paramname, SCIP_MAXSTRLEN, "benders/%s/cutpseudo", name);
   SCIP_CALL( SCIPsetAddBoolParam(set, messagehdlr, blkmem, paramname,
         "should Benders' cuts be generated for pseudo solutions?", &(*benders)->cutpseudo, FALSE, cutpseudo, NULL, NULL) ); /*lint !e740*/

   (void) SCIPsnprintf(paramname, SCIP_MAXSTRLEN, "benders/%s/cutrelax", name);
   SCIP_CALL( SCIPsetAddBoolParam(set, messagehdlr, blkmem, paramname,
         "should Benders' cuts be generated for relaxation solutions?", &(*benders)->cutrelax, FALSE, cutrelax, NULL, NULL) ); /*lint !e740*/

   /* These parameters are left for the user to decide in a settings file. This departs from the usual SCIP convention
    * where the settings available at the creation of the plugin can be set in the function call.
    */
   (void) SCIPsnprintf(paramname, SCIP_MAXSTRLEN, "benders/%s/transfercuts", name);
   SCIP_CALL( SCIPsetAddBoolParam(set, messagehdlr, blkmem, paramname,
         "Should Benders' cuts from LNS heuristics be transferred to the main SCIP instance?", &(*benders)->transfercuts,
         FALSE, SCIP_DEFAULT_TRANSFERCUTS, NULL, NULL) ); /*lint !e740*/

   (void) SCIPsnprintf(paramname, SCIP_MAXSTRLEN, "benders/%s/mipcheckfreq", name);
   SCIP_CALL( SCIPsetAddIntParam(set, messagehdlr, blkmem, paramname,
         "The frequency at which the MIP subproblems are checked, -1 for always", &(*benders)->mipcheckfreq, FALSE,
         SCIP_DEFAULT_MIPCHECKFREQ, -1, INT_MAX, NULL, NULL) ); /*lint !e740*/

   (void) SCIPsnprintf(paramname, SCIP_MAXSTRLEN, "benders/%s/lnscheck", name);
   SCIP_CALL( SCIPsetAddBoolParam(set, messagehdlr, blkmem, paramname,
         "Should Benders' decomposition be used in LNS heurisics?", &(*benders)->lnscheck, FALSE, SCIP_DEFAULT_LNSCHECK,
         NULL, NULL) ); /*lint !e740*/

   (void) SCIPsnprintf(paramname, SCIP_MAXSTRLEN, "benders/%s/lnsmaxdepth", name);
   SCIP_CALL( SCIPsetAddIntParam(set, messagehdlr, blkmem, paramname,
         "maximal depth level at which the LNS check is performed (-1: no limit)", &(*benders)->lnsmaxdepth, TRUE,
         SCIP_DEFAULT_LNSMAXDEPTH, -1, SCIP_MAXTREEDEPTH, NULL, NULL) );

   (void) SCIPsnprintf(paramname, SCIP_MAXSTRLEN, "benders/%s/cutsasconss", name);
   SCIP_CALL( SCIPsetAddBoolParam(set, messagehdlr, blkmem, paramname,
         "Should the transferred cuts be added as constraints?", &(*benders)->cutsasconss, FALSE,
         SCIP_DEFAULT_CUTSASCONSS, NULL, NULL) ); /*lint !e740*/

   (void) SCIPsnprintf(paramname, SCIP_MAXSTRLEN, "benders/%s/subprobfrac", name);
   SCIP_CALL( SCIPsetAddRealParam(set, messagehdlr, blkmem, paramname,
         "The fraction of subproblems that are solved in each iteration.", &(*benders)->subprobfrac, FALSE,
         SCIP_DEFAULT_SUBPROBFRAC, 0.0, 1.0, NULL, NULL) ); /*lint !e740*/

   return SCIP_OKAY;
}


/** releases the variables that have been captured in the hashmap */
static
SCIP_RETCODE releaseVarMappingHashmapVars(
   SCIP*                 scip,               /**< the SCIP data structure */
   SCIP_BENDERS*         benders             /**< Benders' decomposition */
   )
{
   int nentries;
   int i;

   assert(scip != NULL);
   assert(benders != NULL);

   assert(benders->mastervarsmap != NULL);

   nentries = SCIPhashmapGetNEntries(benders->mastervarsmap);

   for( i = 0; i < nentries; ++i )
   {
      SCIP_HASHMAPENTRY* entry;
      entry = SCIPhashmapGetEntry(benders->mastervarsmap, i);

      if( entry != NULL )
      {
         SCIP_VAR* var;
         var = (SCIP_VAR*) SCIPhashmapEntryGetImage(entry);

         SCIP_CALL( SCIPreleaseVar(scip, &var) );
      }
   }

   return SCIP_OKAY;
}


/** calls destructor and frees memory of Benders' decomposition */
SCIP_RETCODE SCIPbendersFree(
   SCIP_BENDERS**        benders,            /**< pointer to Benders' decomposition data structure */
   SCIP_SET*             set                 /**< global SCIP settings */
   )
{
   int i;

   assert(benders != NULL);
   assert(*benders != NULL);
   assert(!(*benders)->initialized);
   assert(set != NULL);

   /* call destructor of Benders' decomposition */
   if( (*benders)->bendersfree != NULL )
   {
      SCIP_CALL( (*benders)->bendersfree(set->scip, *benders) );
   }

   /* if the Benders' decomposition is a copy, then the variable map between the source and the target SCIP needs to be
    * freed.
    */
   if( (*benders)->iscopy )
   {
      SCIP_CALL( releaseVarMappingHashmapVars((*benders)->sourcescip, (*benders)) );
      SCIPhashmapFree(&(*benders)->mastervarsmap);
   }

   /* freeing the Benders' cuts */
   for( i = 0; i < (*benders)->nbenderscuts; i++ )
   {
      SCIP_CALL( SCIPbenderscutFree(&((*benders)->benderscuts[i]), set) );
   }
   BMSfreeMemoryArrayNull(&(*benders)->benderscuts);

   SCIPclockFree(&(*benders)->bendersclock);
   SCIPclockFree(&(*benders)->setuptime);
   BMSfreeMemoryArray(&(*benders)->name);
   BMSfreeMemoryArray(&(*benders)->desc);
   BMSfreeMemory(benders);

   return SCIP_OKAY;
}

/** initialises a MIP subproblem by putting the problem into SCIP_STAGE_SOLVING. This is achieved by calling SCIPsolve
 *  and then interrupting the solve in a node focus event handler.
 *  The LP subproblem is also initialised using this method; however, a different event handler is added. This event
 *  handler will put the LP subproblem into probing mode.
 *  The MIP solving function is called to initialise the subproblem because this function calls SCIPsolve with the
 *  appropriate parameter settings for Benders' decomposition.
 */
static
SCIP_RETCODE initialiseSubproblem(
   SCIP_BENDERS*         benders,            /**< Benders' decomposition */
   int                   probnumber          /**< the subproblem number */
   )
{
   SCIP* subproblem;
   SCIP_Bool infeasible;
   SCIP_Bool cutoff;

   assert(benders != NULL);
   assert(probnumber >= 0 && probnumber < SCIPbendersGetNSubproblems(benders));

   subproblem = SCIPbendersSubproblem(benders, probnumber);
   assert(subproblem != NULL);

   /* Getting the problem into the right SCIP stage for solving */
   SCIP_CALL( SCIPbendersSolveSubproblemCIP(benders, probnumber, &infeasible, SCIP_BENDERSENFOTYPE_LP, FALSE) );

   assert(SCIPgetStage(subproblem) == SCIP_STAGE_SOLVING);

   /* Constructing the LP that can be solved in later iterations */
   SCIP_CALL( SCIPconstructLP(subproblem, &cutoff) );

   return SCIP_OKAY;
}


/** initialises an LP subproblem by putting the problem into probing mode. The probing mode is invoked in a node focus
 *  event handler. This event handler is added just prior to calling the initialise subproblem function.
 */
static
SCIP_RETCODE initialiseLPSubproblem(
   SCIP_BENDERS*         benders,            /**< Benders' decomposition */
   int                   probnumber          /**< the subproblem number */
   )
{
   SCIP* subproblem;
   SCIP_EVENTHDLR* eventhdlr;
   SCIP_EVENTHDLRDATA* eventhdlrdata;

   assert(benders != NULL);
   assert(probnumber >= 0 && probnumber < SCIPbendersGetNSubproblems(benders));

   subproblem = SCIPbendersSubproblem(benders, probnumber);
   assert(subproblem != NULL);

   /* include event handler into SCIP */
   SCIP_CALL( SCIPallocBlockMemory(subproblem, &eventhdlrdata) );

   SCIP_CALL( initEventhandlerData(subproblem, eventhdlrdata) );

   SCIP_CALL( SCIPincludeEventhdlrBasic(subproblem, &eventhdlr, NODEFOCUS_EVENTHDLR_NAME, NODEFOCUS_EVENTHDLR_DESC,
         eventExecBendersNodefocus, eventhdlrdata) );
   SCIP_CALL( SCIPsetEventhdlrInitsol(subproblem, eventhdlr, eventInitsolBendersNodefocus) );
   SCIP_CALL( SCIPsetEventhdlrExitsol(subproblem, eventhdlr, eventExitsolBendersNodefocus) );
   SCIP_CALL( SCIPsetEventhdlrExit(subproblem, eventhdlr, eventExitBendersNodefocus) );
   SCIP_CALL( SCIPsetEventhdlrFree(subproblem, eventhdlr, eventFreeBendersNodefocus) );
   assert(eventhdlr != NULL);

   /* calling an initial solve to put the problem into probing mode */
   SCIP_CALL( initialiseSubproblem(benders, probnumber) );

   return SCIP_OKAY;
}

/** creates the subproblems and registers it with the Benders' decomposition struct */
static
SCIP_RETCODE createSubproblems(
   SCIP_BENDERS*         benders,            /**< Benders' decomposition */
   SCIP_SET*             set                 /**< global SCIP settings */
   )
{
   SCIP* subproblem;
   SCIP_EVENTHDLR* eventhdlr;
   SCIP_VAR* mastervar;
   SCIP_VAR** vars;
   int nvars;
   int nbinvars;
   int nintvars;
   int nimplintvars;
   int nsubproblems;
   int i;
   int j;

   assert(benders != NULL);
   assert(set != NULL);

   /* if the subproblems have already been created, then they will not be created again. This is the case if the
    * transformed problem has been freed and then retransformed. The subproblems should only be created when the problem
    * is first transformed. */
   if( benders->subprobscreated )
      return SCIP_OKAY;

   nsubproblems = SCIPbendersGetNSubproblems(benders);

   /* creating all subproblems */
   for( i = 0; i < nsubproblems; i++ )
   {
      /* calling the create subproblem call back method */
      SCIP_CALL( benders->benderscreatesub(set->scip, benders, i) );

      subproblem = SCIPbendersSubproblem(benders, i);

      assert(subproblem != NULL);

      /* setting global limits for the subproblems. This overwrites the limits set by the user */
      SCIP_CALL( SCIPsetIntParam(subproblem, "limits/maxorigsol", 0) );

      /* getting the number of integer and binary variables to determine the problem type */
      SCIP_CALL( SCIPgetVarsData(subproblem, &vars, &nvars, &nbinvars, &nintvars, &nimplintvars, NULL) );

      /* The objective function coefficients of the master problem are set to zero. This is necessary for the Benders'
       * decomposition algorithm, since the cut methods and the objective function check assumes that the objective
       * coefficients of the master problem variables are zero.
       *
       * This only occurs if the Benders' decomposition is not a copy. It is assumed that the correct objective
       * coefficients are given during the first subproblem creation.
       */
      if( !benders->iscopy )
      {
         assert(SCIPgetStage(subproblem) == SCIP_STAGE_PROBLEM);
         for( j = 0; j < nvars; j++ )
         {
            /* retrieving the master problem variable */
            SCIP_CALL( SCIPbendersGetVar(benders, set, vars[j], &mastervar, -1) );

            /* if mastervar is not NULL, then the subproblem variable has a corresponding master problem variable */
            if( mastervar != NULL && !SCIPisZero(subproblem, SCIPvarGetObj(vars[j])) )
            {
               SCIPverbMessage(subproblem, SCIP_VERBLEVEL_FULL, NULL, "Benders' decomposition: Changing the objective "
                  "coefficient of copy of master problem variable <%s> in subproblem %d to zero.\n",
                  SCIPvarGetName(mastervar), i);
               /* changing the subproblem variable objective coefficient to zero */
               SCIP_CALL( SCIPchgVarObj(subproblem, vars[j], 0.0) );
            }
         }
      }

      /* if there are no binary and integer variables, then the subproblem is an LP.
       * In this case, the SCIP instance is put into probing mode via the use of an event handler. */
      if( nbinvars == 0 && nintvars == 0 && nimplintvars == 0 )
      {
         SCIPbendersSetSubprobIsConvex(benders, i, TRUE);

         /* if the user has not implemented a solve subproblem callback, then the subproblem solves are performed
          * internally. To be more efficient the subproblem is put into probing mode. */
         if( benders->benderssolvesubconvex == NULL && benders->benderssolvesub == NULL
            && SCIPgetStage(subproblem) <= SCIP_STAGE_PROBLEM )
         {
            SCIP_CALL( initialiseLPSubproblem(benders, i) );
         }

      }
      else
      {
         SCIP_EVENTHDLRDATA* eventhdlrdata_mipnodefocus;
         SCIP_EVENTHDLRDATA* eventhdlrdata_upperbound;

         SCIPbendersSetSubprobIsConvex(benders, i, FALSE);

         /* because the subproblems could be reused in the copy, the event handler is not created again.
          * NOTE: This currently works with the benders_default implementation. It may not be very general. */
         if( benders->benderssolvesubconvex == NULL && benders->benderssolvesub == NULL && !benders->iscopy )
         {
            SCIP_CALL( SCIPallocBlockMemory(subproblem, &eventhdlrdata_mipnodefocus) );
            SCIP_CALL( SCIPallocBlockMemory(subproblem, &eventhdlrdata_upperbound) );

            SCIP_CALL( initEventhandlerData(subproblem, eventhdlrdata_mipnodefocus) );
            SCIP_CALL( initEventhandlerData(subproblem, eventhdlrdata_upperbound) );

            /* include the first LP solved event handler into the subproblem */
            SCIP_CALL( SCIPincludeEventhdlrBasic(subproblem, &eventhdlr, MIPNODEFOCUS_EVENTHDLR_NAME,
                  MIPNODEFOCUS_EVENTHDLR_DESC, eventExecBendersMipnodefocus, eventhdlrdata_mipnodefocus) );
            SCIP_CALL( SCIPsetEventhdlrInitsol(subproblem, eventhdlr, eventInitsolBendersMipnodefocus) );
            SCIP_CALL( SCIPsetEventhdlrExitsol(subproblem, eventhdlr, eventExitsolBendersMipnodefocus) );
            SCIP_CALL( SCIPsetEventhdlrExit(subproblem, eventhdlr, eventExitBendersMipnodefocus) );
            SCIP_CALL( SCIPsetEventhdlrFree(subproblem, eventhdlr, eventFreeBendersMipnodefocus) );
            assert(eventhdlr != NULL);

            /* include the upper bound interrupt event handler into the subproblem */
            SCIP_CALL( SCIPincludeEventhdlrBasic(subproblem, &eventhdlr, UPPERBOUND_EVENTHDLR_NAME,
                  UPPERBOUND_EVENTHDLR_DESC, eventExecBendersUpperbound, eventhdlrdata_upperbound) );
            SCIP_CALL( SCIPsetEventhdlrInitsol(subproblem, eventhdlr, eventInitsolBendersUpperbound) );
            SCIP_CALL( SCIPsetEventhdlrExitsol(subproblem, eventhdlr, eventExitsolBendersUpperbound) );
            SCIP_CALL( SCIPsetEventhdlrExit(subproblem, eventhdlr, eventExitBendersUpperbound) );
            SCIP_CALL( SCIPsetEventhdlrFree(subproblem, eventhdlr, eventFreeBendersUpperbound) );
            assert(eventhdlr != NULL);
         }
      }
   }

   benders->subprobscreated = TRUE;

   return SCIP_OKAY;

}


/** initializes Benders' decomposition */
SCIP_RETCODE SCIPbendersInit(
   SCIP_BENDERS*         benders,            /**< Benders' decomposition */
   SCIP_SET*             set                 /**< global SCIP settings */
   )
{
   int i;

   assert(benders != NULL);
   assert(set != NULL);

   if( benders->initialized )
   {
      SCIPerrorMessage("Benders' decomposition <%s> already initialized\n", benders->name);
      return SCIP_INVALIDCALL;
   }

   if( set->misc_resetstat )
   {
      SCIPclockReset(benders->setuptime);
      SCIPclockReset(benders->bendersclock);

      benders->ncalls = 0;
      benders->ncutsfound = 0;
      benders->ntransferred = 0;
   }

   /* start timing */
   SCIPclockStart(benders->setuptime, set);

   if( benders->bendersinit != NULL )
   {
      SCIP_CALL( benders->bendersinit(set->scip, benders) );
   }

   benders->initialized = TRUE;

   /* creates the subproblems and sets up the probing mode for LP subproblems. This function calls the benderscreatesub
    * callback. */
   SCIP_CALL( createSubproblems(benders, set) );

   /* initialising the Benders' cuts */
   SCIPbendersSortBenderscuts(benders);
   for( i = 0; i < benders->nbenderscuts; i++ )
   {
      SCIP_CALL( SCIPbenderscutInit(benders->benderscuts[i], set) );
   }

   /* stop timing */
   SCIPclockStop(benders->setuptime, set);

   return SCIP_OKAY;
}


/** Transfers Benders' cuts that were generated while solving a sub-SCIP to the original SCIP instance. This involves
 *  creating a constraint/cut that is equivalent to the generated cut in the sub-SCIP. This new constraint/cut is then
 *  added to the original SCIP instance.
 */
static
SCIP_RETCODE createAndAddTransferredCut(
   SCIP*                 sourcescip,         /**< the source SCIP from when the Benders' decomposition was copied */
   SCIP_BENDERS*         benders,            /**< the Benders' decomposition structure of the sub SCIP */
   SCIP_VAR**            vars,               /**< the variables from the source constraint */
   SCIP_Real*            vals,               /**< the coefficients of the variables in the source constriant */
   SCIP_Real             lhs,                /**< the LHS of the source constraint */
   SCIP_Real             rhs,                /**< the RHS of the source constraint */
   int                   nvars               /**< the number of variables in the source constraint */
   )
{
   SCIP_BENDERS* sourcebenders;     /* the Benders' decomposition of the source SCIP */
   SCIP_CONSHDLR* consbenders;      /* a helper variable for the Benders' decomposition constraint handler */
   SCIP_CONS* transfercons;         /* the constraint that is generated to transfer the constraints/cuts */
   SCIP_ROW* transfercut;           /* the cut that is generated to transfer the constraints/cuts */
   SCIP_VAR* sourcevar;             /* the source variable that will be added to the transferred cut */
   SCIP_VAR* origvar;
   SCIP_Real scalar;
   SCIP_Real constant;
   char cutname[SCIP_MAXSTRLEN];    /* the name of the transferred cut */
   int i;
   SCIP_Bool fail;

   assert(sourcescip != NULL);
   assert(benders != NULL);
   assert(vars != NULL);
   assert(vals != NULL);

   /* retrieving the source Benders' decomposition structure */
   sourcebenders = SCIPfindBenders(sourcescip, SCIPbendersGetName(benders));

   /* retrieving the Benders' decomposition constraint handler */
   consbenders = SCIPfindConshdlr(sourcescip, "benders");

   /* setting the name of the transferred cut */
   (void) SCIPsnprintf(cutname, SCIP_MAXSTRLEN, "transferredcut_%d",
      SCIPbendersGetNTransferredCuts(sourcebenders) );

   /* TODO: It could be more efficient to pass an updated vars array with the vals array to the
    * SCIPcreateConsBasicLinear/SCIPcreateEmptyRowCons. This should be implemented to improve the performance of the
    * Large Neighbourhood Benders Search.
    */

   /* creating an empty row/constraint for the transferred cut */
   if( sourcebenders->cutsasconss )
   {
      SCIP_CALL( SCIPcreateConsBasicLinear(sourcescip, &transfercons, cutname, 0, NULL, NULL, lhs, rhs) );
      SCIP_CALL( SCIPsetConsRemovable(sourcescip, transfercons, TRUE) );
   }
   else
   {
      SCIP_CALL( SCIPcreateEmptyRowCons(sourcescip, &transfercut, consbenders, cutname, lhs, rhs, FALSE,
            FALSE, TRUE) );
   }

   fail = FALSE;
   for( i = 0; i < nvars; i++ )
   {
      /* getting the original variable for the transformed variable */
      origvar = vars[i];
      scalar = 1.0;
      constant = 0.0;
      SCIP_CALL( SCIPvarGetOrigvarSum(&origvar, &scalar, &constant) );

      /* getting the source var from the hash map */
      sourcevar = (SCIP_VAR*) SCIPhashmapGetImage(benders->mastervarsmap, origvar);

      /* if the source variable is not found, then the mapping in incomplete. So the constraint can not be
       * transferred. */
      if( sourcevar == NULL )
      {
         fail = TRUE;
         break;
      }

      if( sourcebenders->cutsasconss )
      {
         SCIP_CALL( SCIPaddCoefLinear(sourcescip, transfercons, sourcevar, vals[i]) );    /*lint !e644*/
      }
      else
      {
         SCIP_CALL( SCIPaddVarToRow(sourcescip, transfercut, sourcevar, vals[i]) );       /*lint !e644*/
      }
   }

   /* if all of the source variables were found to generate the cut */
   if( !fail )
   {
      if( sourcebenders->cutsasconss )
      {
         SCIP_CALL( SCIPaddCons(sourcescip, transfercons) );
      }
      else
      {
         SCIP_CALL( SCIPaddPoolCut(sourcescip, transfercut) );
      }

      sourcebenders->ntransferred++;
   }

   /* release the row/constraint */
   if( sourcebenders->cutsasconss )
   {
      SCIP_CALL( SCIPreleaseCons(sourcescip, &transfercons) );
   }
   else
   {
      SCIP_CALL( SCIPreleaseRow(sourcescip, &transfercut) );
   }

   return SCIP_OKAY;
}


/** transfers the cuts generated in a subscip to the source scip */
static
SCIP_RETCODE transferBendersCuts(
   SCIP*                 sourcescip,         /**< the source SCIP from when the Benders' decomposition was copied */
   SCIP*                 subscip,            /**< the sub SCIP where the Benders' cuts were generated */
   SCIP_BENDERS*         benders             /**< the Benders' decomposition structure of the sub SCIP */
   )
{
   SCIP_BENDERS* sourcebenders;     /* the Benders' decomposition of the source SCIP */
   SCIP_BENDERSCUT* benderscut;     /* a helper variable for the Benders' cut plugin */
   SCIP_CONS** addedcons;           /* the constraints added by the Benders' cut */
   SCIP_ROW** addedcuts;            /* the cuts added by the Benders' cut */
   SCIP_VAR** vars;                 /* the variables of the added constraint/row */
   SCIP_Real* vals;                 /* the values of the added constraint/row */
   SCIP_Real lhs;                   /* the LHS of the added constraint/row */
   SCIP_Real rhs;                   /* the RHS of the added constraint/row */
   int naddedcons;
   int naddedcuts;
   int nvars;
   int i;
   int j;
   int k;

   assert(subscip != NULL);
   assert(benders != NULL);

   /* retrieving the source Benders' decomposition structure */
   sourcebenders = SCIPfindBenders(sourcescip, SCIPbendersGetName(benders));

   /* exit if the cuts should not be transferred from the sub SCIP to the source SCIP. */
   if( !sourcebenders->transfercuts )
      return SCIP_OKAY;

   for( i = 0; i < benders->nbenderscuts; i++ )
   {
      benderscut = benders->benderscuts[i];

      /* retreiving the Benders' cuts constraints */
      SCIP_CALL( SCIPbenderscutGetAddedConss(benderscut, &addedcons, &naddedcons) );

      /* looping over all added constraints to construct the cut for the source scip */
      for( j = 0; j < naddedcons; j++ )
      {
         SCIP_CONSHDLR* conshdlr;
         const char * conshdlrname;

         conshdlr = SCIPconsGetHdlr(addedcons[j]);
         assert(conshdlr != NULL);
         conshdlrname = SCIPconshdlrGetName(conshdlr);

         /* it is only possible to transfer linear constraints. If the Benders' cut has been added as another
          * constraint, then this will not be transferred to the source SCIP */
         if( strcmp(conshdlrname, "linear") == 0 )
         {
            /* collecting the variable information from the constraint */
            nvars = SCIPgetNVarsLinear(subscip, addedcons[j]);
            vars = SCIPgetVarsLinear(subscip, addedcons[j]);
            vals = SCIPgetValsLinear(subscip, addedcons[j]);

            /* collecting the bounds from the constraint */
            lhs = SCIPgetLhsLinear(subscip, addedcons[j]);
            rhs = SCIPgetRhsLinear(subscip, addedcons[j]);

            if( nvars > 0 )
            {
               /* create and add the cut to be transferred from the sub SCIP to the source SCIP */
               SCIP_CALL( createAndAddTransferredCut(sourcescip, benders, vars, vals, lhs, rhs, nvars) );
            }
         }
      }

      /* retreiving the Benders' cuts added cuts */
      SCIP_CALL( SCIPbenderscutGetAddedCuts(benderscut, &addedcuts, &naddedcuts) );

      /* looping over all added constraints to costruct the cut for the source scip */
      for( j = 0; j < naddedcuts; j++ )
      {
         SCIP_COL** cols;
         int ncols;

         cols = SCIProwGetCols(addedcuts[j]);
         ncols = SCIProwGetNNonz(addedcuts[j]);

         /* get all variables of the row */
         SCIP_CALL( SCIPallocBufferArray(subscip, &vars, ncols) );
         for( k = 0; k < ncols; ++k )
            vars[k] = SCIPcolGetVar(cols[k]);

         /* collecting the variable information from the constraint */
         vals = SCIProwGetVals(addedcuts[j]);

         /* collecting the bounds from the constraint */
         lhs = SCIProwGetLhs(addedcuts[j]) - SCIProwGetConstant(addedcuts[j]);
         rhs = SCIProwGetRhs(addedcuts[j]) - SCIProwGetConstant(addedcuts[j]);

         /* create and add the cut to be transferred from the sub SCIP to the source SCIP */
         SCIP_CALL( createAndAddTransferredCut(sourcescip, benders, vars, vals, lhs, rhs, ncols) );

         SCIPfreeBufferArray(subscip, &vars);
      }
   }

   return SCIP_OKAY;
}


/** calls exit method of Benders' decomposition */
SCIP_RETCODE SCIPbendersExit(
   SCIP_BENDERS*         benders,            /**< Benders' decomposition */
   SCIP_SET*             set                 /**< global SCIP settings */
   )
{
   int nsubproblems;
   int i;

   assert(benders != NULL);
   assert(set != NULL);

   if( !benders->initialized )
   {
      SCIPerrorMessage("Benders' decomposition <%s> not initialized\n", benders->name);
      return SCIP_INVALIDCALL;
   }

   /* start timing */
   SCIPclockStart(benders->setuptime, set);

   if( benders->bendersexit != NULL )
   {
      SCIP_CALL( benders->bendersexit(set->scip, benders) );
   }

   /* if the Benders' decomposition is a copy, then the generated cuts will be transferred to the source scip */
   if( benders->iscopy )
   {
      SCIP_CALL( transferBendersCuts(benders->sourcescip, set->scip, benders) );
   }

   /* releasing all of the auxiliary variables */
   nsubproblems = SCIPbendersGetNSubproblems(benders);
   for( i = 0; i < nsubproblems; i++ )
   {
      /* it is possible that the master problem is not solved. As such, the auxiliary variables will not be created. So
       * we don't need to release the variables
       */
      if( benders->auxiliaryvars[i] != NULL )
      {
         SCIP_CALL( SCIPreleaseVar(set->scip, &benders->auxiliaryvars[i]) );
      }
   }

   /* calling the exit method for the Benders' cuts */
   SCIPbendersSortBenderscuts(benders);
   for( i = 0; i < benders->nbenderscuts; i++ )
   {
      SCIP_CALL( SCIPbenderscutExit(benders->benderscuts[i], set) );
   }

   benders->initialized = FALSE;

   /* stop timing */
   SCIPclockStop(benders->setuptime, set);

   return SCIP_OKAY;
}

/** Checks whether a subproblem is independent. */
static
SCIP_RETCODE checkSubproblemIndependence(
   SCIP*                 scip,               /**< the SCIP data structure */
   SCIP_BENDERS*         benders             /**< Benders' decomposition */
   )
{
   SCIP_VAR** vars;
   int nvars;
   int nsubproblems;
   int i;
   int j;

   assert(scip != NULL);
   assert(benders != NULL);

   /* retrieving the master problem variables */
   SCIP_CALL( SCIPgetVarsData(scip, &vars, &nvars, NULL, NULL, NULL, NULL) );

   nsubproblems = SCIPbendersGetNSubproblems(benders);

   /* looping over all subproblems to check whether there exists at least one master problem variable */
   for( i = 0; i < nsubproblems; i++ )
   {
      SCIP_Bool independent = FALSE;

      /* if there are user defined solving or freeing functions, then it is not possible to declare the independence of
       * the subproblems.
       */
      if( benders->benderssolvesubconvex == NULL && benders->benderssolvesub == NULL
         && benders->bendersfreesub == NULL )
      {
         independent = TRUE;

         for( j = 0; j < nvars; j++ )
         {
            SCIP_VAR* subprobvar;

            /* getting the subproblem problem variable corresponding to the master problem variable */
            SCIP_CALL( SCIPgetBendersSubproblemVar(scip, benders, vars[j], &subprobvar, i) );

            /* if the subporblem variable is not NULL, then the subproblem depends on the master problem */
            if( subprobvar != NULL )
            {
               independent = FALSE;
               break;
            }
         }

         /* setting the independent flag */
         SCIPbendersSetSubprobIsIndependent(benders, i, independent);
      }
   }

   return SCIP_OKAY;
}

/** informs the Benders' decomposition that the presolving process is being started */
SCIP_RETCODE SCIPbendersInitpre(
   SCIP_BENDERS*         benders,            /**< Benders' decomposition */
   SCIP_SET*             set,                /**< global SCIP settings */
   SCIP_STAT*            stat                /**< dynamic problem statistics */
   )
{
   assert(benders != NULL);
   assert(set != NULL);
   assert(stat != NULL);

   if( !benders->iscopy )
   {
      /* check the subproblem independence. This check is only performed if the user has not implemented a solve
       * subproblem function.
       */
      if( benders->benderssolvesubconvex == NULL && benders->benderssolvesub == NULL )
        SCIP_CALL( checkSubproblemIndependence(set->scip, benders) );

      /* adding the auxiliary variables to the master problem */
      SCIP_CALL( addAuxiliaryVariablesToMaster(set->scip, benders) );
   }
   else
   {
      /* the copied auxiliary variables must be assigned to the target Benders' decomposition */
      SCIP_CALL( assignAuxiliaryVariables(set->scip, benders) );
   }

   /* call presolving initialization method of Benders' decomposition */
   if( benders->bendersinitpre != NULL )
   {
      /* start timing */
      SCIPclockStart(benders->setuptime, set);

      SCIP_CALL( benders->bendersinitpre(set->scip, benders) );

      /* stop timing */
      SCIPclockStop(benders->setuptime, set);
   }

   return SCIP_OKAY;
}


/** informs the Benders' decomposition that the presolving process has completed */
SCIP_RETCODE SCIPbendersExitpre(
   SCIP_BENDERS*         benders,            /**< Benders' decomposition */
   SCIP_SET*             set,                /**< global SCIP settings */
   SCIP_STAT*            stat                /**< dynamic problem statistics */
   )
{
   assert(benders != NULL);
   assert(set != NULL);
   assert(stat != NULL);

   /* call presolving  deinitialization method of Benders' decomposition */
   if( benders->bendersexitpre != NULL )
   {
      /* start timing */
      SCIPclockStart(benders->setuptime, set);

      SCIP_CALL( benders->bendersexitpre(set->scip, benders) );

      /* stop timing */
      SCIPclockStop(benders->setuptime, set);
   }

   return SCIP_OKAY;
}

/** informs Benders' decomposition that the branch and bound process is being started */
SCIP_RETCODE SCIPbendersInitsol(
   SCIP_BENDERS*         benders,            /**< Benders' decomposition */
   SCIP_SET*             set                 /**< global SCIP settings */
   )
{
   int i;

   assert(benders != NULL);
   assert(set != NULL);

   /* call solving process initialization method of Benders' decomposition */
   if( benders->bendersinitsol != NULL )
   {
      /* start timing */
      SCIPclockStart(benders->setuptime, set);

      SCIP_CALL( benders->bendersinitsol(set->scip, benders) );

      /* stop timing */
      SCIPclockStop(benders->setuptime, set);
   }

   /* calling the initsol method for the Benders' cuts */
   SCIPbendersSortBenderscuts(benders);
   for( i = 0; i < benders->nbenderscuts; i++ )
   {
      SCIP_CALL( SCIPbenderscutInitsol(benders->benderscuts[i], set) );
   }

   return SCIP_OKAY;
}

/** informs Benders' decomposition that the branch and bound process data is being freed */
SCIP_RETCODE SCIPbendersExitsol(
   SCIP_BENDERS*         benders,            /**< Benders' decomposition */
   SCIP_SET*             set                 /**< global SCIP settings */
   )
{
   int i;

   assert(benders != NULL);
   assert(set != NULL);

   /* call solving process deinitialization method of Benders' decomposition */
   if( benders->bendersexitsol != NULL )
   {
      /* start timing */
      SCIPclockStart(benders->setuptime, set);

      SCIP_CALL( benders->bendersexitsol(set->scip, benders) );

      /* stop timing */
      SCIPclockStop(benders->setuptime, set);
   }

   /* sorting the Benders' decomposition cuts in order of priority. Only a single cut is generated for each subproblem
    * per solving iteration. This is particularly important in the case of the optimality and feasibility cuts. Since
    * these work on two different solutions to the subproblem, it is not necessary to generate both cuts. So, once the
    * feasibility cut is generated, then no other cuts will be generated.
    */
   SCIPbendersSortBenderscuts(benders);

   /* calling the exitsol method for the Benders' cuts */
   for( i = 0; i < benders->nbenderscuts; i++ )
   {
      SCIP_CALL( SCIPbenderscutExitsol(benders->benderscuts[i], set) );
   }

   return SCIP_OKAY;
}

/** activates Benders' decomposition such that it is called in LP solving loop */
SCIP_RETCODE SCIPbendersActivate(
   SCIP_BENDERS*         benders,            /**< the Benders' decomposition structure */
   SCIP_SET*             set,                /**< global SCIP settings */
   int                   nsubproblems        /**< the number subproblems used in this decomposition */
   )
{
   SCIP_EVENTHDLR* eventhdlr;
   SCIP_EVENTHDLRDATA* eventhdlrdata;
   int i;

   assert(benders != NULL);
   assert(set != NULL);
   assert(set->stage == SCIP_STAGE_INIT || set->stage == SCIP_STAGE_PROBLEM);

   if( !benders->active )
   {
      benders->active = TRUE;
      set->nactivebenders++;
      set->benderssorted = FALSE;

      benders->nsubproblems = nsubproblems;

      /* allocating memory for the subproblems arrays */
      SCIP_ALLOC( BMSallocMemoryArray(&benders->subproblems, benders->nsubproblems) );
      SCIP_ALLOC( BMSallocMemoryArray(&benders->auxiliaryvars, benders->nsubproblems) );
      SCIP_ALLOC( BMSallocMemoryArray(&benders->subprobobjval, benders->nsubproblems) );
      SCIP_ALLOC( BMSallocMemoryArray(&benders->bestsubprobobjval, benders->nsubproblems) );
      SCIP_ALLOC( BMSallocMemoryArray(&benders->subproblowerbound, benders->nsubproblems) );
      SCIP_ALLOC( BMSallocMemoryArray(&benders->subprobisconvex, benders->nsubproblems) );
      SCIP_ALLOC( BMSallocMemoryArray(&benders->subprobsetup, benders->nsubproblems) );
      SCIP_ALLOC( BMSallocMemoryArray(&benders->indepsubprob, benders->nsubproblems) );
      SCIP_ALLOC( BMSallocMemoryArray(&benders->subprobenabled, benders->nsubproblems) );
      SCIP_ALLOC( BMSallocMemoryArray(&benders->mastervarscont, benders->nsubproblems) );

      for( i = 0; i < benders->nsubproblems; i++ )
      {
         benders->subproblems[i] = NULL;
         benders->auxiliaryvars[i] = NULL;
         benders->subprobobjval[i] = SCIPsetInfinity(set);
         benders->bestsubprobobjval[i] = SCIPsetInfinity(set);
         benders->subproblowerbound[i] = -SCIPsetInfinity(set);
         benders->subprobisconvex[i] = FALSE;
         benders->subprobsetup[i] = FALSE;
         benders->indepsubprob[i] = FALSE;
         benders->subprobenabled[i] = TRUE;
         benders->mastervarscont[i] = FALSE;
      }

      /* adding an eventhandler for updating the lower bound when the root node is solved. */
      eventhdlrdata = (SCIP_EVENTHDLRDATA*)benders;

      /* include event handler into SCIP */
      SCIP_CALL( SCIPincludeEventhdlrBasic(set->scip, &eventhdlr, NODESOLVED_EVENTHDLR_NAME, NODESOLVED_EVENTHDLR_DESC,
            eventExecBendersNodesolved, eventhdlrdata) );
      SCIP_CALL( SCIPsetEventhdlrInitsol(set->scip, eventhdlr, eventInitsolBendersNodesolved) );
      assert(eventhdlr != NULL);
   }

   return SCIP_OKAY;
}

/** deactivates Benders' decomposition such that it is no longer called in LP solving loop */
void SCIPbendersDeactivate(
   SCIP_BENDERS*         benders,            /**< the Benders' decomposition structure */
   SCIP_SET*             set                 /**< global SCIP settings */
   )
{
   assert(benders != NULL);
   assert(set != NULL);
   assert(set->stage == SCIP_STAGE_INIT || set->stage == SCIP_STAGE_PROBLEM);

   if( benders->active )
   {
#ifndef NDEBUG
      int nsubproblems;
      int i;

      nsubproblems = SCIPbendersGetNSubproblems(benders);

      /* checking whether the auxiliary variables and subproblems are all NULL */
      for( i = 0; i < nsubproblems; i++ )
         assert(benders->auxiliaryvars[i] == NULL);
#endif

      benders->active = FALSE;
      set->nactivebenders--;
      set->benderssorted = FALSE;

      /* freeing the memory allocated during the activation of the Benders' decomposition */
      BMSfreeMemoryArray(&benders->mastervarscont);
      BMSfreeMemoryArray(&benders->subprobenabled);
      BMSfreeMemoryArray(&benders->indepsubprob);
      BMSfreeMemoryArray(&benders->subprobsetup);
      BMSfreeMemoryArray(&benders->subprobisconvex);
      BMSfreeMemoryArray(&benders->subproblowerbound);
      BMSfreeMemoryArray(&benders->bestsubprobobjval);
      BMSfreeMemoryArray(&benders->subprobobjval);
      BMSfreeMemoryArray(&benders->auxiliaryvars);
      BMSfreeMemoryArray(&benders->subproblems);
   }
}

/** returns whether the given Benders' decomposition is in use in the current problem */
SCIP_Bool SCIPbendersIsActive(
   SCIP_BENDERS*         benders             /**< the Benders' decomposition structure */
   )
{
   assert(benders != NULL);

   return benders->active;
}

/** Returns whether only the convex relaxations will be checked in this solve loop
 *  when Benders' is used in the LNS heuristics, only the convex relaxations of the master/subproblems are checked,
 *  i.e. no integer cuts are generated. In this case, then Benders' decomposition is performed under the assumption
 *  that all subproblems are convex relaxations.
 */
SCIP_Bool SCIPbendersOnlyCheckConvexRelax(
   SCIP_BENDERS*         benders             /**< Benders' decomposition */
   )
{
   return benders->iscopy && benders->lnscheck;
}

/** returns the number of subproblems that will be checked in this iteration */
static
int numSubproblemsToCheck(
   SCIP_BENDERS*         benders,            /**< Benders' decomposition */
   SCIP_SET*             set,                /**< global SCIP settings */
   SCIP_BENDERSENFOTYPE  type                /**< the type of solution being enforced */
   )
{
   if( benders->ncalls == 0 || type == SCIP_BENDERSENFOTYPE_CHECK || SCIPbendersOnlyCheckConvexRelax(benders) )
      return SCIPbendersGetNSubproblems(benders);
   else
      return (int) SCIPsetCeil(set, (SCIP_Real) SCIPbendersGetNSubproblems(benders)*benders->subprobfrac);
}

/** returns whether the solving of the given subproblem needs to be executed */
static
SCIP_Bool subproblemIsActive(
   SCIP_BENDERS*         benders,            /**< Benders' decomposition */
   int                   probnumber          /**< the subproblem index */
   )
{
   return (!SCIPbendersSubprobIsIndependent(benders, probnumber)
      && SCIPbendersSubprobIsEnabled(benders, probnumber));
}

/** Solves each of the Benders' decomposition subproblems for the given solution. All, or a fraction, of subproblems are
 *  solved before the Benders' decomposition cuts are generated.
 *  Since a convex relaxation of the subproblem could be solved to generate cuts, a parameter nverified is used to
 *  identified the number of subproblems that have been solved in their "original" form. For example, if the subproblem
 *  is a MIP, then if the LP is solved to generate cuts, this does not constitute a verification. The verification is
 *  only performed when the MIP is solved.
 */
static
SCIP_RETCODE solveBendersSubproblems(
   SCIP_BENDERS*         benders,            /**< Benders' decomposition */
   SCIP_SET*             set,                /**< global SCIP settings */
   SCIP_SOL*             sol,                /**< primal CIP solution */
   SCIP_BENDERSENFOTYPE  type,               /**< the type of solution being enforced */
   SCIP_BENDERSSOLVELOOP solveloop,          /**< the current solve loop */
   SCIP_Bool             checkint,           /**< are the subproblems called during a check/enforce of integer sols? */
   int*                  nchecked,           /**< the number of subproblems checked in this solve loop, they may not be solved */
   int*                  nverified,          /**< the number of subproblems verified in the current loop */
   SCIP_Bool**           subprobsolved,      /**< an array indicating the subproblems that were solved in this loop. */
   SCIP_BENDERSSUBSTATUS** substatus,        /**< array to store the status of the subsystem */
   SCIP_Bool*            infeasible,         /**< is the master problem infeasible with respect to the Benders' cuts? */
   SCIP_Bool*            optimal             /**< is the current solution optimal? */
   )
{
   SCIP_Bool onlyconvexcheck;
   int nsubproblems;
   int numtocheck;
   int numnotopt;
   int subproblemcount;
   int i;

   assert(benders != NULL);
   assert(set != NULL);

   /* getting the number of subproblems in the Benders' decompsition */
   nsubproblems = SCIPbendersGetNSubproblems(benders);

   /* in the case of an LNS check, only the convex relaxations of the subproblems will be solved. This is a performance
    * feature, since solving the convex relaxation is typically much faster than solving the corresponding CIP. While
    * the CIP is not solved during the LNS check, the solutions are still of higher quality than when Benders' is not
    * employed.
    */
   onlyconvexcheck = SCIPbendersOnlyCheckConvexRelax(benders);

   /* it is possible to only solve a subset of subproblems. This is given by a parameter. */
   numtocheck = numSubproblemsToCheck(benders, set, type);

   SCIPsetDebugMsg(set, "Performing the subproblem solving process. Number of subproblems to check %d\n", numtocheck);

   SCIPsetDebugMsg(set, "Benders' decomposition - solve loop %d\n", solveloop);
   numnotopt = 0;
   subproblemcount = 0;

   if( type == SCIP_BENDERSENFOTYPE_CHECK && sol == NULL )
   {
      /* TODO: Check whether this is absolutely necessary. I think that this if statment can be removed. */
      (*infeasible) = TRUE;
   }
   else
   {
      /* solving each of the subproblems for Benders' decomposition */
      /* TODO: ensure that the each of the subproblems solve and update the parameters with the correct return values
       */
      i = benders->firstchecked;
      /*for( i = 0; i < nsubproblems; i++ )*/
      while( subproblemcount < nsubproblems && numnotopt < numtocheck )
      {
         SCIP_Bool subinfeas = FALSE;
         SCIP_Bool convexsub = SCIPbendersSubprobIsConvex(benders, i);
         SCIP_Bool solvesub = TRUE;
         SCIP_Bool solved;

         /* the subproblem is initially flagged as not solved for this solving loop */
         (*subprobsolved)[i] = FALSE;

         /* setting the subsystem status to UNKNOWN at the start of each solve loop */
         (*substatus)[i] = SCIP_BENDERSSUBSTATUS_UNKNOWN;

         /* for the second solving loop, if the problem is an LP, it is not solved again. If the problem is a MIP,
          * then the subproblem objective function value is set to infinity. However, if the subproblem is proven
          * infeasible from the LP, then the IP loop is not performed.
          * If the solve loop is SCIP_BENDERSSOLVELOOP_USERCIP, then nothing is done. It is assumed that the user will
          * correctly update the objective function within the user-defined solving function.
          */
         if( solveloop == SCIP_BENDERSSOLVELOOP_CIP )
         {
            if( convexsub || (*substatus)[i] == SCIP_BENDERSSUBSTATUS_INFEAS )
               solvesub = FALSE;
            else
               SCIPbendersSetSubprobObjval(benders, i, SCIPinfinity(SCIPbendersSubproblem(benders, i)));
         }

         /* if the subproblem is independent, then it does not need to be solved. In this case, the nverified flag will
          * increase by one. When the subproblem is not independent, then it needs to be checked.
          */
         if( !subproblemIsActive(benders, i) )
         {
            /* NOTE: There is no need to update the optimal flag. This is because optimal is always TRUE until a
             * non-optimal subproblem is found.
             */
            SCIPsetDebugMsg(set, "Benders' decomposition: subproblem %d is not active, setting status to OPTIMAL\n", i);

            (*substatus)[i] = SCIP_BENDERSSUBSTATUS_OPTIMAL;
            (*subprobsolved)[i] = TRUE;

            /* the nverified counter is only increased in the convex solving loop */
            if( solveloop == SCIP_BENDERSSOLVELOOP_CONVEX || solveloop == SCIP_BENDERSSOLVELOOP_USERCONVEX )
               (*nverified)++;
         }
         else if( solvesub )
         {
            SCIP_CALL( SCIPbendersExecSubproblemSolve(benders, set, sol, i, solveloop, FALSE, &solved, &subinfeas, type) );

#ifdef SCIP_DEBUG
            if( type == SCIP_BENDERSENFOTYPE_LP )
            {
               SCIPsetDebugMsg(set, "LP: Subproblem %d (%f < %f)\n", i, SCIPbendersGetAuxiliaryVarVal(benders, set, sol, i),
                  SCIPbendersGetSubprobObjval(benders, i));
            }
#endif
            (*subprobsolved)[i] = solved;

            (*infeasible) = (*infeasible) || subinfeas;
            if( subinfeas )
               (*substatus)[i] = SCIP_BENDERSSUBSTATUS_INFEAS;

            /* if the subproblems are solved to check integer feasibility, then the optimality check must be performed.
             * This will only be performed if checkint is TRUE and the subproblem was solved. The subproblem may not be
             * solved if the user has defined a solving function
             */
            if( checkint && (*subprobsolved)[i] )
            {
               /* if the subproblem is feasible, then it is necessary to update the value of the auxiliary variable to the
                * objective function value of the subproblem.
                */
               if( !subinfeas )
               {
                  SCIP_Bool subproboptimal = FALSE;

                  SCIP_CALL( SCIPbendersCheckSubprobOptimality(benders, set, sol, i, &subproboptimal) );

                  if( subproboptimal )
                     (*substatus)[i] = SCIP_BENDERSSUBSTATUS_OPTIMAL;
                  else
                     (*substatus)[i] = SCIP_BENDERSSUBSTATUS_AUXVIOL;

                  /* It is only possible to determine the optimality of a solution within a given subproblem in four
                   * different cases:
                   * i) solveloop == SCIP_BENDERSSOLVELOOP_CONVEX or USERCONVEX and the subproblem is convex.
                   * ii) solveloop == SCIP_BENDERSOLVELOOP_CONVEX  and only the convex relaxations will be checked.
                   * iii) solveloop == SCIP_BENDERSSOLVELOOP_USERCIP and the subproblem was solved, since the user has
                   * defined a solve function, it is expected that the solving is correctly executed.
                   * iv) solveloop == SCIP_BENDERSSOLVELOOP_CIP and the MIP for the subproblem has been solved.
                   */
                  if( convexsub || onlyconvexcheck
                     || solveloop == SCIP_BENDERSSOLVELOOP_CIP
                     || solveloop == SCIP_BENDERSSOLVELOOP_USERCIP )
                     (*optimal) = (*optimal) && subproboptimal;

#ifdef SCIP_DEBUG
                  if( convexsub || solveloop >= SCIP_BENDERSSOLVELOOP_CIP )
                  {
                     if( subproboptimal )
                     {
                        SCIPsetDebugMsg(set, "Subproblem %d is Optimal (%f >= %f)\n", i,
                           SCIPbendersGetAuxiliaryVarVal(benders, set, sol, i), SCIPbendersGetSubprobObjval(benders, i));
                     }
                     else
                     {
                        SCIPsetDebugMsg(set, "Subproblem %d is NOT Optimal (%f < %f)\n", i,
                           SCIPbendersGetAuxiliaryVarVal(benders, set, sol, i), SCIPbendersGetSubprobObjval(benders, i));
                     }
                  }
#endif

                  /* the nverified variable is only incremented when the original form of the subproblem has been solved.
                   * What is meant by "original" is that the LP relaxation of CIPs are solved to generate valid cuts. So
                   * if the subproblem is defined as a CIP, then it is only classified as checked if the CIP is solved.
                   * There are three cases where the "original" form is solved are:
                   * i) solveloop == SCIP_BENDERSSOLVELOOP_CONVEX or USERCONVEX and the subproblem is an LP
                   *    - the original form has been solved.
                   * ii) solveloop == SCIP_BENDERSSOLVELOOP_CIP or USERCIP and the CIP for the subproblem has been
                   *    solved.
                   * iii) or, only a convex check is performed.
                   */
                  if( ((solveloop == SCIP_BENDERSSOLVELOOP_CONVEX || solveloop == SCIP_BENDERSSOLVELOOP_USERCONVEX)
                        && convexsub)
                     || ((solveloop == SCIP_BENDERSSOLVELOOP_CIP || solveloop == SCIP_BENDERSSOLVELOOP_USERCIP)
                        && !convexsub)
                     || onlyconvexcheck )
                     (*nverified)++;

                  if( !subproboptimal )
                  {
                     numnotopt++;
                     assert(numnotopt <= nsubproblems);
                  }
               }
               else
               {
                  numnotopt++;
                  assert(numnotopt <= nsubproblems);
               }
            }
         }

         subproblemcount++;
         i++;
         if( i >= nsubproblems )
            i = 0;
         benders->lastchecked = i;
      }
   }

   (*nchecked) = subproblemcount;

   return SCIP_OKAY;
}

/** Calls the Benders' decompsition cuts for the given solve loop. There are four cases:
 *  i) solveloop == SCIP_BENDERSSOLVELOOP_CONVEX - only the LP Benders' cuts are called
 *  ii) solveloop == SCIP_BENDERSSOLVELOOP_CIP - only the CIP Benders' cuts are called
 *  iii) solveloop == SCIP_BENDERSSOLVELOOP_USERCONVEX - only the LP Benders' cuts are called
 *  iv) solveloop == SCIP_BENDERSSOLVELOOP_USERCIP - only the CIP Benders' cuts are called
 *
 *  The priority of the results are: SCIP_CONSADDED (SCIP_SEPARATED), SCIP_DIDNOTFIND, SCIP_FEASIBLE, SCIP_DIDNOTRUN. In
 *  this function, there are four levels of results that need to be assessed. These are:
 *  i) The result from the individual cut for the subproblem
 *  ii) The overall result for the subproblem from all cuts
 *  iii) the overall result for the solve loop from all cuts
 *  iv) the over all result from all solve loops.
 *  In each level, the priority of results must be adhered to.
 */
static
SCIP_RETCODE generateBendersCuts(
   SCIP_BENDERS*         benders,            /**< Benders' decomposition */
   SCIP_SET*             set,                /**< global SCIP settings */
   SCIP_SOL*             sol,                /**< primal CIP solution */
   SCIP_RESULT*          result,             /**< result of the pricing process */
   SCIP_BENDERSENFOTYPE  type,               /**< the type of solution being enforced */
   SCIP_BENDERSSOLVELOOP solveloop,          /**< the current solve loop */
   SCIP_Bool             checkint,           /**< are the subproblems called during a check/enforce of integer sols? */
   int                   nchecked,           /**< the number of subproblems checked in this solve loop, they may not be solved */
   SCIP_Bool*            subprobsolved,      /**< an array indicating the subproblems that were solved in this loop. */
   SCIP_BENDERSSUBSTATUS* substatus,         /**< array to store the status of the subsystem */
   int**                 mergecands,         /**< the subproblems that are merge candidates */
   int*                  npriomergecands,    /**< the number of priority merge candidates. */
   int*                  nmergecands,        /**< the number of merge candidates. */
   int*                  nsolveloops         /**< the number of solve loops, is updated w.r.t added cuts */
   )
{
   SCIP_BENDERSCUT** benderscuts;
   SCIP_RESULT solveloopresult;
   int nbenderscuts;
   int nsubproblems;
   int subproblemcount;
   SCIP_Longint addedcuts = 0;
   int i;
   int j;
   SCIP_Bool onlyconvexcheck;

   assert(benders != NULL);
   assert(set != NULL);

   /* getting the Benders' decomposition cuts */
   benderscuts = SCIPbendersGetBenderscuts(benders);
   nbenderscuts = SCIPbendersGetNBenderscuts(benders);

   solveloopresult = SCIP_DIDNOTRUN;

   /* getting the number of subproblems in the Benders' decomposition */
   nsubproblems = SCIPbendersGetNSubproblems(benders);

   /* in the case of an LNS check, only the convex relaxations of the subproblems will be solved. This is a performance
    * feature, since solving the convex relaxation is typically much faster than solving the corresponding CIP. While
    * the CIP is not solved during the LNS check, the solutions are still of higher quality than when Benders' is not
    * employed.
    */
   onlyconvexcheck = SCIPbendersOnlyCheckConvexRelax(benders);

   /* It is only possible to add cuts to the problem if it has not already been solved */
   if( SCIPsetGetStage(set) < SCIP_STAGE_SOLVED && type != SCIP_BENDERSENFOTYPE_CHECK )
   {
      /* This is done in two loops. The first is by subproblem and the second is by cut type. */
      i = benders->firstchecked;
      subproblemcount = 0;
      while( subproblemcount < nchecked )
      {
         SCIP_RESULT subprobresult;
         SCIP_Bool convexsub = SCIPbendersSubprobIsConvex(benders, i);

         /* cuts can only be generated if the subproblem is not independent and if it has been solved. The subproblem
          * solved flag is important for the user-defined subproblem solving methods
          */
         if( subproblemIsActive(benders, i) && subprobsolved[i] )
         {
            subprobresult = SCIP_DIDNOTRUN;
            for( j = 0; j < nbenderscuts; j++ )
            {
               SCIP_RESULT cutresult;
               SCIP_Longint prevaddedcuts;

               assert(benderscuts[j] != NULL);

               prevaddedcuts = SCIPbenderscutGetNFound(benderscuts[j]);
               cutresult = SCIP_DIDNOTRUN;

               /* the result is updated only if a Benders' cut is generated or one was not found. However, if a cut has
                * been found in a previous iteration, then the result is returned as SCIP_CONSADDED or SCIP_SEPARATED.
                * This result is permitted because if a constraint was added, the solution that caused the error in the cut
                * generation will be cutoff from the master problem.
                */
               if( (SCIPbenderscutIsLPCut(benderscuts[j]) && (solveloop == SCIP_BENDERSSOLVELOOP_CONVEX
                        || solveloop == SCIP_BENDERSSOLVELOOP_USERCONVEX))
                  || (!SCIPbenderscutIsLPCut(benderscuts[j]) && ((solveloop == SCIP_BENDERSSOLVELOOP_CIP && !convexsub)
                        || solveloop == SCIP_BENDERSSOLVELOOP_USERCIP)) )
                  SCIP_CALL( SCIPbenderscutExec(benderscuts[j], set, benders, sol, i, type, &cutresult) );

               addedcuts += (SCIPbenderscutGetNFound(benderscuts[j]) - prevaddedcuts);

               /* the result is updated only if a Benders' cut is generated */
               if( cutresult == SCIP_CONSADDED || cutresult == SCIP_SEPARATED )
               {
                  subprobresult = cutresult;

                  benders->ncutsfound++;

                  /* at most a single cut is generated for each subproblem */
                  break;
               }
               else
               {
                  /* checking from lowest priority result */
                  if( subprobresult == SCIP_DIDNOTRUN )
                     subprobresult = cutresult;
                  else if( subprobresult == SCIP_FEASIBLE && cutresult == SCIP_DIDNOTFIND )
                     subprobresult = cutresult;
                  /* if the subprobresult is SCIP_DIDNOTFIND, then it can't be updated. */
               }
            }

            /* the highest priority for the results is CONSADDED and SEPARATED. The solveloopresult will always be
             * updated if the subprobresult is either of these.
             */
            if( subprobresult == SCIP_CONSADDED || subprobresult == SCIP_SEPARATED )
            {
               solveloopresult = subprobresult;
            }
            else if( subprobresult == SCIP_FEASIBLE )
            {
               /* updating the solve loop result based upon the priority */
               if( solveloopresult == SCIP_DIDNOTRUN )
                  solveloopresult = subprobresult;
            }
            else if( subprobresult == SCIP_DIDNOTFIND )
            {
               /* updating the solve loop result based upon the priority */
               if( solveloopresult == SCIP_DIDNOTRUN || solveloopresult == SCIP_FEASIBLE )
                  solveloopresult = subprobresult;

               /* since a cut was not found, then merging could be useful to avoid this in subsequent iterations. The
                * candidate is labelled as a non-priority merge candidate
                */
               if( substatus[i] != SCIP_BENDERSSUBSTATUS_OPTIMAL )
               {
                  (*mergecands)[(*nmergecands)] = i;
                  (*nmergecands)++;
               }
            }
            else if( subprobresult == SCIP_DIDNOTRUN )
            {
               /* if the subproblem is infeasible and no cut generation methods were run, then the infeasibility will
                * never be resolved. As such, the subproblem will be merged into the master problem. If the subproblem
                * was not infeasible, then it is added as a possible merge candidate
                */
               if( substatus[i] == SCIP_BENDERSSUBSTATUS_INFEAS )
               {
                  (*mergecands)[(*nmergecands)] = (*mergecands)[(*npriomergecands)];
                  (*mergecands)[(*npriomergecands)] = i;
                  (*npriomergecands)++;
                  (*nmergecands)++;
               }
               else if( substatus[i] != SCIP_BENDERSSUBSTATUS_OPTIMAL )
               {
                  (*mergecands)[(*nmergecands)] = i;
                  (*nmergecands)++;
               }
            }
         }

         subproblemcount++;
         i++;
         if( i >= nsubproblems )
            i = 0;
      }
   }

   /* updating the overall result based upon the priorities */
   if( solveloopresult == SCIP_CONSADDED || solveloopresult == SCIP_SEPARATED )
   {
      (*result) = solveloopresult;
   }
   else if( solveloopresult == SCIP_FEASIBLE )
   {
      /* updating the solve loop result based upon the priority */
      if( (*result) == SCIP_DIDNOTRUN )
         (*result) = solveloopresult;
   }
   else if( solveloopresult == SCIP_DIDNOTFIND )
   {
      /* updating the solve loop result based upon the priority */
      if( (*result) == SCIP_DIDNOTRUN || (*result) == SCIP_FEASIBLE )
         (*result) = solveloopresult;
   }

   /* if no cuts were added, then the number of solve loops is increased */
   if( addedcuts == 0 && SCIPbendersGetNConvexSubprobs(benders) < SCIPbendersGetNSubproblems(benders)
      && checkint && !onlyconvexcheck )
      (*nsolveloops) = 2;

   return SCIP_OKAY;
}

/** Solves the subproblem using the current master problem solution.
 *
 *  The checkint flag indicates whether integer feasibility can be assumed. If it is not assumed, i.e. checkint ==
 *  FALSE, then only the convex relaxations of the subproblems are solved. If integer feasibility is assumed, i.e.
 *  checkint == TRUE, then the convex relaxations and the full CIP are solved to generate Benders' cuts and check
 *  solution feasibility.
 *
 *  TODO: consider allowing the possibility to pass solution information back from the subproblems instead of the scip
 *  instance. This would allow the use of different solvers for the subproblems, more importantly allowing the use of an
 *  LP solver for LP subproblems.
 */
SCIP_RETCODE SCIPbendersExec(
   SCIP_BENDERS*         benders,            /**< Benders' decomposition */
   SCIP_SET*             set,                /**< global SCIP settings */
   SCIP_SOL*             sol,                /**< primal CIP solution */
   SCIP_RESULT*          result,             /**< result of the pricing process */
   SCIP_Bool*            infeasible,         /**< is the master problem infeasible with respect to the Benders' cuts? */
   SCIP_Bool*            auxviol,            /**< set to TRUE only if the solution is feasible but the aux vars are violated */
   SCIP_BENDERSENFOTYPE  type,               /**< the type of solution being enforced */
   SCIP_Bool             checkint            /**< should the integer solution be checked by the subproblems */
   )
{
   int nsubproblems;
   int subproblemcount;
   int nchecked;
   int nsolveloops;
   int nverified;
   int* mergecands;
   int npriomergecands;
   int nmergecands;
   SCIP_Bool* subprobsolved;
   SCIP_BENDERSSUBSTATUS* substatus;
   SCIP_Bool optimal;
   SCIP_Bool allverified;
   SCIP_Bool success;
   int i;
   int l;

   success = TRUE;

   SCIPsetDebugMsg(set, "Starting Benders' decomposition subproblem solving. type %d checkint %d\n", type, checkint);

   /* start timing */
   SCIPclockStart(benders->bendersclock, set);

   nsubproblems = SCIPbendersGetNSubproblems(benders);

   (*auxviol) = FALSE;
   (*infeasible) = FALSE;

   /* It is assumed that the problem is optimal, until a subproblem is found not to be optimal. However, not all
    * subproblems could be checked in each iteration. As such, it is not possible to state that the problem is optimal
    * if not all subproblems are checked. Situations where this may occur is when a subproblem is a MIP and only the LP
    * is solved. Also, in a distributed computation, then it may be advantageous to only solve some subproblems before
    * resolving the master problem. As such, for a problem to be optimal, then (optimal && allverified) == TRUE
    */
   optimal = TRUE;
   nverified = 0;

   assert(benders != NULL);
   assert(result != NULL);
   assert(infeasible != NULL);
   assert(auxviol != NULL);

   /* if the Benders' decomposition is called from a sub-scip, it is assumed that this is an LNS heuristic. As such, the
    * check is not performed and the solution is assumed to be feasible
    */
   if( benders->iscopy
      && (!benders->lnscheck
         || (benders->lnsmaxdepth > -1 && SCIPgetDepth(benders->sourcescip) > benders->lnsmaxdepth)) )
   {
      (*result) = SCIP_DIDNOTRUN;
      return SCIP_OKAY;
   }

   /* it is not necessary to check all primal solutions by solving the Benders' decomposition subproblems.
    * Only the improving solutions are checked to improve efficiency of the algorithm.
    * If the solution is non-improving, the result FEASIBLE is returned. While this may be incorrect w.r.t to the
    * Benders' subproblems, this solution will never be the optimal solution. A non-improving solution may be used
    * within LNS primal heuristics. If this occurs, the improving solution, if found, will be checked by the solving
    * the Benders' decomposition subproblems.
    * TODO: Add a parameter to control this behaviour.
    */
   if( checkint && SCIPsetIsFeasLE(set, SCIPgetPrimalbound(set->scip), SCIPgetSolOrigObj(set->scip, sol)) )
   {
      (*result) = SCIP_DIDNOTRUN;
      return SCIP_OKAY;
   }

   /* setting the first subproblem to check in this round of subproblem checks */
   benders->firstchecked = benders->lastchecked;

   /* sets the stored objective function values of the subproblems to infinity */
   resetSubproblemObjectiveValue(benders);

   *result = SCIP_DIDNOTRUN;

   if( benders->benderspresubsolve != NULL )
   {
      SCIP_Bool skipsolve;

      skipsolve = FALSE;
      SCIP_CALL( benders->benderspresubsolve(set->scip, benders, sol, type, checkint, &skipsolve, result) );

      /* evaluate result */
      if( (*result) != SCIP_DIDNOTRUN
         && (*result) != SCIP_FEASIBLE
         && (*result) != SCIP_INFEASIBLE
         && (*result) != SCIP_CONSADDED
         && (*result) != SCIP_SEPARATED )
      {
         SCIPerrorMessage("the user-defined pre subproblem solving method for the Benders' decomposition <%s> returned "
            "invalid result <%d>\n", benders->name, *result);
         return SCIP_INVALIDRESULT;
      }

      /* if the solve must be skipped, then the solving loop is exited and the user defined result is returned */
      if( skipsolve )
      {
         SCIPsetDebugMsg(set, "skipping the subproblem solving for Benders' decomposition <%s>. "
            "returning result <%d>\n", benders->name, *result);
         return SCIP_OKAY;
      }
   }

   /* allocating memory for the infeasible subproblem array */
   SCIP_CALL( SCIPallocClearBlockMemoryArray(set->scip, &subprobsolved, nsubproblems) );
   SCIP_CALL( SCIPallocClearBlockMemoryArray(set->scip, &substatus, nsubproblems) );
   SCIP_CALL( SCIPallocClearBlockMemoryArray(set->scip, &mergecands, nsubproblems) );
   npriomergecands = 0;
   nmergecands = 0;

   /* by default the number of solve loops is 1. This is the case if all subproblems are LP or the user has defined a
    * benderssolvesub callback. If there is a subproblem that is not an LP, then 2 solve loops are performed. The first
    * loop is the LP solving loop, the second solves the subproblem to integer optimality.
    */
   nsolveloops = 1;

   for( l = 0; l < nsolveloops; l++ )
   {
      SCIP_BENDERSSOLVELOOP solveloop;    /* identifies what problem type is solve in this solve loop */

      /* if either benderssolvesubconvex or benderssolvesub are implemented, then the user callbacks are invoked */
      if( benders->benderssolvesubconvex != NULL || benders->benderssolvesub != NULL )
      {
         if( l == 0 )
            solveloop = SCIP_BENDERSSOLVELOOP_USERCONVEX;
         else
            solveloop = SCIP_BENDERSSOLVELOOP_USERCIP;
      }
      else
         solveloop = (SCIP_BENDERSSOLVELOOP) l;

      /* solving the subproblems for this round of enforcement/checking. */
      SCIP_CALL( solveBendersSubproblems(benders, set, sol, type, solveloop, checkint, &nchecked, &nverified,
            &subprobsolved, &substatus, infeasible, &optimal) );

      /* Generating cuts for the subproblems. Cuts are only generated when the solution is from primal heuristics,
       * relaxations or the LP
       */
      if( type != SCIP_BENDERSENFOTYPE_PSEUDO )
      {
         SCIP_CALL( generateBendersCuts(benders, set, sol, result, type, solveloop, checkint, nchecked,
            subprobsolved, substatus, &mergecands, &npriomergecands, &nmergecands, &nsolveloops) );
      }
      else
      {
         /* The first solving loop solves the convex subproblems and the convex relaxations of the CIP subproblems. The
          * second solving loop solves the CIP subproblems. The second solving loop is only called if the integer
          * feasibility is being checked and if the convex subproblems and convex relaxations are not infeasible.
          */
         if( !(*infeasible) && checkint && !SCIPbendersOnlyCheckConvexRelax(benders)
            && SCIPbendersGetNConvexSubprobs(benders) < SCIPbendersGetNSubproblems(benders))
            nsolveloops = 2;
      }

   }

   allverified = (nverified == nsubproblems);

   SCIPsetDebugMsg(set, "End Benders' decomposition subproblem solve. result %d infeasible %d auxviol %d nverified %d\n",
      *result, *infeasible, *auxviol, nverified);

#ifdef SCIP_DEBUG
   if( (*result) == SCIP_CONSADDED )
   {
      SCIPsetDebugMsg(set, "Benders' decomposition: Cut added\n");
   }
#endif

   /* if the result is SCIP_DIDNOTFIND, then there was a error in generating cuts in all subproblems that are not
    * optimal. This result does not cutoff any solution, so the Benders' decomposition algorithm will fail.
    * TODO: Work out a way to ensure Benders' decomposition does not terminate due to a SCIP_DIDNOTFIND result.
    */
   if( (*result) == SCIP_DIDNOTFIND )
   {
      if( type == SCIP_BENDERSENFOTYPE_PSEUDO )
         (*result) = SCIP_SOLVELP;
      else
         (*result) = SCIP_INFEASIBLE;

      SCIPerrorMessage("An error was found when generating cuts for non-optimal subproblems of Benders' "
         "decomposition <%s>. Consider merging the infeasible subproblems into the master problem.\n", SCIPbendersGetName(benders));

      /* since no other cuts are generated, then this error will result in a crash. It is possible to avoid the error,
       * by merging the affected subproblem into the master problem.
       */
      success = FALSE;

      goto TERMINATE;
   }

   if( type == SCIP_BENDERSENFOTYPE_PSEUDO )
   {
      if( (*infeasible) || !allverified )
         (*result) = SCIP_SOLVELP;
      else
      {
         (*result) = SCIP_FEASIBLE;

         /* if the subproblems are not infeasible, but they are also not optimal. This means that there is a violation
          * in the auxiliary variable values. In this case, a feasible result is returned with the auxviol flag set to
          * TRUE.
          */
         (*auxviol) = !optimal;
      }
   }
   else if( checkint && (type == SCIP_BENDERSENFOTYPE_CHECK || (*result) != SCIP_CONSADDED) )
   {
      /* if the subproblems are being solved as part of conscheck, then the results flag must be returned after the solving
       * has completed.
       */
      if( (*infeasible) || !allverified )
         (*result) = SCIP_INFEASIBLE;
      else
      {
         (*result) = SCIP_FEASIBLE;

         /* if the subproblems are not infeasible, but they are also not optimal. This means that there is a violation
          * in the auxiliary variable values. In this case, a feasible result is returned with the auxviol flag set to
          * TRUE.
          */
         (*auxviol) = !optimal;
      }
   }

TERMINATE:
   /* calling the post-solve call back for the Benders' decomposition algorithm. This allows the user to work directly
    * with the solved subproblems and the master problem */
   if( benders->benderspostsolve != NULL )
   {
      SCIP_Bool merged;

      merged = FALSE;

      SCIP_CALL( benders->benderspostsolve(set->scip, benders, sol, type, mergecands, npriomergecands, nmergecands,
            checkint, (*infeasible), &merged) );

      if( merged )
      {
         (*result) = SCIP_CONSADDED;

         /* since subproblems have been merged, then constraints have been added. This could resolve the unresolved
          * infeasibility, so the error has been corrected.
          */
         success = TRUE;
      }
      else if( !success )
      {
         SCIPerrorMessage("An error occurred during Benders' decomposition cut generations and no merging had been "
            "performed. It is not possible to continue solving the problem by Benders' decomposition\n");
      }
   }

   /* freeing the subproblems after the cuts are generated */
   i = benders->firstchecked;
   subproblemcount = 0;
   while( subproblemcount < nchecked )
   {
      SCIP_CALL( SCIPbendersFreeSubproblem(benders, set, i) );

      subproblemcount++;
      i++;
      if( i >= nsubproblems )
         i = 0;
   }

   /* increment the number of calls to the Benders' decomposition subproblem solve */
   benders->ncalls++;

   SCIPsetDebugMsg(set, "End Benders' decomposition execution method. result %d infeasible %d auxviol %d\n", *result,
      *infeasible, *auxviol);

   /* end timing */
   SCIPclockStop(benders->bendersclock, set);

   /* freeing memory */
   SCIPfreeBlockMemoryArray(set->scip, &mergecands, nsubproblems);
   SCIPfreeBlockMemoryArray(set->scip, &substatus, nsubproblems);
   SCIPfreeBlockMemoryArray(set->scip, &subprobsolved, nsubproblems);

   if( !success )
      return SCIP_ERROR;
   else
      return SCIP_OKAY;
}

/** solves the user-defined subproblem solving function */
static
SCIP_RETCODE executeUserDefinedSolvesub(
   SCIP_BENDERS*         benders,            /**< Benders' decomposition */
   SCIP_SET*             set,                /**< global SCIP settings */
   SCIP_SOL*             sol,                /**< primal CIP solution */
   int                   probnumber,         /**< the subproblem number */
   SCIP_BENDERSSOLVELOOP solveloop,          /**< the solve loop iteration. The first iter is for LP, the second for IP */
   SCIP_Bool*            infeasible,         /**< returns whether the current subproblem is infeasible */
   SCIP_Real*            objective,          /**< the objective function value of the subproblem */
   SCIP_RESULT*          result              /**< the result from solving the subproblem */
   )
{
   assert(benders != NULL);
   assert(probnumber >= 0 && probnumber < benders->nsubproblems);
   assert(benders->benderssolvesubconvex != NULL || benders->benderssolvesub != NULL);

   assert(solveloop == SCIP_BENDERSSOLVELOOP_USERCONVEX || solveloop == SCIP_BENDERSSOLVELOOP_USERCIP);

   (*objective) = -SCIPsetInfinity(set);

   /* calls the user defined subproblem solving method. Only the convex relaxations are solved during the Large
    * Neighbourhood Benders' Search. */
   if( solveloop == SCIP_BENDERSSOLVELOOP_USERCONVEX )
   {
      if( benders->benderssolvesubconvex != NULL )
      {
         SCIP_CALL( benders->benderssolvesubconvex(set->scip, benders, sol, probnumber,
               SCIPbendersOnlyCheckConvexRelax(benders), objective, result) );
      }
      else
         (*result) = SCIP_DIDNOTRUN;
   }
   else if( solveloop == SCIP_BENDERSSOLVELOOP_USERCIP )
   {
      if( benders->benderssolvesub != NULL )
      {
         SCIP_CALL( benders->benderssolvesub(set->scip, benders, sol, probnumber, objective, result) );
      }
      else
         (*result) = SCIP_DIDNOTRUN;
   }

   /* evaluate result */
   if( (*result) != SCIP_DIDNOTRUN
      && (*result) != SCIP_FEASIBLE
      && (*result) != SCIP_INFEASIBLE
      && (*result) != SCIP_UNBOUNDED )
   {
      SCIPerrorMessage("the user-defined solving method for the Benders' decomposition <%s> returned invalid result <%d>\n",
         benders->name, *result);
      return SCIP_INVALIDRESULT;
   }

   if( (*result) == SCIP_INFEASIBLE )
      (*infeasible) = TRUE;

   if( (*result) == SCIP_FEASIBLE
      && (SCIPsetIsInfinity(set, -(*objective)) || SCIPsetIsInfinity(set, (*objective))) )
   {
      SCIPerrorMessage("the user-defined solving method for the Benders' decomposition <%s> returned objective value %g\n",
         benders->name, (*objective));
      return SCIP_ERROR;
   }

   /* if the result is SCIP_DIDNOTFIND, then an error is returned and SCIP will terminate. */
   if( (*result) == SCIP_DIDNOTFIND )
      return SCIP_ERROR;
   else
      return SCIP_OKAY;
}

/** executes the subproblem solving process */
SCIP_RETCODE SCIPbendersExecSubproblemSolve(
   SCIP_BENDERS*         benders,            /**< Benders' decomposition */
   SCIP_SET*             set,                /**< global SCIP settings */
   SCIP_SOL*             sol,                /**< primal CIP solution */
   int                   probnumber,         /**< the subproblem number */
   SCIP_BENDERSSOLVELOOP solveloop,          /**< the solve loop iteration. The first iter is for LP, the second for IP */
   SCIP_Bool             enhancement,        /**< is the solve performed as part of and enhancement? */
   SCIP_Bool*            solved,             /**< flag to indicate whether the subproblem was solved */
   SCIP_Bool*            infeasible,         /**< returns whether the current subproblem is infeasible */
   SCIP_BENDERSENFOTYPE  type                /**< the enforcement type calling this function */
   )
{
   SCIP* subproblem;
   SCIP_SOL* bestsol;
   SCIP_RESULT result;
   SCIP_Real objective;

   assert(benders != NULL);
   assert(probnumber >= 0 && probnumber < benders->nsubproblems);

   SCIPsetDebugMsg(set, "Benders' decomposition: solving subproblem %d\n", probnumber);

   result = SCIP_DIDNOTRUN;
   objective = SCIPsetInfinity(set);

   /* initially setting the solved flag to FALSE */
   (*solved) = FALSE;

   /* if the subproblem solve callback is implemented, then that is used instead of the default setup */
   if( solveloop == SCIP_BENDERSSOLVELOOP_USERCONVEX || solveloop == SCIP_BENDERSSOLVELOOP_USERCIP )
   {
      /* calls the user defined subproblem solving method. Only the convex relaxations are solved during the Large
       * Neighbourhood Benders' Search. */
      SCIP_CALL( executeUserDefinedSolvesub(benders, set, sol, probnumber, solveloop, infeasible, &objective, &result) );

      /* if the result is DIDNOTRUN, then the subproblem was not solved */
      (*solved) = (result != SCIP_DIDNOTRUN);
   }
   else
   {
      /* setting up the subproblem */
      if( solveloop == SCIP_BENDERSSOLVELOOP_CONVEX )
      {
         SCIP_CALL( SCIPbendersSetupSubproblem(benders, set, sol, probnumber) );
      }
      else
      {
         SCIP_CALL( updateEventhdlrUpperbound(benders, probnumber, SCIPbendersGetAuxiliaryVarVal(benders, set, sol, probnumber)) );
      }

      /* solving the subproblem
       * the LP of the subproblem is solved in the first solveloop.
       * In the second solve loop, the MIP problem is solved */
      if( solveloop == SCIP_BENDERSSOLVELOOP_CONVEX || SCIPbendersSubprobIsConvex(benders, probnumber) )
      {
         SCIP_CALL( SCIPbendersSolveSubproblemLP(benders, probnumber, infeasible) );
      }
      else
      {
         SCIP_CALL( SCIPbendersSolveSubproblemCIP(benders, probnumber, infeasible, type, FALSE) );
      }

      /* if the generic subproblem solving methods are used, then the subproblems are always solved. */
      (*solved) = TRUE;
   }

   subproblem = SCIPbendersSubproblem(benders, probnumber);

   bestsol = SCIPgetBestSol(subproblem);

   if( !enhancement )
   {
      /* The following handles the cases when the subproblem is OPTIMAL, INFEASIBLE and UNBOUNDED.
       * If a subproblem is unbounded, then the auxiliary variables are set to -infinity and the unbounded flag is
       * returned as TRUE. No cut will be generated, but the result will be set to SCIP_FEASIBLE.
       */
      if( solveloop == SCIP_BENDERSSOLVELOOP_CONVEX )
      {
         if( SCIPgetLPSolstat(subproblem) == SCIP_LPSOLSTAT_OPTIMAL )
            SCIPbendersSetSubprobObjval(benders, probnumber, SCIPgetSolOrigObj(subproblem, NULL));
         else if( SCIPgetLPSolstat(subproblem) == SCIP_LPSOLSTAT_INFEASIBLE )
            SCIPbendersSetSubprobObjval(benders, probnumber, SCIPsetInfinity(set));
         else if( SCIPgetLPSolstat(subproblem) == SCIP_LPSOLSTAT_UNBOUNDEDRAY )
         {
            SCIPerrorMessage("The LP of Benders' decomposition subproblem %d is unbounded. This should not happen.\n",
               probnumber);
            SCIPABORT();
         }
         else
         {
            SCIPerrorMessage("Invalid status returned from solving the LP of Benders' decomposition subproblem %d. LP status: %d\n",
               probnumber, SCIPgetLPSolstat(subproblem));
            SCIPABORT();
         }
      }
      else if( solveloop == SCIP_BENDERSSOLVELOOP_CIP )
      {
         /* TODO: Consider whether other solutions status should be handled */
         if( SCIPgetStatus(subproblem) == SCIP_STATUS_OPTIMAL )
            SCIPbendersSetSubprobObjval(benders, probnumber, SCIPgetSolOrigObj(subproblem, bestsol));
         else if( SCIPgetStatus(subproblem) == SCIP_STATUS_INFEASIBLE )
            SCIPbendersSetSubprobObjval(benders, probnumber, SCIPsetInfinity(set));
         else if( SCIPgetStatus(subproblem) == SCIP_STATUS_USERINTERRUPT || SCIPgetStatus(subproblem) == SCIP_STATUS_BESTSOLLIMIT )
            SCIPbendersSetSubprobObjval(benders, probnumber, SCIPgetSolOrigObj(subproblem, bestsol));
         else if( SCIPgetStatus(subproblem) == SCIP_STATUS_UNBOUNDED )
         {
            SCIPerrorMessage("The Benders' decomposition subproblem %d is unbounded. This should not happen.\n",
               probnumber);
            SCIPABORT();
         }
         else
         {
            SCIPerrorMessage("Invalid status returned from solving Benders' decomposition subproblem %d. Solution status: %d\n",
               probnumber, SCIPgetStatus(subproblem));
            SCIPABORT();
         }
      }
      else
      {
         assert(solveloop == SCIP_BENDERSSOLVELOOP_USERCONVEX || solveloop == SCIP_BENDERSSOLVELOOP_USERCIP);
         if( result == SCIP_FEASIBLE )
            SCIPbendersSetSubprobObjval(benders, probnumber, objective);
         else if( result == SCIP_INFEASIBLE )
            SCIPbendersSetSubprobObjval(benders, probnumber, SCIPsetInfinity(set));
         else if( result == SCIP_UNBOUNDED )
         {
            SCIPerrorMessage("The Benders' decomposition subproblem %d is unbounded. This should not happen.\n",
               probnumber);
            SCIPABORT();
         }
         else if( result != SCIP_DIDNOTRUN )
         {
            SCIPerrorMessage("Invalid result <%d> from user-defined subproblem solving method. This should not happen.\n",
               result);
         }
      }
   }

   return SCIP_OKAY;
}

/** sets up the subproblem using the solution to the master problem  */
SCIP_RETCODE SCIPbendersSetupSubproblem(
   SCIP_BENDERS*         benders,            /**< Benders' decomposition */
   SCIP_SET*             set,                /**< global SCIP settings */
   SCIP_SOL*             sol,                /**< primal CIP solution */
   int                   probnumber          /**< the subproblem number */
   )
{
   SCIP* subproblem;
   SCIP_VAR** vars;
   SCIP_VAR* mastervar;
   SCIP_Real solval;
   int nvars;
   int i;

   assert(benders != NULL);
   assert(set != NULL);
   assert(probnumber >= 0 && probnumber < SCIPbendersGetNSubproblems(benders));

   /* changing all of the master problem variable to continuous. */
   SCIP_CALL( SCIPbendersChgMastervarsToCont(benders, set, probnumber) );

   subproblem = SCIPbendersSubproblem(benders, probnumber);

   /* if the Benders' decomposition subproblem is an LP, then probing mode must be started.
    * If the subproblem is a MIP, the problem must be initialised, put into SCIP_STAGE_SOLVING to be able to change the
    * variable bounds. The probing mode is entered once the variable bounds are set.
    * In the MIP case, the transformed problem is freed after each subproblem solve round. */
   if( SCIPbendersSubprobIsConvex(benders, probnumber) )
   {
      SCIP_CALL( SCIPstartProbing(subproblem) );
   }
   else
   {
      SCIP_CALL( initialiseSubproblem(benders, probnumber) );
   }

   vars = SCIPgetVars(subproblem);
   nvars = SCIPgetNVars(subproblem);

   /* looping over all variables in the subproblem to find those corresponding to the master problem variables. */
   /* TODO: It should be possible to store the pointers to the master variables to speed up the subproblem setup */
   for( i = 0; i < nvars; i++ )
   {
      SCIP_CALL( SCIPbendersGetVar(benders, set, vars[i], &mastervar, -1) );

      if( mastervar != NULL )
      {
         /* It is possible due to numerics that the solution value exceeds the upper or lower bounds. When this
          * happens, it causes an error in the LP solver as a result of inconsistent bounds. So the following statements
          * are used to ensure that the bounds are not exceeded when applying the fixings for the Benders'
          * decomposition subproblems
          */
         solval = SCIPgetSolVal(set->scip, sol, mastervar);
         if( solval > SCIPvarGetUbLocal(vars[i]) )
            solval = SCIPvarGetUbLocal(vars[i]);
         else if( solval < SCIPvarGetLbLocal(vars[i]) )
            solval = SCIPvarGetLbLocal(vars[i]);

         /* fixing the variable in the subproblem */
         if( !SCIPisEQ(subproblem, SCIPvarGetLbLocal(vars[i]), SCIPvarGetUbLocal(vars[i])) )
         {
            if( SCIPisGT(subproblem, solval, SCIPvarGetLbLocal(vars[i])) )
            {
               SCIP_CALL( SCIPchgVarLb(subproblem, vars[i], solval) );
            }
            if( SCIPisLT(subproblem, solval, SCIPvarGetUbLocal(vars[i])) )
            {
               SCIP_CALL( SCIPchgVarUb(subproblem, vars[i], solval) );
            }
         }

         assert(SCIPisEQ(subproblem, SCIPvarGetLbLocal(vars[i]), SCIPvarGetUbLocal(vars[i])));
      }
   }

   /* if the subproblem is a MIP, the probing mode is entered after setting up the subproblem */
   if( !SCIPbendersSubprobIsConvex(benders, probnumber) )
   {
      SCIP_CALL( SCIPstartProbing(subproblem) );
   }

   /* set the flag to indicate that the subproblems have been set up */
   SCIPbendersSetSubprobIsSetup(benders, probnumber, TRUE);

   return SCIP_OKAY;
}

/** Solve a Benders' decomposition subproblems. This will either call the user defined method or the generic solving
 *  methods. If the generic method is called, then the subproblem must be set up before calling this method. */
SCIP_RETCODE SCIPbendersSolveSubproblem(
   SCIP_BENDERS*         benders,            /**< Benders' decomposition */
   SCIP_SET*             set,                /**< global SCIP settings */
   SCIP_SOL*             sol,                /**< primal CIP solution, can be NULL */
   int                   probnumber,         /**< the subproblem number */
   SCIP_Bool*            infeasible,         /**< returns whether the current subproblem is infeasible */
   SCIP_BENDERSENFOTYPE  type,               /**< the enforcement type calling this function */
   SCIP_Bool             solvecip,           /**< directly solve the CIP subproblem */
   SCIP_Real*            objective           /**< the objective function value of the subproblem, can be NULL */
   )
{
   assert(benders != NULL);
   assert(set != NULL);
   assert(probnumber >= 0 && probnumber < SCIPbendersGetNSubproblems(benders));

   /* the subproblem must be set up before this function is called. */
   if( SCIPbendersSubprobIsSetup(benders, probnumber) )
   {
      SCIPerrorMessage("Benders' decomposition subproblem %d must be set up before calling SCIPbendersSolveSubproblem(). Call SCIPsetupSubproblem() first.\n", probnumber);
      return SCIP_ERROR;
   }

   /* if the subproblem solve callback is implemented, then that is used instead of the default setup */
   if( benders->benderssolvesubconvex != NULL ||  benders->benderssolvesub != NULL)
   {
      SCIP_BENDERSSOLVELOOP solveloop;
      SCIP_RESULT result;
      SCIP_Real subobj;

      if( solvecip )
         solveloop = SCIP_BENDERSSOLVELOOP_USERCIP;
      else
         solveloop = SCIP_BENDERSSOLVELOOP_USERCONVEX;

      SCIP_CALL( executeUserDefinedSolvesub(benders, set, sol, probnumber, solveloop, infeasible, &subobj, &result) );

      if( objective != NULL )
         (*objective) = subobj;
   }
   else
   {
      SCIP* subproblem;

      subproblem = SCIPbendersSubproblem(benders, probnumber);

      /* solving the subproblem */
      if( solvecip )
      {
         SCIP_CALL( SCIPbendersSolveSubproblemCIP(benders, probnumber, infeasible, type, solvecip) );

         if( objective != NULL )
            (*objective) = SCIPgetSolOrigObj(subproblem, SCIPgetBestSol(subproblem));
      }
      else
      {
         /* if the subproblem is an LP, then it should have been initialised and in SCIP_STAGE_SOLVING.
          * in this case, the subproblem only needs to be put into probing mode. */
         if( SCIPbendersSubprobIsConvex(benders, probnumber) )
         {
            /* if the subproblem is not in probing mode, then it must be put into that mode for the LP solve. */
            if( !SCIPinProbing(subproblem) )
            {
               SCIP_CALL( SCIPstartProbing(subproblem) );
            }
         }
         else
         {
            SCIP_CALL( initialiseSubproblem(benders, probnumber) );
         }

         SCIP_CALL( SCIPbendersSolveSubproblemLP(benders, probnumber, infeasible) );

         if( objective != NULL )
            (*objective) = SCIPgetSolOrigObj(subproblem, NULL);
      }
   }

   return SCIP_OKAY;
}

/** stores the original parameters from the subproblem */
static
SCIP_RETCODE storeOrigSubprobParams(
   SCIP*                 scip,               /**< the SCIP data structure */
   SCIP_SUBPROBPARAMS*   origparams          /**< the original subproblem parameters */
   )
{
   assert(scip != NULL);
   assert(origparams != NULL);

   SCIP_CALL( SCIPgetBoolParam(scip, "conflict/enable", &origparams->conflict_enable) );
   SCIP_CALL( SCIPgetIntParam(scip, "lp/disablecutoff", &origparams->lp_disablecutoff) );
   SCIP_CALL( SCIPgetIntParam(scip, "lp/scaling", &origparams->lp_scaling) );
   SCIP_CALL( SCIPgetCharParam(scip, "lp/initalgorithm", &origparams->lp_initalg) );
   SCIP_CALL( SCIPgetCharParam(scip, "lp/resolvealgorithm", &origparams->lp_resolvealg) );
   SCIP_CALL( SCIPgetBoolParam(scip, "lp/alwaysgetduals", &origparams->lp_alwaysgetduals) );
   SCIP_CALL( SCIPgetBoolParam(scip, "misc/scaleobj", &origparams->misc_scaleobj) );
   SCIP_CALL( SCIPgetBoolParam(scip, "misc/catchctrlc", &origparams->misc_catchctrlc) );
   SCIP_CALL( SCIPgetIntParam(scip, "propagating/maxrounds", &origparams->prop_maxrounds) );
   SCIP_CALL( SCIPgetIntParam(scip, "propagating/maxroundsroot", &origparams->prop_maxroundsroot) );
   SCIP_CALL( SCIPgetIntParam(scip, "constraints/linear/propfreq", &origparams->cons_linear_propfreq) );

   return SCIP_OKAY;
}

/** sets the parameters for the subproblem */
static
SCIP_RETCODE setSubprobParams(
   SCIP*                 scip                /**< the SCIP data structure */
   )
{
   assert(scip != NULL);

   /* Do we have to disable presolving? If yes, we have to store all presolving parameters. */
   SCIP_CALL( SCIPsetPresolving(scip, SCIP_PARAMSETTING_OFF, TRUE) );

   /* Disabling heuristics so that the problem is not trivially solved */
   SCIP_CALL( SCIPsetHeuristics(scip, SCIP_PARAMSETTING_OFF, TRUE) );

   /* store parameters that are changed for the generation of the subproblem cuts */
   SCIP_CALL( SCIPsetParam(scip, "conflict/enable", FALSE) );

   SCIP_CALL( SCIPsetIntParam(scip, "lp/disablecutoff", 1) );
   SCIP_CALL( SCIPsetIntParam(scip, "lp/scaling", 0) );

   SCIP_CALL( SCIPsetCharParam(scip, "lp/initalgorithm", 'd') );
   SCIP_CALL( SCIPsetCharParam(scip, "lp/resolvealgorithm", 'd') );

   SCIP_CALL( SCIPsetBoolParam(scip, "lp/alwaysgetduals", TRUE) );
   SCIP_CALL( SCIPsetBoolParam(scip, "misc/scaleobj", FALSE) );

   /* do not abort subproblem on CTRL-C */
   SCIP_CALL( SCIPsetBoolParam(scip, "misc/catchctrlc", FALSE) );

   SCIP_CALL( SCIPsetIntParam(scip, "display/verblevel", (int)SCIP_VERBLEVEL_NONE) );

   SCIP_CALL( SCIPsetIntParam(scip, "propagating/maxrounds", 0) );
   SCIP_CALL( SCIPsetIntParam(scip, "propagating/maxroundsroot", 0) );

   SCIP_CALL( SCIPsetIntParam(scip, "constraints/linear/propfreq", -1) );

   return SCIP_OKAY;
}

/** resets the original parameters from the subproblem */
static
SCIP_RETCODE resetOrigSubprobParams(
   SCIP*                 scip,               /**< the SCIP data structure */
   SCIP_SUBPROBPARAMS*   origparams          /**< the original subproblem parameters */
   )
{
   assert(scip != NULL);
   assert(origparams != NULL);

   SCIP_CALL( SCIPsetBoolParam(scip, "conflict/enable", origparams->conflict_enable) );
   SCIP_CALL( SCIPsetIntParam(scip, "lp/disablecutoff", origparams->lp_disablecutoff) );
   SCIP_CALL( SCIPsetIntParam(scip, "lp/scaling", origparams->lp_scaling) );
   SCIP_CALL( SCIPsetCharParam(scip, "lp/initalgorithm", origparams->lp_initalg) );
   SCIP_CALL( SCIPsetCharParam(scip, "lp/resolvealgorithm", origparams->lp_resolvealg) );
   SCIP_CALL( SCIPsetBoolParam(scip, "lp/alwaysgetduals", origparams->lp_alwaysgetduals) );
   SCIP_CALL( SCIPsetBoolParam(scip, "misc/scaleobj", origparams->misc_scaleobj) );
   SCIP_CALL( SCIPsetBoolParam(scip, "misc/catchctrlc", origparams->misc_catchctrlc) );
   SCIP_CALL( SCIPsetIntParam(scip, "propagating/maxrounds", origparams->prop_maxrounds) );
   SCIP_CALL( SCIPsetIntParam(scip, "propagating/maxroundsroot", origparams->prop_maxroundsroot) );
   SCIP_CALL( SCIPsetIntParam(scip, "constraints/linear/propfreq", origparams->cons_linear_propfreq) );

   return SCIP_OKAY;
}

/** solves the LP of the Benders' decomposition subproblem
 *
 *  This requires that the subproblem is in probing mode.
 */
SCIP_RETCODE SCIPbendersSolveSubproblemLP(
   SCIP_BENDERS*         benders,            /**< the Benders' decomposition data structure */
   int                   probnumber,         /**< the subproblem number */
   SCIP_Bool*            infeasible          /**< a flag to indicate whether all subproblems are feasible */
   )
{
   SCIP* subproblem;
   SCIP_SUBPROBPARAMS* origparams;
   SCIP_Bool lperror;
   SCIP_Bool cutoff;

   assert(benders != NULL);
   assert(infeasible != NULL);
   assert(SCIPbendersSubprobIsSetup(benders, probnumber));

   (*infeasible) = FALSE;

   /* TODO: This should be solved just as an LP, so as a MIP. There is too much overhead with the MIP.
    * Need to change status check for checking the LP. */
   subproblem = SCIPbendersSubproblem(benders, probnumber);

   assert(SCIPisLPConstructed(subproblem));
   assert(SCIPinProbing(subproblem));

   /* allocating memory for the parameter storage */
   SCIP_CALL( SCIPallocBlockMemory(subproblem, &origparams) );

   /* store the original parameters of the subproblem */
   SCIP_CALL( storeOrigSubprobParams(subproblem, origparams) );

   /* setting the subproblem parameters */
   SCIP_CALL( setSubprobParams(subproblem) );

   SCIP_CALL( SCIPsolveProbingLP(subproblem, -1, &lperror, &cutoff) );

   assert(!lperror);

   if( SCIPgetLPSolstat(subproblem) == SCIP_LPSOLSTAT_INFEASIBLE )
      (*infeasible) = TRUE;
   else if( SCIPgetLPSolstat(subproblem) != SCIP_LPSOLSTAT_OPTIMAL
      && SCIPgetLPSolstat(subproblem) != SCIP_LPSOLSTAT_UNBOUNDEDRAY )
   {
      SCIPerrorMessage("Invalid status: %d. Solving the LP relaxation of Benders' decomposition subproblem %d.\n",
         SCIPgetLPSolstat(subproblem), probnumber);
      SCIPABORT();
   }

   /* resetting the subproblem parameters */
   SCIP_CALL( resetOrigSubprobParams(subproblem, origparams) );

   /* freeing the parameter storage */
   SCIPfreeBlockMemory(subproblem, &origparams);

   return SCIP_OKAY;
}

/** solves the Benders' decomposition subproblem */
SCIP_RETCODE SCIPbendersSolveSubproblemCIP(
   SCIP_BENDERS*         benders,            /**< the Benders' decomposition data structure */
   int                   probnumber,         /**< the subproblem number */
   SCIP_Bool*            infeasible,         /**< returns whether the current subproblem is infeasible */
   SCIP_BENDERSENFOTYPE  type,               /**< the enforcement type calling this function */
   SCIP_Bool             solvecip            /**< directly solve the CIP subproblem */
   )
{
   SCIP* subproblem;
   SCIP_SUBPROBPARAMS* origparams;

   assert(benders != NULL);
   assert(infeasible != NULL);

   (*infeasible) = FALSE;

   subproblem = SCIPbendersSubproblem(benders, probnumber);

   /* allocating memory for the parameter storage */
   SCIP_CALL( SCIPallocBlockMemory(subproblem, &origparams) );

   /* store the original parameters of the subproblem */
   SCIP_CALL( storeOrigSubprobParams(subproblem, origparams) );

   /* If the solve has been stopped for the subproblem, then we need to restart it to complete the solve. The subproblem
    * is stopped when it is a MIP so that LP cuts and IP cuts can be generated. */
   if( SCIPgetStage(subproblem) == SCIP_STAGE_SOLVING )
   {
      /* the subproblem should be in probing mode. Otherwise, the event handler did not work correctly */
      assert( SCIPinProbing(subproblem) );

      /* the probing mode needs to be stopped so that the MIP can be solved */
      SCIP_CALL( SCIPendProbing(subproblem) );

      /* the problem was interrupted in the event handler, so SCIP needs to be informed that the problem is to be restarted */
      SCIP_CALL( SCIPrestartSolve(subproblem) );

      /* if the solve type is for CHECK, then the FEASIBILITY emphasis setting is used. */
      if( type == SCIP_BENDERSENFOTYPE_CHECK )
      {
         SCIP_CALL( SCIPsetHeuristics(subproblem, SCIP_PARAMSETTING_FAST, TRUE) );

         /* the number of solution improvements is limited to try and prove feasibility quickly */
         /* NOTE: This should be a parameter */
         /* SCIP_CALL( SCIPsetIntParam(subproblem, "limits/bestsol", 5) ); */
      }
   }
   else if( solvecip )
   {
      /* if the MIP will be solved directly, then the probing mode needs to be skipped.
       * This is achieved by setting the solvecip flag in the event handler data to TRUE
       */
      SCIP_EVENTHDLR* eventhdlr;
      SCIP_EVENTHDLRDATA* eventhdlrdata;

      eventhdlr = SCIPfindEventhdlr(subproblem, MIPNODEFOCUS_EVENTHDLR_NAME);
      eventhdlrdata = SCIPeventhdlrGetData(eventhdlr);

      eventhdlrdata->solvecip = TRUE;
   }
   else
   {
      /* if the problem is not in probing mode, then we need to solve the LP. That requires all methods that will
       * modify the structure of the problem need to be deactivated */

      /* setting the subproblem parameters */
      SCIP_CALL( setSubprobParams(subproblem) );

#ifdef SCIP_MOREDEBUG
      SCIP_CALL( SCIPsetBoolParam(subproblem, "display/lpinfo", TRUE) );
#endif
   }

#ifdef SCIP_MOREDEBUG
      SCIP_CALL( SCIPsetIntParam(subproblem, "display/verblevel", (int)SCIP_VERBLEVEL_FULL) );
#endif

   SCIP_CALL( SCIPsolve(subproblem) );

   if( SCIPgetStatus(subproblem) == SCIP_STATUS_INFEASIBLE )
      (*infeasible) = TRUE;
   else if( SCIPgetStatus(subproblem) != SCIP_STATUS_OPTIMAL && SCIPgetStatus(subproblem) != SCIP_STATUS_UNBOUNDED
      && SCIPgetStatus(subproblem) != SCIP_STATUS_USERINTERRUPT && SCIPgetStatus(subproblem) != SCIP_STATUS_BESTSOLLIMIT)
   {
      SCIPerrorMessage("Invalid status: %d. Solving the CIP of Benders' decomposition subproblem %d.\n",
         SCIPgetLPSolstat(subproblem), probnumber);
      SCIPABORT();
   }

   /* resetting the subproblem parameters */
   SCIP_CALL( resetOrigSubprobParams(subproblem, origparams) );

   /* freeing the parameter storage */
   SCIPfreeBlockMemory(subproblem, &origparams);

   return SCIP_OKAY;
}

/** frees the subproblems */
SCIP_RETCODE SCIPbendersFreeSubproblem(
   SCIP_BENDERS*         benders,            /**< Benders' decomposition */
   SCIP_SET*             set,                /**< global SCIP settings */
   int                   probnumber          /**< the subproblem number */
   )
{
   assert(benders != NULL);
   assert(benders->bendersfreesub != NULL
      || (benders->bendersfreesub == NULL && benders->benderssolvesubconvex == NULL && benders->benderssolvesub == NULL));
   assert(probnumber >= 0 && probnumber < benders->nsubproblems);

   if( benders->bendersfreesub != NULL )
   {
      SCIP_CALL( benders->bendersfreesub(set->scip, benders, probnumber) );
   }
   else
   {
      /* the subproblem is only freed if it is not independent */
      if( subproblemIsActive(benders, probnumber) )
      {
         SCIP* subproblem = SCIPbendersSubproblem(benders, probnumber);

         if( SCIPbendersSubprobIsConvex(benders, probnumber) )
         {
            /* ending probing mode to reset the current node. The probing mode will be restarted at the next solve */
            SCIP_CALL( SCIPendProbing(subproblem) );
         }
         else
         {
            /* if the subproblems were solved as part of an enforcement stage, then they will still be in probing mode. The
             * probing mode must first be finished and then the problem can be freed */
            if( SCIPgetStage(subproblem) >= SCIP_STAGE_TRANSFORMED && SCIPinProbing(subproblem) )
            {
               SCIP_CALL( SCIPendProbing(subproblem) );
            }

            SCIP_CALL( SCIPfreeTransform(subproblem) );
         }
      }
   }

   /* setting the setup flag for the subproblem to FALSE */
   SCIPbendersSetSubprobIsSetup(benders, probnumber, FALSE);
   return SCIP_OKAY;
}

/** compares the subproblem objective value with the auxiliary variable value for optimality */
SCIP_RETCODE SCIPbendersCheckSubprobOptimality(
   SCIP_BENDERS*         benders,            /**< the benders' decomposition structure */
   SCIP_SET*             set,                /**< global SCIP settings */
   SCIP_SOL*             sol,                /**< primal CIP solution */
   int                   probnumber,         /**< the subproblem number */
   SCIP_Bool*            optimal             /**< flag to indicate whether the current subproblem is optimal for the master */
   )
{
   SCIP_Real auxiliaryvarval;
   SCIP_Real soltol;

   assert(benders != NULL);
   assert(set != NULL);
   assert(probnumber >= 0 && probnumber < benders->nsubproblems);

   (*optimal) = FALSE;

   auxiliaryvarval = SCIPbendersGetAuxiliaryVarVal(benders, set, sol, probnumber);

   SCIP_CALL( SCIPsetGetRealParam(set, "benders/solutiontol", &soltol) );

   SCIPsetDebugMsg(set, "Subproblem %d - Auxiliary Variable: %g Subproblem Objective: %g Reldiff: %g Soltol: %g\n",
      probnumber, auxiliaryvarval, SCIPbendersGetSubprobObjval(benders, probnumber),
      SCIPrelDiff(SCIPbendersGetSubprobObjval(benders, probnumber), auxiliaryvarval), soltol);

   if( SCIPrelDiff(SCIPbendersGetSubprobObjval(benders, probnumber), auxiliaryvarval) < soltol )
      (*optimal) = TRUE;

   return SCIP_OKAY;
}

/** returns the value of the auxiliary variable value in a master problem solution */
SCIP_Real SCIPbendersGetAuxiliaryVarVal(
   SCIP_BENDERS*         benders,            /**< the benders' decomposition structure */
   SCIP_SET*             set,                /**< global SCIP settings */
   SCIP_SOL*             sol,                /**< primal CIP solution */
   int                   probnumber          /**< the subproblem number */
   )
{
   SCIP_VAR* auxiliaryvar;

   assert(benders != NULL);
   assert(set != NULL);

   auxiliaryvar = SCIPbendersGetAuxiliaryVar(benders, probnumber);
   assert(auxiliaryvar != NULL);

   return SCIPgetSolVal(set->scip, sol, auxiliaryvar);
}

/** Solves an independent subproblem to identify its lower bound. The lower bound is then used to update the bound on
 *  the auxiliary variable.
 */
SCIP_RETCODE SCIPbendersComputeSubproblemLowerbound(
   SCIP_BENDERS*         benders,            /**< Benders' decomposition */
   SCIP_SET*             set,                /**< global SCIP settings */
   int                   probnumber,         /**< the subproblem to be evaluated */
   SCIP_Real*            lowerbound,         /**< the lowerbound for the subproblem */
   SCIP_Bool*            infeasible          /**< was the subproblem found to be infeasible? */
   )
{
   SCIP* subproblem;
   SCIP_Longint totalnodes;
   int disablecutoff;
   int verblevel;
   SCIP_Bool optimal;
   SCIP_Bool lperror;
   SCIP_Bool cutoff;

   assert(benders != NULL);
   assert(set != NULL);

   /* getting the subproblem to evaluate */
   subproblem = SCIPbendersSubproblem(benders, probnumber);

   (*lowerbound) = -SCIPinfinity(subproblem);
   (*infeasible) = FALSE;
   optimal = FALSE;

   SCIPverbMessage(set->scip, SCIP_VERBLEVEL_FULL, NULL, "Benders' decomposition: Computing a lower bound for"
      " subproblem %d\n", probnumber);

   SCIP_CALL( SCIPgetIntParam(subproblem, "display/verblevel", &verblevel) );
   SCIP_CALL( SCIPsetIntParam(subproblem, "display/verblevel", (int)SCIP_VERBLEVEL_NONE) );

   /* if the subproblem is independent, then the default SCIP settings are used. Otherwise, only the root node is solved
    * to compute a lower bound on the subproblem
    */
   SCIP_CALL( SCIPgetLongintParam(subproblem, "limits/totalnodes", &totalnodes) );
   SCIP_CALL( SCIPgetIntParam(subproblem, "lp/disablecutoff", &disablecutoff) );
   if( !SCIPbendersSubprobIsIndependent(benders, probnumber) )
   {
      SCIP_CALL( SCIPsetLongintParam(subproblem, "limits/totalnodes", 1LL) );
      SCIP_CALL( SCIPsetIntParam(subproblem, "lp/disablecutoff", 1) );
   }

   /* if the subproblem not independent and is convex, then the probing LP is solved. Otherwise, the MIP is solved */
   if( !SCIPbendersSubprobIsIndependent(benders, probnumber) && SCIPbendersSubprobIsConvex(benders, probnumber) )
   {
      assert(SCIPisLPConstructed(subproblem));

      SCIP_CALL( SCIPstartProbing(subproblem) );
      SCIP_CALL( SCIPsolveProbingLP(subproblem, -1, &lperror, &cutoff) );

      if( SCIPgetLPSolstat(subproblem) == SCIP_LPSOLSTAT_OPTIMAL )
         optimal = TRUE;
      else if( SCIPgetLPSolstat(subproblem) == SCIP_LPSOLSTAT_INFEASIBLE )
         (*infeasible) = TRUE;
   }
   else
   {
      SCIP_EVENTHDLRDATA* eventhdlrdata;

      /* if the subproblem is not convex, then event handlers have been added to interrupt the solve. These must be
       * disabled
       */
      eventhdlrdata = SCIPeventhdlrGetData(SCIPfindEventhdlr(subproblem, MIPNODEFOCUS_EVENTHDLR_NAME));
      eventhdlrdata->solvecip = TRUE;

      SCIP_CALL( SCIPsolve(subproblem) );

      if( SCIPgetStatus(subproblem) == SCIP_STATUS_OPTIMAL )
         optimal = TRUE;
      else if( SCIPgetStatus(subproblem) == SCIP_STATUS_INFEASIBLE )
         (*infeasible) = TRUE;
   }

   /* getting the lower bound value */
   if( optimal )
     (*lowerbound) = SCIPgetDualbound(subproblem);
   else
      (*lowerbound) = -SCIPinfinity(subproblem);

   if( !SCIPbendersSubprobIsIndependent(benders, probnumber) )
   {
      SCIP_CALL( SCIPsetLongintParam(subproblem, "limits/totalnodes", totalnodes) );
      SCIP_CALL( SCIPsetIntParam(subproblem, "lp/disablecutoff", disablecutoff) );
   }
   SCIP_CALL( SCIPsetIntParam(subproblem, "display/verblevel", verblevel) );

   /* the subproblem must be freed so that it is reset for the subsequent Benders' decomposition solves. If the
    * subproblems are independent, they are not freed. SCIPfreeBendersSubproblem must still be called, but in this
    * function the independent subproblems are not freed. However, they will still be freed at the end of the
    * solving process for the master problem.
    */
   SCIP_CALL( SCIPbendersFreeSubproblem(benders, set, probnumber) );

   return SCIP_OKAY;
}

/** Merges a subproblem into the master problem. This process just adds a copy of the subproblem variables and
 *  constraints to the master problem, but keeps the subproblem stored in the Benders' decomposition data structure. The reason for
 *  keeping the subproblem available is for when it is queried for solutions after the problem is solved.
 *
 *  Once the subproblem is merged into the master problem, then the subproblem is flagged as disabled. This means that
 *  it will not be solved in the subsequent subproblem solving loops.
 *
 *  The associated auxiliary variables are kept in the master problem. The objective function of the merged subproblem
 *  is added as an underestimator constraint.
 */
SCIP_RETCODE SCIPbendersMergeSubprobIntoMaster(
   SCIP_BENDERS*         benders,            /**< Benders' decomposition */
   SCIP_SET*             set,                /**< global SCIP settings */
   SCIP_HASHMAP*         varmap,             /**< a hashmap to store the mapping of subproblem variables corresponding
                                              *   to the newly created master variables, or NULL */
   SCIP_HASHMAP*         consmap,            /**< a hashmap to store the mapping of subproblem constraints to the
                                                  corresponding newly created constraints, or NULL */
   int                   probnumber          /**< the number of the subproblem that will be merged into the master problem*/
   )
{
   SCIP* subproblem;
   SCIP_HASHMAP* localvarmap;
   SCIP_HASHMAP* localconsmap;
   SCIP_VAR** vars;
   SCIP_VAR* auxiliaryvar;
   SCIP_CONS** conss;
   SCIP_CONS* objcons;
   int nvars;
   int nconss;
   int i;
   SCIP_Bool uselocalvarmap;
   SCIP_Bool uselocalconsmap;
   char varname[SCIP_MAXSTRLEN];
   char consname[SCIP_MAXSTRLEN];
   const char* origvarname;

   assert(benders != NULL);
   assert(set != NULL);
   assert(probnumber >= 0 && probnumber < benders->nsubproblems);

   SCIPverbMessage(set->scip, SCIP_VERBLEVEL_HIGH, NULL, "Benders' decomposition: Infeasibility of subproblem %d can't "
      "be resolved. Subproblem %d is being merged into the master problem.\n", probnumber, probnumber);

   /* freeing the subproblem because it will be flagged as independent. Since the subproblem is flagged as independent,
    * it will no longer be solved or freed within the solving loop.
    */
   SCIP_CALL( SCIPbendersFreeSubproblem(benders, set, probnumber) );

   subproblem = SCIPbendersSubproblem(benders, probnumber);

   uselocalvarmap = (varmap == NULL);
   uselocalconsmap = (consmap == NULL);

   if( uselocalvarmap )
   {
      /* create the variable mapping hash map */
      SCIP_CALL( SCIPhashmapCreate(&localvarmap, SCIPblkmem(set->scip), SCIPgetNVars(subproblem)) );
   }
   else
      localvarmap = varmap;

   if( uselocalconsmap )
   {
      /* create the constraint mapping hash map */
      SCIP_CALL( SCIPhashmapCreate(&localconsmap, SCIPblkmem(set->scip), SCIPgetNConss(subproblem)) );
   }
   else
      localconsmap = consmap;

   /* retrieving the subproblem variable to build a subproblem mapping */
   vars = SCIPgetVars(subproblem);
   nvars = SCIPgetNVars(subproblem);

   /* creating the objective function constraint that will be added to the master problem */
   /* setting the name of the transferred cut */
   (void) SCIPsnprintf(consname, SCIP_MAXSTRLEN, "objectivecons_%d", probnumber );
   SCIP_CALL( SCIPcreateConsBasicLinear(set->scip, &objcons, consname, 0, NULL, NULL, -SCIPsetInfinity(set), 0.0) );
   SCIP_CALL( SCIPsetConsRemovable(set->scip, objcons, TRUE) );

   for( i = 0; i < nvars; i++ )
   {
      SCIP_VAR* mastervar = NULL;
      SCIP_Bool releasevar = FALSE;

      SCIP_CALL( SCIPgetBendersMasterVar(set->scip, benders, vars[i], &mastervar) );

      /* if the master problem variable is not NULL, then there is a corresponding variable in the master problem for
       * the given subproblem variable. In this case, the variable is added to the hashmap.
       */
      if( mastervar == NULL )
      {
         SCIP_VAR* origvar;
         SCIP_Real scalar;
         SCIP_Real constant;

         /* This is following the same process as in createVariableMappings. The original variable is used to map
          * between the subproblem and the master problem
          */
         origvar = vars[i];
         scalar = 1.0;
         constant = 0.0;
         SCIP_CALL( SCIPvarGetOrigvarSum(&origvar, &scalar, &constant) );

         /* retrieving the var name */
         origvarname = SCIPvarGetName(origvar);
         (void) SCIPsnprintf(varname, SCIP_MAXSTRLEN, "%s", origvarname);

         /* creating and adding the variable to the Benders' decomposition master problem */
         SCIP_CALL( SCIPcreateVarBasic(set->scip, &mastervar, varname, SCIPvarGetLbOriginal(origvar),
            SCIPvarGetUbOriginal(origvar), 0.0, SCIPvarGetType(origvar)) );

         /* adding the variable to the master problem */
         SCIP_CALL( SCIPaddVar(set->scip, mastervar) );

         /* adds the variable to the objective function constraint */
         SCIP_CALL( SCIPaddCoefLinear(set->scip, objcons, mastervar, SCIPvarGetObj(origvar)) );

         /* the variable must be released */
         releasevar = TRUE;
      }

      /* creating the mapping betwen the subproblem var and the master var for the constraint copying */
      SCIP_CALL( SCIPhashmapInsert(localvarmap, vars[i], mastervar) );

      /* releasing the variable */
      if( releasevar )
      {
         SCIP_CALL( SCIPreleaseVar(set->scip, &mastervar) );
      }
   }

   /* getting the constraints from the subproblem that will be added to the master problem */
   conss = SCIPgetConss(subproblem);
   nconss = SCIPgetNConss(subproblem);

   /* getting a copy of all constraints and adding it to the master problem */
   for( i = 0; i < nconss; i++ )
   {
      SCIP_CONS* targetcons;
      SCIP_Bool initial;
      SCIP_Bool valid;

      /* NOTE: adding all subproblem constraints appears to cause an error when resolving the LP, which results in the
       * current incumbent being reported as optimal. To avoid this, only half of the subproblem constraints are added
       * the master problem. The remaining half are marked as lazy and are separated as required.
       */
      initial = (i < nconss/2);

      SCIP_CALL( SCIPgetConsCopy(subproblem, set->scip, conss[i], &targetcons, SCIPconsGetHdlr(conss[i]),
         localvarmap, localconsmap, NULL, initial, SCIPconsIsSeparated(conss[i]),
         SCIPconsIsEnforced(conss[i]), SCIPconsIsChecked(conss[i]), SCIPconsIsPropagated(conss[i]), FALSE,
         SCIPconsIsModifiable(conss[i]), SCIPconsIsDynamic(conss[i]), SCIPconsIsRemovable(conss[i]),
         FALSE, TRUE, &valid) );
      assert(SCIPconsIsInitial(conss[i]));
      assert(valid);

      SCIP_CALL( SCIPaddCons(set->scip, targetcons) );

      SCIP_CALL( SCIPreleaseCons(set->scip, &targetcons) );
   }

   /* freeing the hashmaps */
   if( uselocalvarmap )
   {
      /* free hash map */
      SCIPhashmapFree(&localvarmap);
   }

   if( uselocalconsmap )
   {
      /* free hash map */
      SCIPhashmapFree(&localconsmap);
   }

   /* adding the auxiliary variable to the objective constraint */
   auxiliaryvar = SCIPbendersGetAuxiliaryVar(benders, probnumber);
   SCIP_CALL( SCIPaddCoefLinear(set->scip, objcons, auxiliaryvar, -1.0) );

   /* adding the objective function constraint to the master problem */
   SCIP_CALL( SCIPaddCons(set->scip, objcons) );

   SCIP_CALL( SCIPreleaseCons(set->scip, &objcons) );

   /* the merged subproblem is no longer solved. This is indicated by setting the subproblem as disabled. The
    * subproblem still exists, but it is not solved in the solving loop.
    */
   SCIPbendersSetSubprobEnabled(benders, probnumber, FALSE);

   return SCIP_OKAY;
}

/** Returns the corresponding master or subproblem variable for the given variable.
 *  This provides a call back for the variable mapping between the master and subproblems. */
SCIP_RETCODE SCIPbendersGetVar(
   SCIP_BENDERS*         benders,            /**< Benders' decomposition */
   SCIP_SET*             set,                /**< global SCIP settings */
   SCIP_VAR*             var,                /**< the variable for which the corresponding variable is desired */
   SCIP_VAR**            mappedvar,          /**< the variable that is mapped to var */
   int                   probnumber          /**< the problem number for the desired variable, -1 for the master problem */
   )
{
   assert(benders != NULL);
   assert(set != NULL);
   assert(var != NULL);
   assert(mappedvar != NULL);
   assert(benders->bendersgetvar != NULL);

   (*mappedvar) = NULL;

   /* if the variable name matches the auxiliary variable, then the master variable is returned as NULL */
   if( strstr(SCIPvarGetName(var), AUXILIARYVAR_NAME) != NULL )
      return SCIP_OKAY;

   SCIP_CALL( benders->bendersgetvar(set->scip, benders, var, mappedvar, probnumber) );

   return SCIP_OKAY;
}

/** gets user data of Benders' decomposition */
SCIP_BENDERSDATA* SCIPbendersGetData(
   SCIP_BENDERS*         benders             /**< Benders' decomposition */
   )
{
   assert(benders != NULL);

   return benders->bendersdata;
}

/** sets user data of Benders' decomposition; user has to free old data in advance! */
void SCIPbendersSetData(
   SCIP_BENDERS*         benders,            /**< Benders' decomposition */
   SCIP_BENDERSDATA*     bendersdata         /**< new Benders' decomposition user data */
   )
{
   assert(benders != NULL);

   benders->bendersdata = bendersdata;
}

/** sets copy callback of Benders' decomposition */
void SCIPbendersSetCopy(
   SCIP_BENDERS*         benders,            /**< Benders' decomposition */
   SCIP_DECL_BENDERSCOPY ((*benderscopy))    /**< copy callback of Benders' decomposition */
   )
{
   assert(benders != NULL);

   benders->benderscopy = benderscopy;
}

/** sets destructor callback of Benders' decomposition */
void SCIPbendersSetFree(
   SCIP_BENDERS*         benders,            /**< Benders' decomposition */
   SCIP_DECL_BENDERSFREE ((*bendersfree))    /**< destructor of Benders' decomposition */
   )
{
   assert(benders != NULL);

   benders->bendersfree = bendersfree;
}

/** sets initialization callback of Benders' decomposition */
void SCIPbendersSetInit(
   SCIP_BENDERS*         benders,            /**< Benders' decomposition */
   SCIP_DECL_BENDERSINIT((*bendersinit))     /**< initialize the Benders' decomposition */
   )
{
   assert(benders != NULL);

   benders->bendersinit = bendersinit;
}

/** sets deinitialization callback of Benders' decomposition */
void SCIPbendersSetExit(
   SCIP_BENDERS*         benders,            /**< Benders' decomposition */
   SCIP_DECL_BENDERSEXIT((*bendersexit))     /**< deinitialize the Benders' decomposition */
   )
{
   assert(benders != NULL);

   benders->bendersexit = bendersexit;
}

/** sets presolving initialization callback of Benders' decomposition */
void SCIPbendersSetInitpre(
   SCIP_BENDERS*         benders,            /**< Benders' decomposition */
   SCIP_DECL_BENDERSINITPRE((*bendersinitpre))/**< initialize presolving for Benders' decomposition */
   )
{
   assert(benders != NULL);

   benders->bendersinitpre = bendersinitpre;
}

/** sets presolving deinitialization callback of Benders' decomposition */
void SCIPbendersSetExitpre(
   SCIP_BENDERS*         benders,            /**< Benders' decomposition */
   SCIP_DECL_BENDERSEXITPRE((*bendersexitpre))/**< deinitialize presolving for Benders' decomposition */
   )
{
   assert(benders != NULL);

   benders->bendersexitpre = bendersexitpre;
}

/** sets solving process initialization callback of Benders' decomposition */
void SCIPbendersSetInitsol(
   SCIP_BENDERS*         benders,            /**< Benders' decomposition */
   SCIP_DECL_BENDERSINITSOL((*bendersinitsol))/**< solving process initialization callback of Benders' decomposition */
   )
{
   assert(benders != NULL);

   benders->bendersinitsol = bendersinitsol;
}

/** sets solving process deinitialization callback of Benders' decomposition */
void SCIPbendersSetExitsol(
   SCIP_BENDERS*         benders,            /**< Benders' decomposition */
   SCIP_DECL_BENDERSEXITSOL((*bendersexitsol))/**< solving process deinitialization callback of Benders' decomposition */
   )
{
   assert(benders != NULL);

   benders->bendersexitsol = bendersexitsol;
}

/** sets the pre subproblem solve callback of Benders' decomposition */
void SCIPbendersSetPresubsolve(
   SCIP_BENDERS*         benders,            /**< Benders' decomposition */
   SCIP_DECL_BENDERSPRESUBSOLVE((*benderspresubsolve))/**< called prior to the subproblem solving loop */
   )
{
   assert(benders != NULL);

   benders->benderspresubsolve = benderspresubsolve;
}

/** sets convex solve callback of Benders' decomposition */
void SCIPbendersSetSolvesubconvex(
   SCIP_BENDERS*         benders,            /**< Benders' decomposition */
   SCIP_DECL_BENDERSSOLVESUBCONVEX((*benderssolvesubconvex))/**< solving method for the convex Benders' decomposition subproblem */
   )
{
   assert(benders != NULL);

   benders->benderssolvesubconvex = benderssolvesubconvex;
}

/** sets solve callback of Benders' decomposition */
void SCIPbendersSetSolvesub(
   SCIP_BENDERS*         benders,            /**< Benders' decomposition */
   SCIP_DECL_BENDERSSOLVESUB((*benderssolvesub))/**< solving method for a Benders' decomposition subproblem */
   )
{
   assert(benders != NULL);

   benders->benderssolvesub = benderssolvesub;
}

/** sets post-solve callback of Benders' decomposition */
void SCIPbendersSetPostsolve(
   SCIP_BENDERS*         benders,            /**< Benders' decomposition */
   SCIP_DECL_BENDERSPOSTSOLVE((*benderspostsolve))/**< solving process deinitialization callback of Benders' decomposition */
   )
{
   assert(benders != NULL);

   benders->benderspostsolve = benderspostsolve;
}

/** sets free subproblem callback of Benders' decomposition */
void SCIPbendersSetFreesub(
   SCIP_BENDERS*         benders,            /**< Benders' decomposition */
   SCIP_DECL_BENDERSFREESUB((*bendersfreesub))/**< the freeing callback for the subproblem */
   )
{
   assert(benders != NULL);

   benders->bendersfreesub = bendersfreesub;
}

/** gets name of Benders' decomposition */
const char* SCIPbendersGetName(
   SCIP_BENDERS*         benders             /**< Benders' decomposition */
   )
{
   assert(benders != NULL);

   return benders->name;
}

/** gets description of Benders' decomposition */
const char* SCIPbendersGetDesc(
   SCIP_BENDERS*         benders             /**< Benders' decomposition */
   )
{
   assert(benders != NULL);

   return benders->desc;
}

/** gets priority of Benders' decomposition */
int SCIPbendersGetPriority(
   SCIP_BENDERS*         benders             /**< Benders' decomposition */
   )
{
   assert(benders != NULL);

   return benders->priority;
}

/** sets priority of Benders' decomposition */
void SCIPbendersSetPriority(
   SCIP_BENDERS*         benders,            /**< Benders' decomposition */
   SCIP_SET*             set,                /**< global SCIP settings */
   int                   priority            /**< new priority of the Benders' decomposition */
   )
{
   assert(benders != NULL);
   assert(set != NULL);

   benders->priority = priority;
   set->benderssorted = FALSE;
}

/** gets the number of subproblems for the Benders' decomposition */
int SCIPbendersGetNSubproblems(
   SCIP_BENDERS*         benders             /**< the Benders' decomposition data structure */
   )
{
   assert(benders != NULL);

   return benders->nsubproblems;
}

/** returns the SCIP instance for a given subproblem */
SCIP* SCIPbendersSubproblem(
   SCIP_BENDERS*         benders,            /**< the Benders' decomposition data structure */
   int                   probnumber          /**< the subproblem number */
   )
{
   assert(benders != NULL);
   assert(probnumber >= 0 && probnumber < benders->nsubproblems);

   return benders->subproblems[probnumber];
}

/** gets the number of times, the Benders' decomposition was called and tried to find a variable with negative reduced costs */
int SCIPbendersGetNCalls(
   SCIP_BENDERS*         benders             /**< Benders' decomposition */
   )
{
   assert(benders != NULL);

   return benders->ncalls;
}

/** gets the number of optimality cuts found by the collection of Benders' decomposition subproblems */
int SCIPbendersGetNCutsFound(
   SCIP_BENDERS*         benders             /**< Benders' decomposition */
   )
{
   assert(benders != NULL);

   return benders->ncutsfound;
}

/** gets time in seconds used in this Benders' decomposition for setting up for next stages */
SCIP_Real SCIPbendersGetSetupTime(
   SCIP_BENDERS*         benders             /**< Benders' decomposition */
   )
{
   assert(benders != NULL);

   return SCIPclockGetTime(benders->setuptime);
}

/** gets time in seconds used in this Benders' decomposition */
SCIP_Real SCIPbendersGetTime(
   SCIP_BENDERS*         benders             /**< Benders' decomposition */
   )
{
   assert(benders != NULL);

   return SCIPclockGetTime(benders->bendersclock);
}

/** enables or disables all clocks of the Benders' decomposition, depending on the value of the flag */
void SCIPbendersEnableOrDisableClocks(
   SCIP_BENDERS*         benders,            /**< the Benders' decomposition for which all clocks should be enabled or disabled */
   SCIP_Bool             enable              /**< should the clocks of the Benders' decomposition be enabled? */
   )
{
   assert(benders != NULL);

   SCIPclockEnableOrDisable(benders->setuptime, enable);
   SCIPclockEnableOrDisable(benders->bendersclock, enable);
}

/** is Benders' decomposition initialized? */
SCIP_Bool SCIPbendersIsInitialized(
   SCIP_BENDERS*         benders             /**< Benders' decomposition */
   )
{
   assert(benders != NULL);

   return benders->initialized;
}

/** Are Benders' cuts generated from the LP solutions? */
SCIP_Bool SCIPbendersCutLP(
   SCIP_BENDERS*         benders             /**< Benders' decomposition */
   )
{
   assert(benders != NULL);

   return benders->cutlp;
}

/** Are Benders' cuts generated from the pseudo solutions? */
SCIP_Bool SCIPbendersCutPseudo(
   SCIP_BENDERS*         benders             /**< Benders' decomposition */
   )
{
   assert(benders != NULL);

   return benders->cutpseudo;
}

/** Are Benders' cuts generated from the relaxation solutions? */
SCIP_Bool SCIPbendersCutRelaxation(
   SCIP_BENDERS*         benders             /**< Benders' decomposition */
   )
{
   assert(benders != NULL);

   return benders->cutrelax;
}

/** should this Benders' use the auxiliary variables from the highest priority Benders' */
SCIP_Bool SCIPbendersShareAuxVars(
   SCIP_BENDERS*         benders             /**< Benders' decomposition */
   )
{
   assert(benders != NULL);

   return benders->shareauxvars;
}

/** adds a subproblem to the Benders' decomposition data */
SCIP_RETCODE SCIPbendersAddSubproblem(
   SCIP_BENDERS*         benders,            /**< Benders' decomposition */
   SCIP*                 subproblem          /**< subproblem to be added to the data storage */
   )
{
   assert(benders != NULL);
   assert(subproblem != NULL);
   assert(benders->subproblems != NULL);
   assert(benders->naddedsubprobs + 1 <= benders->nsubproblems);

   benders->subproblems[benders->naddedsubprobs] = subproblem;

   benders->naddedsubprobs++;

   return SCIP_OKAY;
}

/** removes the subproblems from the Benders' decomposition data */
void SCIPbendersRemoveSubproblems(
   SCIP_BENDERS*         benders             /**< Benders' decomposition */
   )
{
   assert(benders != NULL);
   assert(benders->subproblems != NULL);

   BMSclearMemoryArray(&benders->subproblems, benders->naddedsubprobs);
   benders->naddedsubprobs = 0;
}

/** returns the auxiliary variable for the given subproblem */
SCIP_VAR* SCIPbendersGetAuxiliaryVar(
   SCIP_BENDERS*         benders,            /**< Benders' decomposition */
   int                   probnumber          /**< the subproblem number */
   )
{
   assert(benders != NULL);
   assert(probnumber >= 0 && probnumber < SCIPbendersGetNSubproblems(benders));

   return benders->auxiliaryvars[probnumber];
}

/** returns all auxiliary variables */
SCIP_VAR** SCIPbendersGetAuxiliaryVars(
   SCIP_BENDERS*         benders             /**< Benders' decomposition */
   )
{
   assert(benders != NULL);

   return benders->auxiliaryvars;
}

/** stores the objective function value of the subproblem for use in cut generation */
void SCIPbendersSetSubprobObjval(
   SCIP_BENDERS*         benders,            /**< the Benders' decomposition structure */
   int                   probnumber,         /**< the subproblem number */
   SCIP_Real             objval              /**< the objective function value for the subproblem */
   )
{
   assert(benders != NULL);
   assert(probnumber >= 0 && probnumber < SCIPbendersGetNSubproblems(benders));

   /* updating the best objval */
   if( objval < benders->bestsubprobobjval[probnumber] )
      benders->bestsubprobobjval[probnumber] = objval;

   benders->subprobobjval[probnumber] = objval;
}

/** returns the objective function value of the subproblem for use in cut generation */
SCIP_Real SCIPbendersGetSubprobObjval(
   SCIP_BENDERS*         benders,            /**< Benders' decomposition */
   int                   probnumber          /**< the subproblem number */
   )
{
   assert(benders != NULL);
   assert(probnumber >= 0 && probnumber < SCIPbendersGetNSubproblems(benders));

   return benders->subprobobjval[probnumber];
}

/** sets the flag indicating whether a subproblem is convex
 *
 *  It is possible that this can change during the solving process. One example is when the three-phase method is
 *  employed, where the first phase solves the convex relaxation of both the master and subproblems, the second phase
 *  reintroduces the integrality constraints to the master problem and the third phase then reintroduces integrality
 *  constraints to the subproblems.
 */
void SCIPbendersSetSubprobIsConvex(
   SCIP_BENDERS*         benders,            /**< Benders' decomposition */
   int                   probnumber,         /**< the subproblem number */
   SCIP_Bool             isconvex            /**< flag to indicate whether the subproblem is convex */
   )
{
   assert(benders != NULL);
   assert(probnumber >= 0 && probnumber < SCIPbendersGetNSubproblems(benders));

   if( isconvex && !benders->subprobisconvex[probnumber] )
      benders->nconvexsubprobs++;
   else if( !isconvex && benders->subprobisconvex[probnumber] )
      benders->nconvexsubprobs--;

   benders->subprobisconvex[probnumber] = isconvex;

   assert(benders->nconvexsubprobs >= 0 && benders->nconvexsubprobs <= benders->nsubproblems);
}

/** returns whether the subproblem is convex
 *
 *  This means that the dual solution can be used to generate cuts.
 */
SCIP_Bool SCIPbendersSubprobIsConvex(
   SCIP_BENDERS*         benders,            /**< Benders' decomposition */
   int                   probnumber          /**< the subproblem number */
   )
{
   assert(benders != NULL);
   assert(probnumber >= 0 && probnumber < SCIPbendersGetNSubproblems(benders));

   return benders->subprobisconvex[probnumber];
}

/** returns the number of subproblems that are convex */
int SCIPbendersGetNConvexSubprobs(
   SCIP_BENDERS*         benders             /**< Benders' decomposition */
   )
{
   assert(benders != NULL);

   return benders->nconvexsubprobs;
}

/** changes all of the master problem variables in the given subproblem to continuous. */
SCIP_RETCODE SCIPbendersChgMastervarsToCont(
   SCIP_BENDERS*         benders,            /**< Benders' decomposition */
   SCIP_SET*             set,                /**< global SCIP settings */
   int                   probnumber          /**< the subproblem number */
   )
{
   SCIP* subproblem;
   SCIP_VAR** vars;
   int nbinvars;
   int nintvars;
   int nimplvars;
   int chgvarscount;
   int origintvars;
   int i;
   SCIP_Bool infeasible;

   assert(benders != NULL);
   assert(set != NULL);
   assert(probnumber >= 0 && probnumber < SCIPbendersGetNSubproblems(benders));

   subproblem = SCIPbendersSubproblem(benders, probnumber);
   assert(subproblem != NULL);

   /* only set the master problem variable to continuous if they have not already been changed. */
   if( !SCIPbendersGetMastervarsCont(benders, probnumber) )
   {
      SCIP_VAR* mastervar;

      /* retrieving the variable data */
      SCIP_CALL( SCIPgetVarsData(subproblem, &vars, NULL, &nbinvars, &nintvars, &nimplvars, NULL) );

      origintvars = nbinvars + nintvars + nimplvars;

      chgvarscount = 0;

      /* looping over all integer variables to change the master variables to continuous */
      i = 0;
      while( i < nbinvars + nintvars + nimplvars )
      {
         SCIP_CALL( SCIPbendersGetVar(benders, set, vars[i], &mastervar, -1) );

         if( SCIPvarGetType(vars[i]) != SCIP_VARTYPE_CONTINUOUS && mastervar != NULL )
         {
            /* changing the type of the subproblem variable corresponding to mastervar to CONTINUOUS */
            SCIP_CALL( SCIPchgVarType(subproblem, vars[i], SCIP_VARTYPE_CONTINUOUS, &infeasible) );

            assert(!infeasible);

            chgvarscount++;
            SCIP_CALL( SCIPgetVarsData(subproblem, NULL, NULL, &nbinvars, &nintvars, &nimplvars, NULL) );
         }
         else
            i++;
      }

      /* if all of the integer variables have been changed to continuous, then the subproblem must now be an LP. In this
       * case, the subproblem is initialised and then put into probing mode */
      if( chgvarscount > 0 && chgvarscount == origintvars )
      {
         SCIP_CALL( initialiseLPSubproblem(benders, probnumber) );
         SCIPbendersSetSubprobIsConvex(benders, probnumber, TRUE);
      }

      SCIP_CALL( SCIPbendersSetMastervarsCont(benders, probnumber, TRUE) );
   }

   return SCIP_OKAY;
}

/** sets the subproblem setup flag */
void SCIPbendersSetSubprobIsSetup(
   SCIP_BENDERS*         benders,            /**< Benders' decomposition */
   int                   probnumber,         /**< the subproblem number */
   SCIP_Bool             issetup             /**< flag to indicate whether the subproblem has been setup */
   )
{
   assert(benders != NULL);
   assert(probnumber >= 0 && probnumber < SCIPbendersGetNSubproblems(benders));

   benders->subprobsetup[probnumber] = issetup;
}

/** returns the subproblem setup flag */
SCIP_Bool SCIPbendersSubprobIsSetup(
   SCIP_BENDERS*         benders,            /**< Benders' decomposition */
   int                   probnumber          /**< the subproblem number */
   )
{
   assert(benders != NULL);
   assert(probnumber >= 0 && probnumber < SCIPbendersGetNSubproblems(benders));

   return benders->subprobsetup[probnumber];
}

/** sets the independent subproblem flag */
void SCIPbendersSetSubprobIsIndependent(
   SCIP_BENDERS*         benders,            /**< Benders' decomposition */
   int                   probnumber,         /**< the subproblem number */
   SCIP_Bool             isindep             /**< flag to indicate whether the subproblem is independent */
   )
{
   assert(benders != NULL);
   assert(probnumber >= 0 && probnumber < SCIPbendersGetNSubproblems(benders));

   /* if the user has defined solving or freeing functions, then it is not possible to declare a subproblem as
    * independent. This is because declaring a subproblem as independent changes the solving loop, so it would change
    * the expected behaviour of the user defined plugin. If a user calls this function, then an error will be returned.
    */
   if( benders->benderssolvesubconvex != NULL || benders->benderssolvesub != NULL || benders->bendersfreesub != NULL )
   {
      SCIPerrorMessage("The user has defined either bendersSolvesubconvex%d, bendersSolvesub%d or bendersFreesub%s. "
         "Thus, it is not possible to declare the independence of a subproblem.\n", benders->name, benders->name,
         benders->name);
      SCIPABORT();
   }
   else
      benders->indepsubprob[probnumber] = isindep;
}

/** returns whether the subproblem is independent */
SCIP_Bool SCIPbendersSubprobIsIndependent(
   SCIP_BENDERS*         benders,            /**< Benders' decomposition */
   int                   probnumber          /**< the subproblem number */
   )
{
   assert(benders != NULL);
   assert(probnumber >= 0 && probnumber < SCIPbendersGetNSubproblems(benders));

   return benders->indepsubprob[probnumber];
}

/** Sets whether the subproblem is enabled or disabled. A subproblem is disabled if it has been merged into the master
 *  problem.
 */
void SCIPbendersSetSubprobEnabled(
   SCIP_BENDERS*         benders,            /**< Benders' decomposition */
   int                   probnumber,         /**< the subproblem number */
   SCIP_Bool             enabled             /**< flag to indicate whether the subproblem is enabled */
   )
{
   assert(benders != NULL);
   assert(probnumber >= 0 && probnumber < SCIPbendersGetNSubproblems(benders));

   benders->subprobenabled[probnumber] = enabled;
}

/** returns whether the subproblem is enabled, i.e. the subproblem is still solved in the solving loop. */
SCIP_Bool SCIPbendersSubprobIsEnabled(
   SCIP_BENDERS*         benders,            /**< Benders' decomposition */
   int                   probnumber          /**< the subproblem number */
   )
{
   assert(benders != NULL);
   assert(probnumber >= 0 && probnumber < SCIPbendersGetNSubproblems(benders));

   return benders->subprobenabled[probnumber];
}

/** sets a flag to indicate whether the master variables are all set to continuous */
SCIP_RETCODE SCIPbendersSetMastervarsCont(
   SCIP_BENDERS*         benders,            /**< Benders' decomposition */
   int                   probnumber,         /**< the subproblem number */
   SCIP_Bool             arecont             /**< flag to indicate whether the master problem variables are continuous */
   )
{
   assert(benders != NULL);
   assert(probnumber >= 0 && probnumber < SCIPbendersGetNSubproblems(benders));

   /* if the master variables were all continuous and now are not, then the subproblem must exit probing mode and be
    * changed to non-LP subproblem */
   if( benders->mastervarscont[probnumber] && !arecont )
   {
      if( SCIPinProbing(SCIPbendersSubproblem(benders, probnumber)) )
      {
         SCIP_CALL( SCIPendProbing(SCIPbendersSubproblem(benders, probnumber)) );
      }

      SCIPbendersSetSubprobIsConvex(benders, probnumber, FALSE);
   }

   benders->mastervarscont[probnumber] = arecont;

   return SCIP_OKAY;
}

/** returns whether the master variables are all set to continuous */
SCIP_Bool SCIPbendersGetMastervarsCont(
   SCIP_BENDERS*         benders,            /**< Benders' decomposition */
   int                   probnumber          /**< the subproblem number */
   )
{
   assert(benders != NULL);
   assert(probnumber >= 0 && probnumber < SCIPbendersGetNSubproblems(benders));

   return benders->mastervarscont[probnumber];
}

/** returns the number of cuts that have been transferred from sub SCIPs to the master SCIP */
int SCIPbendersGetNTransferredCuts(
   SCIP_BENDERS*         benders             /**< the Benders' decomposition data structure */
   )
{
   assert(benders != NULL);

   return benders->ntransferred;
}

/** updates the lower bound for the subproblem. If the lower bound is not greater than the previously stored lowerbound,
 *  then no update occurs.
 */
void SCIPbendersUpdateSubprobLowerbound(
   SCIP_BENDERS*         benders,            /**< Benders' decomposition */
   int                   probnumber,         /**< the subproblem number */
   SCIP_Real             lowerbound          /**< the lower bound */
   )
{
   assert(benders != NULL);
   assert(probnumber >= 0 && probnumber < SCIPbendersGetNSubproblems(benders));

   if( lowerbound > benders->subproblowerbound[probnumber] )
      benders->subproblowerbound[probnumber] = lowerbound;
   else
   {
      SCIPdebugMessage("The lowerbound %g for subproblem %d is less than the currently stored lower bound %g\n",
         lowerbound, probnumber, benders->subproblowerbound[probnumber]);
   }
}

/** returns the stored lower bound for the given subproblem */
SCIP_Real SCIPbendersGetSubprobLowerbound(
   SCIP_BENDERS*         benders,            /**< Benders' decomposition */
   int                   probnumber          /**< the subproblem number */
   )
{
   assert(benders != NULL);
   assert(probnumber >= 0 && probnumber < SCIPbendersGetNSubproblems(benders));

   return benders->subproblowerbound[probnumber];
}

/** sets the sorted flags in the Benders' decomposition */
void SCIPbendersSetBenderscutsSorted(
   SCIP_BENDERS*         benders,            /**< Benders' decomposition structure */
   SCIP_Bool             sorted              /**< the value to set the sorted flag to */
   )
{
   assert(benders != NULL);

   benders->benderscutssorted = sorted;
   benders->benderscutsnamessorted = sorted;
}

/** inserts a Benders' cut into the Benders' cuts list */
SCIP_RETCODE SCIPbendersIncludeBenderscut(
   SCIP_BENDERS*         benders,            /**< Benders' decomposition structure */
   SCIP_SET*             set,                /**< global SCIP settings */
   SCIP_BENDERSCUT*      benderscut          /**< Benders' cut */
   )
{
   assert(benders != NULL);
   assert(benderscut != NULL);

   if( benders->nbenderscuts >= benders->benderscutssize )
   {
      benders->benderscutssize = SCIPsetCalcMemGrowSize(set, benders->nbenderscuts+1);
      SCIP_ALLOC( BMSreallocMemoryArray(&benders->benderscuts, benders->benderscutssize) );
   }
   assert(benders->nbenderscuts < benders->benderscutssize);

   benders->benderscuts[benders->nbenderscuts] = benderscut;
   benders->nbenderscuts++;
   benders->benderscutssorted = FALSE;

   return SCIP_OKAY;
}

/** returns the Benders' cut of the given name, or NULL if not existing */
SCIP_BENDERSCUT* SCIPfindBenderscut(
   SCIP_BENDERS*         benders,            /**< Benders' decomposition */
   const char*           name                /**< name of Benderscut' decomposition */
   )
{
   int i;

   assert(benders != NULL);
   assert(name != NULL);

   for( i = 0; i < benders->nbenderscuts; i++ )
   {
      if( strcmp(SCIPbenderscutGetName(benders->benderscuts[i]), name) == 0 )
         return benders->benderscuts[i];
   }

   return NULL;
}

/** returns the array of currently available Benders' cuts; active Benders' decomposition are in the first slots of
 * the array
 */
SCIP_BENDERSCUT** SCIPbendersGetBenderscuts(
   SCIP_BENDERS*         benders             /**< Benders' decomposition */
   )
{
   assert(benders != NULL);

   if( !benders->benderscutssorted )
   {
      SCIPsortPtr((void**)benders->benderscuts, SCIPbenderscutComp, benders->nbenderscuts);
      benders->benderscutssorted = TRUE;
      benders->benderscutsnamessorted = FALSE;
   }

   return benders->benderscuts;
}

/** returns the number of currently available Benders' cuts */
int SCIPbendersGetNBenderscuts(
   SCIP_BENDERS*         benders             /**< Benders' decomposition */
   )
{
   assert(benders != NULL);

   return benders->nbenderscuts;
}

/** sets the priority of a Benders' decomposition */
SCIP_RETCODE SCIPbendersSetBenderscutPriority(
   SCIP_BENDERS*         benders,            /**< Benders' decomposition */
   SCIP_BENDERSCUT*      benderscut,         /**< Benders' cut */
   int                   priority            /**< new priority of the Benders' decomposition */
   )
{
   assert(benders != NULL);
   assert(benderscut != NULL);

   benderscut->priority = priority;
   benders->benderscutssorted = FALSE;

   return SCIP_OKAY;
}

/** sorts Benders' decomposition cuts by priorities */
void SCIPbendersSortBenderscuts(
   SCIP_BENDERS*         benders             /**< Benders' decomposition */
   )
{
   assert(benders != NULL);

   if( !benders->benderscutssorted )
   {
      SCIPsortPtr((void**)benders->benderscuts, SCIPbenderscutComp, benders->nbenderscuts);
      benders->benderscutssorted = TRUE;
      benders->benderscutsnamessorted = FALSE;
   }
}

/** sorts Benders' decomposition cuts by name */
void SCIPbendersSortBenderscutsName(
   SCIP_BENDERS*         benders             /**< Benders' decomposition */
   )
{
   assert(benders != NULL);

   if( !benders->benderscutsnamessorted )
   {
      SCIPsortPtr((void**)benders->benderscuts, SCIPbenderscutCompName, benders->nbenderscuts);
      benders->benderscutssorted = FALSE;
      benders->benderscutsnamessorted = TRUE;
   }
}<|MERGE_RESOLUTION|>--- conflicted
+++ resolved
@@ -575,12 +575,7 @@
 static
 SCIP_RETCODE addAuxiliaryVariablesToMaster(
    SCIP*                 scip,               /**< SCIP data structure */
-<<<<<<< HEAD
    SCIP_BENDERS*         benders             /**< Benders' decomposition structure */
-=======
-   SCIP_BENDERS*         benders,            /**< Benders' decomposition */
-   SCIP_Real*            lowerbound          /**< array of lower bounds for the auxiliary variables */
->>>>>>> 79d595a2
    )
 {
    SCIP_BENDERS* topbenders;        /* the highest priority Benders' decomposition */
