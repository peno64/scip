/* * * * * * * * * * * * * * * * * * * * * * * * * * * * * * * * * * * * * * */
/*                                                                           */
/*                  This file is part of the program and library             */
/*         SCIP --- Solving Constraint Integer Programs                      */
/*                                                                           */
/*    Copyright (C) 2002-2017 Konrad-Zuse-Zentrum                            */
/*                            fuer Informationstechnik Berlin                */
/*                                                                           */
/*  SCIP is distributed under the terms of the ZIB Academic License.         */
/*                                                                           */
/*  You should have received a copy of the ZIB Academic License              */
/*  along with SCIP; see the file COPYING. If not email to scip@zib.de.      */
/*                                                                           */
/* * * * * * * * * * * * * * * * * * * * * * * * * * * * * * * * * * * * * * */

/**@file   heur_clique.c
 * @brief  LNS heuristic using a clique partition to restrict the search neighborhood
 * @brief  clique primal heuristic
 * @author Stefan Heinz
 * @author Michael Winkler
 * @author Gerald Gamrath
 *
 * @todo allow smaller fixing rate for probing LP?
 * @todo allow smaller fixing rate after presolve if total number of variables is small (<= 1000)?
 *
 * More details about the heuristic can be found in@n
 * Structure-Based Primal Heuristics for Mixed Integer Programming@n
 * Gerald Gamrath, Timo Berthold, Stefan Heinz, and Michael Winkler@n
 * Optimization in the Real World, Volume 13 of the series Mathematics for Industry, pp 37-53@n
 * Preliminary version available as <a href="https://opus4.kobv.de/opus4-zib/frontdoor/index/index/docId/5551">ZIB-Report 15-26</a>.
 */

/*---+----1----+----2----+----3----+----4----+----5----+----6----+----7----+----8----+----9----+----0----+----1----+----2*/

#include <assert.h>
#include <string.h>

#include "scip/scip.h"
#include "scip/pub_implics.h"
#include "scip/heur_clique.h"
#include "scip/heur_locks.h"
#include "scip/cons_logicor.h"
#include "scip/pub_misc.h"


#define HEUR_NAME             "clique"
#define HEUR_DESC             "LNS heuristic using a clique partition to restrict the search neighborhood"
#define HEUR_DISPCHAR         'Q'
#define HEUR_PRIORITY         5000
#define HEUR_FREQ             0
#define HEUR_FREQOFS          0
#define HEUR_MAXDEPTH         -1
#define HEUR_TIMING           SCIP_HEURTIMING_BEFORENODE
#define HEUR_USESSUBSCIP      TRUE                       /**< does the heuristic use a secondary SCIP instance? */

#define DEFAULT_MAXNODES      5000LL                     /**< maximum number of nodes to regard in the subproblem */
#define DEFAULT_MININTFIXINGRATE 0.65                    /**< minimum percentage of integer variables that have to be fixed */
#define DEFAULT_MINMIPFIXINGRATE 0.65                    /**< minimum percentage of variables that have to be fixed within sub-SCIP
                                                          *   (integer and continuous) */
#define DEFAULT_MINIMPROVE    0.01                       /**< factor by which clique heuristic should at least improve the
                                                          *   incumbent
                                                          */
#define DEFAULT_MINNODES      500LL                      /**< minimum number of nodes to regard in the subproblem */
#define DEFAULT_NODESOFS      500LL                      /**< number of nodes added to the contingent of the total nodes */
#define DEFAULT_NODESQUOT     0.1                        /**< subproblem nodes in relation to nodes of the original problem */
#define DEFAULT_MAXPROPROUNDS 2                          /**< maximum number of propagation rounds during probing */
#define DEFAULT_MAXBACKTRACKS 10                         /**< maximum number of backtracks during the fixing process */
#define DEFAULT_COPYCUTS      TRUE                       /**< should all active cuts from the cutpool of the
                                                          *   original scip be copied to constraints of the subscip
                                                          */
#define DEFAULT_USELOCKFIXINGS FALSE                     /**< should more variables be fixed based on variable locks if
                                                          *   the fixing rate was not reached?
                                                          */


/*
 * Data structures
 */

/** primal heuristic data */
struct SCIP_HeurData
{
   SCIP_Longint          maxnodes;           /**< maximum number of nodes to regard in the subproblem */
   SCIP_Longint          minnodes;           /**< minimum number of nodes to regard in the subproblem */
   SCIP_Longint          nodesofs;           /**< number of nodes added to the contingent of the total nodes */
   SCIP_Longint          usednodes;          /**< nodes already used by clique heuristic in earlier calls */
   SCIP_Real             minintfixingrate;   /**< minimum percentage of integer variables that have to be fixed */
   SCIP_Real             minmipfixingrate;   /**< minimum percentage of variables that have to be fixed within sub-SCIP
                                              *   (integer and continuous) */
   SCIP_Real             minimprove;         /**< factor by which clique heuristic should at least improve the incumbent */
   SCIP_Real             nodesquot;          /**< subproblem nodes in relation to nodes of the original problem */
   int                   maxproprounds;      /**< maximum number of propagation rounds during probing */
   int                   maxbacktracks;      /**< maximum number of backtracks during the fixing process */
   SCIP_Bool             copycuts;           /**< should all active cuts from cutpool be copied to constraints in
                                              *   subproblem?
                                              */
   SCIP_Bool             uselockfixings;     /**< should more variables be fixed based on variable locks if
                                              *   the fixing rate was not reached?
                                              */
};

/*
 * Local methods
 */

/** comparison method for sorting cliques by their size */
static
SCIP_DECL_SORTINDCOMP(compCliquesSize)
{
   int* cliquesizes = (int*)dataptr;

   return cliquesizes[ind2] - cliquesizes[ind1];
}

static
int getCliqueUnfixedVars(
   SCIP_CLIQUE*          clique
   )
{
   SCIP_VAR** cliquevars;
   SCIP_VAR* var;
   int ncliquevars;
   int nunfixed = 0;
   int v;

   ncliquevars = SCIPcliqueGetNVars(clique);
   cliquevars = SCIPcliqueGetVars(clique);

   for( v = 0; v < ncliquevars; ++v )
   {
      var = cliquevars[v];

      /* is variable unfixed? */
      if( SCIPvarGetUbLocal(var) > SCIPvarGetLbLocal(var) + 0.5 )
         ++nunfixed;
   }

   return nunfixed;
}

/** apply clique fixing using probing */
static
SCIP_RETCODE applyCliqueFixings(
   SCIP*                 scip,               /**< original SCIP data structure */
   SCIP_HEURDATA*        heurdata,           /**< structure containing heurdata */
   SCIP_VAR**            onefixvars,         /**< array to store all variables which are fixed to one in the cliques */
   uint8_t*              onefixvals,         /**< array to store the values of all variables fixed to one in the cliques */
   int*                  nonefixvars,        /**< pointer to store the number of variables fixed to one */
   SCIP_Bool*            cutoff              /**< pointer to store whether the propagation stopped with infeasibility */
   )
{
   SCIP_CLIQUE** cliques;
   SCIP_CLIQUE* clique;
   SCIP_VAR** cliquevars;
   SCIP_VAR* var;
   SCIP_Bool* cliquevals;
   SCIP_Bool* propagated;
   int* cliquesizes;
   int* permutation;
   SCIP_Real bestobj;
   SCIP_Real obj;
   SCIP_Bool alreadyone;
   SCIP_Bool newnode;
   int probingdepthofonefix;
   int ncliquevars;
   int ncliques;
   int bestpos;
   int firstclique;
   int bestclique;
   int cliquesize;
   int bestcliquesize;
   int nbacktracks = 0;
   int v = 0;
   int c;
   int i;

   assert(scip != NULL);
   assert(heurdata != NULL);
   assert(onefixvars != NULL);
   assert(nonefixvars != NULL);
   assert(cutoff != NULL);

   cliques = SCIPgetCliques(scip);
   ncliques = SCIPgetNCliques(scip);

   /* allocate memory */
   SCIP_CALL( SCIPallocBufferArray(scip, &cliquesizes, ncliques) );
   SCIP_CALL( SCIPallocBufferArray(scip, &permutation, ncliques) );
   SCIP_CALL( SCIPallocClearBufferArray(scip, &propagated, ncliques) );

   for( c = ncliques - 1; c >= 0; --c )
   {
      cliquesizes[c] = SCIPcliqueGetNVars(cliques[c]);
   }

   SCIPsort(permutation, compCliquesSize, (void*)cliquesizes, ncliques);

#ifndef NDEBUG
   for( c = ncliques - 1; c >= 1; --c )
   {
      assert(cliquesizes[permutation[c]] <= cliquesizes[permutation[c-1]]);
   }
#endif

   *cutoff = FALSE;
   probingdepthofonefix = 0;
   firstclique = 0;

   SCIP_CALL( SCIPnewProbingNode(scip) );

   /* @todo maybe try to fix more than one variable to one in each probing node, to gain faster results */
   for( c = 0; c < ncliques; ++c )
   {
      bestpos = -1;
      bestobj = SCIPinfinity(scip);
      alreadyone = FALSE;
      newnode = FALSE;

      bestclique = firstclique;

      if( bestclique >= ncliques )
         break;

      bestcliquesize = getCliqueUnfixedVars(cliques[permutation[bestclique]]);
      assert(!propagated[permutation[bestclique]]);

      for( i = firstclique + 1; i < ncliques; ++i)
      {
         if( cliquesizes[permutation[i]] < bestcliquesize )
            break;

         if( propagated[permutation[i]] )
            continue;

         cliquesize = getCliqueUnfixedVars(cliques[permutation[i]]);

         if( cliquesize > bestcliquesize )
         {
            bestclique = i;
            bestcliquesize = cliquesize;
         }
         else if( cliquesize == 0 )
         {
            propagated[permutation[i]] = TRUE;
         }
      }
      clique = cliques[permutation[bestclique]];
      propagated[permutation[bestclique]] = TRUE;

      while( firstclique < ncliques && propagated[permutation[firstclique]] )
         ++firstclique;

      ncliquevars = SCIPcliqueGetNVars(clique);
      cliquevars = SCIPcliqueGetVars(clique);
      cliquevals = SCIPcliqueGetValues(clique);

      for( v = 0; v < ncliquevars; ++v )
      {
         var = cliquevars[v];

         /* variable is already fixed */
         if( SCIPvarGetUbLocal(var) < SCIPvarGetLbLocal(var) + 0.5 )
         {
            SCIPdebugMessage("<%s> is already fixed to %g\n", SCIPvarGetName(var), SCIPvarGetUbLocal(var));

            /* clique variable is fixed to 1 */
            if( cliquevals[v] == (SCIPvarGetLbLocal(var) > 0.5) )
            {
               assert(!alreadyone);
               alreadyone = TRUE;
               break;
            }
            continue;
         }

         obj = cliquevals[v] ? SCIPvarGetObj(var) : -SCIPvarGetObj(var);

         /* @todo use a tiebreaker (locks?) */
         if( obj < bestobj )
         {
            /* variable is not the best one in the clique anymore, fix it to 0 */
            if( bestpos >= 0 )
            {
               if( cliquevals[bestpos] )
               {
                  SCIP_CALL( SCIPfixVarProbing(scip, cliquevars[bestpos], 0.0) );
               }
               else
               {
                  SCIP_CALL( SCIPfixVarProbing(scip, cliquevars[bestpos], 1.0) );
               }
               SCIPdebugMessage("fixed <%s> to %g\n", SCIPvarGetName(cliquevars[bestpos]), SCIPvarGetUbLocal(cliquevars[bestpos]));
               newnode = TRUE;
            }

            bestobj = obj;
            bestpos = v;
         }
         /* variable is not the best one in the clique, fix it to 0 */
         else
         {
            assert(bestpos >= 0);

            if( cliquevals[v] )
            {
               SCIP_CALL( SCIPfixVarProbing(scip, var, 0.0) );
            }
            else
            {
               SCIP_CALL( SCIPfixVarProbing(scip, var, 1.0) );
            }
            SCIPdebugMessage("fixed <%s> to %g\n", SCIPvarGetName(var), SCIPvarGetUbLocal(var));
            newnode = TRUE;
         }
      }
      /* we found a variable in the clique which is already fixed to 1 */
      if( alreadyone )
      {
         /* fix (so far) best candidate to 0 */
         if( bestpos >= 0 )
         {
            if( cliquevals[bestpos] )
            {
               SCIP_CALL( SCIPfixVarProbing(scip, cliquevars[bestpos], 0.0) );
            }
            else
            {
               SCIP_CALL( SCIPfixVarProbing(scip, cliquevars[bestpos], 1.0) );
            }
            SCIPdebugMessage("fixed <%s> to %g\n", SCIPvarGetName(cliquevars[bestpos]), SCIPvarGetUbLocal(cliquevars[bestpos]));
            newnode = TRUE;
         }

         /* fix all variables not yet processed to 0 */
         for( ; v < ncliquevars; ++v )
         {
            var = cliquevars[v];

            if( SCIPvarGetUbLocal(var) < SCIPvarGetLbLocal(var) + 0.5 )
               continue;

            if( cliquevals[v] )
            {
               SCIP_CALL( SCIPfixVarProbing(scip, var, 0.0) );
            }
            else
            {
               SCIP_CALL( SCIPfixVarProbing(scip, var, 1.0) );
            }
            SCIPdebugMessage("fixed <%s> to %g\n", SCIPvarGetName(var), SCIPvarGetUbLocal(var));
            newnode = TRUE;
         }
      }
      /* fix the best variable to 1 */
      else if( bestpos >= 0 )
      {
         assert(bestpos <= ncliquevars);

         probingdepthofonefix = SCIPgetProbingDepth(scip);
         onefixvars[(*nonefixvars)] = cliquevars[bestpos];

         /* @todo should we even fix the best candidate to 1? */
         if( cliquevals[bestpos] )
         {
            SCIP_CALL( SCIPfixVarProbing(scip, cliquevars[bestpos], 1.0) );
            onefixvals[(*nonefixvars)] = 1;
         }
         else
         {
            SCIP_CALL( SCIPfixVarProbing(scip, cliquevars[bestpos], 0.0) );
            onefixvals[(*nonefixvars)] = 0;
         }
         SCIPdebugMessage("fixed <%s> to %g*\n", SCIPvarGetName(cliquevars[bestpos]), SCIPvarGetUbLocal(cliquevars[bestpos]));
         ++(*nonefixvars);
         newnode = TRUE;
      }

      if( newnode )
      {
         /* propagate fixings */
         SCIP_CALL( SCIPpropagateProbing(scip, heurdata->maxproprounds, cutoff, NULL) );

         SCIPdebugMessage("propagate fixings of clique %d: cutoff=%u\n", c, *cutoff);

         if( SCIPisStopped(scip) )
            break;

         /* stop if we reached the depth limit */
         if( SCIP_MAXTREEDEPTH <= SCIPgetDepth(scip) )
            break;

         /* probing detected infeasibility: backtrack */
         if( *cutoff )
         {
            if( *nonefixvars > 0 )
            {
               if( probingdepthofonefix > 0 )
               {

                  SCIP_CALL( SCIPbacktrackProbing(scip, probingdepthofonefix - 1) );
                  probingdepthofonefix = 0;
                  ++nbacktracks;

                  /* because of the limited number of propagation rounds, it may happen that conflict analysis finds a
                   * valid global fixing for the last fixed variable that conflicts with applying the reverse fixing
                   * after backtracking; in that case, we ran into a deadend and stop
                   */
                  if( SCIPvarGetLbLocal(onefixvars[*nonefixvars - 1]) < 1.5 - onefixvals[*nonefixvars - 1]
                     && SCIPvarGetUbLocal(onefixvars[*nonefixvars - 1]) > 0.5 - onefixvals[*nonefixvars - 1] )
                  {
                     /* fix the last variable, which was fixed to 1 and led to the cutoff, to 0 */
                     SCIP_CALL( SCIPfixVarProbing(scip, onefixvars[*nonefixvars - 1], 1.0 - onefixvals[*nonefixvars - 1]) );
                     --(*nonefixvars);

                     /* propagate fixings */
                     SCIP_CALL( SCIPpropagateProbing(scip, heurdata->maxproprounds, cutoff, NULL) );

                     SCIPdebugMessage("backtrack %d was %sfeasible\n", nbacktracks, (*cutoff ? "in" : ""));
                  }
#ifndef NDEBUG
                  else
                     assert(*cutoff == TRUE);
#endif
               }
               if( *cutoff )
               {
#ifndef NOCONFLICT
                  SCIP_CONS* conflictcons;
                  char consname[SCIP_MAXSTRLEN];

                  /* create own conflict */
                  (void) SCIPsnprintf(consname, SCIP_MAXSTRLEN, "conf%" SCIP_LONGINT_FORMAT "", SCIPgetNNodes(scip));

                  /* get variables for the conflict */
                  for( i = 0; i < *nonefixvars; ++i )
                  {
                     /* if the variable was fixed to 1 by the heuristic, get its negated variable */
                     if( onefixvals[i] )
                     {
                        SCIP_CALL( SCIPgetNegatedVar(scip, onefixvars[i], &onefixvars[i]) );
                     }
                  }

                  SCIPdebugMsg(scip, "probing was infeasible after %d backtracks\n", nbacktracks);

                  /* create conflict constraint */
                  SCIP_CALL( SCIPcreateConsLogicor(scip, &conflictcons, consname, *nonefixvars, onefixvars,
                        FALSE, TRUE, FALSE, FALSE, TRUE, TRUE, FALSE, TRUE, TRUE, FALSE) );
                  SCIP_CALL( SCIPaddConsNode(scip, SCIPgetFocusNode(scip), conflictcons, NULL) );
                  SCIPdebugPrintCons(scip, conflictcons, NULL);
                  SCIP_CALL( SCIPreleaseCons(scip, &conflictcons) );
#endif
                  break;
               }
               else if( nbacktracks > heurdata->maxbacktracks )
               {
                  SCIPdebugMsg(scip, "interrupt probing after %d backtracks\n", nbacktracks);
                  break;
               }
            }
            /* we had a cutoff without a single one-fixing, so the current problem seems to be infeasible already */
            else
               break;
         }

         SCIP_CALL( SCIPnewProbingNode(scip) );
      }
   }
   assert((*nonefixvars > 0) || probingdepthofonefix == 0 );

   SCIPfreeBufferArray(scip, &propagated);
   SCIPfreeBufferArray(scip, &permutation);
   SCIPfreeBufferArray(scip, &cliquesizes);

   SCIPdebugMsg(scip, "fixed %d of %d variables in probing\n", v, SCIPgetNBinVars(scip));
   SCIPdebugMsg(scip, "applied %d of %d cliques in probing\n", c, ncliques);
   SCIPdebugMsg(scip, "probing was %sfeasible\n", (*cutoff) ? "in" : "");

   return SCIP_OKAY;
}

/** creates a new solution for the original problem by copying the solution of the subproblem */
static
SCIP_RETCODE createNewSol(
   SCIP*                 scip,               /**< original SCIP data structure */
   SCIP*                 subscip,            /**< SCIP structure of the subproblem */
   SCIP_VAR**            subvars,            /**< the variables of the subproblem */
   SCIP_SOL*             newsol,             /**< working solution */
   SCIP_SOL*             subsol,             /**< solution of the subproblem */
   SCIP_Bool*            success             /**< used to store whether new solution was found or not */
   )
{
   SCIP_VAR** vars;                          /* the original problem's variables */
   int nvars;
   SCIP_Real* subsolvals;                    /* solution values of the subproblem */

   assert(scip != NULL);
   assert(subscip != NULL);
   assert(subvars != NULL);
   assert(subsol != NULL);
   assert(success != NULL);

   /* get variables' data */
   SCIP_CALL( SCIPgetVarsData(scip, &vars, &nvars, NULL, NULL, NULL, NULL) );

   /* sub-SCIP may have more variables than the number of active (transformed) variables in the main SCIP
    * since constraint copying may have required the copy of variables that are fixed in the main SCIP
    */
   assert(nvars <= SCIPgetNOrigVars(subscip));

   SCIP_CALL( SCIPallocBufferArray(scip, &subsolvals, nvars) );

   /* copy the solution */
   SCIP_CALL( SCIPgetSolVals(subscip, subsol, nvars, subvars, subsolvals) );

   SCIP_CALL( SCIPsetSolVals(scip, newsol, nvars, vars, subsolvals) );

   /* try to add new solution to scip and free it immediately */
   SCIP_CALL( SCIPtrySol(scip, newsol, FALSE, FALSE, TRUE, TRUE, TRUE, success) );

   SCIPfreeBufferArray(scip, &subsolvals);

   return SCIP_OKAY;
}

/*
 * Callback methods of primal heuristic
 */

/** copy method for primal heuristic plugins (called when SCIP copies plugins) */
static
SCIP_DECL_HEURCOPY(heurCopyClique)
{  /*lint --e{715}*/
   assert(scip != NULL);
   assert(heur != NULL);
   assert(strcmp(SCIPheurGetName(heur), HEUR_NAME) == 0);

   /* call inclusion method of primal heuristic */
   SCIP_CALL( SCIPincludeHeurClique(scip) );

   return SCIP_OKAY;
}

/** destructor of primal heuristic to free user data (called when SCIP is exiting) */
static
SCIP_DECL_HEURFREE(heurFreeClique)
{  /*lint --e{715}*/
   SCIP_HEURDATA* heurdata;

   assert(heur != NULL);
   assert(strcmp(SCIPheurGetName(heur), HEUR_NAME) == 0);
   assert(scip != NULL);

   /* free heuristic data */
   heurdata = SCIPheurGetData(heur);
   assert(heurdata != NULL);

   SCIPfreeBlockMemory(scip, &heurdata);
   SCIPheurSetData(heur, NULL);

   return SCIP_OKAY;
}


/** initialization method of primal heuristic (called after problem was transformed) */
static
SCIP_DECL_HEURINIT(heurInitClique)
{  /*lint --e{715}*/
   SCIP_HEURDATA* heurdata;

   assert(heur != NULL);
   assert(strcmp(SCIPheurGetName(heur), HEUR_NAME) == 0);
   assert(scip != NULL);

   /* reset heuristic data */
   heurdata = SCIPheurGetData(heur);
   assert(heurdata != NULL);

<<<<<<< HEAD
   /* create random number generator */
   SCIP_CALL( SCIPcreateRandom(scip, &heurdata->randnumgen,
         heurdata->initseed) );

=======
>>>>>>> beed1758
   heurdata->usednodes = 0;

   return SCIP_OKAY;
}

<<<<<<< HEAD

/** deinitialization method of primal heuristic */
static
SCIP_DECL_HEUREXIT(heurExitClique)
{  /*lint --e{715}*/
   SCIP_HEURDATA* heurdata;

   assert(heur != NULL);
   assert(strcmp(SCIPheurGetName(heur), HEUR_NAME) == 0);
   assert(scip != NULL);

   /* get heuristic data */
   heurdata = SCIPheurGetData(heur);
   assert(heurdata != NULL);

   /* free random number generator */
   SCIPfreeRandom(scip, &heurdata->randnumgen);

   return SCIP_OKAY;
}


=======
>>>>>>> beed1758
/** execution method of primal heuristic */
static
SCIP_DECL_HEUREXEC(heurExecClique)
{  /*lint --e{715}*/
   SCIP_HEURDATA* heurdata;
   SCIP_VAR** vars;
   SCIP_Real lowerbound;
   int nvars;
   int nbinvars;
   int oldnpscands;
   int npscands;
   int i;
   SCIP_Bool cutoff;
   SCIP_Bool lperror;

   SCIP_VAR** onefixvars;
   uint8_t* onefixvals;
   int nonefixvars;
   SCIP_Bool enabledconflicts;
   SCIP_LPSOLSTAT lpstatus;
   SCIP_CONS* conflictcons;
   SCIP_Bool solvelp;
   char consname[SCIP_MAXSTRLEN];

   SCIP_Longint nstallnodes;

   SCIP_SOL* sol;

   assert(heur != NULL);
   assert(strcmp(SCIPheurGetName(heur), HEUR_NAME) == 0);
   assert(scip != NULL);
   assert(result != NULL);

   *result = SCIP_DIDNOTRUN;

   /* get heuristic's data */
   heurdata = SCIPheurGetData(heur);
   assert(heurdata != NULL);

   nbinvars = SCIPgetNBinVars(scip);

   if( nbinvars < 2 )
      return SCIP_OKAY;

   /* check for necessary information to apply this heuristic */
   if( SCIPgetNCliques(scip) == 0 )
      return SCIP_OKAY;

   lowerbound = SCIPgetLowerbound(scip);

   /* calculate the maximal number of branching nodes until heuristic is aborted */
   nstallnodes = (SCIP_Longint)(heurdata->nodesquot * SCIPgetNNodes(scip));

   /* reward clique heuristic if it succeeded often */
   nstallnodes = (SCIP_Longint)(nstallnodes * 3.0 * (SCIPheurGetNBestSolsFound(heur)+1.0)/(SCIPheurGetNCalls(heur) + 1.0));
   nstallnodes -= 100 * SCIPheurGetNCalls(heur);  /* count the setup costs for the sub-MIP as 100 nodes */
   nstallnodes += heurdata->nodesofs;

   /* determine the node limit for the current process */
   nstallnodes -= heurdata->usednodes;
   nstallnodes = MIN(nstallnodes, heurdata->maxnodes);

   /* check whether we have enough nodes left to call subproblem solving */
   if( nstallnodes < heurdata->minnodes )
   {
      SCIPdebugMsg(scip, "skipping " HEUR_NAME ": nstallnodes=%" SCIP_LONGINT_FORMAT ", minnodes=%" SCIP_LONGINT_FORMAT "\n", nstallnodes, heurdata->minnodes);
      return SCIP_OKAY;
   }

   oldnpscands = SCIPgetNPseudoBranchCands(scip);
   onefixvars = NULL;
   onefixvals = NULL;
   sol = NULL;

   /* disable conflict analysis, because we can it better than SCIP itself, cause we have more information */
   SCIP_CALL( SCIPgetBoolParam(scip, "conflict/enable", &enabledconflicts) );

   if( !SCIPisParamFixed(scip, "conflict/enable") )
   {
      SCIP_CALL( SCIPsetBoolParam(scip, "conflict/enable", FALSE) );
   }

   solvelp = SCIPhasCurrentNodeLP(scip);

   if( !SCIPisLPConstructed(scip) && solvelp )
   {
      SCIP_CALL( SCIPconstructLP(scip, &cutoff) );

      /* manually cut off the node if the LP construction detected infeasibility (heuristics cannot return such a result) */
      if( cutoff )
      {
         SCIP_CALL( SCIPcutoffNode(scip, SCIPgetCurrentNode(scip)) );
         goto TERMINATE;
      }

      SCIP_CALL( SCIPflushLP(scip) );
   }

   *result = SCIP_DIDNOTFIND;

   /* start probing */
   SCIP_CALL( SCIPstartProbing(scip) );

#ifdef COLLECTSTATISTICS
   SCIPenableVarHistory(scip);
#endif

   /* create a solution */
   SCIP_CALL( SCIPcreateSol(scip, &sol, heur) );

   /* allocate memory for all variables which will be fixed to one during probing */
   SCIP_CALL(SCIPallocBufferArray(scip, &onefixvars, nbinvars) );
   SCIP_CALL(SCIPallocBufferArray(scip, &onefixvals, nbinvars) );
   nonefixvars = 0;

   /* apply fixings due to clique information */
   SCIP_CALL( applyCliqueFixings(scip, heurdata, onefixvars, onefixvals, &nonefixvars, &cutoff) );

   if( cutoff || SCIPisStopped(scip) )
      goto TERMINATE;

   /* check that we had enough fixings */
   npscands = SCIPgetNPseudoBranchCands(scip);

   SCIPdebugMsg(scip, "npscands=%d, oldnpscands=%d, heurdata->minintfixingrate=%g\n", npscands, oldnpscands, heurdata->minintfixingrate);

   if( npscands > oldnpscands * (1.0 - heurdata->minintfixingrate) )
   {
      if( heurdata->uselockfixings && npscands <= 2.0 * oldnpscands * (1.0 - heurdata->minintfixingrate) )
      {
         SCIP_Bool allrowsfulfilled = FALSE;

         SCIP_CALL( SCIPapplyLockFixings(scip, NULL, &cutoff, &allrowsfulfilled) );

         if( cutoff || SCIPisStopped(scip) )
         {
            SCIPdebugMsg(scip, "cutoff or timeout in locks fixing\n");
            goto TERMINATE;
         }

         npscands = SCIPgetNPseudoBranchCands(scip);

         SCIPdebugMsg(scip, "after lockfixings: npscands=%d, oldnpscands=%d, allrowsfulfilled=%u, heurdata->minintfixingrate=%g\n",
            npscands, oldnpscands, allrowsfulfilled, heurdata->minintfixingrate);

         if( !allrowsfulfilled && npscands > oldnpscands * (1 - heurdata->minintfixingrate) )
         {
            SCIPdebugMsg(scip, "--> too few fixings\n");

            goto TERMINATE;
         }
      }
      else
      {
         SCIPdebugMsg(scip, "--> too few fixings\n");

         goto TERMINATE;
      }
   }

   /*************************** Probing LP Solving ***************************/

   lpstatus = SCIP_LPSOLSTAT_ERROR;
   lperror = FALSE;

   /* solve lp only if the problem is still feasible */
   if( solvelp )
   {
      SCIPdebugMsg(scip, "starting solving clique-lp at time %g\n", SCIPgetSolvingTime(scip));

      /* solve LP; errors in the LP solver should not kill the overall solving process, if the LP is just needed for a
       * heuristic.  hence in optimized mode, the return code is caught and a warning is printed, only in debug mode,
       * SCIP will stop.
       */
#ifdef NDEBUG
      {
         SCIP_Bool retstat;
         retstat = SCIPsolveProbingLP(scip, -1, &lperror, NULL);
         if( retstat != SCIP_OKAY )
         {
            SCIPwarningMessage(scip, "Error while solving LP in clique heuristic; LP solve terminated with code <%d>\n",
               retstat);
         }
      }
#else
      SCIP_CALL( SCIPsolveProbingLP(scip, -1, &lperror, NULL) );
#endif
      SCIPdebugMsg(scip, "ending solving clique-lp at time %g\n", SCIPgetSolvingTime(scip));

      lpstatus = SCIPgetLPSolstat(scip);

      SCIPdebugMsg(scip, " -> new LP iterations: %" SCIP_LONGINT_FORMAT "\n", SCIPgetNLPIterations(scip));
      SCIPdebugMsg(scip, " -> error=%u, status=%d\n", lperror, lpstatus);
   }

   /* check if this is a feasible solution */
   if( lpstatus == SCIP_LPSOLSTAT_OPTIMAL && !lperror )
   {
      SCIP_Bool stored;
      SCIP_Bool success;

      assert(!cutoff);

      lowerbound = SCIPgetLPObjval(scip);

      /* copy the current LP solution to the working solution */
      SCIP_CALL( SCIPlinkLPSol(scip, sol) );

      SCIP_CALL( SCIProundSol(scip, sol, &success) );

      if( success )
      {
         SCIPdebugMsg(scip, "clique heuristic found roundable primal solution: obj=%g\n",
            SCIPgetSolOrigObj(scip, sol));

         /* check solution for feasibility, and add it to solution store if possible.
          * Neither integrality nor feasibility of LP rows have to be checked, because they
          * are guaranteed by the heuristic at this stage.
          */
#ifdef SCIP_DEBUG
         SCIP_CALL( SCIPtrySol(scip, sol, TRUE, TRUE, TRUE, TRUE, TRUE, &stored) );
#else
         SCIP_CALL( SCIPtrySol(scip, sol, FALSE, FALSE, TRUE, FALSE, FALSE, &stored) );
#endif

         if( stored )
         {
            SCIPdebugMsg(scip, "found feasible solution:\n");
            SCIPdebug( SCIP_CALL( SCIPprintSol(scip, sol, NULL, FALSE) ) );
            *result = SCIP_FOUNDSOL;
         }

         /* we found a solution, so we are done */
         goto TERMINATE;
      }
   }
   /*************************** END Probing LP Solving ***************************/


   /*************************** Create Conflict ***************************/
   if( lpstatus == SCIP_LPSOLSTAT_INFEASIBLE || lpstatus == SCIP_LPSOLSTAT_OBJLIMIT )
   {
#ifndef NOCONFLICT
      /* create own conflict */
      (void) SCIPsnprintf(consname, SCIP_MAXSTRLEN, "conf%" SCIP_LONGINT_FORMAT "", SCIPgetNNodes(scip));

      /* get variables for the conflict */
      for( i = 0; i < nonefixvars; ++i )
      {
         /* if the variable was fixed to 1 by the heuristic, get its negated variable */
         if( onefixvals[i] )
         {
            SCIP_CALL( SCIPgetNegatedVar(scip, onefixvars[i], &onefixvars[i]) );
         }
      }

      /* create conflict constraint */
      SCIP_CALL( SCIPcreateConsLogicor(scip, &conflictcons, consname, nonefixvars, onefixvars,
            FALSE, TRUE, FALSE, FALSE, TRUE, TRUE, FALSE, TRUE, TRUE, FALSE) );
      SCIP_CALL( SCIPaddConsNode(scip, SCIPgetFocusNode(scip), conflictcons, NULL) );
      SCIPdebugPrintCons(scip, conflictcons, NULL);
      SCIP_CALL( SCIPreleaseCons(scip, &conflictcons) );
#endif
      goto TERMINATE;
   }
   /*************************** End Conflict ***************************/

   /*************************** Start Subscip Solving ***************************/
   /* no solution has been found yet and the subproblem is still feasible --> fix all other variables by subscip if
    * necessary
    */
   if( !lperror )
   {
      SCIP* subscip;
      SCIP_VAR** subvars;
      SCIP_HASHMAP* varmap;
      SCIP_Bool valid;

      /* check whether there is enough time and memory left */
      SCIP_CALL( SCIPcheckCopyLimits(scip, &valid) );

      if( !valid )
         goto TERMINATE;

      /* get all variables */
      SCIP_CALL( SCIPgetVarsData(scip, &vars, &nvars, NULL, NULL, NULL, NULL) );

      /* create subproblem */
      SCIP_CALL( SCIPcreate(&subscip) );

      /* allocate temporary memory for subscip variables */
      SCIP_CALL( SCIPallocBufferArray(scip, &subvars, nvars) );

      /* create the variable mapping hash map */
      SCIP_CALL( SCIPhashmapCreate(&varmap, SCIPblkmem(subscip), nvars) );

      SCIP_CALL( SCIPcopyConsCompression(scip, subscip, varmap, NULL, "_clique", NULL, NULL, 0, FALSE, FALSE, TRUE, &valid) );

      if( heurdata->copycuts )
      {
         /* copies all active cuts from cutpool of sourcescip to linear constraints in targetscip */
         SCIP_CALL( SCIPcopyCuts(scip, subscip, varmap, NULL, FALSE, NULL) );
      }

      for( i = 0; i < nvars; i++ )
         subvars[i] = (SCIP_VAR*) SCIPhashmapGetImage(varmap, vars[i]);

      /* free hash map */
      SCIPhashmapFree(&varmap);

      /* do not abort subproblem on CTRL-C */
      SCIP_CALL( SCIPsetBoolParam(subscip, "misc/catchctrlc", FALSE) );

#ifdef SCIP_DEBUG
      /* for debugging, enable full output */
      SCIP_CALL( SCIPsetIntParam(subscip, "display/verblevel", 5) );
      SCIP_CALL( SCIPsetIntParam(subscip, "display/freq", 100000000) );
#else
      /* disable statistic timing inside sub SCIP and output to console */
      SCIP_CALL( SCIPsetIntParam(subscip, "display/verblevel", 0) );
      SCIP_CALL( SCIPsetBoolParam(subscip, "timing/statistictiming", FALSE) );
#endif

      /* set limits for the subproblem */
      SCIP_CALL( SCIPcopyLimits(scip, subscip) );
      SCIP_CALL( SCIPsetLongintParam(subscip, "limits/stallnodes", nstallnodes) );
      SCIP_CALL( SCIPsetLongintParam(subscip, "limits/nodes", heurdata->maxnodes) );

      /* speed up sub-SCIP by not checking dual LP feasibility */
      SCIP_CALL( SCIPsetBoolParam(subscip, "lp/checkdualfeas", FALSE) );

      /* forbid call of heuristics and separators solving sub-CIPs */
      SCIP_CALL( SCIPsetSubscipsOff(subscip, TRUE) );

      /* disable cutting plane separation */
      SCIP_CALL( SCIPsetSeparating(subscip, SCIP_PARAMSETTING_OFF, TRUE) );

      /* disable expensive presolving */
      SCIP_CALL( SCIPsetPresolving(subscip, SCIP_PARAMSETTING_FAST, TRUE) );

      /* use inference branching */
      if( SCIPfindBranchrule(subscip, "inference") != NULL && !SCIPisParamFixed(subscip, "branching/inference/priority") )
      {
         SCIP_CALL( SCIPsetIntParam(subscip, "branching/inference/priority", INT_MAX/4) );
      }

      /* employ a limit on the number of enforcement rounds in the quadratic constraint handler; this fixes the issue that
       * sometimes the quadratic constraint handler needs hundreds or thousands of enforcement rounds to determine the
       * feasibility status of a single node without fractional branching candidates by separation (namely for uflquad
       * instances); however, the solution status of the sub-SCIP might get corrupted by this; hence no deductions shall be
       * made for the original SCIP
       */
      if( SCIPfindConshdlr(subscip, "quadratic") != NULL && !SCIPisParamFixed(subscip, "constraints/quadratic/enfolplimit") )
      {
         SCIP_CALL( SCIPsetIntParam(subscip, "constraints/quadratic/enfolplimit", 10) );
      }

      /* if there is already a solution, add an objective cutoff */
      if( SCIPgetNSols(scip) > 0 )
      {
         SCIP_Real upperbound;
         SCIP_Real minimprove;
         SCIP_Real cutoffbound;

         minimprove = heurdata->minimprove;
         assert( !SCIPisInfinity(scip,SCIPgetUpperbound(scip)) );

         upperbound = SCIPgetUpperbound(scip) - SCIPsumepsilon(scip);

         if( !SCIPisInfinity(scip, -1.0 * lowerbound) )
         {
            cutoffbound = (1-minimprove) * SCIPgetUpperbound(scip) + minimprove * lowerbound;
         }
         else
         {
            if( SCIPgetUpperbound ( scip ) >= 0 )
               cutoffbound = (1 - minimprove) * SCIPgetUpperbound(scip);
            else
               cutoffbound = (1 + minimprove) * SCIPgetUpperbound(scip);
         }
         cutoffbound = MIN(upperbound, cutoffbound);
         SCIP_CALL( SCIPsetObjlimit(subscip, cutoffbound) );
         SCIPdebugMsg(scip, "setting objlimit for subscip to %g\n", cutoffbound);
      }

      SCIPdebugMsg(scip, "starting solving clique-submip at time %g\n", SCIPgetSolvingTime(scip));

      /* solve the subproblem */
      /* Errors in the LP solver should not kill the overall solving process, if the LP is just needed for a heuristic.
       * Hence in optimized mode, the return code is caught and a warning is printed, only in debug mode, SCIP will stop.
       */
      SCIP_CALL_ABORT( SCIPpresolve(subscip) );

      SCIPdebugMsg(scip, "clique heuristic presolved subproblem at time %g : %d vars, %d cons; fixing value = %g\n", SCIPgetSolvingTime(scip), SCIPgetNVars(subscip), SCIPgetNConss(subscip), ((nvars - SCIPgetNVars(subscip)) / (SCIP_Real)nvars));

      /* after presolving, we should have at least reached a certain fixing rate over ALL variables (including continuous)
       * to ensure that not only the MIP but also the LP relaxation is easy enough
       */
      if( ((nvars - SCIPgetNVars(subscip)) / (SCIP_Real)nvars) >= heurdata->minmipfixingrate )
      {
         SCIP_SOL** subsols;
         SCIP_Bool success;
         int nsubsols;

         SCIPdebugMsg(scip, "solving subproblem: nstallnodes=%" SCIP_LONGINT_FORMAT ", maxnodes=%" SCIP_LONGINT_FORMAT "\n", nstallnodes, heurdata->maxnodes);

         SCIP_CALL_ABORT( SCIPsolve(subscip) );

         SCIPdebugMsg(scip, "ending solving clique-submip at time %g, status = %d\n", SCIPgetSolvingTime(scip), SCIPgetStatus(subscip));

         /* check, whether a solution was found; due to numerics, it might happen that not all solutions are feasible ->
          * try all solutions until one was accepted
          */
         nsubsols = SCIPgetNSols(subscip);
         subsols = SCIPgetSols(subscip);
         success = FALSE;

         for( i = 0; i < nsubsols && !success; ++i )
         {
            SCIP_CALL( createNewSol(scip, subscip, subvars, sol, subsols[i], &success) );
         }
         if( success )
            *result = SCIP_FOUNDSOL;
#ifndef NOCONFLICT
         /* if subscip was infeasible, add a conflict */
         if( SCIPgetStatus(subscip) == SCIP_STATUS_INFEASIBLE )
         {
            /* create own conflict */
            (void) SCIPsnprintf(consname, SCIP_MAXSTRLEN, "conf%" SCIP_LONGINT_FORMAT "", SCIPgetNNodes(scip));

            /* get variables for the conflict */
            for( i = 0; i < nonefixvars; ++i )
            {
               /* if the variable was fixed to 1 by the heuristic, get its negated variable */
               if( onefixvals[i] )
               {
                  SCIP_CALL( SCIPgetNegatedVar(scip, onefixvars[i], &onefixvars[i]) );
               }
            }

            /* create conflict constraint */
            SCIP_CALL( SCIPcreateConsLogicor(scip, &conflictcons, consname, nonefixvars, onefixvars,
                  FALSE, TRUE, FALSE, FALSE, TRUE, TRUE, FALSE, TRUE, TRUE, FALSE) );
            SCIP_CALL( SCIPaddConsNode(scip, SCIPgetFocusNode(scip), conflictcons, NULL) );
            SCIPdebugPrintCons(scip, conflictcons, NULL);
            SCIP_CALL( SCIPreleaseCons(scip, &conflictcons) );
         }
#endif
      }

#ifdef SCIP_DEBUG
      SCIP_CALL( SCIPprintStatistics(subscip, NULL) );
#endif

      /* free subproblem */
      SCIPfreeBufferArray(scip, &subvars);
      SCIP_CALL( SCIPfree(&subscip) );
   }

   /*************************** End Subscip Solving ***************************/

 TERMINATE:

   /* reset the conflict analysis */
   if( !SCIPisParamFixed(scip, "conflict/enable") )
   {
      SCIP_CALL( SCIPsetBoolParam(scip, "conflict/enable", enabledconflicts) );
   }

   /* free conflict variables */
   SCIPfreeBufferArrayNull(scip, &onefixvars);
   SCIPfreeBufferArrayNull(scip, &onefixvals);

   /* freeing solution */
   if( sol != NULL )
   {
      SCIP_CALL( SCIPfreeSol(scip, &sol) );
   }

   /* end probing */
   if( SCIPinProbing(scip) )
   {
      SCIP_CALL( SCIPendProbing(scip) );
   }

   return SCIP_OKAY;
}

/*
 * primal heuristic specific interface methods
 */

/** creates the clique primal heuristic and includes it in SCIP */
SCIP_RETCODE SCIPincludeHeurClique(
   SCIP*                 scip                /**< SCIP data structure */
   )
{
   SCIP_HEURDATA* heurdata;
   SCIP_HEUR* heur;

   /* create clique primal heuristic data */
   SCIP_CALL( SCIPallocBlockMemory(scip, &heurdata) );

   /* include primal heuristic */
   SCIP_CALL( SCIPincludeHeurBasic(scip, &heur,
         HEUR_NAME, HEUR_DESC, HEUR_DISPCHAR, HEUR_PRIORITY, HEUR_FREQ, HEUR_FREQOFS,
         HEUR_MAXDEPTH, HEUR_TIMING, HEUR_USESSUBSCIP, heurExecClique, heurdata) );

   assert(heur != NULL);

   /* set non-NULL pointers to callback methods */
   SCIP_CALL( SCIPsetHeurCopy(scip, heur, heurCopyClique) );
   SCIP_CALL( SCIPsetHeurFree(scip, heur, heurFreeClique) );
   SCIP_CALL( SCIPsetHeurInit(scip, heur, heurInitClique) );

   /* add clique primal heuristic parameters */

   SCIP_CALL( SCIPaddRealParam(scip, "heuristics/" HEUR_NAME "/minintfixingrate",
         "minimum percentage of integer variables that have to be fixable",
         &heurdata->minintfixingrate, FALSE, DEFAULT_MININTFIXINGRATE, 0.0, 1.0, NULL, NULL) );

      SCIP_CALL( SCIPaddRealParam(scip, "heuristics/" HEUR_NAME "/minmipfixingrate",
         "minimum percentage of fixed variables in the sub-MIP",
         &heurdata->minmipfixingrate, FALSE, DEFAULT_MINMIPFIXINGRATE, 0.0, 1.0, NULL, NULL) );

   SCIP_CALL( SCIPaddLongintParam(scip, "heuristics/" HEUR_NAME "/maxnodes",
         "maximum number of nodes to regard in the subproblem",
         &heurdata->maxnodes, TRUE, DEFAULT_MAXNODES, 0LL, SCIP_LONGINT_MAX, NULL, NULL) );

   SCIP_CALL( SCIPaddLongintParam(scip, "heuristics/" HEUR_NAME "/nodesofs",
         "number of nodes added to the contingent of the total nodes",
         &heurdata->nodesofs, FALSE, DEFAULT_NODESOFS, 0LL, SCIP_LONGINT_MAX, NULL, NULL) );

   SCIP_CALL( SCIPaddLongintParam(scip, "heuristics/" HEUR_NAME "/minnodes",
         "minimum number of nodes required to start the subproblem",
         &heurdata->minnodes, TRUE, DEFAULT_MINNODES, 0LL, SCIP_LONGINT_MAX, NULL, NULL) );

   SCIP_CALL( SCIPaddRealParam(scip, "heuristics/" HEUR_NAME "/nodesquot",
         "contingent of sub problem nodes in relation to the number of nodes of the original problem",
         &heurdata->nodesquot, FALSE, DEFAULT_NODESQUOT, 0.0, 1.0, NULL, NULL) );

   SCIP_CALL( SCIPaddRealParam(scip, "heuristics/" HEUR_NAME "/minimprove",
         "factor by which " HEUR_NAME " heuristic should at least improve the incumbent",
         &heurdata->minimprove, TRUE, DEFAULT_MINIMPROVE, 0.0, 1.0, NULL, NULL) );

   SCIP_CALL( SCIPaddIntParam(scip, "heuristics/" HEUR_NAME "/maxproprounds",
         "maximum number of propagation rounds during probing (-1 infinity)",
         &heurdata->maxproprounds, TRUE, DEFAULT_MAXPROPROUNDS, -1, INT_MAX/4, NULL, NULL) );

   SCIP_CALL( SCIPaddBoolParam(scip, "heuristics/" HEUR_NAME "/copycuts",
         "should all active cuts from cutpool be copied to constraints in subproblem?",
         &heurdata->copycuts, TRUE, DEFAULT_COPYCUTS, NULL, NULL) );

      SCIP_CALL( SCIPaddBoolParam(scip, "heuristics/" HEUR_NAME "/uselockfixings",
         "should more variables be fixed based on variable locks if the fixing rate was not reached?",
         &heurdata->uselockfixings, TRUE, DEFAULT_USELOCKFIXINGS, NULL, NULL) );

   SCIP_CALL( SCIPaddIntParam(scip, "heuristics/" HEUR_NAME "/maxbacktracks",
         "maximum number of backtracks during the fixing process",
         &heurdata->maxbacktracks, TRUE, DEFAULT_MAXBACKTRACKS, -1, INT_MAX/4, NULL, NULL) );

   return SCIP_OKAY;
}<|MERGE_RESOLUTION|>--- conflicted
+++ resolved
@@ -576,43 +576,11 @@
    heurdata = SCIPheurGetData(heur);
    assert(heurdata != NULL);
 
-<<<<<<< HEAD
-   /* create random number generator */
-   SCIP_CALL( SCIPcreateRandom(scip, &heurdata->randnumgen,
-         heurdata->initseed) );
-
-=======
->>>>>>> beed1758
    heurdata->usednodes = 0;
 
    return SCIP_OKAY;
 }
 
-<<<<<<< HEAD
-
-/** deinitialization method of primal heuristic */
-static
-SCIP_DECL_HEUREXIT(heurExitClique)
-{  /*lint --e{715}*/
-   SCIP_HEURDATA* heurdata;
-
-   assert(heur != NULL);
-   assert(strcmp(SCIPheurGetName(heur), HEUR_NAME) == 0);
-   assert(scip != NULL);
-
-   /* get heuristic data */
-   heurdata = SCIPheurGetData(heur);
-   assert(heurdata != NULL);
-
-   /* free random number generator */
-   SCIPfreeRandom(scip, &heurdata->randnumgen);
-
-   return SCIP_OKAY;
-}
-
-
-=======
->>>>>>> beed1758
 /** execution method of primal heuristic */
 static
 SCIP_DECL_HEUREXEC(heurExecClique)
