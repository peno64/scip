/* * * * * * * * * * * * * * * * * * * * * * * * * * * * * * * * * * * * * * */
/*                                                                           */
/*                  This file is part of the program and library             */
/*         SCIP --- Solving Constraint Integer Programs                      */
/*                                                                           */
/*    Copyright (C) 2002-2012 Konrad-Zuse-Zentrum                            */
/*                            fuer Informationstechnik Berlin                */
/*                                                                           */
/*  SCIP is distributed under the terms of the ZIB Academic License.         */
/*                                                                           */
/*  You should have received a copy of the ZIB Academic License              */
/*  along with SCIP; see the file COPYING. If not email to scip@zib.de.      */
/*                                                                           */
/* * * * * * * * * * * * * * * * * * * * * * * * * * * * * * * * * * * * * * */

/**@file   prob.c
 * @brief  Methods and datastructures for storing and manipulating the main problem
 * @author Tobias Achterberg
 */

/*---+----1----+----2----+----3----+----4----+----5----+----6----+----7----+----8----+----9----+----0----+----1----+----2*/

#include <assert.h>
#include <string.h>

#include "scip/def.h"
#include "scip/set.h"
#include "scip/stat.h"
#include "scip/event.h"
#include "scip/lp.h"
#include "scip/var.h"
#include "scip/prob.h"
#include "scip/primal.h"
#include "scip/tree.h"
#include "scip/branch.h"
#include "scip/cons.h"
#include "scip/pub_message.h"
#include "scip/pub_misc.h"


#define OBJSCALE_MAXDNOM          1000000LL  /**< maximal denominator in objective integral scaling */
#define OBJSCALE_MAXSCALE         1000000.0  /**< maximal scalar to reach objective integrality */
#define OBJSCALE_MAXFINALSCALE       1000.0  /**< maximal final value to apply as scaling */



/*
 * dymanic memory arrays
 */

/** resizes vars array to be able to store at least num entries */
static
SCIP_RETCODE probEnsureVarsMem(
   SCIP_PROB*            prob,               /**< problem data */
   SCIP_SET*             set,                /**< global SCIP settings */
   int                   num                 /**< minimal number of slots in array */
   )
{
   assert(prob != NULL);
   assert(set != NULL);

   if( num > prob->varssize )
   {
      int newsize;

      newsize = SCIPsetCalcMemGrowSize(set, num);
      SCIP_ALLOC( BMSreallocMemoryArray(&prob->vars, newsize) );
      prob->varssize = newsize;
   }
   assert(num <= prob->varssize);

   return SCIP_OKAY;
}

/** resizes fixedvars array to be able to store at least num entries */
static
SCIP_RETCODE probEnsureFixedvarsMem(
   SCIP_PROB*            prob,               /**< problem data */
   SCIP_SET*             set,                /**< global SCIP settings */
   int                   num                 /**< minimal number of slots in array */
   )
{
   assert(prob != NULL);
   assert(set != NULL);

   if( num > prob->fixedvarssize )
   {
      int newsize;

      newsize = SCIPsetCalcMemGrowSize(set, num);
      SCIP_ALLOC( BMSreallocMemoryArray(&prob->fixedvars, newsize) );
      prob->fixedvarssize = newsize;
   }
   assert(num <= prob->fixedvarssize);

   return SCIP_OKAY;
}

/** resizes deletedvars array to be able to store at least num entries */
static
SCIP_RETCODE probEnsureDeletedvarsMem(
   SCIP_PROB*            prob,               /**< problem data */
   SCIP_SET*             set,                /**< global SCIP settings */
   int                   num                 /**< minimal number of slots in array */
   )
{
   assert(prob != NULL);
   assert(set != NULL);

   if( num > prob->deletedvarssize )
   {
      int newsize;

      newsize = SCIPsetCalcMemGrowSize(set, num);
      SCIP_ALLOC( BMSreallocMemoryArray(&prob->deletedvars, newsize) );
      prob->deletedvarssize = newsize;
   }
   assert(num <= prob->deletedvarssize);

   return SCIP_OKAY;
}

/** resizes conss array to be able to store at least num entries */
static
SCIP_RETCODE probEnsureConssMem(
   SCIP_PROB*            prob,               /**< problem data */
   SCIP_SET*             set,                /**< global SCIP settings */
   int                   num                 /**< minimal number of slots in array */
   )
{
   assert(prob != NULL);
   assert(set != NULL);

   if( num > prob->consssize )
   {
      int newsize;

      newsize = SCIPsetCalcMemGrowSize(set, num);
      SCIP_ALLOC( BMSreallocMemoryArray(&prob->conss, newsize) );
      prob->consssize = newsize;
   }
   assert(num <= prob->consssize);

   return SCIP_OKAY;
}

/** returns whether the constraint has a name */
static
SCIP_Bool consHasName(
   SCIP_CONS*            cons                /**< constraint */
   )
{
   const char* name;

   name = SCIPconsGetName(cons);

   return (name != NULL && name[0] != '\0');
}

/** returns whether the variable has a name */
static
SCIP_Bool varHasName(
   SCIP_VAR*             var                 /**< variable */
   )
{
   const char* name;

   name = SCIPvarGetName(var);

   return (name != NULL && name[0] != '\0');
}



/*
 * problem creation
 */

/** creates problem data structure by copying the source problem; 
 *  If the problem type requires the use of variable pricers, these pricers should be activated with calls
 *  to SCIPactivatePricer(). These pricers are automatically deactivated, when the problem is freed.
 */
SCIP_RETCODE SCIPprobCopy(
   SCIP_PROB**           prob,               /**< pointer to problem data structure */
   BMS_BLKMEM*           blkmem,             /**< block memory */
   SCIP_SET*             set,                /**< global SCIP settings */
   const char*           name,               /**< problem name */
   SCIP*                 sourcescip,         /**< source SCIP data structure */
   SCIP_PROB*            sourceprob,         /**< source problem structure */
   SCIP_HASHMAP*         varmap,             /**< a hashmap to store the mapping of source variables corresponding
                                              *   target variables */
   SCIP_HASHMAP*         consmap,            /**< a hashmap to store the mapping of source constraints to the corresponding
                                              *   target constraints */
   SCIP_Bool             global              /**< create a global or a local copy? */
   )
{
   SCIP_PROBDATA* targetdata;
   SCIP_RESULT result;

   assert(prob != NULL);
   assert(set != NULL);
   assert(blkmem != NULL);
   assert(sourcescip != NULL);
   assert(sourceprob != NULL);
   assert(varmap != NULL);
   assert(consmap != NULL);

   result = SCIP_DIDNOTRUN;
   targetdata = NULL;

   /* create problem and initialize callbacks with NULL */
   SCIP_CALL( SCIPprobCreate(prob, blkmem, set, name, NULL, NULL, NULL, NULL, NULL, NULL, NULL, FALSE) );
   
   /* call user copy callback method */
   if( sourceprob->probdata != NULL && sourceprob->probcopy != NULL )
   {
      SCIP_CALL( sourceprob->probcopy(set->scip, sourcescip, sourceprob->probdata, varmap, consmap, &targetdata, global, &result) );

      /* evaluate result */
      if( result != SCIP_DIDNOTRUN && result != SCIP_SUCCESS )
      {
         SCIPerrorMessage("probdata copying method returned invalid result <%d>\n", result);
         return SCIP_INVALIDRESULT;
      }

      assert(targetdata == NULL || result == SCIP_SUCCESS);
   }

   /* if copying was successful, add data and callbacks */
   if( result == SCIP_SUCCESS )
   {
      assert( targetdata != NULL );
      (*prob)->probdelorig = sourceprob->probdelorig;
      (*prob)->probtrans = sourceprob->probtrans;
      (*prob)->probdeltrans = sourceprob->probdeltrans;
      (*prob)->probinitsol = sourceprob->probinitsol;
      (*prob)->probexitsol = sourceprob->probexitsol;
      (*prob)->probcopy = sourceprob->probcopy;
      (*prob)->probdata = targetdata;
   }

   return SCIP_OKAY;
}

/** creates problem data structure
 *  If the problem type requires the use of variable pricers, these pricers should be activated with calls
 *  to SCIPactivatePricer(). These pricers are automatically deactivated, when the problem is freed.
 */
SCIP_RETCODE SCIPprobCreate(
   SCIP_PROB**           prob,               /**< pointer to problem data structure */
   BMS_BLKMEM*           blkmem,             /**< block memory */
   SCIP_SET*             set,                /**< global SCIP settings */
   const char*           name,               /**< problem name */
   SCIP_DECL_PROBDELORIG ((*probdelorig)),   /**< frees user data of original problem */
   SCIP_DECL_PROBTRANS   ((*probtrans)),     /**< creates user data of transformed problem by transforming original user data */
   SCIP_DECL_PROBDELTRANS((*probdeltrans)),  /**< frees user data of transformed problem */
   SCIP_DECL_PROBINITSOL ((*probinitsol)),   /**< solving process initialization method of transformed data */
   SCIP_DECL_PROBEXITSOL ((*probexitsol)),   /**< solving process deinitialization method of transformed data */
   SCIP_DECL_PROBCOPY    ((*probcopy)),      /**< copies user data if you want to copy it to a subscip, or NULL */
   SCIP_PROBDATA*        probdata,           /**< user problem data set by the reader */
   SCIP_Bool             transformed         /**< is this the transformed problem? */
   )
{
   assert(prob != NULL);

   SCIP_ALLOC( BMSallocMemory(prob) );
   SCIP_ALLOC( BMSduplicateMemoryArray(&(*prob)->name, name, strlen(name)+1) );

   (*prob)->probdata = probdata;
   (*prob)->probcopy = probcopy;
   (*prob)->probdelorig = probdelorig;
   (*prob)->probtrans = probtrans;
   (*prob)->probdeltrans = probdeltrans;
   (*prob)->probinitsol = probinitsol;
   (*prob)->probexitsol = probexitsol;
   if( set->misc_usevartable )
   {
      SCIP_CALL( SCIPhashtableCreate(&(*prob)->varnames, blkmem, 
            (set->misc_usesmalltables ? SCIP_HASHSIZE_NAMES_SMALL : SCIP_HASHSIZE_NAMES),
            SCIPhashGetKeyVar, SCIPhashKeyEqString, SCIPhashKeyValString, NULL) );
   }
   else
      (*prob)->varnames = NULL;
   (*prob)->vars = NULL;
   (*prob)->varssize = 0;
   (*prob)->nvars = 0;
   (*prob)->nbinvars = 0;
   (*prob)->nintvars = 0;
   (*prob)->nimplvars = 0;
   (*prob)->ncontvars = 0;
   (*prob)->ncolvars = 0;
   (*prob)->fixedvars = NULL;
   (*prob)->fixedvarssize = 0;
   (*prob)->nfixedvars = 0;
   (*prob)->deletedvars = NULL;
   (*prob)->deletedvarssize = 0;
   (*prob)->ndeletedvars = 0;
   (*prob)->nobjvars = 0;
   if( set->misc_useconstable )
   {
      SCIP_CALL( SCIPhashtableCreate(&(*prob)->consnames, blkmem,
            (set->misc_usesmalltables ? SCIP_HASHSIZE_NAMES_SMALL : SCIP_HASHSIZE_NAMES),
            SCIPhashGetKeyCons, SCIPhashKeyEqString, SCIPhashKeyValString, NULL) );
   }
   else
      (*prob)->consnames = NULL;
   (*prob)->conss = NULL;
   (*prob)->consssize = 0;
   (*prob)->nconss = 0;
   (*prob)->maxnconss = 0;
   (*prob)->startnvars = 0;
   (*prob)->startnconss = 0;
   (*prob)->objsense = SCIP_OBJSENSE_MINIMIZE;
   (*prob)->objoffset = 0.0;
   (*prob)->objscale = 1.0;
   (*prob)->objlim = SCIP_INVALID;
   (*prob)->dualbound = SCIP_INVALID;
   (*prob)->objisintegral = FALSE;
   (*prob)->transformed = transformed;

   return SCIP_OKAY;
}

/** sets callback to free user data of original problem */
void SCIPprobSetDelorig(
   SCIP_PROB*            prob,               /**< problem */
   SCIP_DECL_PROBDELORIG ((*probdelorig))    /**< frees user data of original problem */
   )
{
   assert(prob != NULL);

   prob->probdelorig = probdelorig;
}

/** sets callback to create user data of transformed problem by transforming original user data */
void SCIPprobSetTrans(
   SCIP_PROB*            prob,               /**< problem */
   SCIP_DECL_PROBTRANS   ((*probtrans))      /**< creates user data of transformed problem by transforming original user data */
   )
{
   assert(prob != NULL);

   prob->probtrans = probtrans;
}

/** sets callback to free user data of transformed problem */
void SCIPprobSetDeltrans(
   SCIP_PROB*            prob,               /**< problem */
   SCIP_DECL_PROBDELTRANS((*probdeltrans))   /**< frees user data of transformed problem */
   )
{
   assert(prob != NULL);

   prob->probdeltrans = probdeltrans;
}

/** sets solving process initialization callback of transformed data */
void SCIPprobSetInitsol(
   SCIP_PROB*            prob,               /**< problem */
   SCIP_DECL_PROBINITSOL ((*probinitsol))    /**< solving process initialization callback of transformed data */
   )
{
   assert(prob != NULL);

   prob->probinitsol= probinitsol;
}

/** sets solving process deinitialization callback of transformed data */
void SCIPprobSetExitsol(
   SCIP_PROB*            prob,               /**< problem */
   SCIP_DECL_PROBEXITSOL ((*probexitsol))    /**< solving process deinitialization callback of transformed data */
   )
{
   assert(prob != NULL);

   prob->probexitsol= probexitsol;
}

/** sets callback to copy user data to copy it to a subscip, or NULL */
void SCIPprobSetCopy(
   SCIP_PROB*            prob,               /**< problem */
   SCIP_DECL_PROBCOPY    ((*probcopy))       /**< copies user data if you want to copy it to a subscip, or NULL */
   )
{
   assert(prob != NULL);

   prob->probcopy= probcopy;
}

/** frees problem data structure */
SCIP_RETCODE SCIPprobFree(
   SCIP_PROB**           prob,               /**< pointer to problem data structure */
   BMS_BLKMEM*           blkmem,             /**< block memory buffer */
   SCIP_SET*             set,                /**< global SCIP settings */
   SCIP_STAT*            stat,               /**< dynamic problem statistics */
   SCIP_EVENTQUEUE*      eventqueue,         /**< event queue */
   SCIP_LP*              lp                  /**< current LP data (or NULL, if it's the original problem) */
   )
{
   int v;

   assert(prob != NULL);
   assert(*prob != NULL);
   assert(set != NULL);
   
   /* remove all constraints from the problem */
   while( (*prob)->nconss > 0 )
   {
      assert((*prob)->conss != NULL);
      SCIP_CALL( SCIPprobDelCons(*prob, blkmem, set, stat, (*prob)->conss[0]) );
   }

   if( (*prob)->transformed )
   {
      int h;

      /* unlock variables for all constraint handlers that don't need constraints */
      for( h = 0; h < set->nconshdlrs; ++h )
      {
         if( !SCIPconshdlrNeedsCons(set->conshdlrs[h]) )
         {
            SCIP_CALL( SCIPconshdlrUnlockVars(set->conshdlrs[h], set) );
         }
      }
   }

   /* free constraint array */
   BMSfreeMemoryArrayNull(&(*prob)->conss);
   
   /* free user problem data */
   if( (*prob)->transformed )
   {
      if( (*prob)->probdeltrans != NULL )
      {
         SCIP_CALL( (*prob)->probdeltrans(set->scip, &(*prob)->probdata) );
      }
   }
   else
   {
      if( (*prob)->probdelorig != NULL )
      {
         SCIP_CALL( (*prob)->probdelorig(set->scip, &(*prob)->probdata) );
      }
   }

   /* release problem variables */
   for( v = 0; v < (*prob)->nvars; ++v )
   {
      assert(SCIPvarGetProbindex((*prob)->vars[v]) >= 0);
      SCIP_CALL( SCIPvarRemove((*prob)->vars[v], blkmem, set, TRUE) );
      SCIP_CALL( SCIPvarRelease(&(*prob)->vars[v], blkmem, set, eventqueue, lp) );
   }
   BMSfreeMemoryArrayNull(&(*prob)->vars);

   /* release fixed problem variables */
   for( v = 0; v < (*prob)->nfixedvars; ++v )
   {
      assert(SCIPvarGetProbindex((*prob)->fixedvars[v]) == -1);
      SCIP_CALL( SCIPvarRelease(&(*prob)->fixedvars[v], blkmem, set, eventqueue, lp) );
   }
   BMSfreeMemoryArrayNull(&(*prob)->fixedvars);

   /* free deleted problem variables array */
   BMSfreeMemoryArrayNull(&(*prob)->deletedvars);

   /* free hash tables for names */
   if( (*prob)->varnames != NULL )
   {
      SCIPhashtableFree(&(*prob)->varnames);
   }
   if( (*prob)->consnames != NULL )
   {
      SCIPhashtableFree(&(*prob)->consnames);
   }
   BMSfreeMemoryArray(&(*prob)->name);
   BMSfreeMemory(prob);
   
   return SCIP_OKAY;
}

/** transform problem data into normalized form */
SCIP_RETCODE SCIPprobTransform(
   SCIP_PROB*            source,             /**< problem to transform */
   BMS_BLKMEM*           blkmem,             /**< block memory buffer */
   SCIP_SET*             set,                /**< global SCIP settings */
   SCIP_STAT*            stat,               /**< problem statistics */
   SCIP_PRIMAL*          primal,             /**< primal data */
   SCIP_TREE*            tree,               /**< branch and bound tree */
   SCIP_LP*              lp,                 /**< current LP data */
   SCIP_BRANCHCAND*      branchcand,         /**< branching candidate storage */
   SCIP_EVENTFILTER*     eventfilter,        /**< event filter for global (not variable dependent) events */
   SCIP_EVENTQUEUE*      eventqueue,         /**< event queue */
   SCIP_PROB**           target              /**< pointer to target problem data structure */
   )
{
   SCIP_VAR* targetvar;
   SCIP_CONS* targetcons;
   char transname[SCIP_MAXSTRLEN];
   int v;
   int c;
   int h;

   assert(set != NULL);
   assert(source != NULL);
   assert(blkmem != NULL);
   assert(target != NULL);

   SCIPdebugMessage("transform problem: original has %d variables\n", source->nvars);

   /* create target problem data (probdelorig and probtrans are not needed, probdata is set later) */
   (void) SCIPsnprintf(transname, SCIP_MAXSTRLEN, "t_%s", source->name);
   SCIP_CALL( SCIPprobCreate(target, blkmem, set, transname, source->probdelorig, source->probtrans, source->probdeltrans, 
         source->probinitsol, source->probexitsol, source->probcopy, NULL, TRUE) );
   SCIPprobSetObjsense(*target, source->objsense);

   /* transform objective limit */
   if( source->objlim < SCIP_INVALID )
      SCIPprobSetObjlim(*target, source->objlim);

   /* transform dual bound */
   if( source->dualbound < SCIP_INVALID )
      SCIPprobSetDualbound(*target, source->dualbound);

   /* transform and copy all variables to target problem */
   SCIP_CALL( probEnsureVarsMem(*target, set, source->nvars) );
   for( v = 0; v < source->nvars; ++v )
   {
      SCIP_CALL( SCIPvarTransform(source->vars[v], blkmem, set, stat, source->objsense, &targetvar) );
      SCIP_CALL( SCIPprobAddVar(*target, blkmem, set, lp, branchcand, eventfilter, eventqueue, targetvar) );
      SCIP_CALL( SCIPvarRelease(&targetvar, blkmem, set, eventqueue, NULL) );
   }
   assert((*target)->nvars == source->nvars);
   assert((*target)->nobjvars == SCIPprobGetNObjVars(*target, set));

   /* call user data transformation */
   if( source->probtrans != NULL )
   {
      SCIP_CALL( source->probtrans(set->scip, source->probdata, &(*target)->probdata) );
   }
   else
      (*target)->probdata = source->probdata;

   /* transform and copy all constraints to target problem */
   for( c = 0; c < source->nconss; ++c )
   {
      SCIP_CALL( SCIPconsTransform(source->conss[c], blkmem, set, &targetcons) );
      SCIP_CALL( SCIPprobAddCons(*target, set, stat, targetcons) );
      SCIP_CALL( SCIPconsRelease(&targetcons, blkmem, set) );
   }

   /* lock variables for all constraint handlers that don't need constraints */
   for( h = 0; h < set->nconshdlrs; ++h )
   {
      if( !SCIPconshdlrNeedsCons(set->conshdlrs[h]) )
      {
         SCIP_CALL( SCIPconshdlrLockVars(set->conshdlrs[h], set) );
      }
   }
   
   /* objective value is always integral, iff original objective value is always integral and shift is integral */
   (*target)->objisintegral = source->objisintegral && SCIPsetIsIntegral(set, (*target)->objoffset);

   /* check, whether objective value is always integral by inspecting the problem, if it is the case adjust the
    * cutoff bound if primal solution is already known 
    */
   SCIP_CALL( SCIPprobCheckObjIntegral(*target, source, blkmem, set, stat, primal, tree, lp, eventqueue) );

   return SCIP_OKAY;
}

/** resets the global and local bounds of original variables in original problem to their original values */
SCIP_RETCODE SCIPprobResetBounds(
   SCIP_PROB*            prob,               /**< original problem data */
   BMS_BLKMEM*           blkmem,             /**< block memory */
   SCIP_SET*             set,                /**< global SCIP settings */
   SCIP_STAT*            stat                /**< problem statistics */
   )
{
   int v;

   assert(prob != NULL);
   assert(!prob->transformed);
   assert(prob->nfixedvars == 0);

   for( v = 0; v < prob->nvars; ++v )
   {
      SCIP_CALL( SCIPvarResetBounds(prob->vars[v], blkmem, set, stat) );
   }

   return SCIP_OKAY;
}

/** (Re)Sort the variables, which appear in the four categories (binary, integer, implicit, continuous) after presolve
 *  with respect to their original index (within their categories). Adjust the problem index afterwards which is
 *  supposed to reflect the position in the variable array. This additional (re)sorting is supposed to get more robust
 *  against the order presolving fixed variables. (We also reobtain a possible block structure induced by the user
 *  model)
 */
void SCIPprobResortVars(
   SCIP_PROB*            prob                /**< problem data */
   )
{
   SCIP_VAR** vars;
   int nbinvars;
   int nintvars;
   int nimplvars;
   int ncontvars;
   int nvars;
   int v;

   vars = prob->vars;
   nvars = prob->nvars;
   nbinvars = prob->nbinvars;
   nintvars = prob->nintvars;
   nimplvars = prob->nimplvars;
   ncontvars = prob->ncontvars;

   if( nvars == 0 )
      return;

   assert(vars != NULL);
   assert(nbinvars + nintvars + nimplvars + ncontvars == nvars);

   SCIPdebugMessage("entering sorting with respect to original block structure! \n");

   /* sort binaries */
   if( nbinvars > 0 )
      SCIPsortPtr((void**)vars, SCIPvarComp, nbinvars);

   /* sort integers */
   if( nintvars > 0 )
      SCIPsortPtr((void**)&vars[nbinvars], SCIPvarComp, nintvars);

   /* sort implicit variables */
   if( nimplvars > 0 )
      SCIPsortPtr((void**)&vars[nbinvars + nintvars], SCIPvarComp, nimplvars);

   /* sort continuous variables*/
   if( ncontvars > 0 )
      SCIPsortPtr((void**)&vars[nbinvars + nintvars + nimplvars], SCIPvarComp, ncontvars);

   /* after sorting, the problem index of each variable has to be adjusted */
   for( v = 0; v < nvars; ++v )
   {
      vars[v]->probindex = v;
      SCIPdebugMessage("Variable: Problem index <%d>, original index <%d> \n", vars[v]->probindex, vars[v]->index);
   }
}



/*
 * problem modification
 */

/** sets user problem data */
void SCIPprobSetData(
   SCIP_PROB*            prob,               /**< problem */
   SCIP_PROBDATA*        probdata            /**< user problem data to use */
   )
{
   assert(prob != NULL);

   prob->probdata = probdata;
}

/** inserts variable at the correct position in vars array, depending on its type */
static
void probInsertVar(
   SCIP_PROB*            prob,               /**< problem data */
   SCIP_VAR*             var                 /**< variable to insert */
   )
{
   int insertpos;
   int intstart;
   int implstart;
   int contstart;

   assert(prob != NULL);
   assert(prob->vars != NULL);
   assert(prob->nvars < prob->varssize);
   assert(var != NULL);
   assert(SCIPvarGetProbindex(var) == -1);
   assert(SCIPvarGetStatus(var) == SCIP_VARSTATUS_ORIGINAL
      || SCIPvarGetStatus(var) == SCIP_VARSTATUS_LOOSE
      || SCIPvarGetStatus(var) == SCIP_VARSTATUS_COLUMN);
   /* original variables cannot go into transformed problem and transformed variables cannot go into original problem */
   assert((SCIPvarGetStatus(var) != SCIP_VARSTATUS_ORIGINAL) == prob->transformed);

   /* insert variable in array */
   insertpos = prob->nvars;
   intstart = prob->nbinvars;
   implstart = intstart + prob->nintvars;
   contstart = implstart + prob->nimplvars;

   if( SCIPvarGetType(var) == SCIP_VARTYPE_CONTINUOUS )
      prob->ncontvars++;
   else
   {
      if( insertpos > contstart )
      {
         prob->vars[insertpos] = prob->vars[contstart];
         SCIPvarSetProbindex(prob->vars[insertpos], insertpos);
         insertpos = contstart;
      }
      assert(insertpos == contstart);

      if( SCIPvarGetType(var) == SCIP_VARTYPE_IMPLINT )
         prob->nimplvars++;
      else
      {
         if( insertpos > implstart )
         {
            prob->vars[insertpos] = prob->vars[implstart];
            SCIPvarSetProbindex(prob->vars[insertpos], insertpos);
            insertpos = implstart;
         }
         assert(insertpos == implstart);

         if( SCIPvarGetType(var) == SCIP_VARTYPE_INTEGER )
            prob->nintvars++;
         else
         {
            assert(SCIPvarGetType(var) == SCIP_VARTYPE_BINARY);
            if( insertpos > intstart )
            {
               prob->vars[insertpos] = prob->vars[intstart];
               SCIPvarSetProbindex(prob->vars[insertpos], insertpos);
               insertpos = intstart;
            }
            assert(insertpos == intstart);

            prob->nbinvars++;
         }
      }
   }
   prob->nvars++;

   assert(prob->nvars == prob->nbinvars + prob->nintvars + prob->nimplvars + prob->ncontvars);
   assert((SCIPvarGetType(var) == SCIP_VARTYPE_BINARY && insertpos == prob->nbinvars - 1)
      || (SCIPvarGetType(var) == SCIP_VARTYPE_INTEGER && insertpos == prob->nbinvars + prob->nintvars - 1)
      || (SCIPvarGetType(var) == SCIP_VARTYPE_IMPLINT && insertpos == prob->nbinvars + prob->nintvars + prob->nimplvars - 1)
      || (SCIPvarGetType(var) == SCIP_VARTYPE_CONTINUOUS
         && insertpos == prob->nbinvars + prob->nintvars + prob->nimplvars + prob->ncontvars - 1));

   prob->vars[insertpos] = var;
   SCIPvarSetProbindex(var, insertpos);

   /* update number of column variables in problem */
   if( SCIPvarGetStatus(var) == SCIP_VARSTATUS_COLUMN )
      prob->ncolvars++;
   assert(0 <= prob->ncolvars && prob->ncolvars <= prob->nvars);
}

/** removes variable from vars array */
static
SCIP_RETCODE probRemoveVar(
   SCIP_PROB*            prob,               /**< problem data */
   BMS_BLKMEM*           blkmem,             /**< block memory */
   SCIP_SET*             set,                /**< global SCIP settings */
   SCIP_VAR*             var                 /**< variable to remove */
   )
{
   int freepos;
   int intstart;
   int implstart;
   int contstart;

   assert(prob != NULL);
   assert(var != NULL);
   assert(SCIPvarGetProbindex(var) >= 0);
   assert(prob->vars != NULL);
   assert(prob->vars[SCIPvarGetProbindex(var)] == var);

   intstart = prob->nbinvars;
   implstart = intstart + prob->nintvars;
   contstart = implstart + prob->nimplvars;

   switch( SCIPvarGetType(var) )
   {
   case SCIP_VARTYPE_BINARY:
      assert(0 <= SCIPvarGetProbindex(var) && SCIPvarGetProbindex(var) < intstart);
      prob->nbinvars--;
      break;
   case SCIP_VARTYPE_INTEGER:
      assert(intstart <= SCIPvarGetProbindex(var) && SCIPvarGetProbindex(var) < implstart);
      prob->nintvars--;
      break;
   case SCIP_VARTYPE_IMPLINT:
      assert(implstart <= SCIPvarGetProbindex(var) && SCIPvarGetProbindex(var) < contstart);
      prob->nimplvars--;
      break;
   case SCIP_VARTYPE_CONTINUOUS:
      assert(contstart <= SCIPvarGetProbindex(var) && SCIPvarGetProbindex(var) < prob->nvars);
      prob->ncontvars--;
      break;
   default:
      SCIPerrorMessage("unknown variable type\n");
      SCIPABORT();
   }

   /* move last binary, last integer, last implicit, and last continuous variable forward to fill the free slot */
   freepos = SCIPvarGetProbindex(var);
   if( freepos < intstart-1 )
   {
      /* move last binary variable to free slot */
      prob->vars[freepos] = prob->vars[intstart-1];
      SCIPvarSetProbindex(prob->vars[freepos], freepos);
      freepos = intstart-1;
   }
   if( freepos < implstart-1 )
   {
      /* move last integer variable to free slot */
      prob->vars[freepos] = prob->vars[implstart-1];
      SCIPvarSetProbindex(prob->vars[freepos], freepos);
      freepos = implstart-1;
   }
   if( freepos < contstart-1 )
   {
      /* move last implicit integer variable to free slot */
      prob->vars[freepos] = prob->vars[contstart-1];
      SCIPvarSetProbindex(prob->vars[freepos], freepos);
      freepos = contstart-1;
   }
   if( freepos < prob->nvars-1 )
   {
      /* move last implicit integer variable to free slot */
      prob->vars[freepos] = prob->vars[prob->nvars-1];
      SCIPvarSetProbindex(prob->vars[freepos], freepos);
      freepos = prob->nvars-1;
   }
   assert(freepos == prob->nvars-1);

   prob->nvars--;
   assert(prob->nvars == prob->nbinvars + prob->nintvars + prob->nimplvars + prob->ncontvars);

   /* update number of column variables in problem */
   if( SCIPvarGetStatus(var) == SCIP_VARSTATUS_COLUMN )
      prob->ncolvars--;
   assert(0 <= prob->ncolvars && prob->ncolvars <= prob->nvars);

   /* inform the variable that it is no longer in the problem; if necessary, delete it from the implication graph */
   SCIP_CALL( SCIPvarRemove(var, blkmem, set, FALSE) );

   return SCIP_OKAY;
}

/** adds variable's name to the namespace */
SCIP_RETCODE SCIPprobAddVarName(
   SCIP_PROB*            prob,               /**< problem data */
   SCIP_VAR*             var                 /**< variable */
   )
{
   assert(SCIPvarGetProbindex(var) != -1);

   if( varHasName(var) && prob->varnames != NULL )
   {
      SCIP_CALL( SCIPhashtableInsert(prob->varnames, (void*)var) );
   }

   return SCIP_OKAY;
}

/** removes variable's name from the namespace */
SCIP_RETCODE SCIPprobRemoveVarName(
   SCIP_PROB*            prob,               /**< problem data */
   SCIP_VAR*             var                 /**< variable */
   )
{
   if( varHasName(var) && prob->varnames != NULL )
   {
      assert(SCIPhashtableExists(prob->varnames, (void*)var));
      SCIP_CALL( SCIPhashtableRemove(prob->varnames, (void*)var) );
   }

   return SCIP_OKAY;
}

/** adds variable to the problem and captures it */
SCIP_RETCODE SCIPprobAddVar(
   SCIP_PROB*            prob,               /**< problem data */
   BMS_BLKMEM*           blkmem,             /**< block memory buffers */
   SCIP_SET*             set,                /**< global SCIP settings */
   SCIP_LP*              lp,                 /**< current LP data */
   SCIP_BRANCHCAND*      branchcand,         /**< branching candidate storage */
   SCIP_EVENTFILTER*     eventfilter,        /**< event filter for global (not variable dependent) events */
   SCIP_EVENTQUEUE*      eventqueue,         /**< event queue */
   SCIP_VAR*             var                 /**< variable to add */
   )
{
   assert(prob != NULL);
   assert(set != NULL);
   assert(var != NULL);
   assert(SCIPvarGetProbindex(var) == -1);
   assert(SCIPvarGetStatus(var) == SCIP_VARSTATUS_ORIGINAL
      || SCIPvarGetStatus(var) == SCIP_VARSTATUS_LOOSE
      || SCIPvarGetStatus(var) == SCIP_VARSTATUS_COLUMN);
   /* original variables cannot go into transformed problem and transformed variables cannot go into original problem */
   assert((SCIPvarGetStatus(var) != SCIP_VARSTATUS_ORIGINAL) == prob->transformed);

#ifndef NDEBUG
   /* check if we add this variables to the same scip, where we created it */
   if( var->scip != set->scip )
   {
      SCIPerrorMessage("variable belongs to a different scip instance\n");
      return SCIP_INVALIDDATA;
   }
#endif

   /* capture variable */
   SCIPvarCapture(var);

   /* allocate additional memory */
   SCIP_CALL( probEnsureVarsMem(prob, set, prob->nvars+1) );

   /* insert variable in vars array and mark it to be in problem */
   probInsertVar(prob, var);

   /* add variable's name to the namespace */
   SCIP_CALL( SCIPprobAddVarName(prob, var) );

   /* update branching candidates and pseudo and loose objective value in the LP */
   if( SCIPvarGetStatus(var) != SCIP_VARSTATUS_ORIGINAL )
   {
      SCIP_CALL( SCIPbranchcandUpdateVar(branchcand, set, var) );
      SCIP_CALL( SCIPlpUpdateAddVar(lp, set, var) );
   }

   SCIPdebugMessage("added variable <%s> to problem (%d variables: %d binary, %d integer, %d implicit, %d continuous)\n",
      SCIPvarGetName(var), prob->nvars, prob->nbinvars, prob->nintvars, prob->nimplvars, prob->ncontvars);

   if( prob->transformed )
   {
      SCIP_EVENT* event;

      /* issue VARADDED event */
      SCIP_CALL( SCIPeventCreateVarAdded(&event, blkmem, var) );
      SCIP_CALL( SCIPeventqueueAdd(eventqueue, blkmem, set, NULL, NULL, NULL, eventfilter, &event) );

      /* update the number of variables with non-zero objective coefficient */
      SCIPprobUpdateNObjVars(prob, set, 0.0, SCIPvarGetObj(var));
   }

   return SCIP_OKAY;
}

/** marks variable to be removed from the problem; however, the variable is NOT removed from the constraints */
SCIP_RETCODE SCIPprobDelVar(
   SCIP_PROB*            prob,               /**< problem data */
   BMS_BLKMEM*           blkmem,             /**< block memory */
   SCIP_SET*             set,                /**< global SCIP settings */
   SCIP_EVENTQUEUE*      eventqueue,         /**< event queue */
   SCIP_VAR*             var,                /**< problem variable */
   SCIP_Bool*            deleted             /**< pointer to store whether marking variable to be deleted was successful */
   )
{
   assert(prob != NULL);
   assert(set != NULL);
   assert(var != NULL);
   assert(deleted != NULL);
   assert(SCIPvarGetProbindex(var) != -1);
   assert(SCIPvarGetStatus(var) == SCIP_VARSTATUS_ORIGINAL
      || SCIPvarGetStatus(var) == SCIP_VARSTATUS_LOOSE
      || SCIPvarGetStatus(var) == SCIP_VARSTATUS_COLUMN);

   *deleted = FALSE;

   /* don't remove variables that are not in the problem */
   /**@todo what about negated variables? should the negation variable be removed instead? */
   if( SCIPvarGetProbindex(var) == -1 )
      return SCIP_OKAY;

   /* don't remove the direct counterpart of an original variable from the transformed problem, because otherwise
    * operations on the original variables would be applied to a NULL pointer
    */
   if( SCIPvarIsTransformedOrigvar(var) )
      return SCIP_OKAY;

   assert(SCIPvarGetNegatedVar(var) == NULL);

   SCIPdebugMessage("deleting variable <%s> from problem (%d variables: %d binary, %d integer, %d implicit, %d continuous)\n",
      SCIPvarGetName(var), prob->nvars, prob->nbinvars, prob->nintvars, prob->nimplvars, prob->ncontvars);

   /* mark variable to be deleted from the problem */
   SCIPvarMarkDeleted(var);

   if( prob->transformed )
   {
      SCIP_EVENT* event;

      assert(eventqueue != NULL);

      /* issue VARDELETED event */
      SCIP_CALL( SCIPeventCreateVarDeleted(&event, blkmem, var) );
      SCIP_CALL( SCIPeventqueueAdd(eventqueue, blkmem, set, NULL, NULL, NULL, NULL, &event) );
   }

   /* remember that the variable should be deleted from the problem in SCIPprobPerformVarDeletions() */
   SCIP_CALL( probEnsureDeletedvarsMem(prob, set, prob->ndeletedvars+1) );
   prob->deletedvars[prob->ndeletedvars] = var;
   prob->ndeletedvars++;

   *deleted = TRUE;

   return SCIP_OKAY;
}

/** actually removes the deleted variables from the problem and releases them */
SCIP_RETCODE SCIPprobPerformVarDeletions(
   SCIP_PROB*            prob,               /**< problem data */
   BMS_BLKMEM*           blkmem,             /**< block memory */
   SCIP_SET*             set,                /**< global SCIP settings */
   SCIP_STAT*            stat,               /**< dynamic problem statistics */
   SCIP_EVENTQUEUE*      eventqueue,         /**< event queue */
   SCIP_LP*              lp,                 /**< current LP data (may be NULL) */
   SCIP_BRANCHCAND*      branchcand          /**< branching candidate storage */
   )
{
   int i;

   assert(prob != NULL);
   assert(set != NULL);

   /* delete variables from the constraints;
    * do this only in solving stage, in presolving, it is already handled by the constraint handlers
    */
   if( SCIPsetGetStage(set) == SCIP_STAGE_SOLVING )
   {
      for( i = 0; i < set->nconshdlrs; ++i )
      {
         SCIP_CALL( SCIPconshdlrDelVars(set->conshdlrs[i], blkmem, set, stat) );
      }
   }

   for( i = 0; i < prob->ndeletedvars; ++i )
   {
      SCIP_VAR* var;

      var = prob->deletedvars[i];

      /* don't delete the variable, if it was fixed or aggregated in the meantime */
      if( SCIPvarGetProbindex(var) >= 0 )
      {
         SCIPdebugMessage("perform deletion of <%s> [%p]\n", SCIPvarGetName(var), (void*)var);

         /* convert column variable back into loose variable, free LP column */
         if( SCIPvarGetStatus(var) == SCIP_VARSTATUS_COLUMN )
         {
            SCIP_CALL( SCIPvarLoose(var, blkmem, set, eventqueue, prob, lp) );
         }
         
         /* update branching candidates and pseudo and loose objective value in the LP */
         if( SCIPvarGetStatus(var) != SCIP_VARSTATUS_ORIGINAL )
         {
            SCIP_CALL( SCIPlpUpdateDelVar(lp, set, var) );
            SCIP_CALL( SCIPbranchcandRemoveVar(branchcand, var) );
         }

         /* remove variable's name from the namespace */
         SCIP_CALL( SCIPprobRemoveVarName(prob, var) );

         /* remove variable from vars array and mark it to be not in problem */
         SCIP_CALL( probRemoveVar(prob, blkmem, set, var) );

         /* update the number of variables with non-zero objective coefficient */
         SCIPprobUpdateNObjVars(prob, set, SCIPvarGetObj(var), 0.0);

         /* release variable */
         SCIP_CALL( SCIPvarRelease(&prob->deletedvars[i], blkmem, set, eventqueue, lp) );
      }
   }
   prob->ndeletedvars = 0;

   return SCIP_OKAY;
}

/** changes the type of a variable in the problem */
SCIP_RETCODE SCIPprobChgVarType(
   SCIP_PROB*            prob,               /**< problem data */
   BMS_BLKMEM*           blkmem,             /**< block memory */
   SCIP_SET*             set,                /**< global SCIP settings */
   SCIP_BRANCHCAND*      branchcand,         /**< branching candidate storage */
   SCIP_VAR*             var,                /**< variable to add */
   SCIP_VARTYPE          vartype             /**< new type of variable */
   )
{
   assert(prob != NULL);
   assert(var != NULL);
   assert(SCIPvarGetProbindex(var) >= 0);
   assert(SCIPvarGetStatus(var) == SCIP_VARSTATUS_ORIGINAL
      || SCIPvarGetStatus(var) == SCIP_VARSTATUS_LOOSE
      || SCIPvarGetStatus(var) == SCIP_VARSTATUS_COLUMN);
   assert(branchcand != NULL || SCIPvarGetStatus(var) == SCIP_VARSTATUS_ORIGINAL);

   if( SCIPvarGetType(var) == vartype )
      return SCIP_OKAY;

   /* temporarily remove variable from branching candidates */
   if( branchcand != NULL )
   {
      SCIP_CALL( SCIPbranchcandRemoveVar(branchcand, var) );
   }

   /* temporarily remove variable from problem */
   SCIP_CALL( probRemoveVar(prob, blkmem, set, var) );

   /* change the type of the variable */
   SCIP_CALL( SCIPvarChgType(var, vartype) );

   /* reinsert variable into problem */
   probInsertVar(prob, var);

   /* update branching candidates */
   if( branchcand != NULL )
   {
      SCIP_CALL( SCIPbranchcandUpdateVar(branchcand, set, var) );
   }

   return SCIP_OKAY;
}

/** informs problem, that the given loose problem variable changed its status */
SCIP_RETCODE SCIPprobVarChangedStatus(
   SCIP_PROB*            prob,               /**< problem data */
   BMS_BLKMEM*           blkmem,             /**< block memory */
   SCIP_SET*             set,                /**< global SCIP settings */
   SCIP_BRANCHCAND*      branchcand,         /**< branching candidate storage */
   SCIP_VAR*             var                 /**< problem variable */
   )
{
   assert(prob != NULL);
   assert(var != NULL);
   assert(SCIPvarGetProbindex(var) != -1);

   /* get current status of variable */
   switch( SCIPvarGetStatus(var) )
   {
   case SCIP_VARSTATUS_ORIGINAL:
      SCIPerrorMessage("variables cannot switch to ORIGINAL status\n");
      return SCIP_INVALIDDATA;

   case SCIP_VARSTATUS_LOOSE:
      /* variable switched from column to loose */
      prob->ncolvars--;
      break;

   case SCIP_VARSTATUS_COLUMN:
      /* variable switched from non-column to column */
      prob->ncolvars++;
      break;

   case SCIP_VARSTATUS_FIXED:
   case SCIP_VARSTATUS_AGGREGATED:
   case SCIP_VARSTATUS_MULTAGGR:
   case SCIP_VARSTATUS_NEGATED:
      /* variable switched from unfixed to fixed (if it was fixed before, probindex would have been -1) */

      /* remove variable from problem */
      SCIP_CALL( probRemoveVar(prob, blkmem, set, var) );
      
      /* insert variable in fixedvars array */
      SCIP_CALL( probEnsureFixedvarsMem(prob, set, prob->nfixedvars+1) );
      prob->fixedvars[prob->nfixedvars] = var;
      prob->nfixedvars++;

      /* update branching candidates */
      SCIP_CALL( SCIPbranchcandUpdateVar(branchcand, set, var) );
      break;

   default:
      SCIPerrorMessage("invalid variable status <%d>\n", SCIPvarGetStatus(var));
      return SCIP_INVALIDDATA;
   }
   assert(0 <= prob->ncolvars && prob->ncolvars <= prob->nvars);

   return SCIP_OKAY;
}

/** adds constraint's name to the namespace */
SCIP_RETCODE SCIPprobAddConsName(
   SCIP_PROB*            prob,               /**< problem data */
   SCIP_CONS*            cons                /**< constraint */
   )
{
   /* add constraint's name to the namespace */
   if( consHasName(cons) && prob->consnames != NULL )
   {
      SCIP_CALL( SCIPhashtableInsert(prob->consnames, (void*)cons) );
   }

   return SCIP_OKAY;
}

/** remove constraint's name from the namespace */
SCIP_RETCODE SCIPprobRemoveConsName(
   SCIP_PROB*            prob,               /**< problem data */
   SCIP_CONS*            cons                /**< constraint */
   )
{
   /* remove constraint's name from the namespace */
   if( consHasName(cons) && prob->consnames != NULL )
   {
      assert(SCIPhashtableExists(prob->consnames, (void*)cons));
      SCIP_CALL( SCIPhashtableRemove(prob->consnames, (void*)cons) );
   }

   return SCIP_OKAY;
}

/** adds constraint to the problem and captures it;
 *  a local constraint is automatically upgraded into a global constraint
 */
SCIP_RETCODE SCIPprobAddCons(
   SCIP_PROB*            prob,               /**< problem data */
   SCIP_SET*             set,                /**< global SCIP settings */
   SCIP_STAT*            stat,               /**< dynamic problem statistics */
   SCIP_CONS*            cons                /**< constraint to add */
   )
{
   assert(prob != NULL);
   assert(cons != NULL);
   assert(cons->addconssetchg == NULL);
   assert(cons->addarraypos == -1);

#ifndef NDEBUG
   /* check if we add this constraint to the same scip, where we create the constraint */
   if( cons->scip != set->scip )
   {
      SCIPerrorMessage("constraint belongs to different scip instance\n");
      return SCIP_INVALIDDATA;
   }
#endif
   SCIPdebugMessage("adding constraint <%s> to global problem -> %d constraints\n",
      SCIPconsGetName(cons), prob->nconss+1);

   /* mark the constraint as problem constraint, and remember the constraint's position */
   cons->addconssetchg = NULL;
   cons->addarraypos = prob->nconss;

   /* add the constraint to the problem's constraint array */
   SCIP_CALL( probEnsureConssMem(prob, set, prob->nconss+1) );
   prob->conss[prob->nconss] = cons;
   prob->nconss++;
   prob->maxnconss = MAX(prob->maxnconss, prob->nconss);

   /* undelete constraint, if it was globally deleted in the past */
   cons->deleted = FALSE;

   /* mark constraint to be globally valid */
   cons->local = FALSE;

   /* capture constraint */
   SCIPconsCapture(cons);

   /* add constraint's name to the namespace */
   SCIP_CALL( SCIPprobAddConsName(prob, cons) );

   /* if the problem is the transformed problem, activate and lock constraint */
   if( prob->transformed )
   {
      /* activate constraint */
      if( !SCIPconsIsActive(cons) )
      {
         SCIP_CALL( SCIPconsActivate(cons, set, stat, -1, (stat->nnodes <= 1)) );
      }

      /* if constraint is a check-constraint, lock roundings of constraint's variables */
      if( SCIPconsIsChecked(cons) )
      {
         SCIP_CALL( SCIPconsAddLocks(cons, set, +1, 0) );
      }
   }

   return SCIP_OKAY;
}

/** releases and removes constraint from the problem; if the user has not captured the constraint for his own use, the
 *  constraint may be invalid after the call
 */
SCIP_RETCODE SCIPprobDelCons(
   SCIP_PROB*            prob,               /**< problem data */
   BMS_BLKMEM*           blkmem,             /**< block memory */
   SCIP_SET*             set,                /**< global SCIP settings */
   SCIP_STAT*            stat,               /**< dynamic problem statistics */
   SCIP_CONS*            cons                /**< constraint to remove */
   )
{
   int arraypos;

   assert(prob != NULL);
   assert(blkmem != NULL);
   assert(cons != NULL);
   assert(cons->addconssetchg == NULL);
   assert(0 <= cons->addarraypos && cons->addarraypos < prob->nconss);
   assert(prob->conss != NULL);
   assert(prob->conss[cons->addarraypos] == cons);

   /* if the problem is the transformed problem, deactivate and unlock constraint */
   if( prob->transformed )
   {
      /* if constraint is a check-constraint, unlock roundings of constraint's variables */
      if( SCIPconsIsChecked(cons) )
      {
         SCIP_CALL( SCIPconsAddLocks(cons, set, -1, 0) );
      }

      /* deactivate constraint, if it is currently active */
      if( cons->active && !cons->updatedeactivate )
      {
         SCIP_CALL( SCIPconsDeactivate(cons, set, stat) );
      }
   }
   assert(!cons->active || cons->updatedeactivate);
   assert(!cons->enabled || cons->updatedeactivate);

   /* remove constraint's name from the namespace */
   SCIP_CALL( SCIPprobRemoveConsName(prob, cons) );

   /* remove the constraint from the problem's constraint array */
   arraypos = cons->addarraypos;
   prob->conss[arraypos] = prob->conss[prob->nconss-1];
   assert(prob->conss[arraypos] != NULL);
   assert(prob->conss[arraypos]->addconssetchg == NULL);
   prob->conss[arraypos]->addarraypos = arraypos;
   prob->nconss--;

   /* mark the constraint to be no longer in the problem */
   cons->addarraypos = -1;

   /* release constraint */
   SCIP_CALL( SCIPconsRelease(&cons, blkmem, set) );

   return SCIP_OKAY;
}

/** remembers the current number of constraints in the problem's internal data structure
 *  - resets maximum number of constraints to current number of constraints
 *  - remembers current number of constraints as starting number of constraints
 */
void SCIPprobMarkNConss(
   SCIP_PROB*            prob                /**< problem data */
   )
{
   assert(prob != NULL);

   /* remember number of constraints for statistic */
   prob->maxnconss = prob->nconss;
   prob->startnvars = prob->nvars;
   prob->startnconss = prob->nconss;
}

/** sets objective sense: minimization or maximization */
void SCIPprobSetObjsense(
   SCIP_PROB*            prob,               /**< problem data */
   SCIP_OBJSENSE         objsense            /**< new objective sense */
   )
{
   assert(prob != NULL);
   assert(prob->objsense == SCIP_OBJSENSE_MAXIMIZE || prob->objsense == SCIP_OBJSENSE_MINIMIZE);
   assert(objsense == SCIP_OBJSENSE_MAXIMIZE || objsense == SCIP_OBJSENSE_MINIMIZE);

   prob->objsense = objsense;
}

/** adds value to objective offset */
void SCIPprobAddObjoffset(
   SCIP_PROB*            prob,               /**< problem data */
   SCIP_Real             addval              /**< value to add to objective offset */
   )
{
   assert(prob != NULL);
   assert(prob->transformed);

   SCIPdebugMessage("adding %g to objective offset %g: new offset = %g\n", addval, prob->objoffset, prob->objoffset + addval);
   prob->objoffset += addval;
}

/** sets the dual bound on objective function */
void SCIPprobSetDualbound(
   SCIP_PROB*            prob,               /**< problem data */
   SCIP_Real             dualbound           /**< external dual bound */
   )
{
   assert(prob != NULL);

   prob->dualbound = dualbound;
}

/** sets limit on objective function, such that only solutions better than this limit are accepted */
void SCIPprobSetObjlim(
   SCIP_PROB*            prob,               /**< problem data */
   SCIP_Real             objlim              /**< external objective limit */
   )
{
   assert(prob != NULL);

   prob->objlim = objlim;
}

/** informs the problem, that its objective value is always integral in every feasible solution */
void SCIPprobSetObjIntegral(
   SCIP_PROB*            prob                /**< problem data */
   )
{
   assert(prob != NULL);
   
   prob->objisintegral = TRUE;
}

/** sets integral objective value flag, if all variables with non-zero objective values are integral and have 
 *  integral objective value and also updates the cutoff bound if primal solution is already known
 */
SCIP_RETCODE SCIPprobCheckObjIntegral(
   SCIP_PROB*            transprob,          /**< tranformed problem data */
   SCIP_PROB*            origprob,           /**< orginal problem data */
   BMS_BLKMEM*           blkmem,             /**< block memory */
   SCIP_SET*             set,                /**< global SCIP settings */
   SCIP_STAT*            stat,               /**< problem statistics data */
   SCIP_PRIMAL*          primal,             /**< primal data */
   SCIP_TREE*            tree,               /**< branch and bound tree */
   SCIP_LP*              lp,                 /**< current LP data */
   SCIP_EVENTQUEUE*      eventqueue          /**< event queue */
   )
{
   SCIP_Real obj;
   int v;

<<<<<<< HEAD
   assert(transprob != NULL);
   assert(origprob != NULL);
   
=======
   assert(prob != NULL);

>>>>>>> ede81ee5
   /* if we know already, that the objective value is integral, nothing has to be done */
   if( transprob->objisintegral )
      return SCIP_OKAY;

   /* if there exist unknown variables, we cannot conclude that the objective value is always integral */
   if( set->nactivepricers != 0 )
      return SCIP_OKAY;

   /* if the objective value offset is fractional, the value itself is possibly fractional */
   if( !SCIPsetIsIntegral(set, transprob->objoffset) )
      return SCIP_OKAY;

   /* scan through the variables */
   for( v = 0; v < transprob->nvars; ++v )
   {
      /* get objective value of variable */
      obj = SCIPvarGetObj(transprob->vars[v]);

      /* check, if objective value is non-zero */
      if( !SCIPsetIsZero(set, obj) )
      {
         /* if variable's objective value is fractional, the problem's objective value may also be fractional */
         if( !SCIPsetIsIntegral(set, obj) )
            break;

         /* if variable with non-zero objective value is continuous, the problem's objective value may be fractional */
         if( SCIPvarGetType(transprob->vars[v]) == SCIP_VARTYPE_CONTINUOUS )
            break;
      }
   }

   /* objective value is integral, if the variable loop scanned all variables */
   if( v == transprob->nvars )
   {
      transprob->objisintegral = TRUE;

      /* update upper bound and cutoff bound in primal data structure due to new internality information */
      SCIP_CALL( SCIPprimalUpdateObjoffset(primal, blkmem, set, stat, eventqueue, transprob, origprob, tree, lp) );
   }

   return SCIP_OKAY;
}

/** update the number of variables with non-zero objective coefficient */
void SCIPprobUpdateNObjVars(
   SCIP_PROB*            prob,               /**< problem data */
   SCIP_SET*             set,                /**< global SCIP settings */
   SCIP_Real             oldobj,             /**< old objective value for variable */
   SCIP_Real             newobj              /**< new objective value for variable */
   )
{
   assert(prob->transformed);

   if( !SCIPsetIsZero(set, oldobj) )
      prob->nobjvars--;

   if( !SCIPsetIsZero(set, newobj) )
      prob->nobjvars++;
}

/** update the dual bound if its better as the current one */
void SCIPprobUpdateDualbound(
   SCIP_PROB*            prob,               /**< problem data */
   SCIP_Real             newbound            /**< new dual bound for the node (if it's tighter than the old one) */
   )
{
   if( prob->dualbound == SCIP_INVALID ) /*lint !e777*/
      SCIPprobSetDualbound(prob, newbound);
   else
   {
      switch( prob->objsense )
      {
      case SCIP_OBJSENSE_MINIMIZE:
         prob->dualbound = MAX(newbound, prob->dualbound);
         break;

      case SCIP_OBJSENSE_MAXIMIZE:
         prob->dualbound = MIN(newbound, prob->dualbound);
         break;

      default:
         SCIPerrorMessage("invalid objective sense <%d>\n", prob->objsense);
         SCIPABORT();
      }
   }
}

/** if possible, scales objective function such that it is integral with gcd = 1 */
SCIP_RETCODE SCIPprobScaleObj(
   SCIP_PROB*            transprob,          /**< tranformed problem data */
   SCIP_PROB*            origprob,           /**< orginal problem data */
   BMS_BLKMEM*           blkmem,             /**< block memory */
   SCIP_SET*             set,                /**< global SCIP settings */
   SCIP_STAT*            stat,               /**< problem statistics data */
   SCIP_PRIMAL*          primal,             /**< primal data */
   SCIP_TREE*            tree,               /**< branch and bound tree */
   SCIP_LP*              lp,                 /**< current LP data */
   SCIP_EVENTQUEUE*      eventqueue          /**< event queue */
   )
{
   int v;
   int nints;

   assert(transprob != NULL);
   assert(set != NULL);

   /* do not change objective if there are pricers involved */
   if( set->nactivepricers != 0 )
      return SCIP_OKAY;

   nints = transprob->nvars - transprob->ncontvars;

   /* scan through the continuous variables */
   for( v = nints; v < transprob->nvars; ++v )
   {
      SCIP_Real obj;

      /* get objective value of variable; it it is non-zero, no scaling can be applied */
      obj = SCIPvarGetObj(transprob->vars[v]);
      if( !SCIPsetIsZero(set, obj) )
         break;
   }

   /* only continue if all continuous variables have obj = 0 */
   if( v == transprob->nvars )
   {
      SCIP_Real* objvals;
      SCIP_Real intscalar;
      SCIP_Bool success;

      /* get temporary memory */
      SCIP_CALL( SCIPsetAllocBufferArray(set, &objvals, nints) );

      /* get objective values of integer variables */
      for( v = 0; v < nints; ++v )
         objvals[v] = SCIPvarGetObj(transprob->vars[v]);

      /* calculate integral scalar */
      SCIP_CALL( SCIPcalcIntegralScalar(objvals, nints, -SCIPsetEpsilon(set), +SCIPsetEpsilon(set), OBJSCALE_MAXDNOM, OBJSCALE_MAXSCALE,
         &intscalar, &success) );

      SCIPdebugMessage("integral objective scalar: success=%u, intscalar=%g\n", success, intscalar);

      if( success )
      {
         SCIP_Longint gcd;

         assert(intscalar > 0.0);

         /* calculate gcd of resulting integral coefficients */
         gcd = 0;
         for( v = 0; v < nints && gcd != 1; ++v )
         {
            SCIP_Longint absobj;

            absobj = (SCIP_Longint)(REALABS(objvals[v]) * intscalar + 0.5);
            if( gcd == 0 )
               gcd = absobj;
            else if( absobj > 0 )
               gcd = SCIPcalcGreComDiv(gcd, absobj);
         }
         if( gcd != 0 )
            intscalar /= gcd;
         SCIPdebugMessage("integral objective scalar: gcd=%"SCIP_LONGINT_FORMAT", intscalar=%g\n", gcd, intscalar);

         /* only apply scaling if the final scalar is small enough */
         if( intscalar <= OBJSCALE_MAXFINALSCALE )
         {
            /* apply scaling */
            if( !SCIPsetIsEQ(set, intscalar, 1.0) )
            {
               /* calculate scaled objective values */
               for( v = 0; v < nints; ++v )
               {
                  SCIP_Real newobj;
                  
                  /* check if new obj is really integral */
                  newobj = intscalar * SCIPvarGetObj(transprob->vars[v]);
                  if( !SCIPsetIsFeasIntegral(set, newobj) )
                     break;
                  objvals[v] = SCIPsetFeasFloor(set, newobj);
               }

               /* change the variables' objective values and adjust objscale and objoffset */
               if( v == nints )
               {
                  for( v = 0; v < nints; ++v )
                  {
                     SCIPdebugMessage(" -> var <%s>: newobj = %.6f\n", SCIPvarGetName(transprob->vars[v]), objvals[v]);
                     SCIP_CALL( SCIPvarChgObj(transprob->vars[v], blkmem, set, transprob, primal, lp, eventqueue, objvals[v]) );
                  }
                  transprob->objoffset *= intscalar;
                  transprob->objscale /= intscalar;
                  transprob->objisintegral = TRUE;
                  SCIPdebugMessage("integral objective scalar: objscale=%g\n", transprob->objscale);

                  /* update upperbound and cutoffbound in primal data structure */
                  SCIP_CALL( SCIPprimalUpdateObjoffset(primal, blkmem, set, stat, eventqueue, transprob, origprob, tree, lp) );
               }
            }
         }
      }

      /* free temporary memory */
      SCIPsetFreeBufferArray(set, &objvals);
   }

   return SCIP_OKAY;
}

/** remembers the current solution as root solution in the problem variables */
void SCIPprobStoreRootSol(
   SCIP_PROB*            prob,               /**< problem data */
   SCIP_SET*             set,                /**< global SCIP settings */
   SCIP_LP*              lp,                 /**< current LP data */
   SCIP_Bool             roothaslp           /**< is the root solution from LP? */
   )
{
   int v;

   assert(prob != NULL);
   assert(prob->transformed);

   if( roothaslp )
   {
      for( v = 0; v < prob->nvars; ++v )
         SCIPvarStoreRootSol(prob->vars[v], roothaslp);

      SCIPlpSetRootLPIsRelax(lp, SCIPlpIsRelax(lp));
      SCIPlpStoreRootObjval(lp, set, prob);
   }
}

/** remembers the best solution w.r.t. root reduced cost propagation as root solution in the problem variables */
void SCIPprobUpdateBestRootSol(
   SCIP_PROB*            prob,               /**< problem data */
   SCIP_SET*             set,                /**< global SCIP settings */
   SCIP_STAT*            stat,               /**< problem statistics */
   SCIP_LP*              lp                  /**< current LP data */
   )
{
   SCIP_Real rootlpobjval;
   int v;

   assert(prob != NULL);
   assert(prob->transformed);

   /* in case we have a zero objective fucntion, we skip the root reduced cost update */
   if( SCIPprobGetNObjVars(prob, set) == 0 )
      return;

   SCIPdebugMessage("update root reduced costs\n");

   /* compute current root LP objective value */
   rootlpobjval = SCIPlpGetObjval(lp, set, prob);
   assert(rootlpobjval != SCIP_INVALID); /*lint !e777*/

   for( v = 0; v < prob->nvars; ++v )
   {
      SCIP_VAR* var;
      SCIP_COL* col;
      SCIP_Real rootsol;
      SCIP_Real rootredcost;

      var = prob->vars[v];
      assert(var != NULL);

      /* check if the variable is part of the LP */
      if( SCIPvarGetStatus(var) != SCIP_VARSTATUS_COLUMN )
         continue;

      col = SCIPvarGetCol(var);
      assert(col != NULL);

      assert(SCIPlpGetSolstat(lp) == SCIP_LPSOLSTAT_OPTIMAL);

      if( !SCIPvarIsBinary(var) )
      {
         rootsol = SCIPvarGetSol(var, TRUE);
         rootredcost = SCIPcolGetRedcost(col, stat, lp);
      }
      else
      {
         switch( SCIPcolGetBasisStatus(col) )
         {
         case SCIP_BASESTAT_LOWER:
         case SCIP_BASESTAT_UPPER:
         {
            SCIP_Real lbrootredcost;
            SCIP_Real ubrootredcost;

            /* get reduced cost if the variable gets fixed to zero */
            lbrootredcost = SCIPvarGetImplRedcost(var, set, FALSE, stat, lp);
            assert( !SCIPsetIsFeasPositive(set, lbrootredcost)
               || SCIPsetIsFeasEQ(set, SCIPvarGetLbLocal(var), SCIPvarGetUbLocal(var)));

            /* get reduced cost if the variable gets fixed to one */
            ubrootredcost = SCIPvarGetImplRedcost(var, set, TRUE, stat, lp);
            assert( !SCIPsetIsFeasNegative(set, ubrootredcost)
               || SCIPsetIsFeasEQ(set, SCIPvarGetLbLocal(var), SCIPvarGetUbLocal(var)));

            if( -lbrootredcost > ubrootredcost )
            {
               rootredcost = lbrootredcost;
               rootsol = 1.0;
            }
            else
            {
               rootredcost = ubrootredcost;
               rootsol = 0.0;
            }
            break;
         }
         case SCIP_BASESTAT_BASIC:
         case SCIP_BASESTAT_ZERO:
            continue;

         default:
            SCIPerrorMessage("invalid basis state\n");
            SCIPABORT();
            return; /*lint !e527*/
         }
      }

      /* update the current solution as best root solution in the problem variables if it is better */
      SCIPvarUpdateBestRootSol(var, set, rootsol, rootredcost, rootlpobjval);
   }
}

/** informs problem, that the presolving process was finished, and updates all internal data structures */
SCIP_RETCODE SCIPprobExitPresolve(
   SCIP_PROB*            prob,               /**< problem data */
   SCIP_SET*             set                 /**< global SCIP settings */
   )
{  /*lint --e{715}*/
   return SCIP_OKAY;
}

/** initializes problem for branch and bound process and resets all constraint's ages and histories of current run */
SCIP_RETCODE SCIPprobInitSolve(
   SCIP_PROB*            prob,               /**< problem data */
   SCIP_SET*             set                 /**< global SCIP settings */
   )
{
   int c;
   int v;

   assert(prob != NULL);
   assert(prob->transformed);
   assert(set != NULL);

   /* reset constraint's ages */
   for( c = 0; c < prob->nconss; ++c )
   {
      SCIP_CALL( SCIPconsResetAge(prob->conss[c], set) );
   }

   /* initialize variables for solving */
   for( v = 0; v < prob->nvars; ++v )
      SCIPvarInitSolve(prob->vars[v]);

   /* call user data function */
   if( prob->probinitsol != NULL )
   {
      SCIP_CALL( prob->probinitsol(set->scip, prob->probdata) );
   }

   /* assert that the counter for variables with nonzero objective is correct */
   assert(prob->nobjvars == SCIPprobGetNObjVars(prob, set));

   return SCIP_OKAY;
}

/** deinitializes problem after branch and bound process, and converts all COLUMN variables back into LOOSE variables */
SCIP_RETCODE SCIPprobExitSolve(
   SCIP_PROB*            prob,               /**< problem data */
   BMS_BLKMEM*           blkmem,             /**< block memory */
   SCIP_SET*             set,                /**< global SCIP settings */
   SCIP_EVENTQUEUE*      eventqueue,         /**< event queue */
   SCIP_LP*              lp,                 /**< current LP data */
   SCIP_Bool             restart             /**< was this exit solve call triggered by a restart? */
   )
{
   SCIP_VAR* var;
   int v;

   assert(prob != NULL);
   assert(prob->transformed);
   assert(set != NULL);

   /* call user data function */
   if( prob->probexitsol != NULL )
   {
      SCIP_CALL( prob->probexitsol(set->scip, prob->probdata, restart) );
   }

   /* convert all COLUMN variables back into LOOSE variables */
   if( prob->ncolvars > 0 )
   {
      for( v = 0; v < prob->nvars; ++v )
      {
         var = prob->vars[v];
         if( SCIPvarGetStatus(var) == SCIP_VARSTATUS_COLUMN )
         {
            SCIP_CALL( SCIPvarLoose(var, blkmem, set, eventqueue, prob, lp) );
         }

         /* invalided root reduced cost, root reduced solution, and root LP objective value for each variable */
         SCIPvarSetBestRootSol(var, 0.0, 0.0, SCIP_INVALID);
      }
   }
   assert(prob->ncolvars == 0);

   return SCIP_OKAY;
}




/*
 * problem information
 */

/** gets problem name */
const char* SCIPprobGetName(
   SCIP_PROB*            prob                /**< problem data */
   )
{
   assert(prob != NULL);
   return prob->name;
}

/** sets problem name */
SCIP_RETCODE SCIPprobSetName(
   SCIP_PROB*            prob,               /**< problem data */
   const char*           name                /**< name to be set */
   )
{
   assert(prob != NULL);

   BMSfreeMemoryArray(&(prob->name));
   SCIP_ALLOC( BMSduplicateMemoryArray(&(prob->name), name, strlen(name)+1) );

   return SCIP_OKAY;
}

/** gets user problem data */
SCIP_PROBDATA* SCIPprobGetData(
   SCIP_PROB*            prob                /**< problem */
   )
{
   assert(prob != NULL);

   return prob->probdata;
}

/** returns the number of variables with non-zero objective coefficient */
int SCIPprobGetNObjVars(
   SCIP_PROB*            prob,               /**< problem data */
   SCIP_SET*             set                 /**< global SCIP settings */
   )
{
   int nobjvars;
   int v;

   nobjvars = 0;

   for( v = 0; v < prob->nvars; ++v )
   {
      if( !SCIPsetIsZero(set, SCIPvarGetObj(prob->vars[v])) )
         nobjvars++;
   }

   return nobjvars;
}

/** returns the external value of the given internal objective value */
SCIP_Real SCIPprobExternObjval(
   SCIP_PROB*            transprob,          /**< tranformed problem data */
   SCIP_PROB*            origprob,           /**< orginal problem data */
   SCIP_SET*             set,                /**< global SCIP settings */
   SCIP_Real             objval              /**< internal objective value */
   )
{
   assert(set != NULL);
   assert(origprob != NULL);
   assert(transprob != NULL);
   assert(transprob->transformed);
   assert(transprob->objscale > 0.0);

   if( SCIPsetIsInfinity(set, objval) )
      return (SCIP_Real)transprob->objsense * SCIPsetInfinity(set);
   else if( SCIPsetIsInfinity(set, -objval) )
      return -(SCIP_Real)transprob->objsense * SCIPsetInfinity(set);
   else
      return (SCIP_Real)transprob->objsense * transprob->objscale * (objval + transprob->objoffset) + origprob->objoffset;
}

/** returns the internal value of the given external objective value */
SCIP_Real SCIPprobInternObjval(
   SCIP_PROB*            transprob,          /**< tranformed problem data */
   SCIP_PROB*            origprob,           /**< orginal problem data */
   SCIP_SET*             set,                /**< global SCIP settings */
   SCIP_Real             objval              /**< external objective value */
   )
{
   assert(set != NULL);
   assert(origprob != NULL);
   assert(transprob != NULL);
   assert(transprob->transformed);
   assert(transprob->objscale > 0.0);

   if( SCIPsetIsInfinity(set, objval) )
      return (SCIP_Real)transprob->objsense * SCIPsetInfinity(set);
   else if( SCIPsetIsInfinity(set, -objval) )
      return -(SCIP_Real)transprob->objsense * SCIPsetInfinity(set);
   else
      return (SCIP_Real)transprob->objsense * (objval - origprob->objoffset)/transprob->objscale - transprob->objoffset;
}

/** gets limit on objective function in external space */
SCIP_Real SCIPprobGetObjlim(
   SCIP_PROB*            prob,               /**< problem data */
   SCIP_SET*             set                 /**< global SCIP settings */
   )
{
   assert(prob != NULL);
   assert(set != NULL);

   return prob->objlim >= SCIP_INVALID ? (SCIP_Real)(prob->objsense) * SCIPsetInfinity(set) : prob->objlim;
}

/** returns whether the objective value is known to be integral in every feasible solution */
SCIP_Bool SCIPprobIsObjIntegral(
   SCIP_PROB*            prob                /**< problem data */
   )
{
   assert(prob != NULL);

   return prob->objisintegral;
}

/** returns variable of the problem with given name */
SCIP_VAR* SCIPprobFindVar(
   SCIP_PROB*            prob,               /**< problem data */
   const char*           name                /**< name of variable to find */
   )
{
   assert(prob != NULL);
   assert(name != NULL);

   if( prob->varnames == NULL )
   {
      SCIPerrorMessage("Cannot find variable if variable-names hashtable was disabled (due to parameter <misc/usevartable>)\n");
      SCIPABORT();/*lint --e{527}*/ /* only in debug mode */
      return NULL;
   }

   return (SCIP_VAR*)(SCIPhashtableRetrieve(prob->varnames, (char*)name));
}

/** returns constraint of the problem with given name */
SCIP_CONS* SCIPprobFindCons(
   SCIP_PROB*            prob,               /**< problem data */
   const char*           name                /**< name of variable to find */
   )
{
   assert(prob != NULL);
   assert(name != NULL);

   if( prob->consnames == NULL )
   {
      SCIPerrorMessage("Cannot find constraint if constraint-names hashtable was disabled (due to parameter <misc/useconstable>)\n");
      SCIPABORT();/*lint --e{527}*/ /* only in debug mode */
      return NULL;
   }

   return (SCIP_CONS*)(SCIPhashtableRetrieve(prob->consnames, (char*)name));
}

/** returns TRUE iff all columns, i.e. every variable with non-empty column w.r.t. all ever created rows, are present
 *  in the LP, and FALSE, if there are additional already existing columns, that may be added to the LP in pricing
 */
SCIP_Bool SCIPprobAllColsInLP(
   SCIP_PROB*            prob,               /**< problem data */
   SCIP_SET*             set,                /**< global SCIP settings */
   SCIP_LP*              lp                  /**< current LP data */
   )
{
   assert(SCIPlpGetNCols(lp) <= prob->ncolvars && prob->ncolvars <= prob->nvars);

   return (SCIPlpGetNCols(lp) == prob->ncolvars && set->nactivepricers == 0);
}

/** displays current pseudo solution */
void SCIPprobPrintPseudoSol(
   SCIP_PROB*            prob,               /**< problem data */
   SCIP_SET*             set,                /**< global SCIP settings */
   SCIP_MESSAGEHDLR*     messagehdlr         /**< message handler */
   )
{
   SCIP_VAR* var;
   SCIP_Real solval;
   int v;

   for( v = 0; v < prob->nvars; ++v )
   {
      var = prob->vars[v];
      assert(var != NULL);
      solval = SCIPvarGetPseudoSol(var);
      if( !SCIPsetIsZero(set, solval) )
         SCIPmessagePrintInfo(messagehdlr, " <%s>=%.15g", SCIPvarGetName(var), solval);
   }
   SCIPmessagePrintInfo(messagehdlr, "\n");
}

/** outputs problem statistics */
void SCIPprobPrintStatistics(
   SCIP_PROB*            prob,               /**< problem data */
   SCIP_MESSAGEHDLR*     messagehdlr,        /**< message handler */
   FILE*                 file                /**< output file (or NULL for standard output) */
   )
{
   assert(prob != NULL);

   SCIPmessageFPrintInfo(messagehdlr, file, "  Problem name     : %s\n", prob->name);
   SCIPmessageFPrintInfo(messagehdlr, file, "  Variables        : %d (%d binary, %d integer, %d implicit integer, %d continuous)\n",
      prob->nvars, prob->nbinvars, prob->nintvars, prob->nimplvars, prob->ncontvars);
   SCIPmessageFPrintInfo(messagehdlr, file, "  Constraints      : %d initial, %d maximal\n", prob->startnconss, prob->maxnconss);
   if( ! prob->transformed )
      SCIPmessageFPrintInfo(messagehdlr, file, "  Objective sense  : %s\n", prob->objsense == SCIP_OBJSENSE_MINIMIZE ? "minimize" : "maximize");
}<|MERGE_RESOLUTION|>--- conflicted
+++ resolved
@@ -1425,14 +1425,9 @@
    SCIP_Real obj;
    int v;
 
-<<<<<<< HEAD
    assert(transprob != NULL);
    assert(origprob != NULL);
-   
-=======
-   assert(prob != NULL);
-
->>>>>>> ede81ee5
+
    /* if we know already, that the objective value is integral, nothing has to be done */
    if( transprob->objisintegral )
       return SCIP_OKAY;
