--- conflicted
+++ resolved
@@ -47,11 +47,7 @@
 #define DEFAULT_MINNODES      1000      /* minimum number of nodes required to start the subproblem                 */
 #define DEFAULT_NODESQUOT     0.05      /* contingent of sub problem nodes in relation to original nodes            */
 #define DEFAULT_NWAITINGNODES 200       /* number of nodes without incumbent change that heuristic should wait      */
-<<<<<<< HEAD
-#define DEFAULT_USELPROWS     FALSE      /* should subproblem be created out of the rows in the LP rows, 
-=======
-#define DEFAULT_USELPROWS     TRUE      /* should subproblem be created out of the rows in the LP rows,
->>>>>>> e2b95d6f
+#define DEFAULT_USELPROWS     FALSE     /* should subproblem be created out of the rows in the LP rows, 
                                          * otherwise, the copy constructors of the constraints handlers are used    */
 #define DEFAULT_COPYCUTS      TRUE      /* if DEFAULT_USELPROWS is FALSE, then should all active cuts from the cutpool
                                          * of the original scip be copied to constraints of the subscip
