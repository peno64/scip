/* * * * * * * * * * * * * * * * * * * * * * * * * * * * * * * * * * * * * * */
/*                                                                           */
/*                  This file is part of the program and library             */
/*         SCIP --- Solving Constraint Integer Programs                      */
/*                                                                           */
/*    Copyright (C) 2002-2019 Konrad-Zuse-Zentrum                            */
/*                            fuer Informationstechnik Berlin                */
/*                                                                           */
/*  SCIP is distributed under the terms of the ZIB Academic License.         */
/*                                                                           */
/*  You should have received a copy of the ZIB Academic License              */
/*  along with SCIP; see the file COPYING. If not visit scip.zib.de.         */
/*                                                                           */
/* * * * * * * * * * * * * * * * * * * * * * * * * * * * * * * * * * * * * * */

/**@file   pub_relax.h
 * @ingroup PUBLICCOREAPI
 * @brief  public methods for relaxation handlers
 * @author Tobias Achterberg
 */

/*---+----1----+----2----+----3----+----4----+----5----+----6----+----7----+----8----+----9----+----0----+----1----+----2*/

#ifndef __SCIP_PUB_RELAX_H__
#define __SCIP_PUB_RELAX_H__


#include "scip/def.h"
#include "scip/type_misc.h"
#include "scip/type_relax.h"

#ifdef __cplusplus
extern "C" {
#endif


/**@addtogroup PublicRelaxatorMethods
 *
 * @{
 */


/** compares two relaxation handlers w. r. to their priority */
SCIP_EXPORT
SCIP_DECL_SORTPTRCOMP(SCIPrelaxComp);

/** comparison method for sorting relaxators w.r.t. to their name */
SCIP_EXPORT
SCIP_DECL_SORTPTRCOMP(SCIPrelaxCompName);

/** gets user data of relaxation handler */
SCIP_EXPORT
SCIP_RELAXDATA* SCIPrelaxGetData(
   SCIP_RELAX*           relax               /**< relaxation handler */
   );

/** sets user data of relaxation handler; user has to free old data in advance! */
SCIP_EXPORT
void SCIPrelaxSetData(
   SCIP_RELAX*           relax,              /**< relaxation handler */
   SCIP_RELAXDATA*       relaxdata           /**< new relaxation handler user data */
   );

/** gets name of relaxation handler */
SCIP_EXPORT
const char* SCIPrelaxGetName(
   SCIP_RELAX*           relax               /**< relaxation handler */
   );

/** gets description of relaxation handler */
SCIP_EXPORT
const char* SCIPrelaxGetDesc(
   SCIP_RELAX*           relax               /**< relaxation handler */
   );

/** gets priority of relaxation handler */
SCIP_EXPORT
int SCIPrelaxGetPriority(
   SCIP_RELAX*           relax               /**< relaxation handler */
   );

/** gets frequency of relaxation handler */
SCIP_EXPORT
int SCIPrelaxGetFreq(
   SCIP_RELAX*           relax               /**< relaxation handler */
   );

/** gets time in seconds used in this relaxator for setting up for next stages */
SCIP_EXPORT
SCIP_Real SCIPrelaxGetSetupTime(
   SCIP_RELAX*           relax               /**< relaxator */
   );

/** gets time in seconds used in this relaxation handler */
SCIP_EXPORT
SCIP_Real SCIPrelaxGetTime(
   SCIP_RELAX*           relax               /**< relaxation handler */
   );

<<<<<<< HEAD
/** gets the total number of times the relaxation handler was called */
EXTERN
=======
/** gets the total number of times, the relaxation handler was called */
SCIP_EXPORT
>>>>>>> 0e3c21c7
SCIP_Longint SCIPrelaxGetNCalls(
   SCIP_RELAX*           relax               /**< relaxation handler */
   );

/** gets the total number of times the relaxation handler cut off a node */
EXTERN
SCIP_Longint SCIPrelaxGetNCutoffs(
   SCIP_RELAX*           relax               /**< relaxation handler */
   );

/** gets the total number of times the relaxation handler improved a node's lower bound */
EXTERN
SCIP_Longint SCIPrelaxGetNImprovedLowerbound(
   SCIP_RELAX*           relax               /**< relaxation handler */
   );

/** gets the time in seconds spent for the execution of the relaxation handler when a node's lower bound could be improved (or a cutoff was found) */
EXTERN
SCIP_Real SCIPrelaxGetImprovedLowerboundTime(
   SCIP_RELAX*           relax               /**< relaxation handler */
   );

/** gets the total number of times the relaxation handler added constraints */
EXTERN
SCIP_Longint SCIPrelaxGetNAddedConss(
   SCIP_RELAX*           relax               /**< relaxation handler */
   );

/** gets the total number of times the relaxation handler reduced variable domains */
EXTERN
SCIP_Longint SCIPrelaxGetNReducedDomains(
   SCIP_RELAX*           relax               /**< relaxation handler */
   );

/** gets the total number of times the relaxation handler separated cutting planes */
EXTERN
SCIP_Longint SCIPrelaxGetNSeparatedCuts(
   SCIP_RELAX*           relax               /**< relaxation handler */
   );

/** is relaxation handler initialized? */
SCIP_EXPORT
SCIP_Bool SCIPrelaxIsInitialized(
   SCIP_RELAX*           relax               /**< relaxation handler */
   );

/** marks the current relaxation unsolved, s.t. the relaxation handler is called again in the next solving round */
SCIP_EXPORT
void SCIPrelaxMarkUnsolved(
   SCIP_RELAX*           relax               /**< relaxation handler */
   );

/* @} */

#ifdef __cplusplus
}
#endif

#endif<|MERGE_RESOLUTION|>--- conflicted
+++ resolved
@@ -97,13 +97,8 @@
    SCIP_RELAX*           relax               /**< relaxation handler */
    );
 
-<<<<<<< HEAD
 /** gets the total number of times the relaxation handler was called */
 EXTERN
-=======
-/** gets the total number of times, the relaxation handler was called */
-SCIP_EXPORT
->>>>>>> 0e3c21c7
 SCIP_Longint SCIPrelaxGetNCalls(
    SCIP_RELAX*           relax               /**< relaxation handler */
    );
