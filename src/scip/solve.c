/* * * * * * * * * * * * * * * * * * * * * * * * * * * * * * * * * * * * * * */
/*                                                                           */
/*                  This file is part of the program and library             */
/*         SCIP --- Solving Constraint Integer Programs                      */
/*                                                                           */
/*    Copyright (C) 2002-2017 Konrad-Zuse-Zentrum                            */
/*                            fuer Informationstechnik Berlin                */
/*                                                                           */
/*  SCIP is distributed under the terms of the ZIB Academic License.         */
/*                                                                           */
/*  You should have received a copy of the ZIB Academic License              */
/*  along with SCIP; see the file COPYING. If not email to scip@zib.de.      */
/*                                                                           */
/* * * * * * * * * * * * * * * * * * * * * * * * * * * * * * * * * * * * * * */

/**@file   solve.c
 * @brief  main solving loop and node processing
 * @author Tobias Achterberg
 * @author Timo Berthold
 * @author Marc Pfetsch
 * @author Gerald Gamrath
 */

/*---+----1----+----2----+----3----+----4----+----5----+----6----+----7----+----8----+----9----+----0----+----1----+----2*/
#include <assert.h>

#include "scip/def.h"
#include "scip/set.h"
#include "scip/stat.h"
#include "scip/clock.h"
#include "scip/visual.h"
#include "scip/interrupt.h"
#include "scip/event.h"
#include "scip/lp.h"
#include "scip/mem.h"
#include "scip/var.h"
#include "scip/prob.h"
#include "scip/sol.h"
#include "scip/primal.h"
#include "scip/tree.h"
#include "scip/reopt.h"
#include "scip/pricestore.h"
#include "scip/sepastore.h"
#include "scip/cutpool.h"
#include "scip/solve.h"
#include "scip/scip.h"
#include "scip/branch.h"
#include "scip/conflict.h"
#include "scip/cons.h"
#include "scip/disp.h"
#include "scip/heur.h"
#include "scip/nodesel.h"
#include "scip/pricer.h"
#include "scip/relax.h"
#include "scip/sepa.h"
#include "scip/prop.h"
#include "scip/pub_misc.h"
#include "scip/debug.h"
#include "scip/concurrent.h"
#include "scip/syncstore.h"


#define MAXNLPERRORS  10                /**< maximal number of LP error loops in a single node */
#define MAXNCLOCKSKIPS 64               /**< maximum number of SCIPsolveIsStopped() calls without checking the clock */
#define NINITCALLS 1000L                /**< minimum number of calls to SCIPsolveIsStopped() prior to dynamic clock skips */
#define SAFETYFACTOR 1e-2               /**< the probability that SCIP skips the clock call after the time limit has already been reached */

/** returns whether the solving process will be / was stopped before proving optimality;
 *  if the solving process was stopped, stores the reason as status in stat
 */
SCIP_Bool SCIPsolveIsStopped(
   SCIP_SET*             set,                /**< global SCIP settings */
   SCIP_STAT*            stat,               /**< dynamic problem statistics */
   SCIP_Bool             checknodelimits     /**< should the node limits be involved in the check? */
   )
{
   assert(set != NULL);
   assert(stat != NULL);

   /* increase the number of calls to this method */
   SCIPstatIncrement(stat, set, nisstoppedcalls);

   /* in case lowerbound >= upperbound, we do not want to terminate with SCIP_STATUS_GAPLIMIT but with the ordinary
    * SCIP_STATUS_OPTIMAL/INFEASIBLE/...
    */
   if( set->stage >= SCIP_STAGE_SOLVING && SCIPsetIsLE(set, SCIPgetUpperbound(set->scip), SCIPgetLowerbound(set->scip)) )
      return TRUE;

   /* if some limit has been changed since the last call, we reset the status */
   if( set->limitchanged )
   {
      stat->status = SCIP_STATUS_UNKNOWN;
      set->limitchanged = FALSE;
   }

   if( SCIPinterrupted() || stat->userinterrupt )
   {
      stat->status = SCIP_STATUS_USERINTERRUPT;
      stat->userinterrupt = FALSE;

      /* only reset the interrupted counter if this is the main SCIP catching CTRL-C */
      if( set->misc_catchctrlc )
      {
         SCIPresetInterrupted();
      }
   }
   /* only measure the clock if a time limit is set */
   else if( set->istimelimitfinite )
   {
      /* check if we have already called this function sufficiently often for a valid estimation of its average call interval */
      if( stat->nclockskipsleft <= 0 || stat->nisstoppedcalls < NINITCALLS )
      {
         SCIP_Real currtime = SCIPclockGetTime(stat->solvingtime);

         /* use the measured time to update the average time interval between two calls to this method */
         if( set->time_rareclockcheck && stat->nisstoppedcalls >= NINITCALLS )
         {
            SCIP_Real avgisstoppedfreq;
            int nclockskips = MAXNCLOCKSKIPS;

            avgisstoppedfreq = currtime / stat->nisstoppedcalls;

            /* if we are approaching the time limit, reset the number of clock skips to 0 */
            if( (SAFETYFACTOR * (set->limit_time - currtime) / (avgisstoppedfreq + 1e-6)) < nclockskips )
               nclockskips = 0;

            stat->nclockskipsleft = nclockskips;
         }
         else
            stat->nclockskipsleft = 0;

         /* set the status if the time limit was hit */
         if( currtime >= set->limit_time )
         {
            stat->status = SCIP_STATUS_TIMELIMIT;
            return TRUE;
         }
      }
      else if( SCIPclockGetLastTime(stat->solvingtime) >= set->limit_time )
      {
         /* use information if clock has been updated more recently */
         stat->status = SCIP_STATUS_TIMELIMIT;
         return TRUE;
      }
      else
         --stat->nclockskipsleft;
   }
   if( SCIPgetConcurrentMemTotal(set->scip) >= set->limit_memory*1048576.0 - stat->externmemestim * (1.0 + SCIPgetNConcurrentSolvers(set->scip)) )
      stat->status = SCIP_STATUS_MEMLIMIT;
   else if( SCIPgetNLimSolsFound(set->scip) > 0
      && (SCIPsetIsLT(set, SCIPgetGap(set->scip), set->limit_gap)
         || SCIPsetIsLT(set, SCIPgetUpperbound(set->scip) - SCIPgetLowerbound(set->scip), set->limit_absgap)) )
      stat->status = SCIP_STATUS_GAPLIMIT;
   else if( set->limit_solutions >= 0 && set->stage >= SCIP_STAGE_PRESOLVED
      && SCIPgetNLimSolsFound(set->scip) >= set->limit_solutions )
      stat->status = SCIP_STATUS_SOLLIMIT;
   else if( set->limit_bestsol >= 0 && set->stage >= SCIP_STAGE_PRESOLVED
      && SCIPgetNBestSolsFound(set->scip) >= set->limit_bestsol )
      stat->status = SCIP_STATUS_BESTSOLLIMIT;
   else if( checknodelimits && set->limit_nodes >= 0 && stat->nnodes >= set->limit_nodes )
      stat->status = SCIP_STATUS_NODELIMIT;
   else if( checknodelimits && set->limit_totalnodes >= 0 && stat->ntotalnodes >= set->limit_totalnodes )
      stat->status = SCIP_STATUS_TOTALNODELIMIT;
   else if( checknodelimits && set->limit_stallnodes >= 0 && stat->nnodes >= stat->bestsolnode + set->limit_stallnodes )
      stat->status = SCIP_STATUS_STALLNODELIMIT;

   /* If stat->status was initialized to SCIP_STATUS_NODELIMIT or SCIP_STATUS_STALLNODELIMIT due to a previous call to SCIPsolveIsStopped(,,TRUE),
    * in the case of checknodelimits == FALSE, we do not want to report here that the solve will be stopped due to a nodelimit.
    */
   if( !checknodelimits )
      return SCIPsyncstoreSolveIsStopped(SCIPgetSyncstore(set->scip)) || (stat->status != SCIP_STATUS_UNKNOWN && stat->status != SCIP_STATUS_NODELIMIT && stat->status != SCIP_STATUS_TOTALNODELIMIT && stat->status != SCIP_STATUS_STALLNODELIMIT);
   else
      return SCIPsyncstoreSolveIsStopped(SCIPgetSyncstore(set->scip)) || (stat->status != SCIP_STATUS_UNKNOWN);
}

/** calls primal heuristics */
SCIP_RETCODE SCIPprimalHeuristics(
   SCIP_SET*             set,                /**< global SCIP settings */
   SCIP_STAT*            stat,               /**< dynamic problem statistics */
   SCIP_PROB*            prob,               /**< transformed problem after presolve */
   SCIP_PRIMAL*          primal,             /**< primal data */
   SCIP_TREE*            tree,               /**< branch and bound tree, or NULL if called during presolving */
   SCIP_LP*              lp,                 /**< LP data, or NULL if called during presolving or propagation */
   SCIP_NODE*            nextnode,           /**< next node that will be processed, or NULL if no more nodes left
                                              *   (only needed when calling after node heuristics) */
   SCIP_HEURTIMING       heurtiming,         /**< current point in the node solving process */
   SCIP_Bool             nodeinfeasible,     /**< was the current node already detected to be infeasible? */
   SCIP_Bool*            foundsol,           /**< pointer to store whether a solution has been found */
   SCIP_Bool*            unbounded           /**< pointer to store whether an unbounded ray was found in the LP */
   )
{  /*lint --e{715}*/

   SCIP_RESULT result;
   SCIP_Longint oldnbestsolsfound;
   SCIP_Real lowerbound;
   int ndelayedheurs;
   int depth;
   int lpstateforkdepth;
   int h;
#ifndef NDEBUG
   SCIP_Bool inprobing;
   SCIP_Bool indiving;
#endif

   assert(set != NULL);
   assert(primal != NULL);
   assert(tree != NULL || heurtiming == SCIP_HEURTIMING_BEFOREPRESOL || heurtiming == SCIP_HEURTIMING_DURINGPRESOLLOOP);
   assert(lp != NULL || heurtiming == SCIP_HEURTIMING_BEFOREPRESOL || heurtiming == SCIP_HEURTIMING_DURINGPRESOLLOOP
      || heurtiming == SCIP_HEURTIMING_AFTERPROPLOOP);
   assert(heurtiming == SCIP_HEURTIMING_BEFORENODE || heurtiming == SCIP_HEURTIMING_DURINGLPLOOP
      || heurtiming == SCIP_HEURTIMING_AFTERLPLOOP || heurtiming == SCIP_HEURTIMING_AFTERNODE
      || heurtiming == SCIP_HEURTIMING_DURINGPRICINGLOOP || heurtiming == SCIP_HEURTIMING_BEFOREPRESOL
      || heurtiming == SCIP_HEURTIMING_DURINGPRESOLLOOP || heurtiming == SCIP_HEURTIMING_AFTERPROPLOOP
      || heurtiming == (SCIP_HEURTIMING_AFTERLPLOOP | SCIP_HEURTIMING_AFTERNODE));
   assert(heurtiming != SCIP_HEURTIMING_AFTERNODE || (nextnode == NULL) == (SCIPtreeGetNNodes(tree) == 0));
   assert(foundsol != NULL);

   *foundsol = FALSE;

   /* nothing to do, if no heuristics are available, or if the branch-and-bound process is finished */
   if( set->nheurs == 0 || (heurtiming == SCIP_HEURTIMING_AFTERNODE && nextnode == NULL) )
      return SCIP_OKAY;

   /* do not continue if we reached a time limit */
   if( SCIPsolveIsStopped(set, stat, FALSE) )
      return SCIP_OKAY;

   /* sort heuristics by priority, but move the delayed heuristics to the front */
   SCIPsetSortHeurs(set);

   /* specialize the AFTERNODE timing flag */
   if( (heurtiming & SCIP_HEURTIMING_AFTERNODE) == SCIP_HEURTIMING_AFTERNODE )
   {
      SCIP_Bool plunging;
      SCIP_Bool pseudonode;

      /* clear the AFTERNODE flags and replace them by the right ones */
      heurtiming &= ~SCIP_HEURTIMING_AFTERNODE;

      /* we are in plunging mode iff the next node is a sibling or a child, and no leaf */
      assert(nextnode == NULL
         || SCIPnodeGetType(nextnode) == SCIP_NODETYPE_SIBLING
         || SCIPnodeGetType(nextnode) == SCIP_NODETYPE_CHILD
         || SCIPnodeGetType(nextnode) == SCIP_NODETYPE_LEAF);
      plunging = (nextnode != NULL && SCIPnodeGetType(nextnode) != SCIP_NODETYPE_LEAF);
      pseudonode = !SCIPtreeHasFocusNodeLP(tree);
      if( plunging && SCIPtreeGetCurrentDepth(tree) > 0 ) /* call plunging heuristics also at root node */
      {
         if( !pseudonode )
            heurtiming |= SCIP_HEURTIMING_AFTERLPNODE;
         else
            heurtiming |= SCIP_HEURTIMING_AFTERPSEUDONODE;
      }
      else
      {
         if( !pseudonode )
            heurtiming |= SCIP_HEURTIMING_AFTERLPPLUNGE | SCIP_HEURTIMING_AFTERLPNODE;
         else
            heurtiming |= SCIP_HEURTIMING_AFTERPSEUDOPLUNGE | SCIP_HEURTIMING_AFTERPSEUDONODE;
      }
   }

   /* initialize the tree related data, if we are not in presolving */
   if( heurtiming == SCIP_HEURTIMING_BEFOREPRESOL || heurtiming == SCIP_HEURTIMING_DURINGPRESOLLOOP )
   {
      depth = -1;
      lpstateforkdepth = -1;

      SCIPsetDebugMsg(set, "calling primal heuristics %s presolving\n",
         heurtiming == SCIP_HEURTIMING_BEFOREPRESOL ? "before" : "during");
   }
   else
   {
      assert(tree != NULL); /* for lint */
      depth = SCIPtreeGetFocusDepth(tree);
      lpstateforkdepth = (tree->focuslpstatefork != NULL ? SCIPnodeGetDepth(tree->focuslpstatefork) : -1);

      SCIPsetDebugMsg(set, "calling primal heuristics in depth %d (timing: %u)\n", depth, heurtiming);
   }

   /* call heuristics */
   ndelayedheurs = 0;
   oldnbestsolsfound = primal->nbestsolsfound;

#ifndef NDEBUG
   /* remember old probing and diving status */
   inprobing = tree != NULL && SCIPtreeProbing(tree);
   indiving = lp != NULL && SCIPlpDiving(lp);

   /* heuristics should currently not be called in diving mode */
   assert(!indiving);
#endif

   /* collect lower bound of current node */
   if( tree !=  NULL )
   {
      assert(SCIPtreeGetFocusNode(tree) != NULL);
      lowerbound = SCIPnodeGetLowerbound(SCIPtreeGetFocusNode(tree));
   }
   else if( lp != NULL )
      lowerbound = SCIPlpGetPseudoObjval(lp, set, prob);
   else
      lowerbound = -SCIPsetInfinity(set);

   for( h = 0; h < set->nheurs; ++h )
   {
#ifndef NDEBUG
      size_t nusedbuffer = BMSgetNUsedBufferMemory(SCIPbuffer(set->scip));
#endif
      /* it might happen that a diving heuristic renders the previously solved node LP invalid
       * such that additional calls to LP heuristics will fail; better abort the loop in this case
       */
      if( lp != NULL && lp->resolvelperror)
         break;

#ifdef SCIP_DEBUG
      {
         SCIP_Bool delayed;
         if( SCIPheurShouldBeExecuted(set->heurs[h], depth, lpstateforkdepth, heurtiming, &delayed) )
         {
            SCIPsetDebugMsg(set, " -> executing heuristic <%s> with priority %d\n",
               SCIPheurGetName(set->heurs[h]), SCIPheurGetPriority(set->heurs[h]));
         }
      }
#endif

      SCIP_CALL( SCIPheurExec(set->heurs[h], set, primal, depth, lpstateforkdepth, heurtiming, nodeinfeasible,
            &ndelayedheurs, &result) );

#ifndef NDEBUG
      if( BMSgetNUsedBufferMemory(SCIPbuffer(set->scip)) > nusedbuffer )
      {
         SCIPerrorMessage("Buffer not completely freed after executing heuristic <%s>\n", SCIPheurGetName(set->heurs[h]));
         SCIPABORT();
      }
#endif

      /* if the new solution cuts off the current node due to a new primal solution (via the cutoff bound) interrupt
       * calling the remaining heuristics
       */
      if( (result == SCIP_FOUNDSOL && lowerbound > primal->cutoffbound) || SCIPsolveIsStopped(set, stat, FALSE) )
         break;

      /* check if the problem is proven to be unbounded, currently this happens only in reoptimization */
      if( result == SCIP_UNBOUNDED )
      {
         *unbounded = TRUE;
         break;
      }

      /* make sure that heuristic did not change probing or diving status */
      assert(tree == NULL || inprobing == SCIPtreeProbing(tree));
      assert(lp == NULL || indiving == SCIPlpDiving(lp));
   }
   assert(0 <= ndelayedheurs && ndelayedheurs <= set->nheurs);

   *foundsol = (primal->nbestsolsfound > oldnbestsolsfound);

   return SCIP_OKAY;
}

/** applies one round of propagation */
static
SCIP_RETCODE propagationRound(
   BMS_BLKMEM*           blkmem,             /**< block memory buffers */
   SCIP_SET*             set,                /**< global SCIP settings */
   SCIP_STAT*            stat,               /**< dynamic problem statistics */
   SCIP_PRIMAL*          primal,             /**< primal data */
   SCIP_TREE*            tree,               /**< branch and bound tree */
   int                   depth,              /**< depth level to use for propagator frequency checks */
   SCIP_Bool             fullpropagation,    /**< should all constraints be propagated (or only new ones)? */
   SCIP_Bool             onlydelayed,        /**< should only delayed propagators be called? */
   SCIP_Bool*            delayed,            /**< pointer to store whether a propagator was delayed */
   SCIP_Bool*            propagain,          /**< pointer to store whether propagation should be applied again */
   SCIP_PROPTIMING       timingmask,         /**< timing mask to decide which propagators are executed */
   SCIP_Bool*            cutoff,             /**< pointer to store whether the node can be cut off */
   SCIP_Bool*            postpone            /**< pointer to store whether the node should be postponed */
   )
{  /*lint --e{715}*/
   SCIP_RESULT result;
   SCIP_Bool abortoncutoff;
   int i;

   assert(set != NULL);
   assert(delayed != NULL);
   assert(propagain != NULL);
   assert(cutoff != NULL);
   assert(postpone != NULL);

   *delayed = FALSE;
   *propagain = FALSE;

   /* sort propagators */
   SCIPsetSortProps(set);

   /* check if we want to abort on a cutoff; if we are not in the solving stage (e.g., in presolving), we want to abort
    * anyway
    */
   abortoncutoff = set->prop_abortoncutoff || (set->stage != SCIP_STAGE_SOLVING);

   /* call additional propagators with nonnegative priority */
   for( i = 0; i < set->nprops && !(*postpone) && (!(*cutoff) || !abortoncutoff); ++i )
   {
#ifndef NDEBUG
      size_t nusedbuffer = BMSgetNUsedBufferMemory(SCIPbuffer(set->scip));
#endif
      /* timing needs to fit */
      if( (SCIPpropGetTimingmask(set->props[i]) & timingmask) == 0 )
         continue;

      if( SCIPpropGetPriority(set->props[i]) < 0 )
         continue;

      if( onlydelayed && !SCIPpropWasDelayed(set->props[i]) )
         continue;

      SCIPsetDebugMsg(set, "calling propagator <%s>\n", SCIPpropGetName(set->props[i]));

      SCIP_CALL( SCIPpropExec(set->props[i], set, stat, depth, onlydelayed, tree->sbprobing, timingmask, &result) );

#ifndef NDEBUG
      if( BMSgetNUsedBufferMemory(SCIPbuffer(set->scip)) > nusedbuffer )
      {
         SCIPerrorMessage("Buffer not completely freed after executing propagator <%s>\n", SCIPpropGetName(set->props[i]));
         SCIPABORT();
      }
#endif

      *delayed = *delayed || (result == SCIP_DELAYED);
      *propagain = *propagain || (result == SCIP_REDUCEDDOM);

      /* beside the result pointer of the propagator we have to check if an internal cutoff was detected; this can
       * happen when a global bound change was applied which is globally valid and leads locally (for the current node
       * and others) to an infeasible problem;
       */
      *cutoff = *cutoff || (result == SCIP_CUTOFF) || (tree->cutoffdepth <= SCIPtreeGetCurrentDepth(tree));
      *postpone = (result == SCIP_DELAYNODE) && !(*cutoff);

      if( result == SCIP_CUTOFF )
      {
         SCIPsetDebugMsg(set, " -> propagator <%s> detected cutoff\n", SCIPpropGetName(set->props[i]));
      }

      /* if we work off the delayed propagators, we stop immediately if a reduction was found */
      if( onlydelayed && result == SCIP_REDUCEDDOM )
      {
         *delayed = TRUE;
         return SCIP_OKAY;
      }
   }

   /* propagate constraints */
   for( i = 0; i < set->nconshdlrs && !(*postpone) && (!(*cutoff) || !abortoncutoff); ++i )
   {
      /* timing needs to fit */
      if( (SCIPconshdlrGetPropTiming(set->conshdlrs[i]) & timingmask) == 0 )
         continue;

      if( onlydelayed && !SCIPconshdlrWasPropagationDelayed(set->conshdlrs[i]) )
         continue;

      SCIPsetDebugMsg(set, "calling propagation method of constraint handler <%s>\n", SCIPconshdlrGetName(set->conshdlrs[i]));

      SCIP_CALL( SCIPconshdlrPropagate(set->conshdlrs[i], blkmem, set, stat, depth, fullpropagation, onlydelayed,
            tree->sbprobing, timingmask, &result) );
      *delayed = *delayed || (result == SCIP_DELAYED);
      *propagain = *propagain || (result == SCIP_REDUCEDDOM);

      /* beside the result pointer of the propagator we have to check if an internal cutoff was detected; this can
       * happen when a global bound change was applied which is globally valid and leads locally (for the current node
       * and others) to an infeasible problem;
       */
      *cutoff = *cutoff || (result == SCIP_CUTOFF) || (tree->cutoffdepth <= SCIPtreeGetCurrentDepth(tree));
      *postpone = (result == SCIP_DELAYNODE) && !(*cutoff);

      if( result == SCIP_CUTOFF )
      {
         SCIPsetDebugMsg(set, " -> constraint handler <%s> detected cutoff in propagation\n",
            SCIPconshdlrGetName(set->conshdlrs[i]));
      }

      /* if we work off the delayed propagators, we stop immediately if a reduction was found */
      if( onlydelayed && result == SCIP_REDUCEDDOM )
      {
         *delayed = TRUE;
         return SCIP_OKAY;
      }
   }

   /* call additional propagators with negative priority */
   for( i = 0; i < set->nprops && !(*postpone) && (!(*cutoff) || !abortoncutoff); ++i )
   {
      /* timing needs to fit */
      if( (SCIPpropGetTimingmask(set->props[i]) & timingmask) == 0 )
         continue;

      if( SCIPpropGetPriority(set->props[i]) >= 0 )
         continue;

      if( onlydelayed && !SCIPpropWasDelayed(set->props[i]) )
         continue;

      SCIPsetDebugMsg(set, "calling propagator <%s>\n", SCIPpropGetName(set->props[i]));

      SCIP_CALL( SCIPpropExec(set->props[i], set, stat, depth, onlydelayed, tree->sbprobing, timingmask, &result) );
      *delayed = *delayed || (result == SCIP_DELAYED);
      *propagain = *propagain || (result == SCIP_REDUCEDDOM);

      /* beside the result pointer of the propagator we have to check if an internal cutoff was detected; this can
       * happen when a global bound change was applied which is globally valid and leads locally (for the current node
       * and others) to an infeasible problem;
       */
      *cutoff = *cutoff || (result == SCIP_CUTOFF) || (tree->cutoffdepth <= SCIPtreeGetCurrentDepth(tree));
      *postpone = (result == SCIP_DELAYNODE) && !(*cutoff);

      if( result == SCIP_CUTOFF )
      {
         SCIPsetDebugMsg(set, " -> propagator <%s> detected cutoff\n", SCIPpropGetName(set->props[i]));
      }

      /* if we work off the delayed propagators, we stop immediately if a reduction was found */
      if( onlydelayed && result == SCIP_REDUCEDDOM )
      {
         *delayed = TRUE;
         return SCIP_OKAY;
      }
   }

   return SCIP_OKAY;
}

/** applies domain propagation on current node */
static
SCIP_RETCODE propagateDomains(
   BMS_BLKMEM*           blkmem,             /**< block memory buffers */
   SCIP_SET*             set,                /**< global SCIP settings */
   SCIP_STAT*            stat,               /**< dynamic problem statistics */
   SCIP_PRIMAL*          primal,             /**< primal data */
   SCIP_TREE*            tree,               /**< branch and bound tree */
   int                   depth,              /**< depth level to use for propagator frequency checks */
   int                   maxproprounds,      /**< maximal number of propagation rounds (-1: no limit, 0: parameter settings) */
   SCIP_Bool             fullpropagation,    /**< should all constraints be propagated (or only new ones)? */
   SCIP_PROPTIMING       timingmask,         /**< timing mask to decide which propagators are executed */
   SCIP_Bool*            cutoff,             /**< pointer to store whether the node can be cut off */
   SCIP_Bool*            postpone            /**< pointer to store whether the node should be postponed */
   )
{
   SCIP_NODE* node;
   SCIP_Bool delayed;
   SCIP_Bool propagain;
   int propround;

   assert(set != NULL);
   assert(tree != NULL);
   assert(depth >= 0);
   assert(cutoff != NULL);

   node = SCIPtreeGetCurrentNode(tree);
   assert(node != NULL);
   assert(SCIPnodeIsActive(node));
   assert(SCIPnodeGetType(node) == SCIP_NODETYPE_FOCUSNODE
      || SCIPnodeGetType(node) == SCIP_NODETYPE_REFOCUSNODE
      || SCIPnodeGetType(node) == SCIP_NODETYPE_PROBINGNODE);

   /* adjust maximal number of propagation rounds */
   if( maxproprounds == 0 )
      maxproprounds = (depth == 0 ? set->prop_maxroundsroot : set->prop_maxrounds);
   if( maxproprounds == -1 )
      maxproprounds = INT_MAX;

   SCIPsetDebugMsg(set, "domain propagation of node %p in depth %d (using depth %d, maxrounds %d, proptiming %u)\n",
      (void*)node, SCIPnodeGetDepth(node), depth, maxproprounds, timingmask);

   /* propagate as long new bound changes were found and the maximal number of propagation rounds is not exceeded */
   *cutoff = FALSE;
   *postpone = FALSE;
   propround = 0;
   propagain = TRUE;
   while( propagain && !(*cutoff) && !(*postpone) && propround < maxproprounds && !SCIPsolveIsStopped(set, stat, FALSE) )
   {
      propround++;

      /* perform the propagation round by calling the propagators and constraint handlers */
      SCIP_CALL( propagationRound(blkmem, set, stat, primal, tree, depth, fullpropagation, FALSE, &delayed, &propagain, timingmask, cutoff, postpone) );

      /* if the propagation will be terminated, call the delayed propagators */
      while( delayed && (!propagain || propround >= maxproprounds) && !(*cutoff) )
      {
         /* call the delayed propagators and constraint handlers */
         SCIP_CALL( propagationRound(blkmem, set, stat, primal, tree, depth, fullpropagation, TRUE, &delayed, &propagain, timingmask, cutoff, postpone) );
      }

      /* if a reduction was found, we want to do another full propagation round (even if the propagator only claimed
       * to have done a domain reduction without applying a domain change)
       */
      fullpropagation = TRUE;
   }

   /* mark the node to be completely propagated in the current repropagation subtree level */
   SCIPnodeMarkPropagated(node, tree);

   if( *cutoff )
   {
      SCIPsetDebugMsg(set, " --> domain propagation of node %p finished: cutoff!\n", (void*)node);
   }

   return SCIP_OKAY;
}

/** applies domain propagation on current node and flushes the conflict store afterwards */
SCIP_RETCODE SCIPpropagateDomains(
   BMS_BLKMEM*           blkmem,             /**< block memory buffers */
   SCIP_SET*             set,                /**< global SCIP settings */
   SCIP_STAT*            stat,               /**< dynamic problem statistics */
   SCIP_PROB*            transprob,          /**< transformed problem */
   SCIP_PROB*            origprob,           /**< original problem */
   SCIP_PRIMAL*          primal,             /**< primal data */
   SCIP_TREE*            tree,               /**< branch and bound tree */
   SCIP_REOPT*           reopt,              /**< reoptimization data structure */
   SCIP_LP*              lp,                 /**< LP data */
   SCIP_BRANCHCAND*      branchcand,         /**< branching candidate storage */
   SCIP_EVENTQUEUE*      eventqueue,         /**< event queue */
   SCIP_CONFLICT*        conflict,           /**< conflict analysis data */
   SCIP_CLIQUETABLE*     cliquetable,        /**< clique table data structure */
   int                   depth,              /**< depth level to use for propagator frequency checks */
   int                   maxproprounds,      /**< maximal number of propagation rounds (-1: no limit, 0: parameter settings) */
   SCIP_PROPTIMING       timingmask,         /**< timing mask to decide which propagators are executed */
   SCIP_Bool*            cutoff              /**< pointer to store whether the node can be cut off */
   )
{
   SCIP_Bool postpone;

   /* apply domain propagation */
   SCIP_CALL( propagateDomains(blkmem, set, stat, primal, tree, depth, maxproprounds, TRUE, timingmask, cutoff, &postpone) );

   /* flush the conflict set storage */
   SCIP_CALL( SCIPconflictFlushConss(conflict, blkmem, set, stat, transprob, origprob, tree, reopt, lp, branchcand, eventqueue, cliquetable) );

   return SCIP_OKAY;
}

/** returns whether the given variable with the old LP solution value should lead to an update of the pseudo cost entry */
static
SCIP_Bool isPseudocostUpdateValid(
   SCIP_VAR*             var,                /**< problem variable */
   SCIP_SET*             set,                /**< global SCIP settings */
   SCIP_Real             oldlpsolval,        /**< solution value of variable in old LP */
   SCIP_Bool             updateintegers,     /**< whether to update pseudo costs for integer variables */
   SCIP_Bool             updatecontinuous    /**< whether to update pseudo costs for continuous variables */
   )
{
   SCIP_Real newlpsolval;

   assert(var != NULL);

   if( !updatecontinuous && SCIPvarGetType(var) == SCIP_VARTYPE_CONTINUOUS )
      return FALSE;

   if( !updateintegers && SCIPvarGetType(var) != SCIP_VARTYPE_CONTINUOUS )
      return FALSE;

   if( SCIPvarGetType(var) == SCIP_VARTYPE_CONTINUOUS && set->branch_lpgainnorm != 'l' )
   {
      /* if the variable is fixed at +/- infinity or it has an unbounded domain, then the domain-based update strategies will not work */
      if( SCIPsetIsInfinity(set, REALABS(SCIPvarGetLbLocal(var))) || SCIPsetIsInfinity(set, REALABS(SCIPvarGetUbLocal(var))) )
         return FALSE;

      /* @todo if set->branch_lpgainnorm == 's', then we would need to know then domain before branching
       * since this is difficult to get, we don't check for unboundedness here and let the pscost update fail later
       * however, this makes the weights used to spread a pseudo cost update over all domain changes inaccurate
       */

      return TRUE;
   }

   /* if the old LP solution value is unknown, the pseudo cost update cannot be performed */
   if( oldlpsolval >= SCIP_INVALID )
      return FALSE;

   /* the bound change on the given variable was responsible for the gain in the dual bound, if the variable's
    * old solution value is outside the current bounds, and the new solution value is equal to the bound
    * closest to the old solution value
    */

   /* find out, which of the current bounds is violated by the old LP solution value */
   if( SCIPsetIsLT(set, oldlpsolval, SCIPvarGetLbLocal(var)) )
   {
      newlpsolval = SCIPvarGetLPSol(var);
      return SCIPsetIsEQ(set, newlpsolval, SCIPvarGetLbLocal(var));
   }
   else if( SCIPsetIsGT(set, oldlpsolval, SCIPvarGetUbLocal(var)) )
   {
      newlpsolval = SCIPvarGetLPSol(var);
      return SCIPsetIsEQ(set, newlpsolval, SCIPvarGetUbLocal(var));
   }
   else
      return FALSE;
}

/** pseudo cost flag stored in the variables to mark them for the pseudo cost update */
enum PseudocostFlag
{
   PSEUDOCOST_NONE     = 0,             /**< variable's bounds were not changed */
   PSEUDOCOST_IGNORE   = 1,             /**< bound changes on variable should be ignored for pseudo cost updates */
   PSEUDOCOST_UPDATE   = 2              /**< pseudo cost value of variable should be updated */
};
typedef enum PseudocostFlag PSEUDOCOSTFLAG;

/** updates the variable's pseudo cost values after the node's initial LP was solved */
static
SCIP_RETCODE updatePseudocost(
   SCIP_SET*             set,                /**< global SCIP settings */
   SCIP_STAT*            stat,               /**< dynamic problem statistics */
   SCIP_PROB*            prob,               /**< transformed problem after presolve */
   SCIP_TREE*            tree,               /**< branch and bound tree */
   SCIP_LP*              lp,                 /**< LP data */
   SCIP_Bool             updateintegers,     /**< whether to update pseudo costs for integer variables */
   SCIP_Bool             updatecontinuous    /**< whether to update pseudo costs for continuous variables */
   )
{
   SCIP_NODE* focusnode;
   int actdepth;

   assert(lp != NULL);
   assert(tree != NULL);
   assert(tree->path != NULL);

   focusnode = SCIPtreeGetFocusNode(tree);
   assert(SCIPnodeIsActive(focusnode));
   assert(SCIPnodeGetType(focusnode) == SCIP_NODETYPE_FOCUSNODE);
   actdepth = SCIPnodeGetDepth(focusnode);
   assert(tree->path[actdepth] == focusnode);

   if( (updateintegers || updatecontinuous) && lp->solved && SCIPlpGetSolstat(lp) == SCIP_LPSOLSTAT_OPTIMAL && tree->focuslpstatefork != NULL )
   {
      SCIP_BOUNDCHG** updates;
      SCIP_NODE* node;
      SCIP_VAR* var;
      SCIP_Real weight;
      SCIP_Real lpgain;
      int nupdates;
      int nvalidupdates;
      int d;
      int i;

      assert(SCIPnodeIsActive(tree->focuslpstatefork));
      assert(tree->path[tree->focuslpstatefork->depth] == tree->focuslpstatefork);

      /* get a buffer for the collected bound changes; start with a size twice as large as the number of nodes between
       * current node and LP fork
       */
      SCIP_CALL( SCIPsetAllocBufferArray(set, &updates, (int)(2*(actdepth - tree->focuslpstatefork->depth))) );
      nupdates = 0;
      nvalidupdates = 0;

      /* search the nodes from LP fork down to current node for bound changes in between; move in this direction,
       * because the bound changes closer to the LP fork are more likely to have a valid LP solution information
       * attached; collect the bound changes for pseudo cost value updates and mark the corresponding variables such
       * that they are not updated twice in case of more than one bound change on the same variable
       */
      for( d = tree->focuslpstatefork->depth+1; d <= actdepth; ++d )
      {
         node = tree->path[d];

         if( node->domchg != NULL )
         {
            SCIP_BOUNDCHG* boundchgs;
            int nboundchgs;

            boundchgs = node->domchg->domchgbound.boundchgs;
            nboundchgs = node->domchg->domchgbound.nboundchgs;
            for( i = 0; i < nboundchgs; ++i )
            {
               var = boundchgs[i].var;
               assert(var != NULL);

               /* we even collect redundant bound changes, since they were not redundant in the LP branching decision
                * and therefore should be regarded in the pseudocost updates
                *
                * however, if the variable is continuous and we normalize the pseudo costs by the domain reduction,
                * then getting the variable bound before the branching is not possible by looking at the variables branching information (since redundant branchings are not applied)
                * thus, in this case we ignore the boundchange
                */
               if( (SCIP_BOUNDCHGTYPE)boundchgs[i].boundchgtype == SCIP_BOUNDCHGTYPE_BRANCHING &&
                   (PSEUDOCOSTFLAG)var->pseudocostflag == PSEUDOCOST_NONE
                 )
               {
                  /* remember the bound change and mark the variable */
                  SCIP_CALL( SCIPsetReallocBufferArray(set, &updates, nupdates+1) );
                  updates[nupdates] = &boundchgs[i];
                  nupdates++;

                  /* check, if the bound change would lead to a valid pseudo cost update
                   * and see comment above (however, ...) */
                  if( isPseudocostUpdateValid(var, set, boundchgs[i].data.branchingdata.lpsolval, updateintegers, updatecontinuous) &&
                      (SCIPvarGetType(var) != SCIP_VARTYPE_CONTINUOUS || !boundchgs[i].redundant || set->branch_lpgainnorm != 'd')
                    )
                  {
                     var->pseudocostflag = PSEUDOCOST_UPDATE; /*lint !e641*/
                     nvalidupdates++;
                  }
                  else
                     var->pseudocostflag = PSEUDOCOST_IGNORE; /*lint !e641*/
               }
            }
         }
      }

      /* update the pseudo cost values and reset the variables' flags; assume, that the responsibility for the dual gain
       * is equally spread on all bound changes that lead to valid pseudo cost updates
       */
      assert(SCIPnodeGetType(tree->focuslpstatefork) == SCIP_NODETYPE_FORK);
      weight = (nvalidupdates > 0 ? 1.0 / (SCIP_Real)nvalidupdates : 1.0);
      lpgain = (SCIPlpGetObjval(lp, set, prob) - tree->focuslpstatefork->data.fork->lpobjval) * weight;
      lpgain = MAX(lpgain, 0.0);

      for( i = 0; i < nupdates; ++i )
      {
         assert((SCIP_BOUNDCHGTYPE)updates[i]->boundchgtype == SCIP_BOUNDCHGTYPE_BRANCHING);

         var = updates[i]->var;
         assert(var != NULL);
         assert((PSEUDOCOSTFLAG)var->pseudocostflag != PSEUDOCOST_NONE);

         if( (PSEUDOCOSTFLAG)var->pseudocostflag == PSEUDOCOST_UPDATE )
         {
            if( SCIPvarGetType(var) != SCIP_VARTYPE_CONTINUOUS || set->branch_lpgainnorm == 'l' )
            {
               SCIPsetDebugMsg(set, "updating pseudocosts of <%s>: sol: %g -> %g, LP: %e -> %e => solvaldelta = %g, gain=%g, weight: %g\n",
                  SCIPvarGetName(var), updates[i]->data.branchingdata.lpsolval, SCIPvarGetLPSol(var),
                  tree->focuslpstatefork->data.fork->lpobjval, SCIPlpGetObjval(lp, set, prob),
                  SCIPvarGetLPSol(var) - updates[i]->data.branchingdata.lpsolval, lpgain, weight);
               SCIP_CALL( SCIPvarUpdatePseudocost(var, set, stat,
                  SCIPvarGetLPSol(var) - updates[i]->data.branchingdata.lpsolval, lpgain, weight) );
            }
            else
            {
               /* set->branch_lpgainnorm == 'd':
                * For continuous variables, we want to pseudocosts to be the average of the gain in the LP value
                * if the domain is reduced from x% of its original width to y% of its original (e.g., global) width, i.e.,
                * to be the average of LPgain / (oldwidth/origwidth - newwidth/origwidth) = LPgain * origwidth / (oldwidth - newwidth).
                * Then an expected improvement in the LP value by a reduction of the domain width
                * from x% to y% of its original width can be computed by pseudocost * (oldwidth - newwidth) / origwidth.
                * Since the original width cancels out, we can also define the pseudocosts as average of LPgain / (oldwidth - newwidth)
                * and compute the expected improvement as pseudocost * (oldwidth - newwidth).
                *
                * Let var have bounds [a,c] before the branching and assume we branched on some value b.
                * b is given by updates[i]->newbound.
                *
                * If updates[i]->boundtype = upper, then node corresponds to the child [a,b].
                * Thus, we have oldwidth = c-a, newwidth = b-a, and oldwidth - newwidth = c-b.
                * To get c (the previous upper bound), we look into the var->ubchginfos array.
                *
                * If updates[i]->boundtype = lower, then node corresponds to the child [b,c].
                * Thus, we have oldwidth = c-a, newwidth = c-b, and oldwidth - newwidth = b-a.
                * To get c (the previous lower bound), we look into the var->lbchginfos array.
                */
               SCIP_BDCHGINFO* bdchginfo;
               SCIP_Real oldbound;
               SCIP_Real delta;
               int j;
               int nbdchginfos;

               assert(set->branch_lpgainnorm == 'd' || set->branch_lpgainnorm == 's');

               oldbound = SCIP_INVALID;

               if( set->branch_lpgainnorm == 'd' )
               {
                  assert(!updates[i]->redundant);

                  if( (SCIP_BOUNDTYPE)updates[i]->boundtype == SCIP_BOUNDTYPE_UPPER )
                  {
                     nbdchginfos = SCIPvarGetNBdchgInfosUb(var);

                     /* walk backwards through bound change information array to find the bound change corresponding to branching in updates[i]
                      * usually it will be the first one we look at */
                     for( j = nbdchginfos-1; j >= 0; --j )
                     {
                        bdchginfo = SCIPvarGetBdchgInfoUb(var, j);

                        if( bdchginfo->oldbound > updates[i]->newbound )
                        {
                           /* first boundchange which upper bound is above the upper bound set by the branching in updates[i]
                            * if bdchginfo->boundchgtype == SCIP_BOUNDCHGTYPE_BRANCHING, then this should be exactly the bound change that we are looking for
                            * if bdchginfo->boundchgtype != SCIP_BOUNDCHGTYPE_BRANCHING, then this should be because the branching domain change has not been applied to the variable due to redundancy
                            * in this case, i.e., if there was another boundchange coming from somewhere else, I am not sure whether oldbound is an accurate value to compute the old domain size, so we skip the pseudocosts update
                            */
                           if( (SCIP_BOUNDCHGTYPE)bdchginfo->boundchgtype == SCIP_BOUNDCHGTYPE_BRANCHING )
                           {
                              assert(bdchginfo->newbound == updates[i]->newbound); /*lint !e777*/
                              oldbound = bdchginfo->oldbound;
                           }
                           else
                              assert(updates[i]->redundant);

                           break;
                        }
                     }
                     /* if the bound change was redundant (e.g., due to a change in the global bound), then it was not applied, so there exists no corresponding bound change info
                      * if it is not redundant, then we should have found at least one corresponding boundchange */
                     assert(j >= 0 || updates[i]->redundant);
                     if( oldbound != SCIP_INVALID ) /*lint !e777*/
                     {
                        assert(!SCIPsetIsInfinity(set, -oldbound)); /* branching on a variable fixed to -infinity does not make sense */
                        assert(!SCIPsetIsInfinity(set, updates[i]->newbound)); /* branching to infinity does not make sense */

                        /* if the old upper bound is at infinity or the new upper bound is at -infinity, then we say the delta (c-b) is infinity */
                        if( SCIPsetIsInfinity(set, oldbound) || SCIPsetIsInfinity(set, -updates[i]->newbound) )
                           delta = SCIP_INVALID;
                        else
                           delta = updates[i]->newbound - oldbound;
                     }
                     else
                        delta = SCIP_INVALID;

                  }
                  else
                  {
                     assert((SCIP_BOUNDTYPE)updates[i]->boundtype == SCIP_BOUNDTYPE_LOWER);
                     nbdchginfos = SCIPvarGetNBdchgInfosLb(var);

                     /* walk backwards through bound change information array to find the bound change corresponding to branching in updates[i]
                      * usually it will be the first one we look at */
                     for( j = nbdchginfos-1; j >= 0; --j )
                     {
                        bdchginfo = SCIPvarGetBdchgInfoLb(var, j);

                        if( bdchginfo->oldbound < updates[i]->newbound )
                        {
                           /* first boundchange which lower bound is below the lower bound set by the branching in updates[i]
                            * if bdchginfo->boundchgtype == SCIP_BOUNDCHGTYPE_BRANCHING, then this should be exactly the bound change that we are looking for
                            * if bdchginfo->boundchgtype != SCIP_BOUNDCHGTYPE_BRANCHING, then this should be because the branching domain change has not been applied to the variable due to redundancy
                            * in this case, i.e., if there was another boundchange coming from somewhere else, I am not sure whether oldbound is an accurate value to compute the old domain size, so we skip the pseudocosts update
                            */
                           if( (SCIP_BOUNDCHGTYPE)bdchginfo->boundchgtype == SCIP_BOUNDCHGTYPE_BRANCHING )
                           {
                              assert(bdchginfo->newbound == updates[i]->newbound); /*lint !e777*/
                              oldbound = bdchginfo->oldbound;
                           }
                           else
                              assert(updates[i]->redundant);

                           break;
                        }
                     }
                     /* if the bound change was redundant (e.g., due to a change in the global bound), then it was not applied, so there exists no corresponding bound change info
                      * if it is not redundant, then we should have found at least one corresponding boundchange */
                     assert(j >= 0 || updates[i]->redundant);
                     if( oldbound != SCIP_INVALID ) /*lint !e777*/
                     {
                        assert(!SCIPsetIsInfinity(set, oldbound)); /* branching on a variable fixed to +infinity does not make sense */
                        assert(!SCIPsetIsInfinity(set, -updates[i]->newbound)); /* branching to infinity does not make sense */

                        /* if the old lower bound is at -infinity or the new lower bound is at +infinity, then we say the delta (b-a) is infinity */
                        if( SCIPsetIsInfinity(set, -oldbound) || SCIPsetIsInfinity(set, updates[i]->newbound) )
                           delta = SCIP_INVALID;
                        else
                           delta = updates[i]->newbound - oldbound;
                     }
                     else
                        delta = SCIP_INVALID;
                  }
               }
               else
               {
                  /* set->branch_lpgainnorm == 's':
                   * Here, we divide the LPgain by the reduction in the sibling node.
                   *
                   * If updates[i]->boundtype = upper, then node corresponds to the child [a,b].
                   * Thus, we have oldwidth = c-a, newwidth = c-b, and oldwidth - newwidth = b-a.
                   * Conveniently, we just use the current lower bound for a (it may have been tightened, though).
                   *
                   * If updates[i]->boundtype = lower, then node corresponds to the child [b,a].
                   * Thus, we have oldwidth = c-a, newwidth = b-a, and oldwidth - newwidth = c-b.
                   * Conveniently, we just use the current upper bound for c (it may have been tightened, though).
                   */
                  if( (SCIP_BOUNDTYPE)updates[i]->boundtype == SCIP_BOUNDTYPE_UPPER )
                  {
                     assert(!SCIPsetIsInfinity(set, updates[i]->newbound)); /* branching on a variable fixed to +infinity does not make sense */
                     assert(!SCIPsetIsInfinity(set, SCIPvarGetLbLocal(var))); /* branching to infinity does not make sense */
                     if( SCIPsetIsInfinity(set, -updates[i]->newbound) || SCIPsetIsInfinity(set, -SCIPvarGetLbLocal(var)) )
                        delta = SCIP_INVALID;
                     else
                        delta = updates[i]->newbound - SCIPvarGetLbLocal(var);
                  }
                  else
                  {
                     assert((SCIP_BOUNDTYPE)updates[i]->boundtype == SCIP_BOUNDTYPE_LOWER);
                     assert(!SCIPsetIsInfinity(set, -updates[i]->newbound)); /* branching on a variable fixed to -infinity does not make sense */
                     assert(!SCIPsetIsInfinity(set, -SCIPvarGetUbLocal(var))); /* branching to -infinity does not make sense */
                     if( SCIPsetIsInfinity(set, updates[i]->newbound) || SCIPsetIsInfinity(set, SCIPvarGetUbLocal(var)) )
                        delta = SCIP_INVALID;
                     else
                        delta = -(SCIPvarGetUbLocal(var) - updates[i]->newbound);
                  }
               }

               if( delta != SCIP_INVALID ) /*lint !e777*/
               {
                  SCIPsetDebugMsg(set, "updating pseudocosts of <%s> with strategy %c: domain: [%g,%g] -> [%g,%g], LP: %e -> %e => "
                     "delta = %g, gain=%g, weight: %g\n",
                     SCIPvarGetName(var), set->branch_lpgainnorm,
                     (SCIP_BOUNDTYPE)updates[i]->boundtype == SCIP_BOUNDTYPE_UPPER ? SCIPvarGetLbLocal(var) : oldbound,
                     (SCIP_BOUNDTYPE)updates[i]->boundtype == SCIP_BOUNDTYPE_UPPER ? oldbound : SCIPvarGetUbLocal(var),
                     (SCIP_BOUNDTYPE)updates[i]->boundtype == SCIP_BOUNDTYPE_UPPER ? SCIPvarGetLbLocal(var) : updates[i]->newbound,
                     (SCIP_BOUNDTYPE)updates[i]->boundtype == SCIP_BOUNDTYPE_UPPER ? updates[i]->newbound : SCIPvarGetUbLocal(var),
                     tree->focuslpstatefork->lowerbound, SCIPlpGetObjval(lp, set, prob),
                     delta, lpgain, weight);

                  SCIP_CALL( SCIPvarUpdatePseudocost(var, set, stat, delta, lpgain, weight) );
               }
            }
         }
         var->pseudocostflag = PSEUDOCOST_NONE; /*lint !e641*/
      }

      /* free the buffer for the collected bound changes */
      SCIPsetFreeBufferArray(set, &updates);
   }

   return SCIP_OKAY;
}

/** updates the estimated value of a primal feasible solution for the focus node after the LP was solved */
static
SCIP_RETCODE updateEstimate(
   SCIP_SET*             set,                /**< global SCIP settings */
   SCIP_STAT*            stat,               /**< problem statistics */
   SCIP_TREE*            tree,               /**< branch and bound tree */
   SCIP_LP*              lp,                 /**< current LP data */
   SCIP_BRANCHCAND*      branchcand          /**< branching candidate storage */
   )
{
   SCIP_NODE* focusnode;
   SCIP_VAR** lpcands;
   SCIP_Real* lpcandsfrac;
   SCIP_Real estimate;
   int nlpcands;
   int i;

   assert(SCIPtreeHasFocusNodeLP(tree));

   /* estimate is only available if LP was solved to optimality */
   if( SCIPlpGetSolstat(lp) != SCIP_LPSOLSTAT_OPTIMAL || !SCIPlpIsRelax(lp) )
      return SCIP_OKAY;

   focusnode = SCIPtreeGetFocusNode(tree);
   assert(focusnode != NULL);

   /* get the fractional variables */
   SCIP_CALL( SCIPbranchcandGetLPCands(branchcand, set, stat, lp, &lpcands, NULL, &lpcandsfrac, &nlpcands, NULL, NULL) );

   /* calculate the estimate: lowerbound + sum(min{f_j * pscdown_j, (1-f_j) * pscup_j}) */
   estimate = SCIPnodeGetLowerbound(focusnode);

   /* an infinite lower bound implies an infinite estimate */
   if( SCIPsetIsInfinity(set, estimate) )
   {
      SCIPnodeSetEstimate(focusnode, set, estimate);
      return SCIP_OKAY;
   }

   for( i = 0; i < nlpcands; ++i )
   {
      SCIP_Real pscdown;
      SCIP_Real pscup;

      pscdown = SCIPvarGetPseudocost(lpcands[i], stat, 0.0-lpcandsfrac[i]);
      pscup = SCIPvarGetPseudocost(lpcands[i], stat, 1.0-lpcandsfrac[i]);
      estimate += MIN(pscdown, pscup);
   }
   SCIPnodeSetEstimate(focusnode, set, estimate);

   return SCIP_OKAY;
}

/** puts all constraints with initial flag TRUE into the LP */
SCIP_RETCODE SCIPinitConssLP(
   BMS_BLKMEM*           blkmem,             /**< block memory buffers */
   SCIP_SET*             set,                /**< global SCIP settings */
   SCIP_SEPASTORE*       sepastore,          /**< separation storage */
   SCIP_CUTPOOL*         cutpool,            /**< global cutpool */
   SCIP_STAT*            stat,               /**< dynamic problem statistics */
   SCIP_PROB*            transprob,          /**< transformed problem */
   SCIP_PROB*            origprob,           /**< original problem */
   SCIP_TREE*            tree,               /**< branch and bound tree */
   SCIP_REOPT*           reopt,              /**< reoptimization data structure */
   SCIP_LP*              lp,                 /**< LP data */
   SCIP_BRANCHCAND*      branchcand,         /**< branching candidate storage */
   SCIP_EVENTQUEUE*      eventqueue,         /**< event queue */
   SCIP_EVENTFILTER*     eventfilter,        /**< global event filter */
   SCIP_CLIQUETABLE*     cliquetable,        /**< clique table data structure */
   SCIP_Bool             root,               /**< is this the initial root LP? */
   SCIP_Bool             firstsubtreeinit,   /**< is this the first call in the current subtree after jumping through the tree? */
   SCIP_Bool*            cutoff              /**< pointer to store whether the node can be cut off */
   )
{
   int h;

   assert(set != NULL);
   assert(lp != NULL);
   assert(cutoff != NULL);

   *cutoff = FALSE;

   /* inform separation storage, that LP is now filled with initial data */
   SCIPsepastoreStartInitialLP(sepastore);

   /* add LP relaxations of all initial constraints to LP */
   SCIPsetDebugMsg(set, "init LP: initial rows\n");
   for( h = 0; h < set->nconshdlrs && !(*cutoff); ++h )
   {
      SCIP_CALL( SCIPconshdlrInitLP(set->conshdlrs[h], blkmem, set, stat, tree, firstsubtreeinit, cutoff) );
   }

   if( set->reopt_enable && set->reopt_usecuts && firstsubtreeinit && !(*cutoff) )
   {
      /* add stored cuts from last reoptimization run */
      SCIP_CALL( SCIPreoptApplyCuts(reopt, tree->focusnode, sepastore, cutpool, blkmem, set, stat, eventqueue,
            eventfilter, lp, root) );
   }

   if( !(*cutoff) )
   {
      /* apply cuts */
      SCIP_CALL( SCIPsepastoreApplyCuts(sepastore, blkmem, set, stat, transprob, origprob, tree, reopt, lp, branchcand,
            eventqueue, eventfilter, cliquetable, root, SCIP_EFFICIACYCHOICE_LP, cutoff) );
   }
   else
   {
      /* the current node will be cut off; we clear the sepastore */
      SCIP_CALL( SCIPsepastoreClearCuts(sepastore, blkmem, set, eventqueue, eventfilter, lp) );
   }


   /* inform separation storage, that initial LP setup is now finished */
   SCIPsepastoreEndInitialLP(sepastore);

  return SCIP_OKAY;
}

/** constructs the initial LP of the current node */
static
SCIP_RETCODE initLP(
   BMS_BLKMEM*           blkmem,             /**< block memory buffers */
   SCIP_SET*             set,                /**< global SCIP settings */
   SCIP_STAT*            stat,               /**< dynamic problem statistics */
   SCIP_PROB*            transprob,          /**< transformed problem */
   SCIP_PROB*            origprob,           /**< original problem */
   SCIP_TREE*            tree,               /**< branch and bound tree */
   SCIP_REOPT*           reopt,              /**< reoptimization data structure */
   SCIP_LP*              lp,                 /**< LP data */
   SCIP_PRICESTORE*      pricestore,         /**< pricing storage */
   SCIP_SEPASTORE*       sepastore,          /**< separation storage */
   SCIP_CUTPOOL*         cutpool,            /**< global cut pool */
   SCIP_BRANCHCAND*      branchcand,         /**< branching candidate storage */
   SCIP_EVENTQUEUE*      eventqueue,         /**< event queue */
   SCIP_EVENTFILTER*     eventfilter,        /**< global event filter */
   SCIP_CLIQUETABLE*     cliquetable,        /**< clique table data structure */
   SCIP_Bool             root,               /**< is this the initial root LP? */
   SCIP_Bool*            cutoff              /**< pointer to store whether the node can be cut off */
   )
{
   SCIP_VAR* var;
   int v;

   assert(set != NULL);
   assert(transprob != NULL);
   assert(lp != NULL);
   assert(cutoff != NULL);

   *cutoff = FALSE;

   /* at the root node, we have to add the initial variables as columns */
   if( root )
   {
      assert(SCIPlpGetNCols(lp) == 0);
      assert(SCIPlpGetNRows(lp) == 0);
      assert(lp->nremovablecols == 0);
      assert(lp->nremovablerows == 0);

      /* inform pricing storage, that LP is now filled with initial data */
      SCIPpricestoreStartInitialLP(pricestore);

      /* add all initial variables to LP */
      SCIPsetDebugMsg(set, "init LP: initial columns\n");
      for( v = 0; v < transprob->nvars && !(*cutoff); ++v )
      {
         var = transprob->vars[v];
         assert(SCIPvarGetProbindex(var) >= 0);

         if( SCIPvarIsInitial(var) )
         {
            SCIP_CALL( SCIPpricestoreAddVar(pricestore, blkmem, set, eventqueue, lp, var, 0.0, TRUE) );
         }

         /* check for empty domains (necessary if no presolving was performed) */
         if( SCIPsetIsGT(set, SCIPvarGetLbLocal(var), SCIPvarGetUbLocal(var)) )
            *cutoff = TRUE;
      }
      assert(lp->nremovablecols == 0);
      SCIP_CALL( SCIPpricestoreApplyVars(pricestore, blkmem, set, stat, eventqueue, transprob, tree, lp) );

      /* inform pricing storage, that initial LP setup is now finished */
      SCIPpricestoreEndInitialLP(pricestore);
   }

   if( *cutoff )
      return SCIP_OKAY;

   /* put all initial constraints into the LP */
   /* @todo check whether we jumped through the tree */
   SCIP_CALL( SCIPinitConssLP(blkmem, set, sepastore, cutpool, stat, transprob, origprob, tree, reopt, lp, branchcand, eventqueue,
         eventfilter, cliquetable, root, TRUE, cutoff) );

   return SCIP_OKAY;
}

/** constructs the LP of the current node, but does not load the LP state and warmstart information  */
SCIP_RETCODE SCIPconstructCurrentLP(
   BMS_BLKMEM*           blkmem,             /**< block memory buffers */
   SCIP_SET*             set,                /**< global SCIP settings */
   SCIP_STAT*            stat,               /**< dynamic problem statistics */
   SCIP_PROB*            transprob,          /**< transformed problem */
   SCIP_PROB*            origprob,           /**< original problem */
   SCIP_TREE*            tree,               /**< branch and bound tree */
   SCIP_REOPT*           reopt,              /**< reoptimization data structure */
   SCIP_LP*              lp,                 /**< LP data */
   SCIP_PRICESTORE*      pricestore,         /**< pricing storage */
   SCIP_SEPASTORE*       sepastore,          /**< separation storage */
   SCIP_CUTPOOL*         cutpool,            /**< global cutpool */
   SCIP_BRANCHCAND*      branchcand,         /**< branching candidate storage */
   SCIP_EVENTQUEUE*      eventqueue,         /**< event queue */
   SCIP_EVENTFILTER*     eventfilter,        /**< global event filter */
   SCIP_CLIQUETABLE*     cliquetable,        /**< clique table data structure */
   SCIP_Bool             newinitconss,       /**< do we have to add new initial constraints? */
   SCIP_Bool*            cutoff              /**< pointer to store whether the node can be cut off */
   )
{
   SCIP_Bool initroot;

   assert(tree != NULL);
   assert(cutoff != NULL);

   *cutoff = FALSE;

   if( !SCIPtreeIsFocusNodeLPConstructed(tree) )
   {
      /* load the LP into the solver and load the LP state */
      SCIPsetDebugMsg(set, "loading LP\n");
      SCIP_CALL( SCIPtreeLoadLP(tree, blkmem, set, eventqueue, eventfilter, lp, &initroot) );
      assert(initroot || SCIPnodeGetDepth(SCIPtreeGetFocusNode(tree)) > 0);
      assert(SCIPtreeIsFocusNodeLPConstructed(tree));

      /* setup initial LP relaxation of node */
      SCIP_CALL( initLP(blkmem, set, stat, transprob, origprob, tree, reopt, lp, pricestore, sepastore, cutpool, branchcand,
            eventqueue, eventfilter, cliquetable, initroot, cutoff) );
   }
   else if( newinitconss )
   {
      SCIP_CALL( SCIPinitConssLP(blkmem, set, sepastore, cutpool, stat, transprob,
            origprob, tree, reopt, lp, branchcand, eventqueue, eventfilter, cliquetable, FALSE, FALSE,
            cutoff) );
   }

   return SCIP_OKAY;
}

/** updates the primal ray stored in primal data
 * clears previously stored primal ray, if existing and there was no LP error
 * stores current primal ray, if LP is unbounded and there has been no error
 */
static
SCIP_RETCODE updatePrimalRay(
   BMS_BLKMEM*           blkmem,             /**< block memory buffers */
   SCIP_SET*             set,                /**< global SCIP settings */
   SCIP_STAT*            stat,               /**< dynamic problem statistics */
   SCIP_PROB*            prob,               /**< transformed problem after presolve */
   SCIP_PRIMAL*          primal,             /**< primal data */
   SCIP_TREE*            tree,               /**< branch and bound tree */
   SCIP_LP*              lp,                 /**< LP data */
   SCIP_Bool             lperror             /**< has there been an LP error? */
   )
{
   assert(blkmem != NULL);
   assert(set != NULL);
   assert(stat != NULL);
   assert(prob != NULL);
   assert(primal != NULL);
   assert(tree != NULL);
   assert(lp != NULL);

   if( lperror )
      return SCIP_OKAY;

   /* clear previously stored primal ray, if any */
   if( primal->primalray != NULL )
   {
      SCIP_CALL( SCIPsolFree(&primal->primalray, blkmem, primal) );
   }

   /* store unbounded ray, if LP is unbounded */
   if( SCIPlpGetSolstat(lp) == SCIP_LPSOLSTAT_UNBOUNDEDRAY )
   {
      SCIP_VAR** vars;
      SCIP_Real* ray;
      int nvars;
      int i;

      SCIPsetDebugMsg(set, "LP is unbounded, store primal ray\n");

      vars = prob->vars;
      nvars = prob->nvars;

      /* get buffer memory for storing the ray and load the ray values into it */
      SCIP_CALL( SCIPsetAllocBufferArray(set, &ray, nvars) );
      BMSclearMemoryArray(ray, nvars);
      SCIP_CALL( SCIPlpGetPrimalRay(lp, set, ray) );

      /* create solution to store the primal ray in */
      assert(primal->primalray == NULL);
      SCIP_CALL( SCIPsolCreate(&primal->primalray, blkmem, set, stat, primal, tree, NULL) );

      /* set values of all active variable in the solution that represents the primal ray */
      for( i = 0; i < nvars; i++ )
      {
         SCIP_CALL( SCIPsolSetVal(primal->primalray, set, stat, tree, vars[i], ray[i]) );
      }

      SCIPdebug( SCIP_CALL( SCIPprintRay(set->scip, primal->primalray, NULL, FALSE) ) );

      /* free memory for buffering the ray values */
      SCIPsetFreeBufferArray(set, &ray);
   }

   return SCIP_OKAY;
}

/** load and solve the initial LP of a node */
static
SCIP_RETCODE solveNodeInitialLP(
   BMS_BLKMEM*           blkmem,             /**< block memory buffers */
   SCIP_SET*             set,                /**< global SCIP settings */
   SCIP_MESSAGEHDLR*     messagehdlr,        /**< message handler */
   SCIP_STAT*            stat,               /**< dynamic problem statistics */
   SCIP_PROB*            transprob,          /**< transformed problem after presolve */
   SCIP_PROB*            origprob,           /**< original problem */
   SCIP_PRIMAL*          primal,             /**< primal data */
   SCIP_TREE*            tree,               /**< branch and bound tree */
   SCIP_REOPT*           reopt,              /**< reoptimization data structure */
   SCIP_LP*              lp,                 /**< LP data */
   SCIP_PRICESTORE*      pricestore,         /**< pricing storage */
   SCIP_SEPASTORE*       sepastore,          /**< separation storage */
   SCIP_CUTPOOL*         cutpool,            /**< global cutpool */
   SCIP_BRANCHCAND*      branchcand,         /**< branching candidate storage */
   SCIP_EVENTFILTER*     eventfilter,        /**< event filter for global (not variable dependent) events */
   SCIP_EVENTQUEUE*      eventqueue,         /**< event queue */
   SCIP_CLIQUETABLE*     cliquetable,        /**< clique table data structure */
   SCIP_Bool             newinitconss,       /**< do we have to add new initial constraints? */
   SCIP_Bool*            cutoff,             /**< pointer to store whether the node can be cut off */
   SCIP_Bool*            lperror             /**< pointer to store whether an unresolved error in LP solving occured */
   )
{
   /* initializing variables for compiler warnings, which are not correct */
   SCIP_Real starttime = 0.0;
   SCIP_Longint nlpiterations = 0;
   SCIP_NODE* focusnode;

   assert(stat != NULL);
   assert(tree != NULL);
   assert(lp != NULL);
   assert(cutoff != NULL);
   assert(lperror != NULL);
   assert(SCIPtreeGetFocusNode(tree) != NULL);
   assert(SCIPnodeGetType(SCIPtreeGetFocusNode(tree)) == SCIP_NODETYPE_FOCUSNODE);

   *cutoff = FALSE;
   *lperror = FALSE;

   /* load the LP into the solver */
   SCIP_CALL( SCIPconstructCurrentLP(blkmem, set, stat, transprob, origprob, tree, reopt, lp, pricestore, sepastore, cutpool,
         branchcand, eventqueue, eventfilter, cliquetable, newinitconss, cutoff) );

   if( *cutoff )
      return SCIP_OKAY;

   /* load the LP state */
   SCIP_CALL( SCIPtreeLoadLPState(tree, blkmem, set, stat, eventqueue, lp) );

   focusnode = SCIPtreeGetFocusNode(tree);

   /* store current LP iteration count and solving time if we are at the root node */
   if( focusnode->depth == 0 )
   {
      nlpiterations = stat->nlpiterations;
      starttime = SCIPclockGetTime(stat->solvingtime);
   }

   /* solve initial LP */
   SCIPsetDebugMsg(set, "node: solve initial LP\n");
   SCIP_CALL( SCIPlpSolveAndEval(lp, set, messagehdlr, blkmem, stat, eventqueue, eventfilter, transprob,
         SCIPnodeGetDepth(SCIPtreeGetFocusNode(tree)) == 0 ? set->lp_rootiterlim : set->lp_iterlim, TRUE, TRUE, FALSE, lperror) );
   assert(lp->flushed);
   assert(lp->solved || *lperror);

   /* save time for very first LP in root node */
   if ( stat->nnodelps == 0 && focusnode->depth == 0 )
   {
      stat->firstlptime = SCIPclockGetTime(stat->solvingtime) - starttime;
   }

   /* remove previous primal ray, store new one if LP is unbounded */
   SCIP_CALL( updatePrimalRay(blkmem, set, stat, transprob, primal, tree, lp, *lperror) );

   if( !(*lperror) )
   {
      SCIP_EVENT event;

      if( SCIPlpGetSolstat(lp) != SCIP_LPSOLSTAT_ITERLIMIT && SCIPlpGetSolstat(lp) != SCIP_LPSOLSTAT_TIMELIMIT )
      {
         /* issue FIRSTLPSOLVED event */
         SCIP_CALL( SCIPeventChgType(&event, SCIP_EVENTTYPE_FIRSTLPSOLVED) );
         SCIP_CALL( SCIPeventChgNode(&event, SCIPtreeGetFocusNode(tree)) );
         SCIP_CALL( SCIPeventProcess(&event, set, NULL, NULL, NULL, eventfilter) );
      }

      /* update pseudo cost values for integer variables (always) and for continuous variables (if not delayed) */
      SCIP_CALL( updatePseudocost(set, stat, transprob, tree, lp, TRUE, !set->branch_delaypscost) );

      /* update lower bound of current node w.r.t. initial lp */
      assert(!(*cutoff));
      if( (SCIPlpGetSolstat(lp) == SCIP_LPSOLSTAT_OPTIMAL || SCIPlpGetSolstat(lp) == SCIP_LPSOLSTAT_UNBOUNDEDRAY
	    || SCIPlpGetSolstat(lp) == SCIP_LPSOLSTAT_OBJLIMIT)
	 && SCIPprobAllColsInLP(transprob, set, lp) && SCIPlpIsRelax(lp) )
      {
	 SCIP_CALL( SCIPnodeUpdateLowerboundLP(focusnode, set, stat, tree, transprob, origprob, lp) );

         /* if this is the first LP solved at the root, store its iteration count and solution value */
         if( stat->nnodelps == 0 && focusnode->depth == 0 )
         {
            SCIP_Real lowerbound;

            assert(stat->nrootfirstlpiterations == 0);
            stat->nrootfirstlpiterations = stat->nlpiterations - nlpiterations;

            if( set->misc_exactsolve )
            {
               SCIP_CALL( SCIPlpGetProvedLowerbound(lp, set, &lowerbound) );
            }
            else
               lowerbound = SCIPlpGetObjval(lp, set, transprob);

            stat->firstlpdualbound = SCIPprobExternObjval(transprob, origprob, set, lowerbound);
         }
      }
   }

   return SCIP_OKAY;
}

/** makes sure the LP is flushed and solved */
static
SCIP_RETCODE separationRoundResolveLP(
   BMS_BLKMEM*           blkmem,             /**< block memory buffers */
   SCIP_SET*             set,                /**< global SCIP settings */
   SCIP_MESSAGEHDLR*     messagehdlr,        /**< message handler */
   SCIP_STAT*            stat,               /**< dynamic problem statistics */
   SCIP_EVENTQUEUE*      eventqueue,         /**< event queue */
   SCIP_EVENTFILTER*     eventfilter,        /**< global event filter */
   SCIP_PROB*            prob,               /**< transformed problem after presolve */
   SCIP_PRIMAL*          primal,             /**< primal data */
   SCIP_TREE*            tree,               /**< branch and bound tree */
   SCIP_LP*              lp,                 /**< LP data */
   SCIP_Bool*            lperror,            /**< pointer to store whether an unresolved error in LP solving occured */
   SCIP_Bool*            mustsepa,           /**< pointer to store TRUE if additional separation rounds should be performed */
   SCIP_Bool*            mustprice           /**< pointer to store TRUE if additional pricing rounds should be performed */
   )
{
   assert(lp != NULL);
   assert(lperror != NULL);
   assert(mustsepa != NULL);
   assert(mustprice != NULL);

   /* if bound changes were applied in the separation round, we have to resolve the LP */
   if( !lp->flushed )
   {
      /* solve LP (with dual simplex) */
      SCIPsetDebugMsg(set, "separation: resolve LP\n");
      SCIP_CALL( SCIPlpSolveAndEval(lp, set, messagehdlr, blkmem, stat, eventqueue, eventfilter, prob, set->lp_iterlim, FALSE, TRUE, FALSE, lperror) );
      assert(lp->flushed);
      assert(lp->solved || *lperror);
      *mustsepa = TRUE;
      *mustprice = TRUE;

      /* remove previous primal ray, store new one if LP is unbounded */
      SCIP_CALL( updatePrimalRay(blkmem, set, stat, prob, primal, tree, lp, *lperror) );
   }

   return SCIP_OKAY;
}

/** applies one round of LP separation */
static
SCIP_RETCODE separationRoundLP(
   BMS_BLKMEM*           blkmem,             /**< block memory buffers */
   SCIP_SET*             set,                /**< global SCIP settings */
   SCIP_MESSAGEHDLR*     messagehdlr,        /**< message handler */
   SCIP_STAT*            stat,               /**< dynamic problem statistics */
   SCIP_EVENTQUEUE*      eventqueue,         /**< event queue */
   SCIP_EVENTFILTER*     eventfilter,        /**< global event filter */
   SCIP_PROB*            prob,               /**< transformed problem after presolve */
   SCIP_PRIMAL*          primal,             /**< primal data */
   SCIP_TREE*            tree,               /**< branch and bound tree */
   SCIP_LP*              lp,                 /**< LP data */
   SCIP_SEPASTORE*       sepastore,          /**< separation storage */
   int                   actdepth,           /**< current depth in the tree */
   SCIP_Real             bounddist,          /**< current relative distance of local dual bound to global dual bound */
   SCIP_Bool             onlydelayed,        /**< should only delayed separators be called? */
   SCIP_Bool*            delayed,            /**< pointer to store whether a separator was delayed */
   SCIP_Bool*            enoughcuts,         /**< pointer to store whether enough cuts have been found this round */
   SCIP_Bool*            cutoff,             /**< pointer to store whether the node can be cut off */
   SCIP_Bool*            lperror,            /**< pointer to store whether an unresolved error in LP solving occured */
   SCIP_Bool*            mustsepa,           /**< pointer to store TRUE if additional separation rounds should be performed */
   SCIP_Bool*            mustprice           /**< pointer to store TRUE if additional pricing rounds should be performed */
   )
{
   SCIP_RESULT result;
   int i;
   SCIP_Bool consadded;
   SCIP_Bool root;

   assert(set != NULL);
   assert(lp != NULL);
   assert(set->conshdlrs_sepa != NULL);
   assert(delayed != NULL);
   assert(enoughcuts != NULL);
   assert(cutoff != NULL);
   assert(lperror != NULL);

   root = (actdepth == 0);
   *delayed = FALSE;
   *enoughcuts = (SCIPsepastoreGetNCuts(sepastore) >= 2 * (SCIP_Longint)SCIPsetGetSepaMaxcuts(set, root));
   *lperror = FALSE;
   consadded = FALSE;

   SCIPsetDebugMsg(set, "calling separators on LP solution in depth %d (onlydelayed: %u)\n", actdepth, onlydelayed);

   /* sort separators by priority */
   SCIPsetSortSepas(set);

   /* call LP separators with nonnegative priority */
   for( i = 0; i < set->nsepas && !(*cutoff) && !(*lperror) && !(*enoughcuts) && lp->flushed && lp->solved
           && (SCIPlpGetSolstat(lp) == SCIP_LPSOLSTAT_OPTIMAL || SCIPlpGetSolstat(lp) == SCIP_LPSOLSTAT_UNBOUNDEDRAY);
        ++i )
   {
#ifndef NDEBUG
      size_t nusedbuffer = BMSgetNUsedBufferMemory(SCIPbuffer(set->scip));
#endif

      if( SCIPsepaGetPriority(set->sepas[i]) < 0 )
         continue;

      if( onlydelayed && !SCIPsepaWasLPDelayed(set->sepas[i]) )
         continue;

      SCIPsetDebugMsg(set, " -> executing separator <%s> with priority %d\n",
         SCIPsepaGetName(set->sepas[i]), SCIPsepaGetPriority(set->sepas[i]));
      SCIP_CALL( SCIPsepaExecLP(set->sepas[i], set, stat, sepastore, actdepth, bounddist, onlydelayed, &result) );
#ifndef NDEBUG
      if( BMSgetNUsedBufferMemory(SCIPbuffer(set->scip)) > nusedbuffer )
      {
         SCIPerrorMessage("Buffer not completely freed after executing separator <%s>\n", SCIPsepaGetName(set->sepas[i]));
         SCIPABORT();
      }
#endif
      *cutoff = *cutoff || (result == SCIP_CUTOFF);
      consadded = consadded || (result == SCIP_CONSADDED);
      *enoughcuts = *enoughcuts || (SCIPsepastoreGetNCuts(sepastore) >= 2 * (SCIP_Longint)SCIPsetGetSepaMaxcuts(set, root)) || (result == SCIP_NEWROUND);
      *delayed = *delayed || (result == SCIP_DELAYED);

      if( !(*cutoff) )
      {
         /* make sure the LP is solved (after adding bound changes, LP has to be flushed and resolved) */
         SCIP_CALL( separationRoundResolveLP(blkmem, set, messagehdlr, stat, eventqueue, eventfilter, prob, primal, tree, lp, lperror, mustsepa, mustprice) );
      }
      else
      {
         SCIPsetDebugMsg(set, " -> separator <%s> detected cutoff\n", SCIPsepaGetName(set->sepas[i]));
      }

      /* if we work off the delayed separators, we stop immediately if a cut was found */
      if( onlydelayed && (result == SCIP_CONSADDED || result == SCIP_REDUCEDDOM || result == SCIP_SEPARATED || result == SCIP_NEWROUND) )
      {
         SCIPsetDebugMsg(set, " -> delayed separator <%s> found a cut\n", SCIPsepaGetName(set->sepas[i]));
         *delayed = TRUE;
         return SCIP_OKAY;
      }
   }

   /* try separating constraints of the constraint handlers */
   for( i = 0; i < set->nconshdlrs && !(*cutoff) && !(*lperror) && !(*enoughcuts) && lp->flushed && lp->solved
           && (SCIPlpGetSolstat(lp) == SCIP_LPSOLSTAT_OPTIMAL || SCIPlpGetSolstat(lp) == SCIP_LPSOLSTAT_UNBOUNDEDRAY);
        ++i )
   {
      if( onlydelayed && !SCIPconshdlrWasLPSeparationDelayed(set->conshdlrs_sepa[i]) )
         continue;

      SCIPsetDebugMsg(set, " -> executing separation of constraint handler <%s> with priority %d\n",
         SCIPconshdlrGetName(set->conshdlrs_sepa[i]), SCIPconshdlrGetSepaPriority(set->conshdlrs_sepa[i]));
      SCIP_CALL( SCIPconshdlrSeparateLP(set->conshdlrs_sepa[i], blkmem, set, stat, sepastore, actdepth, onlydelayed,
            &result) );

      *cutoff = *cutoff || (result == SCIP_CUTOFF);
      consadded = consadded || (result == SCIP_CONSADDED);
      *enoughcuts = *enoughcuts || (SCIPsepastoreGetNCuts(sepastore) >= 2 * (SCIP_Longint)SCIPsetGetSepaMaxcuts(set, root)) || (result == SCIP_NEWROUND);
      *delayed = *delayed || (result == SCIP_DELAYED);

      if( !(*cutoff) )
      {
         /* make sure the LP is solved (after adding bound changes, LP has to be flushed and resolved) */
         SCIP_CALL( separationRoundResolveLP(blkmem, set, messagehdlr, stat, eventqueue, eventfilter, prob, primal, tree, lp, lperror, mustsepa, mustprice) );
      }
      else
      {
         SCIPsetDebugMsg(set, " -> constraint handler <%s> detected cutoff in separation\n", SCIPconshdlrGetName(set->conshdlrs_sepa[i]));
      }

      /* if we work off the delayed separators, we stop immediately if a cut was found */
      if( onlydelayed && (result == SCIP_CONSADDED || result == SCIP_REDUCEDDOM || result == SCIP_SEPARATED || result == SCIP_NEWROUND) )
      {
         SCIPsetDebugMsg(set, " -> delayed constraint handler <%s> found a cut\n",
            SCIPconshdlrGetName(set->conshdlrs_sepa[i]));
         *delayed = TRUE;
         return SCIP_OKAY;
      }
   }

   /* call LP separators with negative priority */
   for( i = 0; i < set->nsepas && !(*cutoff) && !(*lperror) && !(*enoughcuts) && lp->flushed && lp->solved
           && (SCIPlpGetSolstat(lp) == SCIP_LPSOLSTAT_OPTIMAL || SCIPlpGetSolstat(lp) == SCIP_LPSOLSTAT_UNBOUNDEDRAY);
        ++i )
   {
      if( SCIPsepaGetPriority(set->sepas[i]) >= 0 )
         continue;

      if( onlydelayed && !SCIPsepaWasLPDelayed(set->sepas[i]) )
         continue;

      SCIPsetDebugMsg(set, " -> executing separator <%s> with priority %d\n",
         SCIPsepaGetName(set->sepas[i]), SCIPsepaGetPriority(set->sepas[i]));
      SCIP_CALL( SCIPsepaExecLP(set->sepas[i], set, stat, sepastore, actdepth, bounddist, onlydelayed, &result) );

      *cutoff = *cutoff || (result == SCIP_CUTOFF);
      consadded = consadded || (result == SCIP_CONSADDED);
      *enoughcuts = *enoughcuts || (SCIPsepastoreGetNCuts(sepastore) >= 2 * (SCIP_Longint)SCIPsetGetSepaMaxcuts(set, root)) || (result == SCIP_NEWROUND);
      *delayed = *delayed || (result == SCIP_DELAYED);

      if( !(*cutoff) )
      {
         /* make sure the LP is solved (after adding bound changes, LP has to be flushed and resolved) */
         SCIP_CALL( separationRoundResolveLP(blkmem, set, messagehdlr, stat, eventqueue, eventfilter, prob, primal, tree, lp, lperror, mustsepa, mustprice) );
      }
      else
      {
         SCIPsetDebugMsg(set, " -> separator <%s> detected cutoff\n", SCIPsepaGetName(set->sepas[i]));
      }

      /* if we work off the delayed separators, we stop immediately if a cut was found */
      if( onlydelayed && (result == SCIP_CONSADDED || result == SCIP_REDUCEDDOM || result == SCIP_SEPARATED || result == SCIP_NEWROUND) )
      {
         SCIPsetDebugMsg(set, " -> delayed separator <%s> found a cut\n", SCIPsepaGetName(set->sepas[i]));
         *delayed = TRUE;
         return SCIP_OKAY;
      }
   }

   /* process the constraints that were added during this separation round */
   while( consadded )
   {
      assert(!onlydelayed);
      consadded = FALSE;

      for( i = 0; i < set->nconshdlrs && !(*cutoff) && !(*lperror) && !(*enoughcuts) && lp->flushed && lp->solved
              && (SCIPlpGetSolstat(lp) == SCIP_LPSOLSTAT_OPTIMAL || SCIPlpGetSolstat(lp) == SCIP_LPSOLSTAT_UNBOUNDEDRAY);
           ++i )
      {
         SCIPsetDebugMsg(set, " -> executing separation of constraint handler <%s> with priority %d\n",
            SCIPconshdlrGetName(set->conshdlrs_sepa[i]), SCIPconshdlrGetSepaPriority(set->conshdlrs_sepa[i]));
         SCIP_CALL( SCIPconshdlrSeparateLP(set->conshdlrs_sepa[i], blkmem, set, stat, sepastore, actdepth, onlydelayed,
            &result) );

         *cutoff = *cutoff || (result == SCIP_CUTOFF);
         consadded = consadded || (result == SCIP_CONSADDED);
         *enoughcuts = *enoughcuts || (SCIPsepastoreGetNCuts(sepastore) >= 2 * (SCIP_Longint)SCIPsetGetSepaMaxcuts(set, root)) || (result == SCIP_NEWROUND);
         *delayed = *delayed || (result == SCIP_DELAYED);

         if( !(*cutoff) )
         {
            /* make sure the LP is solved (after adding bound changes, LP has to be flushed and resolved) */
            SCIP_CALL( separationRoundResolveLP(blkmem, set, messagehdlr, stat, eventqueue, eventfilter, prob, primal, tree, lp, lperror, mustsepa, mustprice) );
         }
         else
         {
            SCIPsetDebugMsg(set, " -> constraint handler <%s> detected cutoff in separation\n", SCIPconshdlrGetName(set->conshdlrs_sepa[i]));
         }
      }
   }

   SCIPsetDebugMsg(set, " -> separation round finished: delayed=%u, enoughcuts=%u, lpflushed=%u, cutoff=%u\n",
      *delayed, *enoughcuts, lp->flushed, *cutoff);

   return SCIP_OKAY;
}

/** applies one round of separation on the given primal solution */
static
SCIP_RETCODE separationRoundSol(
   BMS_BLKMEM*           blkmem,             /**< block memory buffers */
   SCIP_SET*             set,                /**< global SCIP settings */
   SCIP_STAT*            stat,               /**< dynamic problem statistics */
   SCIP_SEPASTORE*       sepastore,          /**< separation storage */
   SCIP_SOL*             sol,                /**< primal solution that should be separated, or NULL for LP solution */
   int                   actdepth,           /**< current depth in the tree */
   SCIP_Bool             onlydelayed,        /**< should only delayed separators be called? */
   SCIP_Bool*            delayed,            /**< pointer to store whether a separator was delayed */
   SCIP_Bool*            enoughcuts,         /**< pointer to store whether enough cuts have been found this round */
   SCIP_Bool*            cutoff              /**< pointer to store whether the node can be cut off */
   )
{
   SCIP_RESULT result;
   int i;
   SCIP_Bool consadded;
   SCIP_Bool root;

   assert(set != NULL);
   assert(set->conshdlrs_sepa != NULL);
   assert(delayed != NULL);
   assert(enoughcuts != NULL);
   assert(cutoff != NULL);

   *delayed = FALSE;
   *enoughcuts = FALSE;
   consadded = FALSE;
   root = (actdepth == 0);

   SCIPsetDebugMsg(set, "calling separators on primal solution in depth %d (onlydelayed: %u)\n", actdepth, onlydelayed);

   /* sort separators by priority */
   SCIPsetSortSepas(set);

   /* call separators with nonnegative priority */
   for( i = 0; i < set->nsepas && !(*cutoff) && !(*enoughcuts) && !SCIPsolveIsStopped(set, stat, FALSE); ++i )
   {
      if( SCIPsepaGetPriority(set->sepas[i]) < 0 )
         continue;

      if( onlydelayed && !SCIPsepaWasSolDelayed(set->sepas[i]) )
         continue;

      SCIP_CALL( SCIPsepaExecSol(set->sepas[i], set, stat, sepastore, sol, actdepth, onlydelayed, &result) );
      *cutoff = *cutoff || (result == SCIP_CUTOFF);
      consadded = consadded || (result == SCIP_CONSADDED);
      *enoughcuts = *enoughcuts || (SCIPsepastoreGetNCuts(sepastore) >= 2 * (SCIP_Longint)SCIPsetGetSepaMaxcuts(set, root)) || (result == SCIP_NEWROUND);
      *delayed = *delayed || (result == SCIP_DELAYED);
      if( *cutoff )
      {
         SCIPsetDebugMsg(set, " -> separator <%s> detected cutoff\n", SCIPsepaGetName(set->sepas[i]));
      }

      /* if we work off the delayed separators, we stop immediately if a cut was found */
      if( onlydelayed && (result == SCIP_CONSADDED || result == SCIP_REDUCEDDOM || result == SCIP_SEPARATED || result == SCIP_NEWROUND) )
      {
         *delayed = TRUE;
         return SCIP_OKAY;
      }
   }

   /* try separating constraints of the constraint handlers */
   for( i = 0; i < set->nconshdlrs && !(*cutoff) && !(*enoughcuts) && !SCIPsolveIsStopped(set, stat, FALSE); ++i )
   {
      if( onlydelayed && !SCIPconshdlrWasSolSeparationDelayed(set->conshdlrs_sepa[i]) )
         continue;

      SCIP_CALL( SCIPconshdlrSeparateSol(set->conshdlrs_sepa[i], blkmem, set, stat, sepastore, sol, actdepth, onlydelayed,
            &result) );
      *cutoff = *cutoff || (result == SCIP_CUTOFF);
      consadded = consadded || (result == SCIP_CONSADDED);
      *enoughcuts = *enoughcuts || (SCIPsepastoreGetNCuts(sepastore) >= 2 * (SCIP_Longint)SCIPsetGetSepaMaxcuts(set, root)) || (result == SCIP_NEWROUND);
      *delayed = *delayed || (result == SCIP_DELAYED);
      if( *cutoff )
      {
         SCIPsetDebugMsg(set, " -> constraint handler <%s> detected cutoff in separation\n",
            SCIPconshdlrGetName(set->conshdlrs_sepa[i]));
      }

      /* if we work off the delayed separators, we stop immediately if a cut was found */
      if( onlydelayed && (result == SCIP_CONSADDED || result == SCIP_REDUCEDDOM || result == SCIP_SEPARATED || result == SCIP_NEWROUND) )
      {
         *delayed = TRUE;
         return SCIP_OKAY;
      }
   }

   /* call separators with negative priority */
   for( i = 0; i < set->nsepas && !(*cutoff) && !(*enoughcuts) && !SCIPsolveIsStopped(set, stat, FALSE); ++i )
   {
      if( SCIPsepaGetPriority(set->sepas[i]) >= 0 )
         continue;

      if( onlydelayed && !SCIPsepaWasSolDelayed(set->sepas[i]) )
         continue;

      SCIP_CALL( SCIPsepaExecSol(set->sepas[i], set, stat, sepastore, sol, actdepth, onlydelayed, &result) );
      *cutoff = *cutoff || (result == SCIP_CUTOFF);
      consadded = consadded || (result == SCIP_CONSADDED);
      *enoughcuts = *enoughcuts || (SCIPsepastoreGetNCuts(sepastore) >= 2 * (SCIP_Longint)SCIPsetGetSepaMaxcuts(set, root)) || (result == SCIP_NEWROUND);
      *delayed = *delayed || (result == SCIP_DELAYED);
      if( *cutoff )
      {
         SCIPsetDebugMsg(set, " -> separator <%s> detected cutoff\n", SCIPsepaGetName(set->sepas[i]));
      }

      /* if we work off the delayed separators, we stop immediately if a cut was found */
      if( onlydelayed && (result == SCIP_CONSADDED || result == SCIP_REDUCEDDOM || result == SCIP_SEPARATED || result == SCIP_NEWROUND) )
      {
         *delayed = TRUE;
         return SCIP_OKAY;
      }
   }

   /* process the constraints that were added during this separation round */
   while( consadded )
   {
      assert(!onlydelayed);
      consadded = FALSE;

      for( i = 0; i < set->nconshdlrs && !(*cutoff) && !(*enoughcuts) && !SCIPsolveIsStopped(set, stat, FALSE); ++i )
      {
         SCIP_CALL( SCIPconshdlrSeparateSol(set->conshdlrs_sepa[i], blkmem, set, stat, sepastore, sol, actdepth, onlydelayed, &result) );
         *cutoff = *cutoff || (result == SCIP_CUTOFF);
         consadded = consadded || (result == SCIP_CONSADDED);
         *enoughcuts = *enoughcuts || (SCIPsepastoreGetNCuts(sepastore) >= 2 * (SCIP_Longint)SCIPsetGetSepaMaxcuts(set, root)) || (result == SCIP_NEWROUND);
         *delayed = *delayed || (result == SCIP_DELAYED);
         if( *cutoff )
         {
            SCIPsetDebugMsg(set, " -> constraint handler <%s> detected cutoff in separation\n",
               SCIPconshdlrGetName(set->conshdlrs_sepa[i]));
         }
      }
   }

   SCIPsetDebugMsg(set, " -> separation round finished: delayed=%u, enoughcuts=%u, cutoff=%u\n",
      *delayed, *enoughcuts, *cutoff);

   return SCIP_OKAY;
}

/** applies one round of separation on the given primal solution or on the LP solution */
SCIP_RETCODE SCIPseparationRound(
   BMS_BLKMEM*           blkmem,             /**< block memory buffers */
   SCIP_SET*             set,                /**< global SCIP settings */
   SCIP_MESSAGEHDLR*     messagehdlr,        /**< message handler */
   SCIP_STAT*            stat,               /**< dynamic problem statistics */
   SCIP_EVENTQUEUE*      eventqueue,         /**< event queue */
   SCIP_EVENTFILTER*     eventfilter,        /**< global event filter */
   SCIP_PROB*            prob,               /**< transformed problem after presolve */
   SCIP_PRIMAL*          primal,             /**< primal data */
   SCIP_TREE*            tree,               /**< branch and bound tree */
   SCIP_LP*              lp,                 /**< LP data */
   SCIP_SEPASTORE*       sepastore,          /**< separation storage */
   SCIP_SOL*             sol,                /**< primal solution that should be separated, or NULL for LP solution */
   int                   actdepth,           /**< current depth in the tree */
   SCIP_Bool             onlydelayed,        /**< should only delayed separators be called? */
   SCIP_Bool*            delayed,            /**< pointer to store whether a separator was delayed */
   SCIP_Bool*            cutoff              /**< pointer to store whether the node can be cut off */
   )
{
   SCIP_Bool enoughcuts;

   assert(delayed != NULL);
   assert(cutoff != NULL);

   *delayed = FALSE;
   *cutoff = FALSE;
   enoughcuts = FALSE;

   if( sol == NULL )
   {
      SCIP_Bool lperror;
      SCIP_Bool mustsepa;
      SCIP_Bool mustprice;

      /* apply a separation round on the LP solution */
      lperror = FALSE;
      mustsepa = FALSE;
      mustprice = FALSE;
      SCIP_CALL( separationRoundLP(blkmem, set, messagehdlr, stat, eventqueue, eventfilter, prob, primal, tree, lp, sepastore, actdepth, 0.0, onlydelayed, delayed, &enoughcuts,
            cutoff, &lperror, &mustsepa, &mustprice) );
   }
   else
   {
      /* apply a separation round on the given primal solution */
      SCIP_CALL( separationRoundSol(blkmem, set, stat, sepastore, sol, actdepth, onlydelayed, delayed, &enoughcuts, cutoff) );
   }

   return SCIP_OKAY;
}

/** solves the current LP completely with pricing in new variables */
SCIP_RETCODE SCIPpriceLoop(
   BMS_BLKMEM*           blkmem,             /**< block memory buffers */
   SCIP_SET*             set,                /**< global SCIP settings */
   SCIP_MESSAGEHDLR*     messagehdlr,        /**< message handler */
   SCIP_STAT*            stat,               /**< dynamic problem statistics */
   SCIP_PROB*            transprob,          /**< transformed problem */
   SCIP_PROB*            origprob,           /**< original problem */
   SCIP_PRIMAL*          primal,             /**< primal data */
   SCIP_TREE*            tree,               /**< branch and bound tree */
   SCIP_REOPT*           reopt,              /**< reoptimization data structure */
   SCIP_LP*              lp,                 /**< LP data */
   SCIP_PRICESTORE*      pricestore,         /**< pricing storage */
   SCIP_SEPASTORE*       sepastore,          /**< separation storage */
   SCIP_CUTPOOL*         cutpool,            /**< global cutpool */
   SCIP_BRANCHCAND*      branchcand,         /**< branching candidate storage */
   SCIP_EVENTQUEUE*      eventqueue,         /**< event queue */
   SCIP_EVENTFILTER*     eventfilter,        /**< global event filter */
   SCIP_CLIQUETABLE*     cliquetable,        /**< clique table data structure */
   SCIP_Bool             pretendroot,        /**< should the pricers be called as if we are at the root node? */
   SCIP_Bool             displayinfo,        /**< should info lines be displayed after each pricing round? */
   int                   maxpricerounds,     /**< maximal number of pricing rounds (-1: no limit);
                                              *   a finite limit means that the LP might not be solved to optimality! */
   int*                  npricedcolvars,     /**< pointer to store number of column variables after problem vars were priced */
   SCIP_Bool*            mustsepa,           /**< pointer to store TRUE if a separation round should follow */
   SCIP_Bool*            lperror,            /**< pointer to store whether an unresolved error in LP solving occured */
   SCIP_Bool*            aborted             /**< pointer to store whether the pricing was aborted and the lower bound must
                                              *   not be used */
   )
{
   SCIP_NODE* currentnode;
   int npricerounds;
   SCIP_Bool mustprice;
   SCIP_Bool cutoff;
   SCIP_Bool unbounded;

   assert(transprob != NULL);
   assert(lp != NULL);
   assert(lp->flushed);
   assert(lp->solved);
   assert(npricedcolvars != NULL);
   assert(mustsepa != NULL);
   assert(lperror != NULL);
   assert(aborted != NULL);

   currentnode = SCIPtreeGetCurrentNode(tree);
   assert(currentnode == SCIPtreeGetFocusNode(tree) || SCIPtreeProbing(tree));
   *npricedcolvars = transprob->ncolvars;
   *lperror = FALSE;
   *aborted = FALSE;

   /* if the LP is unbounded, we don't need to price */
   mustprice = (SCIPlpGetSolstat(lp) == SCIP_LPSOLSTAT_OPTIMAL
      || SCIPlpGetSolstat(lp) == SCIP_LPSOLSTAT_INFEASIBLE
      || SCIPlpGetSolstat(lp) == SCIP_LPSOLSTAT_OBJLIMIT);

   /* if all the variables are already in the LP, we don't need to price */
   mustprice = mustprice && !SCIPprobAllColsInLP(transprob, set, lp);

   /* check if infinite number of pricing rounds should be used */
   if( maxpricerounds == -1 )
      maxpricerounds = INT_MAX;

   /* pricing (has to be done completely to get a valid lower bound) */
   npricerounds = 0;
   while( !(*lperror) && mustprice && npricerounds < maxpricerounds )
   {
      SCIP_Bool enoughvars;
      SCIP_RESULT result;
      SCIP_Real lb;
      SCIP_Bool foundsol;
      SCIP_Bool stopearly;
      SCIP_Bool stoppricing;
      int p;

      assert(lp->flushed);
      assert(lp->solved);
      assert(SCIPlpGetSolstat(lp) != SCIP_LPSOLSTAT_UNBOUNDEDRAY);

      /* check if pricing loop should be aborted */
      if( SCIPsolveIsStopped(set, stat, FALSE) )
      {
         /* do not print the warning message if we stopped because the problem is solved */
         if( !SCIPsetIsLE(set, SCIPgetUpperbound(set->scip), SCIPgetLowerbound(set->scip)) )
            SCIPmessagePrintWarning(messagehdlr, "pricing has been interrupted -- LP of current node is invalid\n");

         *aborted = TRUE;
         break;
      }

      /* call primal heuristics which are callable during pricing */
      SCIP_CALL( SCIPprimalHeuristics(set, stat, transprob, primal, tree, lp, NULL, SCIP_HEURTIMING_DURINGPRICINGLOOP,
            FALSE, &foundsol, &unbounded) );

      /* price problem variables */
      SCIPsetDebugMsg(set, "problem variable pricing\n");
      assert(SCIPpricestoreGetNVars(pricestore) == 0);
      assert(SCIPpricestoreGetNBoundResets(pricestore) == 0);
      SCIP_CALL( SCIPpricestoreAddProbVars(pricestore, blkmem, set, stat, transprob, tree, lp, branchcand, eventqueue) );
      *npricedcolvars = transprob->ncolvars;

      /* call external pricers to create additional problem variables */
      SCIPsetDebugMsg(set, "external variable pricing\n");

      /* sort pricer algorithms by priority */
      SCIPsetSortPricers(set);

      /* call external pricer algorithms, that are active for the current problem */
      enoughvars = (SCIPsetGetPriceMaxvars(set, pretendroot) == INT_MAX ?
            FALSE : SCIPpricestoreGetNVars(pricestore) >= SCIPsetGetPriceMaxvars(set, pretendroot) + 1);
      stoppricing = FALSE;
      for( p = 0; p < set->nactivepricers && !enoughvars; ++p )
      {
         SCIP_CALL( SCIPpricerExec(set->pricers[p], set, transprob, lp, pricestore, &lb, &stopearly, &result) );
         assert(result == SCIP_DIDNOTRUN || result == SCIP_SUCCESS);
         SCIPsetDebugMsg(set, "pricing: pricer %s returned result = %s, lowerbound = %f\n",
            SCIPpricerGetName(set->pricers[p]), (result == SCIP_DIDNOTRUN ? "didnotrun" : "success"), lb);
         enoughvars = enoughvars || (SCIPsetGetPriceMaxvars(set, pretendroot) == INT_MAX ?
               FALSE : SCIPpricestoreGetNVars(pricestore) >= SCIPsetGetPriceMaxvars(set, pretendroot) + 1);
         *aborted = ( (*aborted) || (result == SCIP_DIDNOTRUN) );

         /* set stoppricing to TRUE, of the first pricer wants to stop pricing */
         if( p == 0 && stopearly )
            stoppricing = TRUE;

         /* stoppricing only remains TRUE, if all other pricers want to stop pricing as well */
         if( stoppricing && !stopearly )
            stoppricing = FALSE;

         /* update lower bound w.r.t. the lower bound given by the pricer */
         SCIPnodeUpdateLowerbound(currentnode, stat, set, tree, transprob, origprob, lb);
         SCIPsetDebugMsg(set, " -> new lower bound given by pricer %s: %g\n", SCIPpricerGetName(set->pricers[p]), lb);
      }

      /* apply the priced variables to the LP */
      SCIP_CALL( SCIPpricestoreApplyVars(pricestore, blkmem, set, stat, eventqueue, transprob, tree, lp) );
      assert(SCIPpricestoreGetNVars(pricestore) == 0);
      assert(!lp->flushed || lp->solved);
      mustprice = !lp->flushed || (transprob->ncolvars != *npricedcolvars);
      *mustsepa = *mustsepa || !lp->flushed;

      /* after adding columns, the LP should be primal feasible such that the primal simplex is applicable;
       * if LP was infeasible, we have to use dual simplex
       */
      SCIPsetDebugMsg(set, "pricing: solve LP\n");
      SCIP_CALL( SCIPlpSolveAndEval(lp, set, messagehdlr, blkmem, stat, eventqueue, eventfilter, transprob, -1LL, FALSE, TRUE, FALSE, lperror) );
      assert(lp->flushed);
      assert(lp->solved || *lperror);

      /* reset bounds temporarily set by pricer to their original values */
      SCIPsetDebugMsg(set, "pricing: reset bounds\n");
      SCIP_CALL( SCIPpricestoreResetBounds(pricestore, blkmem, set, stat, lp, branchcand, eventqueue) );
      assert(SCIPpricestoreGetNVars(pricestore) == 0);
      assert(SCIPpricestoreGetNBoundResets(pricestore) == 0);
      assert(!lp->flushed || lp->solved || *lperror);

      /* put all initial constraints into the LP */
      SCIP_CALL( SCIPinitConssLP(blkmem, set, sepastore, cutpool, stat, transprob, origprob, tree, reopt, lp, branchcand, eventqueue,
            eventfilter, cliquetable, FALSE, FALSE, &cutoff) );
      assert(cutoff == FALSE);

      mustprice = mustprice || !lp->flushed || (transprob->ncolvars != *npricedcolvars);
      *mustsepa = *mustsepa || !lp->flushed;

      /* if all pricers wanted to stop pricing, do not do another pricing round (LP value is no valid dual bound in this case) */
      if( stoppricing )
      {
         SCIPsetDebugMsg(set, "pricing: stop pricing and perform early branching\n");
         mustprice = FALSE;
         *aborted = TRUE;
      }

      /* solve LP again after resetting bounds and adding new initial constraints (with dual simplex) */
      SCIPsetDebugMsg(set, "pricing: solve LP after resetting bounds and adding new initial constraints\n");
      SCIP_CALL( SCIPlpSolveAndEval(lp, set, messagehdlr, blkmem, stat, eventqueue, eventfilter, transprob, -1LL, FALSE, FALSE, FALSE, lperror) );
      assert(lp->flushed);
      assert(lp->solved || *lperror);

      /* remove previous primal ray, store new one if LP is unbounded */
      SCIP_CALL( updatePrimalRay(blkmem, set, stat, transprob, primal, tree, lp, *lperror) );

      /* increase pricing round counter */
      stat->npricerounds++;
      npricerounds++;

      /* display node information line */
      if( displayinfo && mustprice )
      {
         if( (SCIP_VERBLEVEL)set->disp_verblevel >= SCIP_VERBLEVEL_FULL
             || ((SCIP_VERBLEVEL)set->disp_verblevel >= SCIP_VERBLEVEL_HIGH && npricerounds % 100 == 1) )
         {
            SCIP_CALL( SCIPdispPrintLine(set, messagehdlr, stat, NULL, TRUE, TRUE) );
         }
      }

      /* if the LP is unbounded, we can stop pricing */
      mustprice = mustprice &&
         (SCIPlpGetSolstat(lp) == SCIP_LPSOLSTAT_OPTIMAL
            || SCIPlpGetSolstat(lp) == SCIP_LPSOLSTAT_INFEASIBLE
          || SCIPlpGetSolstat(lp) == SCIP_LPSOLSTAT_OBJLIMIT );

      /* if the lower bound is already higher than the cutoff bound, we can stop pricing */
      mustprice = mustprice && SCIPsetIsLT(set, SCIPnodeGetLowerbound(currentnode), primal->cutoffbound);
   }
   assert(lp->flushed);
   assert(lp->solved || *lperror);

   *aborted = ( (*aborted) || (*lperror) || SCIPlpGetSolstat(lp) == SCIP_LPSOLSTAT_NOTSOLVED
      || SCIPlpGetSolstat(lp) == SCIP_LPSOLSTAT_ERROR || npricerounds == maxpricerounds );

   /* set information, whether the current lp is a valid relaxation of the current problem */
   SCIPlpSetIsRelax(lp, !(*aborted));

   return SCIP_OKAY;
}

/** separates cuts of the cut pool */
static
SCIP_RETCODE cutpoolSeparate(
   SCIP_CUTPOOL*         cutpool,            /**< cut pool */
   BMS_BLKMEM*           blkmem,             /**< block memory */
   SCIP_SET*             set,                /**< global SCIP settings */
   SCIP_STAT*            stat,               /**< problem statistics data */
   SCIP_EVENTQUEUE*      eventqueue,         /**< event queue */
   SCIP_EVENTFILTER*     eventfilter,        /**< event filter for global events */
   SCIP_LP*              lp,                 /**< current LP data */
   SCIP_SEPASTORE*       sepastore,          /**< separation storage */
   SCIP_Bool             cutpoolisdelayed,   /**< is the cutpool delayed (count cuts found)? */
   SCIP_Bool             root,               /**< are we at the root node? */
   int                   actdepth,           /**< the depth of the focus node */
   SCIP_Bool*            enoughcuts,         /**< pointer to store if enough cuts were found in current separation round */
   SCIP_Bool*            cutoff              /**< pointer to store if a cutoff was detected */
   )
{
   if( (set->sepa_poolfreq == 0 && actdepth == 0)
      || (set->sepa_poolfreq > 0 && actdepth % set->sepa_poolfreq == 0) )
   {
      SCIP_RESULT result;

      /* in case of the "normal" cutpool the sepastore should be empty since the cutpool is called as first separator;
       * in case of the delayed cutpool the sepastore should be also empty because the delayed cutpool is only called if
       * the sepastore is empty after all separators and the the "normal" cutpool were called without success;
       */
      assert(SCIPsepastoreGetNCuts(sepastore) == 0);

      SCIP_CALL( SCIPcutpoolSeparate(cutpool, blkmem, set, stat, eventqueue, eventfilter, lp, sepastore, NULL, cutpoolisdelayed, root, &result) );
      *cutoff = *cutoff || (result == SCIP_CUTOFF);
      *enoughcuts = *enoughcuts || (SCIPsepastoreGetNCuts(sepastore) >= 2 * (SCIP_Longint)SCIPsetGetSepaMaxcuts(set, root)) || (result == SCIP_NEWROUND);
   }

   return SCIP_OKAY;
}

/** solve the current LP of a node with a price-and-cut loop */
static
SCIP_RETCODE priceAndCutLoop(
   BMS_BLKMEM*           blkmem,             /**< block memory buffers */
   SCIP_SET*             set,                /**< global SCIP settings */
   SCIP_MESSAGEHDLR*     messagehdlr,        /**< message handler */
   SCIP_STAT*            stat,               /**< dynamic problem statistics */
   SCIP_MEM*             mem,                /**< block memory pools */
   SCIP_PROB*            transprob,          /**< transformed problem */
   SCIP_PROB*            origprob,           /**< original problem */
   SCIP_PRIMAL*          primal,             /**< primal data */
   SCIP_TREE*            tree,               /**< branch and bound tree */
   SCIP_REOPT*           reopt,              /**< reoptimization data structure */
   SCIP_LP*              lp,                 /**< LP data */
   SCIP_PRICESTORE*      pricestore,         /**< pricing storage */
   SCIP_SEPASTORE*       sepastore,          /**< separation storage */
   SCIP_CUTPOOL*         cutpool,            /**< global cut pool */
   SCIP_CUTPOOL*         delayedcutpool,     /**< global delayed cut pool */
   SCIP_BRANCHCAND*      branchcand,         /**< branching candidate storage */
   SCIP_CONFLICT*        conflict,           /**< conflict analysis data */
   SCIP_CONFLICTSTORE*   conflictstore,      /**< conflict store */
   SCIP_EVENTFILTER*     eventfilter,        /**< event filter for global (not variable dependent) events */
   SCIP_EVENTQUEUE*      eventqueue,         /**< event queue */
   SCIP_CLIQUETABLE*     cliquetable,        /**< clique table data structure */
   SCIP_Bool             fullseparation,     /**< are we in the first prop-and-cut-and-price loop? */
   SCIP_Bool*            propagateagain,     /**< pointer to store whether we want to propagate again */
   SCIP_Bool*            cutoff,             /**< pointer to store whether the node can be cut off */
   SCIP_Bool*            unbounded,          /**< pointer to store whether an unbounded ray was found in the LP */
   SCIP_Bool*            lperror,            /**< pointer to store whether an unresolved error in LP solving occured */
   SCIP_Bool*            pricingaborted      /**< pointer to store whether the pricing was aborted and the lower bound must
                                              *   not be used */
   )
{
   SCIP_NODE* focusnode;
   SCIP_EVENT event;
   SCIP_LPSOLSTAT stalllpsolstat;
   SCIP_Real loclowerbound;
   SCIP_Real glblowerbound;
   SCIP_Real bounddist;
   SCIP_Real stalllpobjval;
   SCIP_Bool separate;
   SCIP_Bool mustprice;
   SCIP_Bool mustsepa;
   SCIP_Bool delayedsepa;
   SCIP_Bool root;
   int maxseparounds;
   int nsepastallrounds;
   int maxnsepastallrounds;
   int stallnfracs;
   int actdepth;
   int npricedcolvars;

   assert(set != NULL);
   assert(blkmem != NULL);
   assert(stat != NULL);
   assert(transprob != NULL);
   assert(tree != NULL);
   assert(lp != NULL);
   assert(pricestore != NULL);
   assert(sepastore != NULL);
   assert(cutpool != NULL);
   assert(delayedcutpool != NULL);
   assert(primal != NULL);
   assert(cutoff != NULL);
   assert(unbounded != NULL);
   assert(lperror != NULL);

   focusnode = SCIPtreeGetFocusNode(tree);
   assert(focusnode != NULL);
   assert(SCIPnodeGetType(focusnode) == SCIP_NODETYPE_FOCUSNODE);
   actdepth = SCIPnodeGetDepth(focusnode);
   root = (actdepth == 0);

   /* check, if we want to separate at this node */
   loclowerbound = SCIPnodeGetLowerbound(focusnode);
   glblowerbound = SCIPtreeGetLowerbound(tree, set);
   assert(primal->cutoffbound > glblowerbound);
   bounddist = (loclowerbound - glblowerbound)/(primal->cutoffbound - glblowerbound);
   separate = SCIPsetIsLE(set, bounddist, set->sepa_maxbounddist);
   separate = separate && (set->sepa_maxruns == -1 || stat->nruns <= set->sepa_maxruns);

   /* get maximal number of separation rounds */
   maxseparounds = (root ? set->sepa_maxroundsroot : set->sepa_maxrounds);
   if( maxseparounds == -1 )
      maxseparounds = INT_MAX;
   if( stat->nruns > 1 && root && set->sepa_maxroundsrootsubrun >= 0 )
      maxseparounds = MIN(maxseparounds, set->sepa_maxroundsrootsubrun);
   if( !fullseparation && set->sepa_maxaddrounds >= 0 )
      maxseparounds = MIN(maxseparounds, stat->nseparounds + set->sepa_maxaddrounds);
   maxnsepastallrounds = set->sepa_maxstallrounds;
   if( maxnsepastallrounds == -1 )
      maxnsepastallrounds = INT_MAX;

   /* solve initial LP of price-and-cut loop */
   /* @todo check if LP is always already solved, because of calling solveNodeInitialLP() in solveNodeLP()? */
   SCIPsetDebugMsg(set, "node: solve LP with price and cut\n");
   SCIP_CALL( SCIPlpSolveAndEval(lp, set, messagehdlr, blkmem,  stat, eventqueue, eventfilter, transprob,
         set->lp_iterlim, FALSE, TRUE, FALSE, lperror) );
   assert(lp->flushed);
   assert(lp->solved || *lperror);

   /* remove previous primal ray, store new one if LP is unbounded */
   SCIP_CALL( updatePrimalRay(blkmem, set, stat, transprob, primal, tree, lp, *lperror) );

   /* price-and-cut loop */
   npricedcolvars = transprob->ncolvars;
   mustprice = TRUE;
   mustsepa = separate;
   delayedsepa = FALSE;
   *cutoff = FALSE;
   *unbounded = (SCIPlpGetSolstat(lp) == SCIP_LPSOLSTAT_UNBOUNDEDRAY);
   nsepastallrounds = 0;
   stalllpsolstat = SCIP_LPSOLSTAT_NOTSOLVED;
   stalllpobjval = SCIP_REAL_MIN;
   stallnfracs = INT_MAX;
   lp->installing = FALSE;
   while( !(*cutoff) && !(*unbounded) && !(*lperror) && (mustprice || mustsepa || delayedsepa) )
   {
      SCIPsetDebugMsg(set, "-------- node solving loop --------\n");
      assert(lp->flushed);
      assert(lp->solved);

      /* solve the LP with pricing in new variables */
      while( mustprice && !(*lperror) )
      {
         SCIP_CALL( SCIPpriceLoop(blkmem, set, messagehdlr, stat, transprob, origprob, primal, tree, reopt, lp,
               pricestore, sepastore, cutpool, branchcand, eventqueue, eventfilter, cliquetable, root, root, -1, &npricedcolvars,
               &mustsepa, lperror, pricingaborted) );

         mustprice = FALSE;

         assert(lp->flushed);
         assert(lp->solved || *lperror);

         /* update lower bound w.r.t. the LP solution */
         if( !(*lperror) && !(*pricingaborted) && SCIPlpIsRelax(lp) )
         {
            SCIP_CALL( SCIPnodeUpdateLowerboundLP(focusnode, set, stat, tree, transprob, origprob, lp) );
            SCIPsetDebugMsg(set, " -> new lower bound: %g (LP status: %d, LP obj: %g)\n",
               SCIPnodeGetLowerbound(focusnode), SCIPlpGetSolstat(lp), SCIPlpGetObjval(lp, set, transprob));

            /* update node estimate */
            SCIP_CALL( updateEstimate(set, stat, tree, lp, branchcand) );

            if( root && SCIPlpGetSolstat(lp) == SCIP_LPSOLSTAT_OPTIMAL )
               SCIPprobUpdateBestRootSol(transprob, set, stat, lp);
         }
         else
         {
            SCIPsetDebugMsg(set, " -> error solving LP or pricing aborted. keeping old bound: %g\n", SCIPnodeGetLowerbound(focusnode));
         }

         /* display node information line for root node */
         if( root && (SCIP_VERBLEVEL)set->disp_verblevel >= SCIP_VERBLEVEL_HIGH )
         {
            SCIP_CALL( SCIPdispPrintLine(set, messagehdlr, stat, NULL, TRUE, TRUE) );
         }

         if( !(*lperror) )
         {
            /* call propagators that are applicable during LP solving loop only if the node is not cut off */
            if( SCIPsetIsLT(set, SCIPnodeGetLowerbound(focusnode), primal->cutoffbound) )
            {
               SCIP_Longint oldnboundchgs;
               SCIP_Longint oldninitconssadded;
               SCIP_Bool postpone;

               oldnboundchgs = stat->nboundchgs;
               oldninitconssadded = stat->ninitconssadded;

               SCIPsetDebugMsg(set, " -> LP solved: call propagators that are applicable during LP solving loop\n");

               SCIP_CALL( propagateDomains(blkmem, set, stat, primal, tree, SCIPtreeGetCurrentDepth(tree), 0, FALSE,
                     SCIP_PROPTIMING_DURINGLPLOOP, cutoff, &postpone) );
               assert(BMSgetNUsedBufferMemory(mem->buffer) == 0);
               assert(!postpone);

               if( stat->ninitconssadded != oldninitconssadded )
               {
                  SCIPsetDebugMsg(set, "new initial constraints added during propagation: old=%" SCIP_LONGINT_FORMAT ", new=%" SCIP_LONGINT_FORMAT "\n", oldninitconssadded, stat->ninitconssadded);

                  SCIP_CALL( SCIPinitConssLP(blkmem, set, sepastore, cutpool, stat, transprob, origprob, tree, reopt, lp,
                        branchcand, eventqueue, eventfilter, cliquetable, FALSE, FALSE, cutoff) );
               }

               if( !(*cutoff) && !(*unbounded) )
               {
                  /* if we found something, solve LP again */
                  if( !lp->flushed )
                  {
                     SCIPsetDebugMsg(set, "    -> found reduction: resolve LP\n");

                     /* in the root node, remove redundant rows permanently from the LP */
                     if( root )
                     {
                        SCIP_CALL( SCIPlpFlush(lp, blkmem, set, eventqueue) );
                        SCIP_CALL( SCIPlpRemoveRedundantRows(lp, blkmem, set, stat, eventqueue, eventfilter) );
                     }

                     /* resolve LP */
                     SCIP_CALL( SCIPlpSolveAndEval(lp, set, messagehdlr, blkmem, stat, eventqueue, eventfilter, transprob,
                           set->lp_iterlim, FALSE, TRUE, FALSE, lperror) );
                     assert(lp->flushed);
                     assert(lp->solved || *lperror);

                     /* remove previous primal ray, store new one if LP is unbounded */
                     SCIP_CALL( updatePrimalRay(blkmem, set, stat, transprob, primal, tree, lp, *lperror) );

                     mustprice = TRUE;
                     *propagateagain = TRUE;
                  }
                  /* propagation might have changed the best bound of loose variables, thereby changing the loose objective
                   * value which is added to the LP value; because of the loose status, the LP might not be reoptimized,
                   * but the lower bound of the node needs to be updated
                   */
                  else if( stat->nboundchgs > oldnboundchgs )
                  {
                     *propagateagain = TRUE;

                     if( lp->solved && SCIPprobAllColsInLP(transprob, set, lp) && SCIPlpIsRelax(lp) )
                     {
                        assert(lp->flushed);
                        assert(lp->solved);

                        SCIP_CALL( SCIPnodeUpdateLowerboundLP(focusnode, set, stat, tree, transprob, origprob, lp) );
                        SCIPsetDebugMsg(set, " -> new lower bound: %g (LP status: %d, LP obj: %g)\n",
                           SCIPnodeGetLowerbound(focusnode), SCIPlpGetSolstat(lp), SCIPlpGetObjval(lp, set, transprob));

                        /* update node estimate */
                        SCIP_CALL( updateEstimate(set, stat, tree, lp, branchcand) );

                        if( root && SCIPlpGetSolstat(lp) == SCIP_LPSOLSTAT_OPTIMAL )
                           SCIPprobUpdateBestRootSol(transprob, set, stat, lp);
                     }
                  }
               }
            }
         }

         /* call primal heuristics that are applicable during node LP solving loop */
         if( !*cutoff && !(*unbounded) && SCIPlpGetSolstat(lp) == SCIP_LPSOLSTAT_OPTIMAL )
         {
            SCIP_Bool foundsol;

            SCIP_CALL( SCIPprimalHeuristics(set, stat, transprob, primal, tree, lp, NULL, SCIP_HEURTIMING_DURINGLPLOOP,
                  FALSE, &foundsol, unbounded) );
            assert(BMSgetNUsedBufferMemory(mem->buffer) == 0);

            *lperror = *lperror || lp->resolvelperror;
         }
      }
      assert(lp->flushed || *cutoff || *unbounded);
      assert(lp->solved || *lperror || *cutoff || *unbounded);

      /* check, if we exceeded the separation round limit */
      mustsepa = mustsepa
         && stat->nseparounds < maxseparounds
         && nsepastallrounds < maxnsepastallrounds
         && !(*cutoff);

      /* if separators were delayed, we want to apply a final separation round with the delayed separators */
      delayedsepa = delayedsepa && !mustsepa && !(*cutoff); /* if regular separation applies, we ignore delayed separators */
      mustsepa = mustsepa || delayedsepa;

      if( mustsepa )
      {
         /* if the LP is infeasible, unbounded, exceeded the objective limit or a global performance limit was reached,
          * we don't need to separate cuts
          * (the global limits are only checked at the root node in order to not query system time too often)
          */
         if( !separate || (*cutoff) || (*unbounded)
             || (SCIPlpGetSolstat(lp) != SCIP_LPSOLSTAT_OPTIMAL && SCIPlpGetSolstat(lp) != SCIP_LPSOLSTAT_UNBOUNDEDRAY)
             || SCIPsetIsGE(set, SCIPnodeGetLowerbound(focusnode), primal->cutoffbound)
             || (root && SCIPsolveIsStopped(set, stat, FALSE)) )
         {
            mustsepa = FALSE;
            delayedsepa = FALSE;
         }
         else
            assert(!(*lperror));
      }

      /* separation (needs not to be done completely, because we just want to increase the lower bound) */
      if( mustsepa )
      {
         SCIP_Longint olddomchgcount;
         SCIP_Longint oldninitconssadded;
         SCIP_Bool enoughcuts;

         assert(lp->flushed);
         assert(lp->solved);
         assert(SCIPlpGetSolstat(lp) == SCIP_LPSOLSTAT_OPTIMAL || SCIPlpGetSolstat(lp) == SCIP_LPSOLSTAT_UNBOUNDEDRAY);

         olddomchgcount = stat->domchgcount;
         oldninitconssadded = stat->ninitconssadded;

         mustsepa = FALSE;
         enoughcuts = (SCIPsetGetSepaMaxcuts(set, root) == 0);

         /* global cut pool separation */
         if( !enoughcuts && !delayedsepa )
         {
            SCIP_CALL( cutpoolSeparate(cutpool, blkmem, set, stat, eventqueue, eventfilter, lp, sepastore, FALSE, root,
                  actdepth, &enoughcuts, cutoff) );

            if( *cutoff )
            {
               SCIPsetDebugMsg(set, " -> global cut pool detected cutoff\n");
            }
         }
         assert(lp->flushed);
         assert(lp->solved);
         assert(SCIPlpGetSolstat(lp) == SCIP_LPSOLSTAT_OPTIMAL || SCIPlpGetSolstat(lp) == SCIP_LPSOLSTAT_UNBOUNDEDRAY);

         /* constraint separation */
         SCIPsetDebugMsg(set, "constraint separation\n");

         /* separate constraints and LP */
         if( !(*cutoff) && !(*lperror) && !enoughcuts && lp->solved )
         {
            /* apply a separation round */
            SCIP_CALL( separationRoundLP(blkmem, set, messagehdlr, stat, eventqueue, eventfilter, transprob, primal, tree,
                  lp, sepastore, actdepth, bounddist, delayedsepa,
                  &delayedsepa, &enoughcuts, cutoff, lperror, &mustsepa, &mustprice) );
            assert(BMSgetNUsedBufferMemory(mem->buffer) == 0);

            /* if we are close to the stall round limit, also call the delayed separators */
            if( !(*cutoff) && !(*lperror) && !enoughcuts && lp->solved
               && (SCIPlpGetSolstat(lp) == SCIP_LPSOLSTAT_OPTIMAL || SCIPlpGetSolstat(lp) == SCIP_LPSOLSTAT_UNBOUNDEDRAY)
               && nsepastallrounds >= maxnsepastallrounds-1 && delayedsepa )
            {
               SCIP_CALL( separationRoundLP(blkmem, set, messagehdlr, stat, eventqueue, eventfilter, transprob, primal,
                     tree, lp, sepastore, actdepth, bounddist, delayedsepa,
                     &delayedsepa, &enoughcuts, cutoff, lperror, &mustsepa, &mustprice) );
               assert(BMSgetNUsedBufferMemory(mem->buffer) == 0);
            }
         }

         /* delayed global cut pool separation */
         if( !(*cutoff) && SCIPlpGetSolstat(lp) == SCIP_LPSOLSTAT_OPTIMAL && SCIPsepastoreGetNCuts(sepastore) == 0 )
         {
            assert( !(*lperror) );

            SCIP_CALL( cutpoolSeparate(delayedcutpool, blkmem, set, stat, eventqueue, eventfilter, lp, sepastore, TRUE,
                  root, actdepth, &enoughcuts, cutoff) );

            if( *cutoff )
            {
               SCIPsetDebugMsg(set, " -> delayed global cut pool detected cutoff\n");
            }
            assert(SCIPlpGetSolstat(lp) == SCIP_LPSOLSTAT_OPTIMAL);
            assert(lp->flushed);
            assert(lp->solved);
         }

         assert(*cutoff || *lperror || SCIPlpIsSolved(lp));
         assert(!SCIPlpIsSolved(lp)
            || SCIPlpGetSolstat(lp) == SCIP_LPSOLSTAT_OPTIMAL
            || SCIPlpGetSolstat(lp) == SCIP_LPSOLSTAT_UNBOUNDEDRAY
            || SCIPlpGetSolstat(lp) == SCIP_LPSOLSTAT_INFEASIBLE
            || SCIPlpGetSolstat(lp) == SCIP_LPSOLSTAT_OBJLIMIT
            || SCIPlpGetSolstat(lp) == SCIP_LPSOLSTAT_ITERLIMIT
            || SCIPlpGetSolstat(lp) == SCIP_LPSOLSTAT_TIMELIMIT);

         if( *cutoff || *lperror
            || SCIPlpGetSolstat(lp) == SCIP_LPSOLSTAT_INFEASIBLE || SCIPlpGetSolstat(lp) == SCIP_LPSOLSTAT_OBJLIMIT
            || SCIPlpGetSolstat(lp) == SCIP_LPSOLSTAT_ITERLIMIT  || SCIPlpGetSolstat(lp) == SCIP_LPSOLSTAT_TIMELIMIT )
         {
            /* the found cuts are of no use, because the node is infeasible anyway (or we have an error in the LP) */
            SCIP_CALL( SCIPsepastoreClearCuts(sepastore, blkmem, set, eventqueue, eventfilter, lp) );
         }
         else
         {
            /* apply found cuts */
            SCIP_CALL( SCIPsepastoreApplyCuts(sepastore, blkmem, set, stat, transprob, origprob, tree, reopt, lp,
                  branchcand, eventqueue, eventfilter, cliquetable, root, SCIP_EFFICIACYCHOICE_LP, cutoff) );

            if( !(*cutoff) )
            {
               mustprice = mustprice || !lp->flushed || (transprob->ncolvars != npricedcolvars);
               mustsepa = mustsepa || !lp->flushed;

               /* if a new bound change (e.g. a cut with only one column) was found, propagate domains again */
               if( stat->domchgcount != olddomchgcount )
               {
                  SCIPsetDebugMsg(set, " -> separation changed bound: propagate again\n");

                  *propagateagain = TRUE;

                  /* in the root node, remove redundant rows permanently from the LP */
                  if( root )
                  {
                     SCIP_CALL( SCIPlpFlush(lp, blkmem, set, eventqueue) );
                     SCIP_CALL( SCIPlpRemoveRedundantRows(lp, blkmem, set, stat, eventqueue, eventfilter) );
                  }
               }

               if( stat->ninitconssadded != oldninitconssadded )
               {
                  SCIPsetDebugMsg(set, "new initial constraints added during propagation: old=%" SCIP_LONGINT_FORMAT ", new=%" SCIP_LONGINT_FORMAT "\n",
                        oldninitconssadded, stat->ninitconssadded);

                  SCIP_CALL( SCIPinitConssLP(blkmem, set, sepastore, cutpool, stat, transprob, origprob, tree, reopt, lp,
                        branchcand, eventqueue, eventfilter, cliquetable, FALSE, FALSE, cutoff) );
               }

               if( !(*cutoff) )
               {
                  SCIP_Real lpobjval;

                  /* solve LP (with dual simplex) */
                  SCIPsetDebugMsg(set, "separation: solve LP\n");
                  SCIP_CALL( SCIPlpSolveAndEval(lp, set, messagehdlr, blkmem, stat, eventqueue, eventfilter, transprob,
                        set->lp_iterlim, FALSE, TRUE, FALSE, lperror) );
                  assert(lp->flushed);
                  assert(lp->solved || *lperror);

                  /* remove previous primal ray, store new one if LP is unbounded */
                  SCIP_CALL( updatePrimalRay(blkmem, set, stat, transprob, primal, tree, lp, *lperror) );

                  if( !(*lperror) )
                  {
                     SCIP_Bool stalling;

                     /* propagation might have changed the best bound of loose variables, thereby changing the loose objective value
                      * which is added to the LP value; because of the loose status, the LP might not be reoptimized, but the lower
                      * bound of the node needs to be updated
                      */
                     if( stat->domchgcount != olddomchgcount && (!mustprice || mustsepa) && !(*cutoff)
                        && SCIPprobAllColsInLP(transprob, set, lp) && SCIPlpIsRelax(lp) )
                     {
                        SCIP_CALL( SCIPnodeUpdateLowerboundLP(focusnode, set, stat, tree, transprob, origprob, lp) );
                        SCIPsetDebugMsg(set, " -> new lower bound: %g (LP status: %d, LP obj: %g)\n",
                           SCIPnodeGetLowerbound(focusnode), SCIPlpGetSolstat(lp), SCIPlpGetObjval(lp, set, transprob));

                        /* update node estimate */
                        SCIP_CALL( updateEstimate(set, stat, tree, lp, branchcand) );

                        if( root && SCIPlpGetSolstat(lp) == SCIP_LPSOLSTAT_OPTIMAL )
                           SCIPprobUpdateBestRootSol(transprob, set, stat, lp);
                     }

                     /* check if we are stalling
                      * If we have an LP solution, then we are stalling if
                      *   we had an LP solution before and
                      *   the LP value did not improve and
                      *   the number of fractional variables did not decrease.
                      * If we do not have an LP solution, then we are stalling if the solution status of the LP did not change.
                      */
                     if( SCIPlpGetSolstat(lp) == SCIP_LPSOLSTAT_OPTIMAL )
                     {
                        SCIP_Real objreldiff;
                        int nfracs;

                        SCIP_CALL( SCIPbranchcandGetLPCands(branchcand, set, stat, lp, NULL, NULL, NULL, &nfracs, NULL,
                              NULL) );
                        lpobjval = SCIPlpGetObjval(lp, set, transprob);

                        objreldiff = SCIPrelDiff(lpobjval, stalllpobjval);
                        SCIPsetDebugMsg(set, " -> LP bound moved from %g to %g (reldiff: %g)\n",
                           stalllpobjval, lpobjval, objreldiff);

                        stalling = (stalllpsolstat == SCIP_LPSOLSTAT_OPTIMAL &&
                            objreldiff <= 1e-04 &&
                            nfracs >= (0.9 - 0.1 * nsepastallrounds) * stallnfracs);

                        stalllpobjval = lpobjval;
                        stallnfracs = nfracs;
                     }
                     else
                     {
                        stalling = (stalllpsolstat == SCIPlpGetSolstat(lp));
                     }

                     if( !stalling )
                     {
                        nsepastallrounds = 0;
                        lp->installing = FALSE;
                     }
                     else
                     {
                        nsepastallrounds++;
                     }
                     stalllpsolstat = SCIPlpGetSolstat(lp);

                     /* tell LP that we are (close to) stalling */
                     if( nsepastallrounds >= maxnsepastallrounds-2 )
                        lp->installing = TRUE;
                     SCIPsetDebugMsg(set, " -> nsepastallrounds=%d/%d\n", nsepastallrounds, maxnsepastallrounds);
                  }
               }
            }
         }
         assert(*cutoff || *lperror || (lp->flushed && lp->solved)); /* cutoff: LP may be unsolved due to bound changes */

         SCIPsetDebugMsg(set, "separation round %d/%d finished (%d/%d stall rounds): mustprice=%u, mustsepa=%u, delayedsepa=%u, propagateagain=%u\n",
            stat->nseparounds, maxseparounds, nsepastallrounds, maxnsepastallrounds, mustprice, mustsepa, delayedsepa, *propagateagain);

         /* increase separation round counter */
         stat->nseparounds++;
      }
   }

   if ( nsepastallrounds >= maxnsepastallrounds )
   {
      SCIPmessagePrintVerbInfo(messagehdlr, set->disp_verblevel, SCIP_VERBLEVEL_FULL,
         "Truncate separation round because of stalling (%d stall rounds).\n", maxnsepastallrounds);
   }

   if( !*lperror )
   {
      /* update pseudo cost values for continuous variables, if it should be delayed */
      SCIP_CALL( updatePseudocost(set, stat, transprob, tree, lp, FALSE, set->branch_delaypscost) );
   }

   /* update lower bound w.r.t. the LP solution */
   if( *cutoff )
   {
      SCIPnodeUpdateLowerbound(focusnode, stat, set, tree, transprob, origprob, SCIPsetInfinity(set));
   }
   else if( !(*lperror) )
   {
      assert(lp->flushed);
      assert(lp->solved);

      if( SCIPlpIsRelax(lp) )
      {
         SCIP_CALL( SCIPnodeUpdateLowerboundLP(focusnode, set, stat, tree, transprob, origprob, lp) );
      }

      /* update node estimate */
      SCIP_CALL( updateEstimate(set, stat, tree, lp, branchcand) );

      /* issue LPSOLVED event */
      if( SCIPlpGetSolstat(lp) != SCIP_LPSOLSTAT_ITERLIMIT && SCIPlpGetSolstat(lp) != SCIP_LPSOLSTAT_TIMELIMIT )
      {
         SCIP_CALL( SCIPeventChgType(&event, SCIP_EVENTTYPE_LPSOLVED) );
         SCIP_CALL( SCIPeventChgNode(&event, focusnode) );
         SCIP_CALL( SCIPeventProcess(&event, set, NULL, NULL, NULL, eventfilter) );
      }

      /* if the LP is a relaxation and we are not solving exactly, then we may analyze an infeasible or bound exceeding
       * LP (not necessary in the root node) and cut off the current node
       */
      if( !set->misc_exactsolve && !root && SCIPlpIsRelax(lp) && SCIPprobAllColsInLP(transprob, set, lp)
         && (SCIPlpGetSolstat(lp) == SCIP_LPSOLSTAT_INFEASIBLE || SCIPlpGetSolstat(lp) == SCIP_LPSOLSTAT_OBJLIMIT) )
      {
         SCIP_CALL( SCIPconflictAnalyzeLP(conflict, conflictstore, blkmem, set, stat, transprob, origprob, tree, reopt,
               lp, branchcand, eventqueue, cliquetable, NULL) );
         *cutoff = TRUE;
      }
   }
   /* check for unboundedness */
   if( !(*lperror) )
   {
      *unbounded = (SCIPlpGetSolstat(lp) == SCIP_LPSOLSTAT_UNBOUNDEDRAY);
      /* assert(!(*unbounded) || root); */ /* unboundedness can only happen in the root node; no, of course it can also happens in the tree if a branching did not help to resolve unboundedness */
   }

   lp->installing = FALSE;

   SCIPsetDebugMsg(set, " -> final lower bound: %g (LP status: %d, LP obj: %g)\n",
      SCIPnodeGetLowerbound(focusnode), SCIPlpGetSolstat(lp),
      (*cutoff || *unbounded) ? SCIPsetInfinity(set) : *lperror ? -SCIPsetInfinity(set) : SCIPlpGetObjval(lp, set, transprob));

   return SCIP_OKAY;
}

/** updates the current lower bound with the pseudo objective value, cuts off node by bounding, and applies conflict
 *  analysis if the pseudo objective lead to the cutoff
 */
static
SCIP_RETCODE applyBounding(
   BMS_BLKMEM*           blkmem,             /**< block memory buffers */
   SCIP_SET*             set,                /**< global SCIP settings */
   SCIP_STAT*            stat,               /**< dynamic problem statistics */
   SCIP_PROB*            transprob,          /**< tranformed problem after presolve */
   SCIP_PROB*            origprob,           /**< original problem */
   SCIP_PRIMAL*          primal,             /**< primal data */
   SCIP_TREE*            tree,               /**< branch and bound tree */
   SCIP_REOPT*           reopt,              /**< reoptimization data structure */
   SCIP_LP*              lp,                 /**< LP data */
   SCIP_BRANCHCAND*      branchcand,         /**< branching candidate storage */
   SCIP_EVENTQUEUE*      eventqueue,         /**< event queue */
   SCIP_CONFLICT*        conflict,           /**< conflict analysis data */
   SCIP_CLIQUETABLE*     cliquetable,        /**< clique table data structure */
   SCIP_Bool*            cutoff              /**< pointer to store TRUE, if the node can be cut off */
   )
{
   assert(transprob != NULL);
   assert(origprob != NULL);
   assert(primal != NULL);
   assert(cutoff != NULL);

   if( !(*cutoff) )
   {
      SCIP_NODE* focusnode;
      SCIP_Real pseudoobjval;

      /* get current focus node */
      focusnode = SCIPtreeGetFocusNode(tree);

      /* update lower bound w.r.t. the pseudo solution */
      pseudoobjval = SCIPlpGetPseudoObjval(lp, set, transprob);
      SCIPnodeUpdateLowerbound(focusnode, stat, set, tree, transprob, origprob, pseudoobjval);
      SCIPsetDebugMsg(set, " -> lower bound: %g [%g] (pseudoobj: %g [%g]), cutoff bound: %g [%g]\n",
         SCIPnodeGetLowerbound(focusnode), SCIPprobExternObjval(transprob, origprob, set, SCIPnodeGetLowerbound(focusnode)) + SCIPgetOrigObjoffset(set->scip),
         pseudoobjval, SCIPprobExternObjval(transprob, origprob, set, pseudoobjval) + SCIPgetOrigObjoffset(set->scip),
         primal->cutoffbound, SCIPprobExternObjval(transprob, origprob, set, primal->cutoffbound) + SCIPgetOrigObjoffset(set->scip));

      /* check for infeasible node by bounding */
      if( (set->misc_exactsolve && SCIPnodeGetLowerbound(focusnode) >= primal->cutoffbound)
         || (!set->misc_exactsolve && SCIPsetIsGE(set, SCIPnodeGetLowerbound(focusnode), primal->cutoffbound)) )
      {
         SCIPsetDebugMsg(set, "node is cut off by bounding (lower=%g, upper=%g)\n",
            SCIPnodeGetLowerbound(focusnode), primal->cutoffbound);
         SCIPnodeUpdateLowerbound(focusnode, stat, set, tree, transprob, origprob, SCIPsetInfinity(set));
         *cutoff = TRUE;

         /* call pseudo conflict analysis, if the node is cut off due to the pseudo objective value */
         if( pseudoobjval >= primal->cutoffbound && !SCIPsetIsInfinity(set, -pseudoobjval) )
         {
            SCIP_CALL( SCIPconflictAnalyzePseudo(conflict, blkmem, set, stat, transprob, origprob, tree, reopt, lp, branchcand, eventqueue, cliquetable, NULL) );
         }
      }
   }

   return SCIP_OKAY;
}

/** marks all relaxators to be unsolved */
static
void markRelaxsUnsolved(
   SCIP_SET*             set,                /**< global SCIP settings */
   SCIP_RELAXATION*      relaxation          /**< global relaxation data */
   )
{
   int r;

   assert(set != NULL);
   assert(relaxation != NULL);

   SCIPrelaxationSetSolValid(relaxation, FALSE);

   for( r = 0; r < set->nrelaxs; ++r )
      SCIPrelaxMarkUnsolved(set->relaxs[r]);
}

/** solves the current node's LP in a price-and-cut loop */
static
SCIP_RETCODE solveNodeLP(
   BMS_BLKMEM*           blkmem,             /**< block memory buffers */
   SCIP_SET*             set,                /**< global SCIP settings */
   SCIP_MESSAGEHDLR*     messagehdlr,        /**< message handler */
   SCIP_STAT*            stat,               /**< dynamic problem statistics */
   SCIP_MEM*             mem,                /**< block memory pools */
   SCIP_PROB*            origprob,           /**< original problem */
   SCIP_PROB*            transprob,          /**< transformed problem after presolve */
   SCIP_PRIMAL*          primal,             /**< primal data */
   SCIP_TREE*            tree,               /**< branch and bound tree */
   SCIP_REOPT*           reopt,              /**< reoptimization data structure */
   SCIP_LP*              lp,                 /**< LP data */
   SCIP_RELAXATION*      relaxation,         /**< relaxators */
   SCIP_PRICESTORE*      pricestore,         /**< pricing storage */
   SCIP_SEPASTORE*       sepastore,          /**< separation storage */
   SCIP_CUTPOOL*         cutpool,            /**< global cut pool */
   SCIP_CUTPOOL*         delayedcutpool,     /**< global delayed cut pool */
   SCIP_BRANCHCAND*      branchcand,         /**< branching candidate storage */
   SCIP_CONFLICT*        conflict,           /**< conflict analysis data */
   SCIP_CONFLICTSTORE*   conflictstore,      /**< conflict store */
   SCIP_EVENTFILTER*     eventfilter,        /**< event filter for global (not variable dependent) events */
   SCIP_EVENTQUEUE*      eventqueue,         /**< event queue */
   SCIP_CLIQUETABLE*     cliquetable,        /**< clique table data structure */
   SCIP_Bool             initiallpsolved,    /**< was the initial LP already solved? */
   SCIP_Bool             fullseparation,     /**< are we in the first prop-and-cut-and-price loop? */
   SCIP_Bool             newinitconss,       /**< do we have to add new initial constraints? */
   SCIP_Bool*            propagateagain,     /**< pointer to store whether we want to propagate again */
   SCIP_Bool*            solverelaxagain,    /**< pointer to store TRUE, if the external relaxators should be called again */
   SCIP_Bool*            cutoff,             /**< pointer to store TRUE, if the node can be cut off */
   SCIP_Bool*            unbounded,          /**< pointer to store TRUE, if an unbounded ray was found in the LP */
   SCIP_Bool*            lperror,            /**< pointer to store TRUE, if an unresolved error in LP solving occured */
   SCIP_Bool*            pricingaborted      /**< pointer to store TRUE, if the pricing was aborted and the lower bound
                                              *   must not be used */
   )
{
   SCIP_Longint nlpiterations;
   SCIP_Longint nlps;

   assert(stat != NULL);
   assert(tree != NULL);
   assert(SCIPtreeHasFocusNodeLP(tree));
   assert(cutoff != NULL);
   assert(unbounded != NULL);
   assert(lperror != NULL);
   assert(*cutoff == FALSE);
   assert(*unbounded == FALSE);
   assert(*lperror == FALSE);

   nlps = stat->nlps;
   nlpiterations = stat->nlpiterations;

   if( !initiallpsolved )
   {
      /* load and solve the initial LP of the node */
      SCIP_CALL( solveNodeInitialLP(blkmem, set, messagehdlr, stat, transprob, origprob, primal, tree, reopt, lp,
            pricestore, sepastore, cutpool, branchcand, eventfilter, eventqueue, cliquetable, newinitconss, cutoff, lperror) );

      assert(*cutoff || *lperror || (lp->flushed && lp->solved));
      SCIPsetDebugMsg(set, "price-and-cut-loop: initial LP status: %d, LP obj: %g\n",
         SCIPlpGetSolstat(lp),
         *cutoff ? SCIPsetInfinity(set) : *lperror ? -SCIPsetInfinity(set) : SCIPlpGetObjval(lp, set, transprob));

      /* update initial LP iteration counter */
      stat->ninitlps += stat->nlps - nlps;
      stat->ninitlpiterations += stat->nlpiterations - nlpiterations;

      /* In the root node, we try if the initial LP solution is feasible to avoid expensive setup of data structures in
       * separators; in case the root LP is aborted, e.g., by hitting the time limit, we do not check the LP solution
       * since the corresponding data structures have not been updated.
       */
      if( SCIPtreeGetCurrentDepth(tree) == 0 && !(*cutoff) && !(*lperror)
         && (SCIPlpGetSolstat(lp) == SCIP_LPSOLSTAT_OPTIMAL || SCIPlpGetSolstat(lp) == SCIP_LPSOLSTAT_UNBOUNDEDRAY)
         && !SCIPsolveIsStopped(set, stat, FALSE) )
      {
         SCIP_Bool checklprows;
         SCIP_Bool stored;
         SCIP_SOL* sol;
         SCIP_Longint oldnbestsolsfound = primal->nbestsolsfound;

         SCIP_CALL( SCIPsolCreateLPSol(&sol, blkmem, set, stat, transprob, primal, tree, lp, NULL) );

         if( SCIPlpGetSolstat(lp) == SCIP_LPSOLSTAT_UNBOUNDEDRAY )
            checklprows = FALSE;
         else
            checklprows = TRUE;

#ifndef NDEBUG
         /* in the debug mode we want to explicitly check if the solution is feasible if it was stored */
         SCIP_CALL( SCIPprimalTrySol(primal, blkmem, set, messagehdlr, stat, origprob, transprob, tree, reopt, lp,
               eventqueue, eventfilter, sol, FALSE, FALSE, TRUE, TRUE, checklprows, &stored) );

         if( stored )
         {
            SCIP_Bool feasible;

            SCIP_CALL( SCIPsolCheck(sol, set, messagehdlr, blkmem, stat, transprob, FALSE, FALSE, TRUE, TRUE,
                  checklprows, &feasible) );
            assert(feasible);
         }

         SCIP_CALL( SCIPsolFree(&sol, blkmem, primal) );
#else
         SCIP_CALL( SCIPprimalTrySolFree(primal, blkmem, set, messagehdlr, stat, origprob, transprob, tree, reopt, lp,
               eventqueue, eventfilter, &sol, FALSE, FALSE, TRUE, TRUE, checklprows, &stored) );
#endif
         if( stored )
         {
            stat->nlpsolsfound++;

            if( primal->nbestsolsfound != oldnbestsolsfound )
            {
               stat->nlpbestsolsfound++;
               SCIPstoreSolutionGap(set->scip);
            }

            if( set->reopt_enable )
            {
               assert(reopt != NULL);
               SCIP_CALL( SCIPreoptCheckCutoff(reopt, set, blkmem, tree->focusnode, SCIP_EVENTTYPE_NODEFEASIBLE, lp,
                     SCIPlpGetSolstat(lp), tree->root == tree->focusnode, TRUE, tree->focusnode->lowerbound,
                     tree->effectiverootdepth) );
            }
         }

         if( SCIPlpGetSolstat(lp) == SCIP_LPSOLSTAT_UNBOUNDEDRAY )
            *unbounded = TRUE;
      }
   }
   else
   {
      SCIP_CALL( SCIPinitConssLP(blkmem, set, sepastore, cutpool, stat, transprob,
            origprob, tree, reopt, lp, branchcand, eventqueue, eventfilter, cliquetable, FALSE, FALSE,
            cutoff) );
   }
   assert(SCIPsepastoreGetNCuts(sepastore) == 0);

   /* check for infeasible node by bounding */
   SCIP_CALL( applyBounding(blkmem, set, stat, transprob, origprob, primal, tree, reopt, lp, branchcand, eventqueue, conflict, cliquetable, cutoff) );
#ifdef SCIP_DEBUG
   if( *cutoff )
   {
      if( SCIPtreeGetCurrentDepth(tree) == 0 )
      {
         SCIPsetDebugMsg(set, "solution cuts off root node, stop solution process\n");
      }
      else
      {
         SCIPsetDebugMsg(set, "solution cuts off node\n");
      }
   }
#endif

   if( !(*cutoff) && !(*lperror) )
   {
      SCIP_Longint oldninitconssadded;
      SCIP_Longint oldnboundchgs;
      SCIP_Longint olddomchgcount;
      int oldnpricedvars;
      int oldncutsapplied;

      oldnpricedvars = transprob->ncolvars;
      oldninitconssadded = stat->ninitconssadded;
      oldncutsapplied = SCIPsepastoreGetNCutsApplied(sepastore);
      oldnboundchgs = stat->nboundchgs;
      olddomchgcount = stat->domchgcount;

      /* solve the LP with price-and-cut*/
      SCIP_CALL( priceAndCutLoop(blkmem, set, messagehdlr, stat, mem, transprob, origprob,  primal, tree, reopt, lp,
            pricestore, sepastore, cutpool, delayedcutpool, branchcand, conflict, conflictstore, eventfilter,
            eventqueue, cliquetable, fullseparation, propagateagain, cutoff, unbounded, lperror, pricingaborted) );

      /* check if the problem was changed and the relaxation needs to be resolved */
      if( (transprob->ncolvars != oldnpricedvars) || (stat->ninitconssadded != oldninitconssadded) ||
            (SCIPsepastoreGetNCutsApplied(sepastore) != oldncutsapplied) || (stat->nboundchgs != oldnboundchgs) ||
            (stat->domchgcount != olddomchgcount) )
      {
         *solverelaxagain = TRUE;
         markRelaxsUnsolved(set, relaxation);
      }

   }
   assert(*cutoff || *lperror || (lp->flushed && lp->solved));

   /* if there is no LP error, then *unbounded should be TRUE, iff the LP solution status is unboundedray */
   assert(*lperror || ((SCIPlpGetSolstat(lp) == SCIP_LPSOLSTAT_UNBOUNDEDRAY) == *unbounded));

   /* If pricing was aborted while solving the LP of the node and the node cannot be cut off due to the lower bound computed by the pricer,
   *  the solving of the LP might be stopped due to the objective limit, but the node may not be cut off, since the LP objective
   *  is not a feasible lower bound for the solutions in the current subtree.
   *  In this case, the LP has to be solved to optimality by temporarily removing the cutoff bound.
   */
   if( (*pricingaborted) && (SCIPlpGetSolstat(lp) == SCIP_LPSOLSTAT_OBJLIMIT || SCIPlpGetSolstat(lp) == SCIP_LPSOLSTAT_ITERLIMIT)
      && !(*cutoff) )
   {
      SCIP_Real tmpcutoff;

      /* temporarily disable cutoffbound, which also disables the objective limit */
      tmpcutoff = lp->cutoffbound;
      lp->cutoffbound = SCIPlpiInfinity(SCIPlpGetLPI(lp));

      lp->solved = FALSE;
      SCIP_CALL( SCIPlpSolveAndEval(lp, set, messagehdlr, blkmem, stat, eventqueue, eventfilter, transprob, -1LL, FALSE, FALSE, FALSE, lperror) );

      /* reinstall old cutoff bound */
      lp->cutoffbound = tmpcutoff;

      SCIPsetDebugMsg(set, "re-optimized LP without cutoff bound: LP status: %d, LP obj: %g\n",
         SCIPlpGetSolstat(lp), *lperror ? -SCIPsetInfinity(set) : SCIPlpGetObjval(lp, set, transprob));

      /* lp solstat should not be objlimit, since the cutoff bound was removed temporarily */
      assert(SCIPlpGetSolstat(lp) != SCIP_LPSOLSTAT_OBJLIMIT);
      /* lp solstat should not be unboundedray, since the lp was dual feasible */
      assert(SCIPlpGetSolstat(lp) != SCIP_LPSOLSTAT_UNBOUNDEDRAY);
      /* there should be no primal ray, since the lp was dual feasible */
      assert(primal->primalray == NULL);
      if( SCIPlpGetSolstat(lp) == SCIP_LPSOLSTAT_INFEASIBLE )
      {
         *cutoff = TRUE;
      }
   }
   assert(!(*pricingaborted) || SCIPlpGetSolstat(lp) == SCIP_LPSOLSTAT_OPTIMAL
      || SCIPlpGetSolstat(lp) == SCIP_LPSOLSTAT_NOTSOLVED || SCIPsolveIsStopped(set, stat, FALSE) || (*cutoff));

   assert(*cutoff || *lperror || (lp->flushed && lp->solved));

   /* update node's LP iteration counter */
   stat->nnodelps += stat->nlps - nlps;
   stat->nnodelpiterations += stat->nlpiterations - nlpiterations;

   /* update number of root node LPs and iterations if the root node was processed */
   if( SCIPnodeGetDepth(tree->focusnode) == 0 )
   {
      stat->nrootlps += stat->nlps - nlps;
      stat->nrootlpiterations += stat->nlpiterations - nlpiterations;
   }

   return SCIP_OKAY;
}

/** calls relaxators */
static
SCIP_RETCODE solveNodeRelax(
   SCIP_SET*             set,                /**< global SCIP settings */
   SCIP_STAT*            stat,               /**< dynamic problem statistics */
   SCIP_TREE*            tree,               /**< branch and bound tree */
   SCIP_RELAXATION*      relaxation,         /**< relaxators */
   SCIP_PROB*            transprob,          /**< transformed problem */
   SCIP_PROB*            origprob,           /**< original problem */
   int                   depth,              /**< depth of current node */
   SCIP_Bool             beforelp,           /**< should the relaxators with non-negative or negative priority be called? */
   SCIP_Bool*            cutoff,             /**< pointer to store TRUE, if the node can be cut off */
   SCIP_Bool*            propagateagain,     /**< pointer to store TRUE, if domain propagation should be applied again */
   SCIP_Bool*            solvelpagain,       /**< pointer to store TRUE, if the node's LP has to be solved again */
   SCIP_Bool*            solverelaxagain,    /**< pointer to store TRUE, if the external relaxators should be called
                                              *   again */
   SCIP_Bool*            relaxcalled         /**< pointer to store TRUE, if at least one relaxator was called (unmodified
                                              *   otherwise) */
   )
{
   SCIP_RESULT result;
   SCIP_Real lowerbound;
   int r;

   assert(set != NULL);
   assert(relaxation != NULL);
   assert(cutoff != NULL);
   assert(solvelpagain != NULL);
   assert(propagateagain != NULL);
   assert(solverelaxagain != NULL);
   assert(relaxcalled != NULL);
   assert(!(*cutoff));

   /* sort by priority */
   SCIPsetSortRelaxs(set);

   for( r = 0; r < set->nrelaxs && !(*cutoff); ++r )
   {
      if( beforelp != (SCIPrelaxGetPriority(set->relaxs[r]) >= 0) )
         continue;

      *relaxcalled = TRUE;

      lowerbound = -SCIPsetInfinity(set);

      /* invalidate relaxation solution */
      SCIPrelaxationSetSolValid(relaxation, FALSE);

      SCIP_CALL( SCIPrelaxExec(set->relaxs[r], set, stat, depth, &lowerbound, &result) );

      switch( result )
      {
      case SCIP_CUTOFF:
         *cutoff = TRUE;
         SCIPsetDebugMsg(set, " -> relaxator <%s> detected cutoff\n", SCIPrelaxGetName(set->relaxs[r]));
         /* @todo does it make sense to proceed if the node is proven to be infeasible? */
         return SCIP_OKAY;

      case SCIP_CONSADDED:
         *solvelpagain = TRUE;   /* the separation for new constraints should be called */
         *propagateagain = TRUE; /* the propagation for new constraints should be called */
         break;

      case SCIP_REDUCEDDOM:
         *solvelpagain = TRUE;
         *propagateagain = TRUE;
         break;

      case SCIP_SEPARATED:
         *solvelpagain = TRUE;
         break;

      case SCIP_SUSPENDED:
         *solverelaxagain = TRUE;
         break;

      case SCIP_SUCCESS:
      case SCIP_DIDNOTRUN:
         break;

      default:
         SCIPerrorMessage("invalid result code <%d> of relaxator <%s>\n", result, SCIPrelaxGetName(set->relaxs[r]));
         return SCIP_INVALIDRESULT;
      }  /*lint !e788*/

      if( result != SCIP_CUTOFF && result != SCIP_DIDNOTRUN && result != SCIP_SUSPENDED )
      {
         SCIP_NODE* focusnode;

         focusnode = SCIPtreeGetFocusNode(tree);
         assert(focusnode != NULL);
         assert(SCIPnodeGetType(focusnode) == SCIP_NODETYPE_FOCUSNODE);

         /* update lower bound w.r.t. the lower bound given by the relaxator */
         SCIPnodeUpdateLowerbound(focusnode, stat, set, tree, transprob, origprob, lowerbound);
         SCIPsetDebugMsg(set, " -> new lower bound given by relaxator %s: %g\n",
            SCIPrelaxGetName(set->relaxs[r]), lowerbound);

         /* update bestrelaxsol and bestrelaxobj; this is only possible if the solution has been marked as valid (via
          * SCIPmarkRelaxSolValid())
          */
         if( lowerbound > SCIPrelaxationGetBestRelaxSolObj(relaxation) && SCIPrelaxationIsSolValid(relaxation) &&
               SCIPrelaxIncludesLp(set->relaxs[r]) )
         {
            int i;

            SCIPsetDebugMsg(set, "update best relaxation solution\n");

            SCIPrelaxationSetBestRelaxSolObj(relaxation, lowerbound);

            for( i = 0; i < transprob->nvars; ++i )
            {
               assert(transprob->vars[i] != NULL);

               SCIP_CALL( SCIPsolSetVal(SCIPrelaxationGetBestRelaxSol(relaxation), set, stat, tree, transprob->vars[i],
                     SCIPvarGetRelaxSol(transprob->vars[i], set)) );
            }
         }
      }
   }

   return SCIP_OKAY;
}

/** enforces constraints by branching, separation, or domain reduction */
static
SCIP_RETCODE enforceConstraints(
   BMS_BLKMEM*           blkmem,             /**< block memory buffers */
   SCIP_SET*             set,                /**< global SCIP settings */
   SCIP_MESSAGEHDLR*     messagehdlr,        /**< message handler */
   SCIP_STAT*            stat,               /**< dynamic problem statistics */
   SCIP_PROB*            prob,               /**< transformed problem after presolve */
   SCIP_TREE*            tree,               /**< branch and bound tree */
   SCIP_LP*              lp,                 /**< LP data */
   SCIP_RELAXATION*      relaxation,         /**< global relaxation data */
   SCIP_SEPASTORE*       sepastore,          /**< separation storage */
   SCIP_BRANCHCAND*      branchcand,         /**< branching candidate storage */
   SCIP_Bool*            branched,           /**< pointer to store whether a branching was created */
   SCIP_Bool*            cutoff,             /**< pointer to store TRUE, if the node can be cut off */
   SCIP_Bool*            infeasible,         /**< pointer to store TRUE, if the LP/pseudo solution is infeasible */
   SCIP_Bool*            propagateagain,     /**< pointer to store TRUE, if domain propagation should be applied again */
   SCIP_Bool*            solvelpagain,       /**< pointer to store TRUE, if the node's LP has to be solved again */
   SCIP_Bool*            solverelaxagain,    /**< pointer to store TRUE, if the external relaxators should be called again */
   SCIP_Bool             forced              /**< should enforcement of pseudo solution be forced? */
   )
{
   SCIP_RESULT result;
   SCIP_Real pseudoobjval;
   SCIP_Bool resolved;
   SCIP_Bool objinfeasible;
   SCIP_Bool enforcerelaxsol;
   int h;

   assert(set != NULL);
   assert(stat != NULL);
   assert(tree != NULL);
   assert(SCIPtreeGetFocusNode(tree) != NULL);
   assert(branched != NULL);
   assert(cutoff != NULL);
   assert(infeasible != NULL);
   assert(propagateagain != NULL);
   assert(solvelpagain != NULL);
   assert(solverelaxagain != NULL);
   assert(!(*cutoff));
   assert(!(*propagateagain));
   assert(!(*solvelpagain));
   assert(!(*solverelaxagain));

   *branched = FALSE;
   /**@todo avoid checking the same pseudosolution twice */


   /* enforce (best) relaxation solution if the LP has a worse objective value */
   enforcerelaxsol = (! SCIPsetIsInfinity(set, -1 * SCIPrelaxationGetBestRelaxSolObj(relaxation))) && (!SCIPtreeHasFocusNodeLP(tree)
         || SCIPsetIsGT(set, SCIPrelaxationGetBestRelaxSolObj(relaxation), SCIPlpGetObjval(lp, set, prob)));

   /* check if all constraint handlers implement the enforelax callback, otherwise enforce the LP solution */
   for( h = 0; h < set->nconshdlrs && enforcerelaxsol; ++h )
   {
      if( set->conshdlrs_enfo[h]->consenforelax == NULL && ((! set->conshdlrs_enfo[h]->needscons) ||
            (set->conshdlrs_enfo[h]->nconss > 0)) )
      {
         SCIP_VERBLEVEL verblevel;

         enforcerelaxsol = FALSE;

         verblevel = SCIP_VERBLEVEL_FULL;

         if( !stat->disableenforelaxmsg && set->disp_verblevel == SCIP_VERBLEVEL_HIGH )
         {
            verblevel = SCIP_VERBLEVEL_HIGH;

            /* remember that the disable relaxation enforcement message was posted and only post it again if the
             * verblevel is SCIP_VERBLEVEL_FULL
             */
            stat->disableenforelaxmsg = TRUE;
         }
         SCIPmessagePrintVerbInfo(messagehdlr, set->disp_verblevel, verblevel, "Disable enforcement of relaxation solutions"
               " since constraint handler %s does not implement enforelax-callback\n",
               SCIPconshdlrGetName(set->conshdlrs_enfo[h]));
      }
   }

   /* enforce constraints by branching, applying additional cutting planes (if LP is being processed),
    * introducing new constraints, or tighten the domains
    */
#ifndef SCIP_NDEBUG
   if( (! SCIPsetIsInfinity(set, -1 * SCIPrelaxationGetBestRelaxSolObj(relaxation))) && (!SCIPtreeHasFocusNodeLP(tree)
         || SCIPsetIsGT(set, SCIPrelaxationGetBestRelaxSolObj(relaxation), SCIPlpGetObjval(lp, set, prob))))
   {
      SCIPsetDebugMsg(set, "enforcing constraints on relaxation solution\n");
   }
   else
   {
      SCIPsetDebugMsg(set, "enforcing constraints on %s solution\n", SCIPtreeHasFocusNodeLP(tree) ? "LP" : "pseudo");
   }
#endif

   /* check, if the solution is infeasible anyway due to it's objective value */
   if( SCIPtreeHasFocusNodeLP(tree) || enforcerelaxsol )
      objinfeasible = FALSE;
   else
   {
      pseudoobjval = SCIPlpGetPseudoObjval(lp, set, prob);
      objinfeasible = SCIPsetIsFeasLT(set, pseudoobjval, SCIPnodeGetLowerbound(SCIPtreeGetFocusNode(tree)));
   }

   /* during constraint enforcement, generated cuts should enter the LP in any case; otherwise, a constraint handler
    * would fail to enforce its constraints if it relies on the modification of the LP relaxation
    */
   SCIPsepastoreStartForceCuts(sepastore);

   /* enforce constraints until a handler resolved an infeasibility with cutting off the node, branching,
    * reducing a domain, or separating a cut
    * if a constraint handler introduced new constraints to enforce his constraints, the newly added constraints
    * have to be enforced themselves
    */
   resolved = FALSE;

   for( h = 0; h < set->nconshdlrs && !resolved; ++h )
   {
      assert(SCIPsepastoreGetNCuts(sepastore) == 0); /* otherwise, the LP should have been resolved first */

      /* enforce LP, pseudo, or relaxation solution */
      if( enforcerelaxsol )
      {
         SCIPsetDebugMsg(set, "enforce relaxation solution with value %g\n", SCIPrelaxationGetBestRelaxSolObj(relaxation));

         SCIP_CALL( SCIPconshdlrEnforceRelaxSol(set->conshdlrs_enfo[h], blkmem, set, stat, tree, sepastore,
               SCIPrelaxationGetBestRelaxSol(relaxation), *infeasible, &result) );
      }
      else if( SCIPtreeHasFocusNodeLP(tree) )
      {

         SCIPsetDebugMsg(set, "enforce LP solution with value %g\n", SCIPlpGetObjval(lp, set, prob));

         assert(lp->flushed);
         assert(lp->solved);
         assert(SCIPlpGetSolstat(lp) == SCIP_LPSOLSTAT_OPTIMAL || SCIPlpGetSolstat(lp) == SCIP_LPSOLSTAT_UNBOUNDEDRAY);
         SCIP_CALL( SCIPconshdlrEnforceLPSol(set->conshdlrs_enfo[h], blkmem, set, stat, tree, sepastore, *infeasible,
               &result) );
      }
      else
      {
         SCIP_CALL( SCIPconshdlrEnforcePseudoSol(set->conshdlrs_enfo[h], blkmem, set, stat, tree, branchcand, *infeasible,
               objinfeasible, forced, &result) );
         if( SCIPsepastoreGetNCuts(sepastore) != 0 )
         {
            SCIPerrorMessage("pseudo enforcing method of constraint handler <%s> separated cuts\n",
               SCIPconshdlrGetName(set->conshdlrs_enfo[h]));
            return SCIP_INVALIDRESULT;
         }
      }
      SCIPsetDebugMsg(set, "enforcing of <%s> returned result %d\n", SCIPconshdlrGetName(set->conshdlrs_enfo[h]), result);

      switch( result )
      {
      case SCIP_CUTOFF:
         assert(tree->nchildren == 0);
         *cutoff = TRUE;
         *infeasible = TRUE;
         resolved = TRUE;
         SCIPsetDebugMsg(set, " -> constraint handler <%s> detected cutoff in enforcement\n",
            SCIPconshdlrGetName(set->conshdlrs_enfo[h]));
         break;

      case SCIP_CONSADDED:
         assert(tree->nchildren == 0);
         *infeasible = TRUE;
         *propagateagain = TRUE; /* the propagation for new constraints should be called */
         *solvelpagain = TRUE;   /* the separation for new constraints should be called */
         *solverelaxagain = TRUE;
         markRelaxsUnsolved(set, relaxation);
         resolved = TRUE;
         break;

      case SCIP_REDUCEDDOM:
         assert(tree->nchildren == 0);
         *infeasible = TRUE;
         *propagateagain = TRUE;
         *solvelpagain = TRUE;
         *solverelaxagain = TRUE;
         markRelaxsUnsolved(set, relaxation);
         resolved = TRUE;
         break;

      case SCIP_SEPARATED:
         assert(tree->nchildren == 0);
         assert(SCIPsepastoreGetNCuts(sepastore) > 0);
         *infeasible = TRUE;
         *solvelpagain = TRUE;
         *solverelaxagain = TRUE;
         markRelaxsUnsolved(set, relaxation);
         resolved = TRUE;
         break;

      case SCIP_BRANCHED:
         assert(tree->nchildren >= 1);
         assert(!SCIPtreeHasFocusNodeLP(tree) || (lp->flushed && lp->solved));
         assert(SCIPsepastoreGetNCuts(sepastore) == 0);
         *infeasible = TRUE;
         *branched = TRUE;
         resolved = TRUE;

         /* increase the number of internal nodes */
         stat->ninternalnodes++;
         stat->ntotalinternalnodes++;
         break;

      case SCIP_SOLVELP:
         assert(!SCIPtreeHasFocusNodeLP(tree));
         assert(tree->nchildren == 0);
         assert(SCIPsepastoreGetNCuts(sepastore) == 0);
         *infeasible = TRUE;
         *solvelpagain = TRUE;
         resolved = TRUE;
         SCIPtreeSetFocusNodeLP(tree, TRUE); /* the node's LP must be solved */
         break;

      case SCIP_INFEASIBLE:
         assert(tree->nchildren == 0);
         assert(!SCIPtreeHasFocusNodeLP(tree) || (lp->flushed && lp->solved));
         assert(SCIPsepastoreGetNCuts(sepastore) == 0);
         *infeasible = TRUE;
         break;

      case SCIP_FEASIBLE:
         assert(tree->nchildren == 0);
         assert(!SCIPtreeHasFocusNodeLP(tree) || (lp->flushed && lp->solved));
         assert(SCIPsepastoreGetNCuts(sepastore) == 0);
         break;

      case SCIP_DIDNOTRUN:
         assert(tree->nchildren == 0);
         assert(!SCIPtreeHasFocusNodeLP(tree) || (lp->flushed && lp->solved));
         assert(SCIPsepastoreGetNCuts(sepastore) == 0);
         assert(objinfeasible);
         *infeasible = TRUE;
         break;

      default:
         SCIPerrorMessage("invalid result code <%d> from enforcing method of constraint handler <%s>\n",
            result, SCIPconshdlrGetName(set->conshdlrs_enfo[h]));
         return SCIP_INVALIDRESULT;
      }  /*lint !e788*/

      /* the enforcement method may add a primal solution, after which the LP status could be set to
       * objective limit reached
       */
      if( SCIPtreeHasFocusNodeLP(tree) && SCIPlpGetSolstat(lp) == SCIP_LPSOLSTAT_OBJLIMIT )
      {
         *cutoff = TRUE;
         *infeasible = TRUE;
         resolved = TRUE;
         SCIPsetDebugMsg(set, " -> LP exceeded objective limit\n");

         /* If we used the probing mode during branching, it might happen that we added a constraint or global bound
          * and returned SCIP_CONSADDED or SCIP_REDUCEDDOM, but when reoptimizing the LP after ending the probing mode,
          * this leads to hitting the objective limit. In this case, we do not need to propagate or solve the LP again.
          */
         *propagateagain = FALSE;
         *solvelpagain = FALSE;
      }

      assert(!(*branched) || (resolved && !(*cutoff) && *infeasible && !(*propagateagain) && !(*solvelpagain)));
      assert(!(*cutoff) || (resolved && !(*branched) && *infeasible && !(*propagateagain) && !(*solvelpagain)));
      assert(*infeasible || (!resolved && !(*branched) && !(*cutoff) && !(*propagateagain) && !(*solvelpagain)));
      assert(!(*propagateagain) || (resolved && !(*branched) && !(*cutoff) && *infeasible));
      assert(!(*solvelpagain) || (resolved && !(*branched) && !(*cutoff) && *infeasible));
   }
   assert(!objinfeasible || *infeasible);
   assert(resolved == (*branched || *cutoff || *propagateagain || *solvelpagain));
   assert(*cutoff || *solvelpagain || SCIPsepastoreGetNCuts(sepastore) == 0);

   /* deactivate the cut forcing of the constraint enforcement */
   SCIPsepastoreEndForceCuts(sepastore);

   SCIPsetDebugMsg(set, " -> enforcing result: branched=%u, cutoff=%u, infeasible=%u, propagateagain=%u, solvelpagain=%u, resolved=%u\n",
      *branched, *cutoff, *infeasible, *propagateagain, *solvelpagain, resolved);

   return SCIP_OKAY;
}

/** applies the cuts stored in the separation store, or clears the store if the node can be cut off */
static
SCIP_RETCODE applyCuts(
   BMS_BLKMEM*           blkmem,             /**< block memory buffers */
   SCIP_SET*             set,                /**< global SCIP settings */
   SCIP_STAT*            stat,               /**< dynamic problem statistics */
   SCIP_PROB*            transprob,          /**< transformed problem */
   SCIP_PROB*            origprob,           /**< original problem */
   SCIP_TREE*            tree,               /**< branch and bound tree */
   SCIP_REOPT*           reopt,              /**< reotimization data structure */
   SCIP_LP*              lp,                 /**< LP data */
   SCIP_RELAXATION*      relaxation,         /**< relaxators */
   SCIP_SEPASTORE*       sepastore,          /**< separation storage */
   SCIP_BRANCHCAND*      branchcand,         /**< branching candidate storage */
   SCIP_EVENTQUEUE*      eventqueue,         /**< event queue */
   SCIP_EVENTFILTER*     eventfilter,        /**< global event filter */
   SCIP_CLIQUETABLE*     cliquetable,        /**< clique table data structure */
   SCIP_Bool             root,               /**< is this the initial root LP? */
   SCIP_EFFICIACYCHOICE  efficiacychoice,    /**< type of solution to base efficiacy computation on */
   SCIP_Bool*            cutoff,             /**< pointer to whether the node can be cut off */
   SCIP_Bool*            propagateagain,     /**< pointer to store TRUE, if domain propagation should be applied again */
   SCIP_Bool*            solvelpagain,       /**< pointer to store TRUE, if the node's LP has to be solved again */
   SCIP_Bool*            solverelaxagain     /**< pointer to store TRUE, if the node's relaxation has to be solved again */
   )
{
   assert(stat != NULL);
   assert(cutoff != NULL);
   assert(propagateagain != NULL);
   assert(solvelpagain != NULL);

   if( *cutoff )
   {
      /* the found cuts are of no use, because the node is infeasible anyway (or we have an error in the LP) */
      SCIP_CALL( SCIPsepastoreClearCuts(sepastore, blkmem, set, eventqueue, eventfilter, lp) );
   }
   else if( SCIPsepastoreGetNCuts(sepastore) > 0 )
   {
      SCIP_Longint olddomchgcount;
      int oldncutsapplied;

      olddomchgcount = stat->domchgcount;
      oldncutsapplied = SCIPsepastoreGetNCutsApplied(sepastore);
      SCIP_CALL( SCIPsepastoreApplyCuts(sepastore, blkmem, set, stat, transprob, origprob, tree, reopt, lp, branchcand,
            eventqueue, eventfilter, cliquetable, root, efficiacychoice, cutoff) );
      *propagateagain = *propagateagain || (stat->domchgcount != olddomchgcount);
      *solvelpagain = TRUE;
      if( (stat->domchgcount != olddomchgcount) || (SCIPsepastoreGetNCutsApplied(sepastore) != oldncutsapplied) )
      {
         *solverelaxagain = TRUE;
         markRelaxsUnsolved(set, relaxation);
      }
   }

   return SCIP_OKAY;
}

/** updates the cutoff, propagateagain, and solverelaxagain status of the current solving loop */
static
void updateLoopStatus(
   SCIP_SET*             set,                /**< global SCIP settings */
   SCIP_STAT*            stat,               /**< dynamic problem statistics */
   SCIP_TREE*            tree,               /**< branch and bound tree */
   int                   depth,              /**< depth of current node */
   SCIP_Bool*            cutoff,             /**< pointer to store TRUE, if the node can be cut off */
   SCIP_Bool*            propagateagain,     /**< pointer to store TRUE, if domain propagation should be applied again */
   SCIP_Bool*            solverelaxagain     /**< pointer to store TRUE, if at least one relaxator should be called again */
   )
{
   SCIP_NODE* focusnode;
   int r;

   assert(set != NULL);
   assert(stat != NULL);
   assert(cutoff != NULL);
   assert(propagateagain != NULL);
   assert(solverelaxagain != NULL);

   /* check, if the path was cutoff */
   *cutoff = *cutoff || (tree->cutoffdepth <= depth);

   /* check if branching was already performed */
   if( tree->nchildren == 0 )
   {
      /* check, if the focus node should be repropagated */
      focusnode = SCIPtreeGetFocusNode(tree);
      *propagateagain = *propagateagain || SCIPnodeIsPropagatedAgain(focusnode);

      /* check, if one of the external relaxations should be solved again */
      for( r = 0; r < set->nrelaxs && !(*solverelaxagain); ++r )
         *solverelaxagain = *solverelaxagain || ( !SCIPrelaxIsSolved(set->relaxs[r], stat) );
   }
   else
   {
      /* if branching was performed, avoid another node loop iteration */
      *propagateagain = FALSE;
      *solverelaxagain = FALSE;
   }
}

/** propagate domains and solve relaxation and lp */
static
SCIP_RETCODE propAndSolve(
   BMS_BLKMEM*           blkmem,             /**< block memory buffers */
   SCIP_SET*             set,                /**< global SCIP settings */
   SCIP_MESSAGEHDLR*     messagehdlr,        /**< message handler */
   SCIP_STAT*            stat,               /**< dynamic problem statistics */
   SCIP_MEM*             mem,                /**< block memory pools */
   SCIP_PROB*            origprob,           /**< original problem */
   SCIP_PROB*            transprob,          /**< transformed problem after presolve */
   SCIP_PRIMAL*          primal,             /**< primal data */
   SCIP_TREE*            tree,               /**< branch and bound tree */
   SCIP_REOPT*           reopt,              /**< reoptimization data structure */
   SCIP_LP*              lp,                 /**< LP data */
   SCIP_RELAXATION*      relaxation,         /**< global relaxation data */
   SCIP_PRICESTORE*      pricestore,         /**< pricing storage */
   SCIP_SEPASTORE*       sepastore,          /**< separation storage */
   SCIP_BRANCHCAND*      branchcand,         /**< branching candidate storage */
   SCIP_CUTPOOL*         cutpool,            /**< global cut pool */
   SCIP_CUTPOOL*         delayedcutpool,     /**< global delayed cut pool */
   SCIP_CONFLICT*        conflict,           /**< conflict analysis data */
   SCIP_CONFLICTSTORE*   conflictstore,      /**< conflict store */
   SCIP_EVENTFILTER*     eventfilter,        /**< event filter for global (not variable dependent) events */
   SCIP_EVENTQUEUE*      eventqueue,         /**< event queue */
   SCIP_CLIQUETABLE*     cliquetable,        /**< clique table data structure */
   SCIP_NODE*            focusnode,          /**< focused node */
   int                   actdepth,           /**< depth in the b&b tree */
   SCIP_Bool             propagate,          /**< should we propagate */
   SCIP_Bool             solvelp,            /**< should we solve the lp */
   SCIP_Bool             solverelax,         /**< should we solve the relaxation */
   SCIP_Bool             forcedlpsolve,      /**< is there a need for a solve lp */
   SCIP_Bool             initiallpsolved,    /**< was the initial LP already solved? */
   SCIP_Bool             fullseparation,     /**< are we in the first prop-and-cut-and-price loop? */
   SCIP_Longint*         afterlpproplps,     /**< pointer to store the last LP count for which AFTERLP propagation was performed */
   SCIP_HEURTIMING*      heurtiming,         /**< timing for running heuristics after propagation call */
   int*                  nlperrors,          /**< pointer to store the number of lp errors */
   SCIP_Bool*            fullpropagation,    /**< pointer to store whether we want to do a fullpropagation next time */
   SCIP_Bool*            propagateagain,     /**< pointer to store whether we want to propagate again */
   SCIP_Bool*            lpsolved,           /**< pointer to store whether the lp was solved */
   SCIP_Bool*            relaxcalled,        /**< pointer to store whether a relaxator was called; initialized with last loop's result */
   SCIP_Bool*            solvelpagain,       /**< pointer to store whether we want to solve the lp again */
   SCIP_Bool*            solverelaxagain,    /**< pointer to store whether we want to solve the relaxation again */
   SCIP_Bool*            cutoff,             /**< pointer to store whether the node can be cut off */
   SCIP_Bool*            postpone,           /**< pointer to store whether the node should be postponed */
   SCIP_Bool*            unbounded,          /**< pointer to store whether the focus node is unbounded */
   SCIP_Bool*            stopped,            /**< pointer to store whether solving was interrupted */
   SCIP_Bool*            lperror,            /**< pointer to store TRUE, if an unresolved error in LP solving occured */
   SCIP_Bool*            pricingaborted,     /**< pointer to store TRUE, if the pricing was aborted and the lower bound must not be used */
   SCIP_Bool*            forcedenforcement   /**< pointer to store whether the enforcement of pseudo solution should be forced */
   )
{
   SCIP_Bool newinitconss;

   assert(set != NULL);
   assert(stat != NULL);
   assert(origprob != NULL);
   assert(transprob != NULL);
   assert(tree != NULL);
   assert(lp != NULL);
   assert(primal != NULL);
   assert(pricestore != NULL);
   assert(sepastore != NULL);
   assert(SCIPsepastoreGetNCuts(sepastore) == 0);
   assert(branchcand != NULL);
   assert(cutpool != NULL);
   assert(delayedcutpool != NULL);
   assert(conflict != NULL);
   assert(SCIPconflictGetNConflicts(conflict) == 0);
   assert(eventfilter != NULL);
   assert(eventqueue != NULL);
   assert(focusnode != NULL);
   assert(heurtiming != NULL);
   assert(nlperrors != NULL);
   assert(fullpropagation != NULL);
   assert(propagateagain != NULL);
   assert(afterlpproplps != NULL);
   assert(lpsolved != NULL);
   assert(solvelpagain != NULL);
   assert(solverelaxagain != NULL);
   assert(cutoff != NULL);
   assert(postpone != NULL);
   assert(unbounded != NULL);
   assert(lperror != NULL);
   assert(pricingaborted != NULL);
   assert(forcedenforcement != NULL);

   newinitconss = FALSE;

   if( !(*cutoff) && !(*postpone) )
   {
      SCIP_Longint oldninitconssadded;
      SCIP_Longint oldnboundchgs;
      SCIP_Bool lpwasflushed;

      lpwasflushed = lp->flushed;
      oldnboundchgs = stat->nboundchgs;
      oldninitconssadded = stat->ninitconssadded;

      /* call after LP propagators */
      if( ((*afterlpproplps) < stat->nnodelps && (*lpsolved)) || (*relaxcalled) )
      {
         SCIP_CALL( propagateDomains(blkmem, set, stat, primal, tree, SCIPtreeGetCurrentDepth(tree), 0, *fullpropagation,
               SCIP_PROPTIMING_AFTERLPLOOP, cutoff, postpone) );
         assert(BMSgetNUsedBufferMemory(mem->buffer) == 0);

         /* check, if the path was cutoff */
         *cutoff = *cutoff || (tree->cutoffdepth <= actdepth);
         *afterlpproplps = stat->nnodelps;
         propagate = propagate || (stat->nboundchgs > oldnboundchgs);
      }

      /* call before LP propagators */
      if( propagate && !(*cutoff) )
      {
         SCIP_CALL( propagateDomains(blkmem, set, stat, primal, tree, SCIPtreeGetCurrentDepth(tree), 0, *fullpropagation,
               SCIP_PROPTIMING_BEFORELP, cutoff, postpone) );
         assert(BMSgetNUsedBufferMemory(mem->buffer) == 0);
      }

      newinitconss = (stat->ninitconssadded != oldninitconssadded);
      *fullpropagation = FALSE;

      /* check, if the path was cutoff */
      *cutoff = *cutoff || (tree->cutoffdepth <= actdepth);

      /* if the LP was flushed and is now no longer flushed, a bound change occurred, and the LP has to be resolved;
       * we also have to solve the LP if new intial constraints were added which need to be added to the LP
       */
      solvelp = solvelp || (lpwasflushed && (!lp->flushed || newinitconss));
      solverelax = solverelax || newinitconss;

      /* the number of bound changes was increased by the propagation call, thus the relaxation should be solved again */
      if( stat->nboundchgs > oldnboundchgs )
      {
         /* propagation might have changed the best bound of loose variables, thereby changing the loose objective value
          * which is added to the LP value; because of the loose status, the LP might not be reoptimized, but the lower
          * bound of the node needs to be updated
          */
         if( !solvelp && lp->flushed && lp->solved && SCIPprobAllColsInLP(transprob, set, lp) && SCIPlpIsRelax(lp) )
         {
            SCIP_CALL( SCIPnodeUpdateLowerboundLP(focusnode, set, stat, tree, transprob, origprob, lp) );
            SCIPsetDebugMsg(set, " -> new lower bound: %g (LP status: %d, LP obj: %g)\n",
               SCIPnodeGetLowerbound(focusnode), SCIPlpGetSolstat(lp), SCIPlpGetObjval(lp, set, transprob));

            if( SCIPtreeHasFocusNodeLP(tree) )
            {
               /* update node estimate */
               SCIP_CALL( updateEstimate(set, stat, tree, lp, branchcand) );

               if( actdepth == 0 && SCIPlpGetSolstat(lp) == SCIP_LPSOLSTAT_OPTIMAL )
                  SCIPprobUpdateBestRootSol(transprob, set, stat, lp);
            }
         }

         solverelax = TRUE;
         markRelaxsUnsolved(set, relaxation);
      }

      /* update lower bound with the pseudo objective value, and cut off node by bounding */
      SCIP_CALL( applyBounding(blkmem, set, stat, transprob, origprob, primal, tree, reopt, lp, branchcand, eventqueue,
            conflict, cliquetable, cutoff) );
   }
   assert(SCIPsepastoreGetNCuts(sepastore) == 0);

   if( *postpone )
      return SCIP_OKAY;

   /* call primal heuristics that are applicable after propagation loop before lp solve;
    * the first time we go here, we call the before node heuristics instead
    */
   if( !(*cutoff) && !SCIPtreeProbing(tree) )
   {
      /* if the heuristics find a new incumbent solution, propagate again */
      SCIP_CALL( SCIPprimalHeuristics(set, stat, transprob, primal, tree, lp, NULL, *heurtiming,
            FALSE, propagateagain, unbounded) );
      assert(BMSgetNUsedBufferMemory(mem->buffer) == 0);

      *heurtiming = SCIP_HEURTIMING_AFTERPROPLOOP;

      /* check if primal heuristics found a solution and we therefore reached a solution limit */
      if( SCIPsolveIsStopped(set, stat, FALSE) )
      {
         SCIP_NODE* node;

         /* we reached a solution limit and do not want to continue the processing of the current node, but in order to
          * allow restarting the optimization process later, we need to create a "branching" with only one child node that
          * is a copy of the focusnode
          */
         SCIPtreeSetFocusNodeLP(tree, FALSE);
         SCIP_CALL( SCIPnodeCreateChild(&node, blkmem, set, stat, tree, 1.0, focusnode->estimate) );
         assert(tree->nchildren >= 1);
         *stopped = TRUE;
         return SCIP_OKAY;
      }

      /* if diving produced an LP error, switch back to non-LP node */
      if( lp->resolvelperror )
      {
         SCIPtreeSetFocusNodeLP(tree, FALSE);
         lp->resolvelperror = FALSE;
      }

      if( *propagateagain )
      {
         *solvelpagain = solvelp;
         *solverelaxagain = solverelax;

         return SCIP_OKAY;
      }
   }

   /* solve external relaxations with non-negative priority */
   *relaxcalled = FALSE;
   if( solverelax && !(*cutoff) )
   {
      /* initialize value for the best relaxation solution */
      SCIPrelaxationSetBestRelaxSolObj(relaxation, -SCIPsetInfinity(set));

      /* clear the storage of external branching candidates */
      SCIPbranchcandClearExternCands(branchcand);

      SCIP_CALL( solveNodeRelax(set, stat, tree, relaxation, transprob, origprob, actdepth, TRUE,
            cutoff, propagateagain, solvelpagain, solverelaxagain, relaxcalled) );
      assert(BMSgetNUsedBufferMemory(mem->buffer) == 0);

      /* check, if the path was cutoff */
      *cutoff = *cutoff || (tree->cutoffdepth <= actdepth);

      /* apply found cuts */
      SCIP_CALL( applyCuts(blkmem, set, stat, transprob, origprob, tree, reopt, lp, relaxation, sepastore, branchcand,
            eventqueue, eventfilter, cliquetable, (actdepth == 0), SCIP_EFFICIACYCHOICE_RELAX, cutoff, propagateagain,
            solvelpagain, solverelaxagain) );

      /* update lower bound with the pseudo objective value, and cut off node by bounding */
      SCIP_CALL( applyBounding(blkmem, set, stat, transprob, origprob, primal, tree, reopt, lp, branchcand, eventqueue, conflict, cliquetable, cutoff) );
   }
   assert(SCIPsepastoreGetNCuts(sepastore) == 0);

   /* check, if we want to solve the LP at this node */
   if( solvelp && !(*cutoff) && SCIPtreeHasFocusNodeLP(tree) )
   {
      *lperror = FALSE;
      *unbounded = FALSE;

      /* solve the node's LP */
      SCIP_CALL( solveNodeLP(blkmem, set, messagehdlr, stat, mem, origprob, transprob, primal, tree, reopt, lp, relaxation, pricestore,
            sepastore, cutpool, delayedcutpool, branchcand, conflict, conflictstore, eventfilter, eventqueue, cliquetable,
            initiallpsolved, fullseparation, newinitconss, propagateagain, solverelaxagain, cutoff, unbounded, lperror, pricingaborted) );

      *lpsolved = TRUE;
      *solvelpagain = FALSE;
      SCIPsetDebugMsg(set, " -> LP status: %d, LP obj: %g, iter: %" SCIP_LONGINT_FORMAT ", count: %" SCIP_LONGINT_FORMAT "\n",
         SCIPlpGetSolstat(lp),
         *cutoff ? SCIPsetInfinity(set) : (*lperror ? -SCIPsetInfinity(set) : SCIPlpGetObjval(lp, set, transprob)),
         stat->nlpiterations, stat->lpcount);

      /* check, if the path was cutoff */
      *cutoff = *cutoff || (tree->cutoffdepth <= actdepth);

      /* if an error occured during LP solving, switch to pseudo solution */
      if( *lperror )
      {
         if( forcedlpsolve )
         {
            SCIPerrorMessage("(node %" SCIP_LONGINT_FORMAT ") unresolved numerical troubles in LP %" SCIP_LONGINT_FORMAT " cannot be dealt with\n",
               stat->nnodes, stat->nlps);
            return SCIP_LPERROR;
         }
         SCIPtreeSetFocusNodeLP(tree, FALSE);
         ++(*nlperrors);
         SCIPmessagePrintVerbInfo(messagehdlr, set->disp_verblevel, actdepth == 0 ? SCIP_VERBLEVEL_HIGH : SCIP_VERBLEVEL_FULL,
            "(node %" SCIP_LONGINT_FORMAT ") unresolved numerical troubles in LP %" SCIP_LONGINT_FORMAT " -- using pseudo solution instead (loop %d)\n",
            stat->nnodes, stat->nlps, *nlperrors);
      }

      if( SCIPlpGetSolstat(lp) == SCIP_LPSOLSTAT_TIMELIMIT || SCIPlpGetSolstat(lp) == SCIP_LPSOLSTAT_ITERLIMIT )
      {
         SCIPtreeSetFocusNodeLP(tree, FALSE);
         *forcedenforcement = TRUE;

         SCIPmessagePrintVerbInfo(messagehdlr, set->disp_verblevel, actdepth == 0 ? SCIP_VERBLEVEL_HIGH : SCIP_VERBLEVEL_FULL,
            "(node %" SCIP_LONGINT_FORMAT ") LP solver hit %s limit in LP %" SCIP_LONGINT_FORMAT " -- using pseudo solution instead\n",
            stat->nnodes, SCIPlpGetSolstat(lp) == SCIP_LPSOLSTAT_TIMELIMIT ? "time" : "iteration", stat->nlps);
      }

      if( SCIPlpGetSolstat(lp) == SCIP_LPSOLSTAT_UNBOUNDEDRAY )
      {
         SCIPmessagePrintVerbInfo(messagehdlr, set->disp_verblevel, SCIP_VERBLEVEL_FULL,
            "(node %" SCIP_LONGINT_FORMAT ") LP relaxation is unbounded (LP %" SCIP_LONGINT_FORMAT ")\n", stat->nnodes, stat->nlps);
      }

      /* if we solve exactly, the LP claims to be infeasible but the infeasibility could not be proved,
       * we have to forget about the LP and use the pseudo solution instead
       */
      if( !(*cutoff) && !(*lperror) && (set->misc_exactsolve || *pricingaborted) && SCIPlpGetSolstat(lp) == SCIP_LPSOLSTAT_INFEASIBLE
         && SCIPnodeGetLowerbound(focusnode) < primal->cutoffbound )
      {
         if( SCIPbranchcandGetNPseudoCands(branchcand) == 0 && transprob->ncontvars > 0 )
         {
            SCIPerrorMessage("(node %" SCIP_LONGINT_FORMAT ") could not prove infeasibility of LP %" SCIP_LONGINT_FORMAT " (exactsolve=%u, pricingaborted=%u), all variables are fixed, %d continuous vars\n",
               stat->nnodes, stat->nlps, set->misc_exactsolve, *pricingaborted, transprob->ncontvars);
            SCIPerrorMessage("(node %" SCIP_LONGINT_FORMAT ")  -> have to call PerPlex() (feature not yet implemented)\n", stat->nnodes);
            /**@todo call PerPlex */
            return SCIP_LPERROR;
         }
         else
         {
            SCIPtreeSetFocusNodeLP(tree, FALSE);
            *forcedenforcement = TRUE;

            SCIPmessagePrintVerbInfo(messagehdlr, set->disp_verblevel, SCIP_VERBLEVEL_FULL,
               "(node %" SCIP_LONGINT_FORMAT ") could not prove infeasibility of LP %" SCIP_LONGINT_FORMAT " (exactsolve=%u, pricingaborted=%u) -- using pseudo solution (%d unfixed vars) instead\n",
               stat->nnodes, stat->nlps, set->misc_exactsolve, *pricingaborted, SCIPbranchcandGetNPseudoCands(branchcand));
         }
      }

      /* update lower bound with the pseudo objective value, and cut off node by bounding */
      SCIP_CALL( applyBounding(blkmem, set, stat, transprob, origprob, primal, tree, reopt, lp, branchcand, eventqueue, conflict,
            cliquetable, cutoff) );
   }
   assert(SCIPsepastoreGetNCuts(sepastore) == 0);
   assert(*cutoff || !SCIPtreeHasFocusNodeLP(tree) || (lp->flushed && lp->solved));

   /* reset solverelaxagain if no relaxations were solved up to this point (the LP-changes are already included in
    * relaxators called after the LP)
    */
   *solverelaxagain = *solverelaxagain && *relaxcalled;

   /* solve external relaxations with negative priority */
   if( solverelax && !(*cutoff) )
   {
      SCIP_CALL( solveNodeRelax(set, stat, tree, relaxation, transprob, origprob, actdepth, FALSE, cutoff,
            propagateagain, solvelpagain, solverelaxagain, relaxcalled) );
      assert(BMSgetNUsedBufferMemory(mem->buffer) == 0);

      /* check, if the path was cutoff */
      *cutoff = *cutoff || (tree->cutoffdepth <= actdepth);

      /* apply found cuts */
      SCIP_CALL( applyCuts(blkmem, set, stat, transprob, origprob, tree, reopt, lp, relaxation, sepastore, branchcand,
            eventqueue, eventfilter, cliquetable, (actdepth == 0), SCIP_EFFICIACYCHOICE_RELAX, cutoff, propagateagain,
            solvelpagain, solverelaxagain) );

      /* update lower bound with the pseudo objective value, and cut off node by bounding */
      SCIP_CALL( applyBounding(blkmem, set, stat, transprob, origprob, primal, tree, reopt, lp, branchcand, eventqueue, conflict,
            cliquetable, cutoff) );
   }
   assert(SCIPsepastoreGetNCuts(sepastore) == 0);

   return SCIP_OKAY;
}

/** check if a restart can be performed */
#ifndef NDEBUG
static
SCIP_Bool restartAllowed(
   SCIP_SET*             set,                /**< global SCIP settings */
   SCIP_STAT*            stat                /**< dynamic problem statistics */
   )
{
   assert(set != NULL);
   assert(stat != NULL);

   return (set->nactivepricers == 0 && !set->reopt_enable
         && (set->presol_maxrestarts == -1 || stat->nruns <= set->presol_maxrestarts)
         && (set->limit_restarts == -1 || stat->nruns <= set->limit_restarts));
}
#else
#define restartAllowed(set,stat)             ((set)->nactivepricers == 0 && !set->reopt_enable && ((set)->presol_maxrestarts == -1 || (stat)->nruns <= (set)->presol_maxrestarts) \
                                                && (set->limit_restarts == -1 || stat->nruns <= set->limit_restarts))
#endif

/** solves the focus node */
static
SCIP_RETCODE solveNode(
   BMS_BLKMEM*           blkmem,             /**< block memory buffers */
   SCIP_SET*             set,                /**< global SCIP settings */
   SCIP_MESSAGEHDLR*     messagehdlr,        /**< message handler */
   SCIP_STAT*            stat,               /**< dynamic problem statistics */
   SCIP_MEM*             mem,                /**< block memory pools */
   SCIP_PROB*            origprob,           /**< original problem */
   SCIP_PROB*            transprob,          /**< transformed problem after presolve */
   SCIP_PRIMAL*          primal,             /**< primal data */
   SCIP_TREE*            tree,               /**< branch and bound tree */
   SCIP_REOPT*           reopt,              /**< reoptimization data structure */
   SCIP_LP*              lp,                 /**< LP data */
   SCIP_RELAXATION*      relaxation,         /**< global relaxation data */
   SCIP_PRICESTORE*      pricestore,         /**< pricing storage */
   SCIP_SEPASTORE*       sepastore,          /**< separation storage */
   SCIP_BRANCHCAND*      branchcand,         /**< branching candidate storage */
   SCIP_CUTPOOL*         cutpool,            /**< global cut pool */
   SCIP_CUTPOOL*         delayedcutpool,     /**< global delayed cut pool */
   SCIP_CONFLICT*        conflict,           /**< conflict analysis data */
   SCIP_CONFLICTSTORE*   conflictstore,      /**< conflict store */
   SCIP_EVENTFILTER*     eventfilter,        /**< event filter for global (not variable dependent) events */
   SCIP_EVENTQUEUE*      eventqueue,         /**< event queue */
   SCIP_CLIQUETABLE*     cliquetable,        /**< clique table data structure */
   SCIP_Bool*            cutoff,             /**< pointer to store whether the node can be cut off */
   SCIP_Bool*            postpone,           /**< pointer to store whether the node should be postponed */
   SCIP_Bool*            unbounded,          /**< pointer to store whether the focus node is unbounded */
   SCIP_Bool*            infeasible,         /**< pointer to store whether the focus node's solution is infeasible */
   SCIP_Bool*            restart,            /**< should solving process be started again with presolving? */
   SCIP_Bool*            afternodeheur,      /**< pointer to store whether AFTERNODE heuristics were already called */
   SCIP_Bool*            stopped             /**< pointer to store whether solving was interrupted */
   )
{
   SCIP_NODE* focusnode;
   SCIP_Longint lastdomchgcount;
   SCIP_Longint afterlpproplps;
   SCIP_Real restartfac;
   SCIP_Longint lastlpcount;
   SCIP_HEURTIMING heurtiming;
   int actdepth;
   int nlperrors;
   int nloops;
   SCIP_Bool foundsol = FALSE;
   SCIP_Bool focusnodehaslp;
   SCIP_Bool lpsolved;
   SCIP_Bool initiallpsolved;
   SCIP_Bool fullseparation;
   SCIP_Bool solverelaxagain;
   SCIP_Bool solvelpagain;
   SCIP_Bool propagateagain;
   SCIP_Bool fullpropagation;
   SCIP_Bool branched;
   SCIP_Bool forcedlpsolve;
   SCIP_Bool wasforcedlpsolve;
   SCIP_Bool pricingaborted;

   assert(set != NULL);
   assert(stat != NULL);
   assert(origprob != NULL);
   assert(transprob != NULL);
   assert(tree != NULL);
   assert(primal != NULL);
   assert(SCIPsepastoreGetNCuts(sepastore) == 0);
   assert(SCIPconflictGetNConflicts(conflict) == 0);
   assert(cutoff != NULL);
   assert(postpone != NULL);
   assert(unbounded != NULL);
   assert(infeasible != NULL);
   assert(restart != NULL);
   assert(afternodeheur != NULL);

   *cutoff = FALSE;
   *postpone = FALSE;
   *unbounded = FALSE;
   *infeasible = FALSE;
   *restart = FALSE;
   *afternodeheur = FALSE;
   *stopped = FALSE;
   pricingaborted = FALSE;

   focusnode = SCIPtreeGetFocusNode(tree);
   assert(focusnode != NULL);
   assert(SCIPnodeGetType(focusnode) == SCIP_NODETYPE_FOCUSNODE);
   actdepth = SCIPnodeGetDepth(focusnode);

   /* invalidate relaxation solution */
   SCIPrelaxationSetSolValid(relaxation, FALSE);

   /* clear the storage of external branching candidates */
   SCIPbranchcandClearExternCands(branchcand);

   SCIPsetDebugMsg(set, "Processing node %" SCIP_LONGINT_FORMAT " in depth %d, %d siblings\n",
      stat->nnodes, actdepth, tree->nsiblings);
   SCIPsetDebugMsg(set, "current pseudosolution: obj=%g\n", SCIPlpGetPseudoObjval(lp, set, transprob));
   /*debug(SCIPprobPrintPseudoSol(transprob, set));*/

   /* check, if we want to solve the LP at the selected node:
    * - solve the LP, if the lp solve depth and frequency demand solving
    * - solve the root LP, if the LP solve frequency is set to 0
    * - solve the root LP, if there are continuous variables present
    * - don't solve the node if its cut off by the pseudo objective value anyway
    */
   focusnodehaslp = (set->lp_solvedepth == -1 || actdepth <= set->lp_solvedepth);
   focusnodehaslp = focusnodehaslp && (set->lp_solvefreq >= 1 && actdepth % set->lp_solvefreq == 0);
   focusnodehaslp = focusnodehaslp || (actdepth == 0 && set->lp_solvefreq == 0);
   focusnodehaslp = focusnodehaslp && SCIPsetIsLT(set, SCIPlpGetPseudoObjval(lp, set, transprob), primal->cutoffbound);
   focusnodehaslp = set->reopt_enable ? focusnodehaslp && SCIPreoptGetSolveLP(reopt, set, focusnode) : focusnodehaslp;
   SCIPtreeSetFocusNodeLP(tree, focusnodehaslp);

   /* external node solving loop:
    *  - propagate domains
    *  - solve SCIP_LP
    *  - enforce constraints
    * if a constraint handler adds constraints to enforce its own constraints, both, propagation and LP solving
    * is applied again (if applicable on current node); however, if the new constraints don't have the enforce flag set,
    * it is possible, that the current infeasible solution is not cut off; in this case, we have to declare the solution
    * infeasible and perform a branching
    */
   lastdomchgcount = stat->domchgcount;
   lastlpcount = stat->lpcount;
   initiallpsolved = FALSE;
   fullseparation = TRUE;
   heurtiming = SCIP_HEURTIMING_BEFORENODE;
   nlperrors = 0;
   stat->npricerounds = 0;
   stat->nseparounds = 0;
   solverelaxagain = TRUE;
   solvelpagain = TRUE;
   propagateagain = TRUE;
   fullpropagation = TRUE;
   forcedlpsolve = FALSE;
   nloops = 0;

   /* reset best relaxation solution */
   SCIP_CALL( SCIPsolSetUnknown(SCIPrelaxationGetBestRelaxSol(relaxation), stat, tree) );
   SCIPrelaxationSetBestRelaxSolObj(relaxation, -SCIPsetInfinity(set));

   while( !(*cutoff) && !(*postpone) && (solverelaxagain || solvelpagain || propagateagain) && nlperrors < MAXNLPERRORS && !(*restart) )
   {
      SCIP_Bool lperror;
      SCIP_Bool solverelax;
      SCIP_Bool solvelp;
      SCIP_Bool propagate;
      SCIP_Bool forcedenforcement;
      SCIP_Bool relaxcalled;

      assert(SCIPsepastoreGetNCuts(sepastore) == 0);

      *unbounded = FALSE;
      *infeasible = FALSE;
      foundsol = FALSE;

      nloops++;
      lperror = FALSE;
      lpsolved = FALSE;
      relaxcalled = FALSE;
      forcedenforcement = FALSE;
      afterlpproplps = -1L;

      while( !lperror && !(*cutoff) && (propagateagain || solvelpagain || solverelaxagain
            || (afterlpproplps < stat->nnodelps && lpsolved) || relaxcalled) )
      {
         solverelax = solverelaxagain;
         solverelaxagain = FALSE;
         solvelp = solvelpagain;
         solvelpagain = FALSE;
         propagate = propagateagain;
         propagateagain = FALSE;

         /* update lower bound with the pseudo objective value, and cut off node by bounding */
         SCIP_CALL( applyBounding(blkmem, set, stat, transprob, origprob, primal, tree, reopt, lp, branchcand, eventqueue,
               conflict, cliquetable, cutoff) );

         /* propagate domains before lp solving and solve relaxation and lp */
         SCIPsetDebugMsg(set, " -> node solving loop: call propagators that are applicable before%s LP is solved\n",
            lpsolved ? " and after" : "");
         SCIP_CALL( propAndSolve(blkmem, set, messagehdlr, stat, mem, origprob, transprob, primal, tree, reopt, lp,
               relaxation, pricestore, sepastore, branchcand, cutpool, delayedcutpool, conflict, conflictstore, eventfilter,
               eventqueue, cliquetable, focusnode, actdepth, propagate, solvelp, solverelax, forcedlpsolve, initiallpsolved,
               fullseparation, &afterlpproplps, &heurtiming, &nlperrors, &fullpropagation, &propagateagain, &lpsolved, &relaxcalled,
               &solvelpagain, &solverelaxagain, cutoff, postpone, unbounded, stopped, &lperror, &pricingaborted, &forcedenforcement) );
         initiallpsolved |= lpsolved;

         /* time or solution limit was hit and we already created a dummy child node to terminate fast */
         if( *stopped )
            return SCIP_OKAY;

      }
      fullseparation = FALSE;

      /* reset relaxation solution to best solution found, this might be important for heuristics depending on the relaxation solution */
      if( ! SCIPsetIsInfinity(set, -1 * SCIPrelaxationGetBestRelaxSolObj(relaxation)) )
      {
         SCIP_Real val;
         int i;

         for( i = 0; i < transprob->nvars; ++i )
         {
            assert(transprob->vars[i] != NULL);

            val = SCIPsolGetVal(SCIPrelaxationGetBestRelaxSol(relaxation), set, stat, transprob->vars[i]);
            SCIP_CALL( SCIPvarSetRelaxSol(transprob->vars[i], set, relaxation, val, TRUE) );
         }

         /* we have found at least one valid relaxation solution -> validate values stored in the variables */
         SCIPrelaxationSetSolValid(relaxation, TRUE);
      }

      /* update the cutoff, propagateagain, and solverelaxagain status of current solving loop */
      updateLoopStatus(set, stat, tree, actdepth, cutoff, &propagateagain, &solverelaxagain);

      /* call primal heuristics that should be applied after the LP relaxation of the node was solved;
       * if this is the first loop of the root node, call also AFTERNODE heuristics already here, since they might help
       * to improve the primal bound, thereby producing additional reduced cost strengthenings and strong branching
       * bound fixings which also might lead to a restart
       */
      if( !(*postpone) && (!(*cutoff) || SCIPtreeGetNNodes(tree) > 0) )
      {
         if( actdepth == 0 && !(*afternodeheur) )
         {
            SCIP_CALL( SCIPprimalHeuristics(set, stat, transprob, primal, tree, lp, NULL,
                  SCIP_HEURTIMING_AFTERLPLOOP | SCIP_HEURTIMING_AFTERNODE, *cutoff, &foundsol, unbounded) );
            *afternodeheur = TRUE; /* the AFTERNODE heuristics should not be called again after the node */
         }
         else if( lpsolved || (! SCIPsetIsInfinity(set, -1 * SCIPrelaxationGetBestRelaxSolObj(relaxation))) )
         {
            SCIP_CALL( SCIPprimalHeuristics(set, stat, transprob, primal, tree, lp, NULL, SCIP_HEURTIMING_AFTERLPLOOP,
                  *cutoff, &foundsol, unbounded) );
         }
         assert(BMSgetNUsedBufferMemory(mem->buffer) == 0);

         /* heuristics might have found a solution or set the cutoff bound such that the current node is cut off */
         SCIP_CALL( applyBounding(blkmem, set, stat, transprob, origprob, primal, tree, reopt, lp, branchcand, eventqueue, conflict, cliquetable, cutoff) );
      }

      /* check if heuristics leave us with an invalid LP */
      if( lp->resolvelperror )
      {
         if( forcedlpsolve )
         {
            SCIPerrorMessage("(node %" SCIP_LONGINT_FORMAT ") unresolved numerical troubles in LP %" SCIP_LONGINT_FORMAT " cannot be dealt with\n",
               stat->nnodes, stat->nlps);
            return SCIP_LPERROR;
         }
         SCIPtreeSetFocusNodeLP(tree, FALSE);
         lp->resolvelperror = FALSE;
         nlperrors++;
         SCIPmessagePrintVerbInfo(messagehdlr, set->disp_verblevel, SCIP_VERBLEVEL_FULL,
            "(node %" SCIP_LONGINT_FORMAT ") unresolved numerical troubles in LP %" SCIP_LONGINT_FORMAT " -- using pseudo solution instead (loop %d)\n",
            stat->nnodes, stat->nlps, nlperrors);
      }

      if( pricingaborted && !(*cutoff) && SCIPlpGetSolstat(lp) != SCIP_LPSOLSTAT_OPTIMAL )
      {

         SCIPtreeSetFocusNodeLP(tree, FALSE);

         /* if we just ran into the time limit this is not really a numerical trouble;
          * however, if this is not the case, we print messages about numerical troubles in the current LP
          */
         if( !SCIPsolveIsStopped(set, stat, FALSE) )
         {
            if( forcedlpsolve )
            {
               SCIPerrorMessage("(node %" SCIP_LONGINT_FORMAT ") unresolved numerical troubles in LP %" SCIP_LONGINT_FORMAT " cannot be dealt with\n",
                  stat->nnodes, stat->nlps);
               return SCIP_LPERROR;
            }
            nlperrors++;
            SCIPmessagePrintVerbInfo(messagehdlr, set->disp_verblevel, SCIP_VERBLEVEL_FULL,
               "(node %" SCIP_LONGINT_FORMAT ") unresolved numerical troubles in LP %" SCIP_LONGINT_FORMAT " -- using pseudo solution instead (loop %d)\n",
               stat->nnodes, stat->nlps, nlperrors);
         }
      }

      /* if an improved solution was found, propagate and solve the relaxations again */
      if( foundsol )
      {
         propagateagain = TRUE;
         solvelpagain = TRUE;
         solverelaxagain = TRUE;
         markRelaxsUnsolved(set, relaxation);
      }

      /* enforce constraints */
      branched = FALSE;
      if( !(*postpone) && !(*cutoff) && !solverelaxagain && !solvelpagain && !propagateagain )
      {
         /* if the solution changed since the last enforcement, we have to completely reenforce it; otherwise, we
          * only have to enforce the additional constraints added in the last enforcement, but keep the infeasible
          * flag TRUE in order to not declare the infeasible solution feasible due to disregarding the already
          * enforced constraints
          */
         if( lastdomchgcount != stat->domchgcount || lastlpcount != stat->lpcount )
         {
            lastdomchgcount = stat->domchgcount;
            lastlpcount = stat->lpcount;
            *infeasible = FALSE;
         }

         /* call constraint enforcement */
         SCIP_CALL( enforceConstraints(blkmem, set, messagehdlr, stat, transprob, tree, lp, relaxation, sepastore,
               branchcand, &branched, cutoff, infeasible, &propagateagain, &solvelpagain, &solverelaxagain,
               forcedenforcement) );
         assert(branched == (tree->nchildren > 0));
         assert(!branched || (!(*cutoff) && *infeasible && !propagateagain && !solvelpagain));
         assert(!(*cutoff) || (!branched && *infeasible && !propagateagain && !solvelpagain));
         assert(*infeasible || (!branched && !(*cutoff) && !propagateagain && !solvelpagain));
         assert(!propagateagain || (!branched && !(*cutoff) && *infeasible));
         assert(!solvelpagain || (!branched && !(*cutoff) && *infeasible));

         assert(BMSgetNUsedBufferMemory(mem->buffer) == 0);

         /* apply found cuts */
         SCIP_CALL( applyCuts(blkmem, set, stat, transprob, origprob, tree, reopt, lp, relaxation, sepastore, branchcand,
               eventqueue, eventfilter, cliquetable, (actdepth == 0), SCIP_EFFICIACYCHOICE_LP, cutoff, &propagateagain,
               &solvelpagain, &solverelaxagain) );

         /* update lower bound with the pseudo objective value, and cut off node by bounding */
         SCIP_CALL( applyBounding(blkmem, set, stat, transprob, origprob, primal, tree, reopt, lp, branchcand, eventqueue, conflict, cliquetable, cutoff) );

         /* update the cutoff, propagateagain, and solverelaxagain status of current solving loop */
         updateLoopStatus(set, stat, tree, actdepth, cutoff, &propagateagain, &solverelaxagain);
      }
      assert(SCIPsepastoreGetNCuts(sepastore) == 0);

      /* The enforcement detected no infeasibility, so, no branching was performed,
       * but the pricing was aborted and the current feasible solution does not have to be the
       * best solution in the current subtree --> we have to do a pseudo branching,
       * so we set infeasible TRUE and add the current solution to the solution pool
       */
      if( pricingaborted && !(*infeasible) && !(*cutoff) && !(*postpone) )
      {
         SCIP_Longint oldnbestsolsfound = primal->nbestsolsfound;
         SCIP_SOL* sol;
         SCIP_Bool stored;

         /* in case the relaxation was enforced add this solution, otherwise decide between LP and pseudosol */
         if( (! SCIPsetIsInfinity(set, -1 * SCIPrelaxationGetBestRelaxSolObj(relaxation))) && (!SCIPtreeHasFocusNodeLP(tree)
               || SCIPsetIsGT(set, SCIPrelaxationGetBestRelaxSolObj(relaxation), SCIPlpGetObjval(lp, set, transprob))) )
         {
            SCIP_CALL( SCIPprimalTrySol(primal, blkmem, set, messagehdlr, stat, origprob, transprob, tree, reopt, lp,
                  eventqueue, eventfilter, SCIPrelaxationGetBestRelaxSol(relaxation), FALSE, FALSE, TRUE, TRUE, TRUE,
                  &stored) );

            if( stored )
            {
               stat->nrelaxsolsfound++;

               if( primal->nbestsolsfound != oldnbestsolsfound )
               {
                  stat->nrelaxbestsolsfound++;
                  SCIPstoreSolutionGap(set->scip);
               }
            }
         }
         else
         {
            SCIP_CALL( SCIPsolCreateCurrentSol(&sol, blkmem, set, stat, transprob, primal, tree, lp, NULL) );
            SCIP_CALL( SCIPprimalTrySolFree(primal, blkmem, set, messagehdlr, stat, origprob, transprob, tree, reopt, lp,
                  eventqueue, eventfilter, &sol, FALSE, FALSE, TRUE, TRUE, TRUE, &stored) );

            if( stored )
            {
               stat->nlpsolsfound++;

               if( primal->nbestsolsfound != oldnbestsolsfound )
               {
                  stat->nlpbestsolsfound++;
                  SCIPstoreSolutionGap(set->scip);
               }
            }
         }

         *infeasible = TRUE;
      }

      /* if the node is infeasible, but no constraint handler could resolve the infeasibility
       * -> branch on LP, external candidates, or the pseudo solution
       * -> e.g. select non-fixed binary or integer variable x with value x', create three
       *    sons: x <= x'-1, x = x', and x >= x'+1.
       *    In the left and right branch, the current solution is cut off. In the middle
       *    branch, the constraints can hopefully reduce domains of other variables to cut
       *    off the current solution.
       * In LP branching, we cannot allow adding constraints, because this does not necessary change the LP and can
       * therefore lead to an infinite loop.
       */
      wasforcedlpsolve = forcedlpsolve;
      forcedlpsolve = FALSE;
      if( (*infeasible) && !(*cutoff) && !(*postpone)
         && (!(*unbounded) || SCIPbranchcandGetNExternCands(branchcand) > 0 || SCIPbranchcandGetNPseudoCands(branchcand) > 0)
         && !solverelaxagain && !solvelpagain && !propagateagain && !branched )
      {
         SCIP_RESULT result = SCIP_DIDNOTRUN;
         int nlpcands = 0;

         if( SCIPtreeHasFocusNodeLP(tree) )
         {
            SCIP_CALL( SCIPbranchcandGetLPCands(branchcand, set, stat, lp, NULL, NULL, NULL, &nlpcands, NULL, NULL) );
         }

         if ( nlpcands > 0 || SCIPbranchcandGetNExternCands(branchcand) > 0 )
         {
            /* If there are LP candidates and their maximal priority is at least the maximal priority of the external
             * candidates, then branch on the LP candidates. Note that due to implicit integer variables,
             * SCIPbranchcandGetLPMaxPrio(branchcand) might be finite and SCIPbranchcandGetNPrioLPCands(branchcand) > 0,
             * but nlpcands == 0. */
            if ( SCIPbranchcandGetLPMaxPrio(branchcand) >= SCIPbranchcandGetExternMaxPrio(branchcand) && nlpcands > 0 )
            {
               assert( SCIPbranchcandGetNPrioLPCands(branchcand) > 0 );
               assert( nlpcands > 0 );

               /* branch on LP solution */
               SCIPsetDebugMsg(set, "infeasibility in depth %d was not resolved: branch on LP solution with %d fractionals\n",
                  SCIPnodeGetDepth(focusnode), nlpcands);
               SCIP_CALL( SCIPbranchExecLP(blkmem, set, stat, transprob, origprob, tree, reopt, lp, sepastore, branchcand,
                     eventqueue, primal->cutoffbound, FALSE, &result) );
               assert(BMSgetNUsedBufferMemory(mem->buffer) == 0);
               assert(result != SCIP_DIDNOTRUN && result != SCIP_DIDNOTFIND);
            }
            else
            {
               assert( SCIPbranchcandGetNPrioExternCands(branchcand) > 0 );
               assert( SCIPbranchcandGetNExternCands(branchcand) > 0 );

               /* branch on external candidates */
               SCIPsetDebugMsg(set, "infeasibility in depth %d was not resolved: branch on %d external branching candidates.\n",
                  SCIPnodeGetDepth(focusnode), SCIPbranchcandGetNExternCands(branchcand));
               SCIP_CALL( SCIPbranchExecExtern(blkmem, set, stat, transprob, origprob, tree, reopt, lp, sepastore, branchcand,
                     eventqueue, primal->cutoffbound, TRUE, &result) );
               assert(BMSgetNUsedBufferMemory(mem->buffer) == 0);
            }
         }

         if( result == SCIP_DIDNOTRUN || result == SCIP_DIDNOTFIND )
         {
            /* branch on pseudo solution */
            SCIPsetDebugMsg(set, "infeasibility in depth %d was not resolved: branch on pseudo solution with %d unfixed integers\n",
               SCIPnodeGetDepth(focusnode), SCIPbranchcandGetNPseudoCands(branchcand));
            SCIP_CALL( SCIPbranchExecPseudo(blkmem, set, stat, transprob, origprob, tree, reopt, lp, branchcand, eventqueue,
                  primal->cutoffbound, TRUE, &result) );
            assert(BMSgetNUsedBufferMemory(mem->buffer) == 0);
         }

         /* SCIP cannot guarantee convergence if it is necessary to branch on unbounded variables */
         if( result == SCIP_BRANCHED )
         {
            SCIP_VAR* var = stat->lastbranchvar;

<<<<<<< HEAD
               if( var != NULL && !stat->branchedunbdvar && SCIPvarGetType(var) == SCIP_VARTYPE_CONTINUOUS
                     && (SCIPsetIsInfinity(set, -SCIPvarGetLbLocal(var)) || SCIPsetIsInfinity(set, SCIPvarGetUbLocal(var))) )
               {
                  SCIPmessagePrintVerbInfo(messagehdlr, set->disp_verblevel, SCIP_VERBLEVEL_NORMAL,
                     "Starting spatial branch-and-bound on unbounded variable <%s> ([%g,%g]) - cannot guarantee finite termination.\n",
                     SCIPvarGetName(var), SCIPvarGetLbLocal(var), SCIPvarGetUbLocal(var));
=======
            if( var != NULL && !stat->branchedunbdvar && SCIPvarGetType(var) == SCIP_VARTYPE_CONTINUOUS
               && (SCIPsetIsInfinity(set, -SCIPvarGetLbLocal(var)) || SCIPsetIsInfinity(set, SCIPvarGetUbLocal(var))) )
            {
               SCIPmessagePrintVerbInfo(messagehdlr, set->disp_verblevel, SCIP_VERBLEVEL_NORMAL,
                  "Starting spatial branch-and-bound on unbounded variable <%s> ([%g,%g]) - cannot guarantee finite termination.\n",
                  SCIPvarGetName(var), SCIPvarGetLbLocal(var), SCIPvarGetUbLocal(var));
>>>>>>> 8c84f18c
                  stat->branchedunbdvar = TRUE;
            }
         }

         switch( result )
         {
         case SCIP_CUTOFF:
            assert(tree->nchildren == 0);
            *cutoff = TRUE;
            SCIPsetDebugMsg(set, " -> branching rule detected cutoff\n");
            break;
         case SCIP_CONSADDED:
            assert(tree->nchildren == 0);
            if( nlpcands > 0 )
            {
               SCIPerrorMessage("LP branching rule added constraint, which was not allowed this time\n");
               return SCIP_INVALIDRESULT;
            }
            propagateagain = TRUE;
            solvelpagain = TRUE;
            solverelaxagain = TRUE;
            markRelaxsUnsolved(set, relaxation);
            break;
         case SCIP_REDUCEDDOM:
            assert(tree->nchildren == 0);
            propagateagain = TRUE;
            solvelpagain = TRUE;
            solverelaxagain = TRUE;
            markRelaxsUnsolved(set, relaxation);
            break;
         case SCIP_SEPARATED:
            assert(tree->nchildren == 0);
            assert(SCIPsepastoreGetNCuts(sepastore) > 0);
            solvelpagain = TRUE;
            solverelaxagain = TRUE;
            markRelaxsUnsolved(set, relaxation);
            break;
         case SCIP_BRANCHED:
            assert(tree->nchildren >= 1);
            assert(SCIPsepastoreGetNCuts(sepastore) == 0);
            branched = TRUE;

            /* increase the number of internal nodes */
            stat->ninternalnodes++;
            stat->ntotalinternalnodes++;
            break;
         case SCIP_DIDNOTFIND: /*lint -fallthrough*/
         case SCIP_DIDNOTRUN:
            /* all integer variables in the infeasible solution are fixed,
             * - if no continuous variables exist and all variables are known, the infeasible pseudo solution is completely
             *   fixed, and the node can be cut off
             * - if at least one continuous variable exists or we do not know all variables due to external pricers, we
             *   cannot resolve the infeasibility by branching -> solve LP (and maybe price in additional variables)
             */
            assert(tree->nchildren == 0);
            assert(SCIPsepastoreGetNCuts(sepastore) == 0);
            assert(SCIPbranchcandGetNPseudoCands(branchcand) == 0);

            if( transprob->ncontvars == 0 && set->nactivepricers == 0 )
            {
               *cutoff = TRUE;
               SCIPsetDebugMsg(set, " -> cutoff because all variables are fixed in current node\n");
            }
            else
            {
               /* feasible LP solutions with all integers fixed must be feasible
                * if also no external branching candidates were available
                */
               assert(!SCIPtreeHasFocusNodeLP(tree) || pricingaborted);

               if( SCIPlpGetSolstat(lp) == SCIP_LPSOLSTAT_TIMELIMIT || SCIPlpGetSolstat(lp) == SCIP_LPSOLSTAT_ITERLIMIT || SCIPsolveIsStopped(set, stat, FALSE) )
               {
                  SCIP_NODE* node;

                  /* as we hit the time or iteration limit or another interrupt (e.g., gap limit), we do not want to solve the LP again.
                   * in order to terminate correctly, we create a "branching" with only one child node
                   * that is a copy of the focusnode
                   */
                  SCIP_CALL( SCIPnodeCreateChild(&node, blkmem, set, stat, tree, 1.0, focusnode->estimate) );
                  assert(tree->nchildren >= 1);
                  assert(SCIPsepastoreGetNCuts(sepastore) == 0);
                  branched = TRUE;
               }
               else
               {
                  SCIP_VERBLEVEL verblevel;

                  if( pricingaborted )
                  {
                     SCIPerrorMessage("pricing was aborted, but no branching could be created!\n");
                     return SCIP_INVALIDRESULT;
                  }

                  if( wasforcedlpsolve )
                  {
                     assert(SCIPtreeHasFocusNodeLP(tree));
                     SCIPerrorMessage("LP was solved, all integers fixed, some constraint still infeasible, but no branching could be created!\n");
                     return SCIP_INVALIDRESULT;
                  }

                  verblevel = SCIP_VERBLEVEL_FULL;

                  if( !tree->forcinglpmessage && set->disp_verblevel == SCIP_VERBLEVEL_HIGH )
                  {
                     verblevel = SCIP_VERBLEVEL_HIGH;

                     /* remember that the forcing LP solving message was posted and do only post it again if the
                      * verblevel is SCIP_VERBLEVEL_FULL
                      */
                     tree->forcinglpmessage = TRUE;
                  }

                  SCIPmessagePrintVerbInfo(messagehdlr, set->disp_verblevel, verblevel,
                     "(node %" SCIP_LONGINT_FORMAT ") forcing the solution of an LP (last LP %" SCIP_LONGINT_FORMAT ")...\n", stat->nnodes, stat->nlps);

                  /* solve the LP in the next loop */
                  SCIPtreeSetFocusNodeLP(tree, TRUE);
                  solvelpagain = TRUE;
                  forcedlpsolve = TRUE; /* this LP must be solved without error - otherwise we have to abort */
               }
            }
            break;
         default:
            SCIPerrorMessage("invalid result code <%d> from SCIPbranchLP(), SCIPbranchExt() or SCIPbranchPseudo()\n", result);
            return SCIP_INVALIDRESULT;
         }  /*lint !e788*/
         assert(*cutoff || solvelpagain || propagateagain || branched); /* something must have been done */
         assert(!(*cutoff) || (!solvelpagain && !propagateagain && !branched));
         assert(!solvelpagain || (!(*cutoff) && !branched));
         assert(!propagateagain || (!(*cutoff) && !branched));
         assert(!branched || (!solvelpagain && !propagateagain));
         assert(branched == (tree->nchildren > 0));

         /* apply found cuts */
         SCIP_CALL( applyCuts(blkmem, set, stat, transprob, origprob, tree, reopt, lp, relaxation, sepastore, branchcand,
               eventqueue, eventfilter, cliquetable, (actdepth == 0), SCIP_EFFICIACYCHOICE_LP, cutoff, &propagateagain,
               &solvelpagain, &solverelaxagain) );

         /* update lower bound with the pseudo objective value, and cut off node by bounding */
         SCIP_CALL( applyBounding(blkmem, set, stat, transprob, origprob, primal, tree, reopt, lp, branchcand, eventqueue, conflict, cliquetable, cutoff) );

         /* update the cutoff, propagateagain, and solverelaxagain status of current solving loop */
         updateLoopStatus(set, stat, tree, actdepth, cutoff, &propagateagain, &solverelaxagain);
      }

      /* check for immediate restart */
      *restart = *restart || (actdepth == 0 && restartAllowed(set, stat) && (stat->userrestart
	    || (stat->nrootintfixingsrun > set->presol_immrestartfac * (transprob->nvars - transprob->ncontvars)
	       && (stat->nruns == 1 || transprob->nvars <= (1.0-set->presol_restartminred) * stat->prevrunnvars))) );

      SCIPsetDebugMsg(set, "node solving iteration %d finished: cutoff=%u, postpone=%u, propagateagain=%u, solverelaxagain=%u, solvelpagain=%u, nlperrors=%d, restart=%u\n",
         nloops, *cutoff, *postpone, propagateagain, solverelaxagain, solvelpagain, nlperrors, *restart);
   }
   assert(SCIPsepastoreGetNCuts(sepastore) == 0);
   assert(*cutoff || SCIPconflictGetNConflicts(conflict) == 0);

   /* flush the conflict set storage */
   SCIP_CALL( SCIPconflictFlushConss(conflict, blkmem, set, stat, transprob, origprob, tree, reopt, lp, branchcand, eventqueue, cliquetable) );

   /* check for too many LP errors */
   if( nlperrors >= MAXNLPERRORS )
   {
      SCIPerrorMessage("(node %" SCIP_LONGINT_FORMAT ") unresolved numerical troubles in LP %" SCIP_LONGINT_FORMAT " -- aborting\n", stat->nnodes, stat->nlps);
      return SCIP_LPERROR;
   }

   /* check for final restart */
   restartfac = set->presol_subrestartfac;
   if( actdepth == 0 )
      restartfac = MIN(restartfac, set->presol_restartfac);
   *restart = *restart || (restartAllowed(set, stat) && (stat->userrestart
	 || (stat->nrootintfixingsrun > restartfac * (transprob->nvars - transprob->ncontvars)
	    && (stat->nruns == 1 || transprob->nvars <= (1.0-set->presol_restartminred) * stat->prevrunnvars))) );

   /* remember the last root LP solution */
   if( actdepth == 0 && !(*cutoff) && !(*unbounded) && !(*postpone) )
   {
      /* the root pseudo objective value and pseudo objective value should be equal in the root node */
      assert(SCIPsetIsFeasEQ(set, SCIPlpGetGlobalPseudoObjval(lp, set, transprob), SCIPlpGetPseudoObjval(lp, set, transprob)));

      SCIPprobStoreRootSol(transprob, set, stat, lp, SCIPtreeHasFocusNodeLP(tree));
   }

   /* check for cutoff */
   if( *cutoff )
   {
      SCIPsetDebugMsg(set, "node is cut off\n");

      SCIPnodeUpdateLowerbound(focusnode, stat, set, tree, transprob, origprob, SCIPsetInfinity(set));
      *infeasible = TRUE;
      SCIP_CALL( SCIPdebugRemoveNode(blkmem, set, focusnode) ); /*lint !e506 !e774*/
   }
   else if( !(*unbounded) && SCIPlpGetSolstat(lp) == SCIP_LPSOLSTAT_OPTIMAL && lp->looseobjvalinf == 0 )
   {
      /* update the regression statistic nlpbranchcands and LP objective value  */
      int nlpbranchcands;
      SCIP_Real lpobjval;

      /* get number of LP candidate variables */
      SCIP_CALL( SCIPbranchcandGetLPCands(branchcand, set, stat, lp, NULL, NULL, NULL, &nlpbranchcands, NULL, NULL) );

      /* get LP objective value */
      lpobjval = SCIPlpGetObjval(lp, set, transprob);
      assert(lpobjval != SCIP_INVALID && !SCIPsetIsInfinity(set, REALABS(lpobjval))); /*lint !e777*/

      /* add the observation to the regression */
      SCIPregressionAddObservation(stat->regressioncandsobjval, (SCIP_Real)nlpbranchcands, lpobjval);
   }

   return SCIP_OKAY;
}

/** if feasible, adds current solution to the solution storage */
static
SCIP_RETCODE addCurrentSolution(
   BMS_BLKMEM*           blkmem,             /**< block memory buffers */
   SCIP_SET*             set,                /**< global SCIP settings */
   SCIP_MESSAGEHDLR*     messagehdlr,        /**< message handler */
   SCIP_STAT*            stat,               /**< dynamic problem statistics */
   SCIP_PROB*            origprob,           /**< original problem */
   SCIP_PROB*            transprob,          /**< transformed problem after presolve */
   SCIP_PRIMAL*          primal,             /**< primal data */
   SCIP_RELAXATION*      relaxation,         /**< global relaxation data */
   SCIP_TREE*            tree,               /**< branch and bound tree */
   SCIP_REOPT*           reopt,              /**< reoptimization data structure */
   SCIP_LP*              lp,                 /**< LP data */
   SCIP_EVENTQUEUE*      eventqueue,         /**< event queue */
   SCIP_EVENTFILTER*     eventfilter,        /**< event filter for global (not variable dependent) events */
   SCIP_Bool             checksol            /**< should the solution be checked? */
   )
{
   SCIP_Longint oldnbestsolsfound = primal->nbestsolsfound;
   SCIP_SOL* sol;
   SCIP_Bool foundsol;

   /* found a feasible solution */
   if( (! SCIPsetIsInfinity(set, -1 * SCIPrelaxationGetBestRelaxSolObj(relaxation))) && (!SCIPtreeHasFocusNodeLP(tree)
         || SCIPsetIsGT(set, SCIPrelaxationGetBestRelaxSolObj(relaxation), SCIPlpGetObjval(lp, set, transprob))) )
   {
      /* start clock for relaxation solutions */
      SCIPclockStart(stat->relaxsoltime, set);

      if( checksol || set->misc_exactsolve )
      {
         /* if we want to solve exactly, we have to check the solution exactly again */
         SCIP_CALL( SCIPprimalTrySol(primal, blkmem, set, messagehdlr, stat, origprob, transprob, tree, reopt, lp,
               eventqueue, eventfilter, SCIPrelaxationGetBestRelaxSol(relaxation), FALSE, FALSE, TRUE, TRUE, TRUE,
               &foundsol) );
      }
      else
      {
         SCIP_CALL( SCIPprimalAddSol(primal, blkmem, set, messagehdlr, stat, origprob, transprob, tree, reopt, lp,
               eventqueue, eventfilter, SCIPrelaxationGetBestRelaxSol(relaxation), &foundsol) );
      }

      if( foundsol )
      {
         stat->nrelaxsolsfound++;

         if( primal->nbestsolsfound != oldnbestsolsfound )
         {
            stat->nrelaxbestsolsfound++;
            SCIPstoreSolutionGap(set->scip);
         }
      }

      /* stop clock for relaxation solutions */
      SCIPclockStop(stat->relaxsoltime, set);

   }
   else if( SCIPtreeHasFocusNodeLP(tree) )
   {
      assert(lp->primalfeasible);

      /* start clock for LP solutions */
      SCIPclockStart(stat->lpsoltime, set);

      /* add solution to storage */
      SCIP_CALL( SCIPsolCreateLPSol(&sol, blkmem, set, stat, transprob, primal, tree, lp, NULL) );
      if( checksol || set->misc_exactsolve )
      {
         /* if we want to solve exactly, we have to check the solution exactly again */
         SCIP_CALL( SCIPprimalTrySolFree(primal, blkmem, set, messagehdlr, stat, origprob, transprob, tree, reopt, lp,
               eventqueue, eventfilter, &sol, FALSE, FALSE, TRUE, TRUE, TRUE, &foundsol) );
      }
      else
      {
         SCIP_CALL( SCIPprimalAddSolFree(primal, blkmem, set, messagehdlr, stat, origprob, transprob, tree, reopt, lp,
               eventqueue, eventfilter, &sol, &foundsol) );
      }

      if( foundsol )
      {
         stat->nlpsolsfound++;

         if( primal->nbestsolsfound != oldnbestsolsfound )
         {
            stat->nlpbestsolsfound++;
            SCIPstoreSolutionGap(set->scip);
         }
      }

      /* stop clock for LP solutions */
      SCIPclockStop(stat->lpsoltime, set);
   }
   else
   {
      /* start clock for pseudo solutions */
      SCIPclockStart(stat->pseudosoltime, set);

      /* add solution to storage */
      SCIP_CALL( SCIPsolCreatePseudoSol(&sol, blkmem, set, stat, transprob, primal, tree, lp, NULL) );
      if( checksol || set->misc_exactsolve )
      {
         /* if we want to solve exactly, we have to check the solution exactly again */
         SCIP_CALL( SCIPprimalTrySolFree(primal, blkmem, set, messagehdlr, stat, origprob, transprob, tree, reopt, lp,
               eventqueue, eventfilter, &sol, FALSE, FALSE, TRUE, TRUE, TRUE, &foundsol) );
      }
      else
      {
         SCIP_CALL( SCIPprimalAddSolFree(primal, blkmem, set, messagehdlr, stat, origprob, transprob, tree, reopt, lp,
               eventqueue, eventfilter, &sol, &foundsol) );
      }

      /* stop clock for pseudo solutions */
      SCIPclockStop(stat->pseudosoltime, set);

      if( foundsol )
      {
         stat->npssolsfound++;

         if( primal->nbestsolsfound != oldnbestsolsfound )
         {
            stat->npsbestsolsfound++;
            SCIPstoreSolutionGap(set->scip);
         }
      }
   }

   return SCIP_OKAY;
}

/** main solving loop */
SCIP_RETCODE SCIPsolveCIP(
   BMS_BLKMEM*           blkmem,             /**< block memory buffers */
   SCIP_SET*             set,                /**< global SCIP settings */
   SCIP_MESSAGEHDLR*     messagehdlr,        /**< message handler */
   SCIP_STAT*            stat,               /**< dynamic problem statistics */
   SCIP_MEM*             mem,                /**< block memory pools */
   SCIP_PROB*            origprob,           /**< original problem */
   SCIP_PROB*            transprob,          /**< transformed problem after presolve */
   SCIP_PRIMAL*          primal,             /**< primal data */
   SCIP_TREE*            tree,               /**< branch and bound tree */
   SCIP_REOPT*           reopt,              /**< reoptimization data structure */
   SCIP_LP*              lp,                 /**< LP data */
   SCIP_RELAXATION*      relaxation,         /**< global relaxation data */
   SCIP_PRICESTORE*      pricestore,         /**< pricing storage */
   SCIP_SEPASTORE*       sepastore,          /**< separation storage */
   SCIP_CUTPOOL*         cutpool,            /**< global cut pool */
   SCIP_CUTPOOL*         delayedcutpool,     /**< global delayed cut pool */
   SCIP_BRANCHCAND*      branchcand,         /**< branching candidate storage */
   SCIP_CONFLICT*        conflict,           /**< conflict analysis data */
   SCIP_CONFLICTSTORE*   conflictstore,      /**< conflict store */
   SCIP_EVENTFILTER*     eventfilter,        /**< event filter for global (not variable dependent) events */
   SCIP_EVENTQUEUE*      eventqueue,         /**< event queue */
   SCIP_CLIQUETABLE*     cliquetable,        /**< clique table data structure */
   SCIP_Bool*            restart             /**< should solving process be started again with presolving? */
   )
{
   SCIP_NODESEL* nodesel;
   SCIP_NODE* focusnode;
   SCIP_NODE* nextnode;
   SCIP_EVENT event;
   SCIP_Real restartfac;
   SCIP_Real restartconfnum;
   int nnodes;
   int depth;
   SCIP_Bool cutoff;
   SCIP_Bool postpone;
   SCIP_Bool unbounded;
   SCIP_Bool infeasible;
   SCIP_Bool foundsol;

   assert(set != NULL);
   assert(blkmem != NULL);
   assert(stat != NULL);
   assert(transprob != NULL);
   assert(tree != NULL);
   assert(lp != NULL);
   assert(pricestore != NULL);
   assert(sepastore != NULL);
   assert(branchcand != NULL);
   assert(cutpool != NULL);
   assert(delayedcutpool != NULL);
   assert(primal != NULL);
   assert(eventfilter != NULL);
   assert(eventqueue != NULL);
   assert(restart != NULL);

   /* check for immediate restart (if problem solving marked to be restarted was aborted) */
   restartfac = set->presol_subrestartfac;
   if( SCIPtreeGetCurrentDepth(tree) == 0 )
      restartfac = MIN(restartfac, set->presol_restartfac);
   *restart = restartAllowed(set, stat) && (stat->userrestart
      || (stat->nrootintfixingsrun > restartfac * (transprob->nvars - transprob->ncontvars)
	 && (stat->nruns == 1 || transprob->nvars <= (1.0-set->presol_restartminred) * stat->prevrunnvars)) );

   /* calculate the number of successful conflict analysis calls that should trigger a restart */
   if( set->conf_restartnum > 0 )
   {
      int i;

      restartconfnum = (SCIP_Real)set->conf_restartnum;
      for( i = 0; i < stat->nconfrestarts; ++i )
         restartconfnum *= set->conf_restartfac;
   }
   else
      restartconfnum = SCIP_REAL_MAX;
   assert(restartconfnum >= 0.0);

   /* switch status to UNKNOWN */
   stat->status = SCIP_STATUS_UNKNOWN;

   focusnode = NULL;
   nextnode = NULL;
   unbounded = FALSE;
   postpone = FALSE;

   while( !SCIPsolveIsStopped(set, stat, TRUE) && !(*restart) )
   {
      SCIP_Longint nsuccessconflicts;
      SCIP_Bool afternodeheur;
      SCIP_Bool stopped;
      SCIP_Bool branched;

      assert(BMSgetNUsedBufferMemory(mem->buffer) == 0);

      foundsol = FALSE;
      infeasible = FALSE;

      do
      {
         /* update the memory saving flag, switch algorithms respectively */
         SCIPstatUpdateMemsaveMode(stat, set, messagehdlr, mem);

         /* get the current node selector */
         nodesel = SCIPsetGetNodesel(set, stat);

         /* inform tree about the current node selector */
         SCIP_CALL( SCIPtreeSetNodesel(tree, set, messagehdlr, stat, nodesel) );

         /* the next node was usually already selected in the previous solving loop before the primal heuristics were
          * called, because they need to know, if the next node will be a child/sibling (plunging) or not;
          * if the heuristics found a new best solution that cut off some of the nodes, the node selector must be called
          * again, because the selected next node may be invalid due to cut off
          */
         if( nextnode == NULL )
         {
            /* select next node to process */
            SCIP_CALL( SCIPnodeselSelect(nodesel, set, &nextnode) );
         }
         focusnode = nextnode;
         nextnode = NULL;
         assert(BMSgetNUsedBufferMemory(mem->buffer) == 0);

         /* start node activation timer */
         SCIPclockStart(stat->nodeactivationtime, set);

         /* focus selected node */
         SCIP_CALL( SCIPnodeFocus(&focusnode, blkmem, set, messagehdlr, stat, transprob, origprob, primal, tree, reopt,
               lp, branchcand, conflict, conflictstore, eventfilter, eventqueue, cliquetable, &cutoff, FALSE, FALSE) );
         if( cutoff )
            stat->ndelayedcutoffs++;

         /* stop node activation timer */
         SCIPclockStop(stat->nodeactivationtime, set);

         assert(BMSgetNUsedBufferMemory(mem->buffer) == 0);
      }
      while( cutoff ); /* select new node, if the current one was located in a cut off subtree */

      assert(SCIPtreeGetCurrentNode(tree) == focusnode);
      assert(SCIPtreeGetFocusNode(tree) == focusnode);

      /* if no more node was selected, we finished optimization */
      if( focusnode == NULL )
      {
         assert(SCIPtreeGetNNodes(tree) == 0);
         break;
      }

      /* update maxdepth and node count statistics */
      depth = SCIPnodeGetDepth(focusnode);
      stat->maxdepth = MAX(stat->maxdepth, depth);
      stat->maxtotaldepth = MAX(stat->maxtotaldepth, depth);
      stat->nnodes++;
      stat->ntotalnodes++;

      /* update reference bound statistic, if available */
      if( SCIPsetIsGE(set, SCIPnodeGetLowerbound(focusnode), stat->referencebound) )
         stat->nnodesaboverefbound++;

      /* issue NODEFOCUSED event */
      SCIP_CALL( SCIPeventChgType(&event, SCIP_EVENTTYPE_NODEFOCUSED) );
      SCIP_CALL( SCIPeventChgNode(&event, focusnode) );
      SCIP_CALL( SCIPeventProcess(&event, set, NULL, NULL, NULL, eventfilter) );

      /* solve focus node */
      SCIP_CALL( solveNode(blkmem, set, messagehdlr, stat, mem, origprob, transprob, primal, tree, reopt, lp, relaxation,
            pricestore, sepastore, branchcand, cutpool, delayedcutpool, conflict, conflictstore, eventfilter, eventqueue,
            cliquetable, &cutoff, &postpone, &unbounded, &infeasible, restart, &afternodeheur, &stopped) );
      assert(!cutoff || infeasible);
      assert(BMSgetNUsedBufferMemory(mem->buffer) == 0);
      assert(SCIPtreeGetCurrentNode(tree) == focusnode);
      assert(SCIPtreeGetFocusNode(tree) == focusnode);

      branched = (tree->nchildren > 0);

      if( stopped )
         break;

      /* check for restart */
      if( !(*restart) && !postpone )
      {
         /* change color of node in visualization */
         SCIPvisualSolvedNode(stat->visual, set, stat, focusnode);

         /* check, if the current solution is feasible */
         if( !infeasible )
         {
            SCIP_Bool feasible;

            assert(!SCIPtreeHasFocusNodeLP(tree) || (lp->flushed && lp->solved));
            assert(!cutoff);

            /* in the unbounded case, we check the solution w.r.t. the original problem, because we do not want to rely
             * on the LP feasibility and integrality is not checked for unbounded solutions, anyway
             */
            if( unbounded )
            {
               SCIP_SOL* sol;

               if( (! SCIPsetIsInfinity(set, -1 * SCIPrelaxationGetBestRelaxSolObj(relaxation))) && (!SCIPtreeHasFocusNodeLP(tree)
                     || SCIPsetIsGT(set, SCIPrelaxationGetBestRelaxSolObj(relaxation), SCIPlpGetObjval(lp, set, transprob))) )
               {
                  sol = SCIPrelaxationGetBestRelaxSol(relaxation);
               }
               else if( SCIPtreeHasFocusNodeLP(tree) )
               {
                  SCIP_CALL( SCIPsolCreateLPSol(&sol, blkmem, set, stat, transprob, primal, tree, lp, NULL) );
               }
               else
               {
                  SCIP_CALL( SCIPsolCreatePseudoSol(&sol, blkmem, set, stat, transprob, primal, tree, lp, NULL) );
               }
               SCIP_CALL( SCIPcheckSolOrig(set->scip, sol, &feasible, FALSE, FALSE) );

               SCIP_CALL( SCIPsolFree(&sol, blkmem, primal) );
            }
            else
               feasible = TRUE;

            /* node solution is feasible: add it to the solution store */
            if( feasible )
            {
               SCIP_CALL( addCurrentSolution(blkmem, set, messagehdlr, stat, origprob, transprob, primal, relaxation, tree, reopt,
                     lp, eventqueue, eventfilter, FALSE) );

               /* update the cutoff pointer if the new solution made the cutoff bound equal to the lower bound */
               SCIP_CALL( applyBounding(blkmem, set, stat, transprob, origprob, primal, tree, reopt, lp, branchcand, eventqueue, conflict, cliquetable, &cutoff) );


               /* increment number of feasible leaf nodes */
               stat->nfeasleaves++;

               /* issue NODEFEASIBLE event */
               SCIP_CALL( SCIPeventChgType(&event, SCIP_EVENTTYPE_NODEFEASIBLE) );
               SCIP_CALL( SCIPeventChgNode(&event, focusnode) );
               SCIP_CALL( SCIPeventProcess(&event, set, NULL, NULL, NULL, eventfilter) );

               if( set->reopt_enable )
               {
                  assert(reopt != NULL);
                  SCIP_CALL( SCIPreoptCheckCutoff(reopt, set, blkmem, focusnode, SCIP_EVENTTYPE_NODEFEASIBLE, lp,
                        SCIPlpGetSolstat(lp), tree->root == focusnode, tree->focusnode == focusnode,
                        focusnode->lowerbound, tree->effectiverootdepth) );
               }
            }
         }
         else if( !unbounded )
         {
            /* node solution is not feasible */
            if( !branched )
            {
               assert(tree->nchildren == 0);

               /* change color of node in visualization output */
               SCIPvisualCutoffNode(stat->visual, set, stat, focusnode, TRUE);

               /* issue NODEINFEASIBLE event */
               SCIP_CALL( SCIPeventChgType(&event, SCIP_EVENTTYPE_NODEINFEASIBLE) );

               /* we only increase the number of objective leaf nodes if we hit the LP objective limit; we might have also
                * hit the objective limit at a node that is actually infeasible, or a dual reduction led to an infeasibility prior
                * to LP solving such that the node will be marked as infeasible */
               if( SCIPtreeHasCurrentNodeLP(tree) && SCIPlpGetSolstat(lp) == SCIP_LPSOLSTAT_OBJLIMIT )
                  stat->nobjleaves++;
               else
                  stat->ninfeasleaves++;

               if( set->reopt_enable )
               {
                  assert(reopt != NULL);
                  SCIP_CALL( SCIPreoptCheckCutoff(reopt, set, blkmem, focusnode, SCIP_EVENTTYPE_NODEINFEASIBLE, lp,
                        SCIPlpGetSolstat(lp), tree->root == focusnode, tree->focusnode == focusnode,
                        focusnode->lowerbound, tree->effectiverootdepth) );
               }

               /* increase the cutoff counter of the branching variable */
               if( stat->lastbranchvar != NULL )
               {
                  SCIP_CALL( SCIPvarIncCutoffSum(stat->lastbranchvar, blkmem, set, stat, stat->lastbranchdir, stat->lastbranchvalue, 1.0) );
               }
               /**@todo if last branching variable is unknown, retrieve it from the nodes' boundchg arrays */
            }
            else
            {
               assert(tree->nchildren > 0);

               /* issue NODEBRANCHED event */
               SCIP_CALL( SCIPeventChgType(&event, SCIP_EVENTTYPE_NODEBRANCHED) );

               if( set->reopt_enable )
               {
                  assert(reopt != NULL);
                  SCIP_CALL( SCIPreoptCheckCutoff(reopt, set, blkmem, focusnode, SCIP_EVENTTYPE_NODEBRANCHED, lp,
                        SCIPlpGetSolstat(lp), tree->root == focusnode, tree->focusnode == focusnode,
                        focusnode->lowerbound, tree->effectiverootdepth) );
               }
            }
            SCIP_CALL( SCIPeventChgNode(&event, focusnode) );
            SCIP_CALL( SCIPeventProcess(&event, set, NULL, NULL, NULL, eventfilter) );
         }
         assert(BMSgetNUsedBufferMemory(mem->buffer) == 0);

         /* if no branching was created, the node was not cut off, but its lower bound is still smaller than
          * the cutoff bound, we have to branch on a non-fixed variable;
          * this can happen, if we want to solve exactly, the current solution was declared feasible by the
          * constraint enforcement, but in exact solution checking it was found out to be infeasible;
          * in this case, no branching would have been generated by the enforcement of constraints, but we
          * have to further investigate the current sub tree;
          * note that we must noch check tree->nchildren > 0 here to determine whether we branched, we rather
          * check it directly after solveNode() and store the result, because an event handler might impose a
          * new cutoff bound (as is the case in ParaSCIP)
          */
         if( !cutoff && !unbounded && !branched && SCIPnodeGetLowerbound(focusnode) < primal->cutoffbound )
         {
            SCIP_RESULT result;

            assert(set->misc_exactsolve);

            do
            {
               result = SCIP_DIDNOTRUN;
               if( SCIPbranchcandGetNPseudoCands(branchcand) == 0 )
               {
                  if( transprob->ncontvars > 0 )
                  {
                     /**@todo call PerPlex */
                     SCIPerrorMessage("cannot branch on all-fixed LP -- have to call PerPlex instead\n");
                  }
               }
               else
               {
                  SCIP_CALL( SCIPbranchExecPseudo(blkmem, set, stat, transprob, origprob, tree, reopt, lp, branchcand,
                        eventqueue, primal->cutoffbound, FALSE, &result) );
                  assert(result != SCIP_DIDNOTRUN && result != SCIP_DIDNOTFIND);
               }
            }
            while( result == SCIP_REDUCEDDOM );
         }
         assert(BMSgetNUsedBufferMemory(mem->buffer) == 0);

         /* select node to process in next solving loop; the primal heuristics need to know whether a child/sibling
          * (plunging) will be selected as next node or not
          */
         SCIP_CALL( SCIPnodeselSelect(nodesel, set, &nextnode) );
         assert(BMSgetNUsedBufferMemory(mem->buffer) == 0);

         /* call primal heuristics that should be applied after the node was solved */
         nnodes = SCIPtreeGetNNodes(tree);
         stopped = SCIPsolveIsStopped(set, stat, TRUE);
         if( !afternodeheur && (!cutoff || nnodes > 0) && !stopped )
         {
            SCIP_CALL( SCIPprimalHeuristics(set, stat, transprob, primal, tree, lp, nextnode, SCIP_HEURTIMING_AFTERNODE,
                  cutoff, &foundsol, &unbounded) );
            assert(BMSgetNUsedBufferMemory(mem->buffer) == 0);

            stopped = SCIPsolveIsStopped(set, stat, FALSE);
         }

         /* if the heuristics found a new best solution that cut off some of the nodes, the node selector must be called
          * again, because the selected next node may be invalid due to cut off
          */
         assert(!tree->cutoffdelayed);

         if( nnodes != SCIPtreeGetNNodes(tree) || stopped )
            nextnode = NULL;
      }
      else if( !infeasible && !postpone )
      {
         /* The current solution was not proven to be infeasible, but due to the restart, this does not mean that it is
          * feasible, we might just have skipped the check. Thus, we try to add it to the solution store, but check it
          * again.
          */
         SCIP_CALL( addCurrentSolution(blkmem, set, messagehdlr, stat, origprob, transprob, primal, relaxation, tree, reopt, lp,
               eventqueue, eventfilter, TRUE) );

         if( set->reopt_enable )
         {
            assert(reopt != NULL);
            SCIP_CALL( SCIPreoptCheckCutoff(reopt, set, blkmem, focusnode, SCIP_EVENTTYPE_NODEFEASIBLE, lp,
                  SCIPlpGetSolstat(lp), tree->root == focusnode, tree->focusnode == focusnode, focusnode->lowerbound,
                  tree->effectiverootdepth) );
         }
      }
      /* we want to put the focusnode back into the leaf queue if it was postponed */
      else if( postpone )
      {
         SCIP_NODE* newfocusnode = NULL;

         /* @todo should we re-install the old focus node in order to somehow set the forks more clever? */
         SCIP_CALL( SCIPnodeFocus(&newfocusnode, blkmem, set, messagehdlr, stat, transprob, origprob, primal, tree, reopt, lp,
               branchcand, conflict, conflictstore, eventfilter, eventqueue, cliquetable, &cutoff, TRUE, FALSE) );
      }
      /* compute number of successfully applied conflicts */
      nsuccessconflicts = SCIPconflictGetNPropSuccess(conflict) + SCIPconflictGetNInfeasibleLPSuccess(conflict)
         + SCIPconflictGetNBoundexceedingLPSuccess(conflict) + SCIPconflictGetNStrongbranchSuccess(conflict)
         + SCIPconflictGetNPseudoSuccess(conflict);

      /* trigger restart due to conflicts and the restart parameters allow another restart */
      if( nsuccessconflicts >= restartconfnum && restartAllowed(set, stat) )
      {
         SCIPmessagePrintVerbInfo(messagehdlr, set->disp_verblevel, SCIP_VERBLEVEL_HIGH,
            "(run %d, node %" SCIP_LONGINT_FORMAT ") restarting after %" SCIP_LONGINT_FORMAT " successful conflict analysis calls\n",
            stat->nruns, stat->nnodes, nsuccessconflicts);
         *restart = TRUE;

         stat->nconfrestarts++;
      }

      /* restart if the userrestart was set to true, we have still some nodes left and the restart parameters allow
       * another restart
       */
      *restart = *restart || (stat->userrestart && SCIPtreeGetNNodes(tree) > 0 && restartAllowed(set, stat));
      if( restartAllowed(set, stat) && set->limit_autorestartnodes == stat->nnodes && stat->ntotalnodes - stat->nruns + 1 == set->limit_autorestartnodes )
      {
         SCIPmessagePrintVerbInfo(messagehdlr, set->disp_verblevel, SCIP_VERBLEVEL_HIGH,
               "(run %d, node %" SCIP_LONGINT_FORMAT ") restarting: triggering parameter controlled restart)\n",
               stat->nruns, stat->nnodes);
         *restart = TRUE;
      }
      /* if restart limit was exceeded, change the status; if status is different from unknown, ie some other limit was
       * hit, leave it unchanged
       */
      if( *restart && stat->status == SCIP_STATUS_UNKNOWN && set->limit_restarts >= 0 && stat->nruns > set->limit_restarts )
      {
         *restart = FALSE;
         stat->status = SCIP_STATUS_RESTARTLIMIT;
      }

      /* display node information line */
      SCIP_CALL( SCIPdispPrintLine(set, messagehdlr, stat, NULL, (SCIPnodeGetDepth(focusnode) == 0) && infeasible && !foundsol, TRUE) );

      SCIPsetDebugMsg(set, "Processing of node %" SCIP_LONGINT_FORMAT " in depth %d finished. %d siblings, %d children, %d leaves left\n",
         stat->nnodes, SCIPnodeGetDepth(focusnode), tree->nsiblings, tree->nchildren, SCIPtreeGetNLeaves(tree));
      SCIPsetDebugMsg(set, "**********************************************************************\n");
   }

   /* update the primal-dual integral if node or time limits were hit or an interruption signal was called */
   if( SCIPsolveIsStopped(set, stat, TRUE) )
   {
      SCIPstatUpdatePrimalDualIntegral(stat, set, transprob, origprob, SCIPsetInfinity(set), -SCIPsetInfinity(set));
   }

   assert(BMSgetNUsedBufferMemory(mem->buffer) == 0);

   SCIPsetDebugMsg(set, "Problem solving finished with status %u (restart=%u, userrestart=%u)\n", stat->status, *restart, stat->userrestart);

   /* cuts off nodes with lower bound is not better than given cutoff bound, manually; this necessary to ensure that
    * SCIP terminates with a proper solve stage
    */
   SCIP_CALL( SCIPtreeCutoff(tree, reopt, blkmem, set, stat, eventqueue, lp, primal->cutoffbound) );

   /* if the current node is the only remaining node, and if its lower bound exceeds the upper bound, we have
    * to delete it manually in order to get to the SOLVED stage instead of thinking, that only the gap limit
    * was reached (this may happen, if the current node is the one defining the global lower bound and a
    * feasible solution with the same value was found at this node)
    */
   if( tree->focusnode != NULL && SCIPtreeGetNNodes(tree) == 0
      && SCIPsetIsGE(set, tree->focusnode->lowerbound, primal->cutoffbound) )
   {
      if( set->reopt_enable )
      {
         assert(reopt != NULL);
         SCIP_CALL( SCIPreoptCheckCutoff(reopt, set, blkmem, tree->focusnode, SCIP_EVENTTYPE_NODEINFEASIBLE, lp,
               SCIPlpGetSolstat(lp), tree->root == focusnode, tree->focusnode == focusnode, tree->focusnode->lowerbound,
               tree->effectiverootdepth) );
      }

      focusnode = NULL;
      SCIP_CALL( SCIPnodeFocus(&focusnode, blkmem, set, messagehdlr, stat, transprob, origprob, primal, tree, reopt, lp,
            branchcand, conflict, conflictstore, eventfilter, eventqueue, cliquetable, &cutoff, FALSE, FALSE) );
   }

   /* check whether we finished solving */
   if( SCIPtreeGetNNodes(tree) == 0 && SCIPtreeGetCurrentNode(tree) == NULL )
   {
      /* no restart necessary */
      *restart = FALSE;

      /* set the solution status */
      if( unbounded )
      {
         if( primal->nsols > 0 )
         {
            /* switch status to UNBOUNDED */
            stat->status = SCIP_STATUS_UNBOUNDED;
         }
         else
         {
            /* switch status to INFORUNB */
            stat->status = SCIP_STATUS_INFORUNBD;
         }
      }
      else if( primal->nlimsolsfound == 0 )
      {
         assert(primal->nsols == 0 || SCIPsetIsGT(set, SCIPsolGetObj(primal->sols[0], set, transprob, origprob),
               SCIPprobInternObjval(transprob, origprob, set, SCIPprobGetObjlim(transprob, set))));

         /* switch status to INFEASIBLE */
         stat->status = SCIP_STATUS_INFEASIBLE;
      }
      else
      {
         /* switch status to OPTIMAL */
         stat->status = SCIP_STATUS_OPTIMAL;
      }
   }

   return SCIP_OKAY;
}<|MERGE_RESOLUTION|>--- conflicted
+++ resolved
@@ -4373,21 +4373,12 @@
          {
             SCIP_VAR* var = stat->lastbranchvar;
 
-<<<<<<< HEAD
-               if( var != NULL && !stat->branchedunbdvar && SCIPvarGetType(var) == SCIP_VARTYPE_CONTINUOUS
-                     && (SCIPsetIsInfinity(set, -SCIPvarGetLbLocal(var)) || SCIPsetIsInfinity(set, SCIPvarGetUbLocal(var))) )
-               {
-                  SCIPmessagePrintVerbInfo(messagehdlr, set->disp_verblevel, SCIP_VERBLEVEL_NORMAL,
-                     "Starting spatial branch-and-bound on unbounded variable <%s> ([%g,%g]) - cannot guarantee finite termination.\n",
-                     SCIPvarGetName(var), SCIPvarGetLbLocal(var), SCIPvarGetUbLocal(var));
-=======
             if( var != NULL && !stat->branchedunbdvar && SCIPvarGetType(var) == SCIP_VARTYPE_CONTINUOUS
                && (SCIPsetIsInfinity(set, -SCIPvarGetLbLocal(var)) || SCIPsetIsInfinity(set, SCIPvarGetUbLocal(var))) )
             {
                SCIPmessagePrintVerbInfo(messagehdlr, set->disp_verblevel, SCIP_VERBLEVEL_NORMAL,
                   "Starting spatial branch-and-bound on unbounded variable <%s> ([%g,%g]) - cannot guarantee finite termination.\n",
                   SCIPvarGetName(var), SCIPvarGetLbLocal(var), SCIPvarGetUbLocal(var));
->>>>>>> 8c84f18c
                   stat->branchedunbdvar = TRUE;
             }
          }
