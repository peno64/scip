--- conflicted
+++ resolved
@@ -1323,12 +1323,8 @@
    *lperror = FALSE;
 
    /* load the LP into the solver */
-<<<<<<< HEAD
-   SCIP_CALL( SCIPconstructCurrentLP(blkmem, set, stat, transprob, origprob, tree, reopt, lp, pricestore, sepastore, cutpool,
-=======
-   SCIP_CALL( SCIPconstructCurrentLP(blkmem, set, stat, transprob, origprob, tree, reopt, lp, basisstore, pricestore, sepastore,
->>>>>>> 2abe5a51
-         branchcand, eventqueue, eventfilter, cliquetable, newinitconss, cutoff) );
+   SCIP_CALL( SCIPconstructCurrentLP(blkmem, set, stat, transprob, origprob, tree, reopt, lp, basisstore, pricestore,
+         sepastore, cutpool, branchcand, eventqueue, eventfilter, cliquetable, newinitconss, cutoff) );
 
    if( *cutoff )
       return SCIP_OKAY;
@@ -2763,13 +2759,8 @@
    if( !initiallpsolved )
    {
       /* load and solve the initial LP of the node */
-<<<<<<< HEAD
-      SCIP_CALL( solveNodeInitialLP(blkmem, set, messagehdlr, stat, transprob, origprob, primal, tree, reopt, lp,
+      SCIP_CALL( solveNodeInitialLP(blkmem, set, messagehdlr, stat, transprob, origprob, primal, tree, reopt, lp, basestore,
             pricestore, sepastore, cutpool, branchcand, eventfilter, eventqueue, cliquetable, newinitconss, cutoff, lperror) );
-=======
-      SCIP_CALL( solveNodeInitialLP(blkmem, set, messagehdlr, stat, transprob, origprob, primal, tree, reopt, lp, basestore,
-            pricestore, sepastore, branchcand, eventfilter, eventqueue, cliquetable, newinitconss, cutoff, lperror) );
->>>>>>> 2abe5a51
 
       assert(*cutoff || *lperror || (lp->flushed && lp->solved));
       SCIPdebugMessage("price-and-cut-loop: initial LP status: %d, LP obj: %g\n",
