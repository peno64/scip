/* * * * * * * * * * * * * * * * * * * * * * * * * * * * * * * * * * * * * * */
/*                                                                           */
/*                  This file is part of the program and library             */
/*         SCIP --- Solving Constraint Integer Programs                      */
/*                                                                           */
/*    Copyright (C) 2002-2016 Konrad-Zuse-Zentrum                            */
/*                            fuer Informationstechnik Berlin                */
/*                                                                           */
/*  SCIP is distributed under the terms of the ZIB Academic License.         */
/*                                                                           */
/*  You should have received a copy of the ZIB Academic License              */
/*  along with SCIP; see the file COPYING. If not email to scip@zib.de.      */
/*                                                                           */
/* * * * * * * * * * * * * * * * * * * * * * * * * * * * * * * * * * * * * * */

/**@file   solve.c
 * @brief  main solving loop and node processing
 * @author Tobias Achterberg
 * @author Timo Berthold
 * @author Marc Pfetsch
 * @author Gerald Gamrath
 */

/*---+----1----+----2----+----3----+----4----+----5----+----6----+----7----+----8----+----9----+----0----+----1----+----2*/
#include <assert.h>

#include "scip/def.h"
#include "scip/set.h"
#include "scip/stat.h"
#include "scip/clock.h"
#include "scip/visual.h"
#include "scip/interrupt.h"
#include "scip/event.h"
#include "scip/lp.h"
#include "scip/mem.h"
#include "scip/var.h"
#include "scip/prob.h"
#include "scip/sol.h"
#include "scip/primal.h"
#include "scip/tree.h"
#include "scip/reopt.h"
#include "scip/pricestore.h"
#include "scip/sepastore.h"
#include "scip/cutpool.h"
#include "scip/solve.h"
#include "scip/scip.h"
#include "scip/branch.h"
#include "scip/conflict.h"
#include "scip/cons.h"
#include "scip/disp.h"
#include "scip/heur.h"
#include "scip/nodesel.h"
#include "scip/pricer.h"
#include "scip/relax.h"
#include "scip/sepa.h"
#include "scip/prop.h"
#include "scip/pub_misc.h"
#include "scip/debug.h"


#define MAXNLPERRORS  10                /**< maximal number of LP error loops in a single node */
#define MAXNCLOCKSKIPS 64               /**< maximum number of SCIPsolveIsStopped() calls without checking the clock */
#define NINITCALLS 1000L                /**< minimum number of calls to SCIPsolveIsStopped() prior to dynamic clock skips */
#define SAFETYFACTOR 1e-2               /**< the probability that SCIP skips the clock call after the time limit has already been reached */

/** returns whether the solving process will be / was stopped before proving optimality;
 *  if the solving process was stopped, stores the reason as status in stat
 */
SCIP_Bool SCIPsolveIsStopped(
   SCIP_SET*             set,                /**< global SCIP settings */
   SCIP_STAT*            stat,               /**< dynamic problem statistics */
   SCIP_Bool             checknodelimits     /**< should the node limits be involved in the check? */
   )
{
   assert(set != NULL);
   assert(stat != NULL);

   /* increase the number of calls to this method */
   ++stat->nisstoppedcalls;

   /* in case lowerbound >= upperbound, we do not want to terminate with SCIP_STATUS_GAPLIMIT but with the ordinary
    * SCIP_STATUS_OPTIMAL/INFEASIBLE/...
    */
   if( set->stage >= SCIP_STAGE_SOLVING && SCIPsetIsLE(set, SCIPgetUpperbound(set->scip), SCIPgetLowerbound(set->scip)) )
      return TRUE;

   /* if some limit has been changed since the last call, we reset the status */
   if( set->limitchanged )
   {
      stat->status = SCIP_STATUS_UNKNOWN;
      set->limitchanged = FALSE;
   }

   if( SCIPinterrupted() || stat->userinterrupt )
   {
      stat->status = SCIP_STATUS_USERINTERRUPT;
      stat->userinterrupt = FALSE;
      SCIPresetInterrupted();
   }
   /* only measure the clock if a time limit is set */
   else if( set->istimelimitfinite )
   {
      /* check if we have already called this function sufficiently often for a valid estimation of its average call interval */
      if( stat->nclockskipsleft <= 0 || stat->nisstoppedcalls < NINITCALLS )
      {
         SCIP_Real currtime = SCIPclockGetTime(stat->solvingtime);

         /* use the measured time to update the average time interval between two calls to this method */
         if( set->time_rareclockcheck && stat->nisstoppedcalls >= NINITCALLS )
         {
            SCIP_Real avgisstoppedfreq;
            int nclockskips = MAXNCLOCKSKIPS;

            avgisstoppedfreq = currtime / stat->nisstoppedcalls;

            /* if we are approaching the time limit, reset the number of clock skips to 0 */
            if( (SAFETYFACTOR * (set->limit_time - currtime) / (avgisstoppedfreq + 1e-6)) < nclockskips )
               nclockskips = 0;

            stat->nclockskipsleft = nclockskips;
         }
         else
            stat->nclockskipsleft = 0;

         /* set the status if the time limit was hit */
         if( currtime >= set->limit_time )
         {
            stat->status = SCIP_STATUS_TIMELIMIT;
            return TRUE;
         }
      }
      else if( SCIPclockGetLastTime(stat->solvingtime) >= set->limit_time )
      {
         /* use information if clock has been updated more recently */
         stat->status = SCIP_STATUS_TIMELIMIT;
         return TRUE;
      }
      else
         --stat->nclockskipsleft;
   }
   if( SCIPgetMemUsed(set->scip) >= set->limit_memory*1048576.0 - stat->externmemestim )
      stat->status = SCIP_STATUS_MEMLIMIT;
   else if( set->stage >= SCIP_STAGE_SOLVING && SCIPgetNLimSolsFound(set->scip) > 0
      && (SCIPsetIsLT(set, SCIPgetGap(set->scip), set->limit_gap)
         || SCIPsetIsLT(set, SCIPgetUpperbound(set->scip) - SCIPgetLowerbound(set->scip), set->limit_absgap)) )
      stat->status = SCIP_STATUS_GAPLIMIT;
   else if( set->limit_solutions >= 0 && set->stage >= SCIP_STAGE_PRESOLVED
      && SCIPgetNLimSolsFound(set->scip) >= set->limit_solutions )
      stat->status = SCIP_STATUS_SOLLIMIT;
   else if( set->limit_bestsol >= 0 && set->stage >= SCIP_STAGE_PRESOLVED
      && SCIPgetNBestSolsFound(set->scip) >= set->limit_bestsol )
      stat->status = SCIP_STATUS_BESTSOLLIMIT;
   else if( checknodelimits && set->limit_nodes >= 0 && stat->nnodes >= set->limit_nodes )
      stat->status = SCIP_STATUS_NODELIMIT;
   else if( checknodelimits && set->limit_totalnodes >= 0 && stat->ntotalnodes >= set->limit_totalnodes )
      stat->status = SCIP_STATUS_TOTALNODELIMIT;
   else if( checknodelimits && set->limit_stallnodes >= 0 && stat->nnodes >= stat->bestsolnode + set->limit_stallnodes )
      stat->status = SCIP_STATUS_STALLNODELIMIT;

   /* If stat->status was initialized to SCIP_STATUS_NODELIMIT or SCIP_STATUS_STALLNODELIMIT due to a previous call to SCIPsolveIsStopped(,,TRUE),
    * in the case of checknodelimits == FALSE, we do not want to report here that the solve will be stopped due to a nodelimit.
    */
   if( !checknodelimits )
      return (stat->status != SCIP_STATUS_UNKNOWN && stat->status != SCIP_STATUS_NODELIMIT && stat->status != SCIP_STATUS_TOTALNODELIMIT && stat->status != SCIP_STATUS_STALLNODELIMIT);
   else
      return (stat->status != SCIP_STATUS_UNKNOWN);
}

/** calls primal heuristics */
SCIP_RETCODE SCIPprimalHeuristics(
   SCIP_SET*             set,                /**< global SCIP settings */
   SCIP_STAT*            stat,               /**< dynamic problem statistics */
   SCIP_PROB*            prob,               /**< transformed problem after presolve */
   SCIP_PRIMAL*          primal,             /**< primal data */
   SCIP_TREE*            tree,               /**< branch and bound tree, or NULL if called during presolving */
   SCIP_LP*              lp,                 /**< LP data, or NULL if called during presolving or propagation */
   SCIP_NODE*            nextnode,           /**< next node that will be processed, or NULL if no more nodes left
                                              *   (only needed when calling after node heuristics) */
   SCIP_HEURTIMING       heurtiming,         /**< current point in the node solving process */
   SCIP_Bool             nodeinfeasible,     /**< was the current node already detected to be infeasible? */
   SCIP_Bool*            foundsol            /**< pointer to store whether a solution has been found */
   )
{  /*lint --e{715}*/

   SCIP_RESULT result;
   SCIP_Longint oldnbestsolsfound;
   SCIP_Real lowerbound;
   int ndelayedheurs;
   int depth;
   int lpstateforkdepth;
   int h;
#ifndef NDEBUG
   SCIP_Bool inprobing;
   SCIP_Bool indiving;
#endif

   assert(set != NULL);
   assert(primal != NULL);
   assert(tree != NULL || heurtiming == SCIP_HEURTIMING_BEFOREPRESOL || heurtiming == SCIP_HEURTIMING_DURINGPRESOLLOOP);
   assert(lp != NULL || heurtiming == SCIP_HEURTIMING_BEFOREPRESOL || heurtiming == SCIP_HEURTIMING_DURINGPRESOLLOOP
      || heurtiming == SCIP_HEURTIMING_AFTERPROPLOOP);
   assert(heurtiming == SCIP_HEURTIMING_BEFORENODE || heurtiming == SCIP_HEURTIMING_DURINGLPLOOP
      || heurtiming == SCIP_HEURTIMING_AFTERLPLOOP || heurtiming == SCIP_HEURTIMING_AFTERNODE
      || heurtiming == SCIP_HEURTIMING_DURINGPRICINGLOOP || heurtiming == SCIP_HEURTIMING_BEFOREPRESOL
      || heurtiming == SCIP_HEURTIMING_DURINGPRESOLLOOP || heurtiming == SCIP_HEURTIMING_AFTERPROPLOOP
      || heurtiming == (SCIP_HEURTIMING_AFTERLPLOOP | SCIP_HEURTIMING_AFTERNODE));
   assert(heurtiming != SCIP_HEURTIMING_AFTERNODE || (nextnode == NULL) == (SCIPtreeGetNNodes(tree) == 0));
   assert(foundsol != NULL);

   *foundsol = FALSE;

   /* nothing to do, if no heuristics are available, or if the branch-and-bound process is finished */
   if( set->nheurs == 0 || (heurtiming == SCIP_HEURTIMING_AFTERNODE && nextnode == NULL) )
      return SCIP_OKAY;

   /* do not continue if we reached a time limit */
   if( SCIPsolveIsStopped(set, stat, FALSE) )
      return SCIP_OKAY;

   /* sort heuristics by priority, but move the delayed heuristics to the front */
   SCIPsetSortHeurs(set);

   /* specialize the AFTERNODE timing flag */
   if( (heurtiming & SCIP_HEURTIMING_AFTERNODE) == SCIP_HEURTIMING_AFTERNODE )
   {
      SCIP_Bool plunging;
      SCIP_Bool pseudonode;

      /* clear the AFTERNODE flags and replace them by the right ones */
      heurtiming &= ~SCIP_HEURTIMING_AFTERNODE;

      /* we are in plunging mode iff the next node is a sibling or a child, and no leaf */
      assert(nextnode == NULL
         || SCIPnodeGetType(nextnode) == SCIP_NODETYPE_SIBLING
         || SCIPnodeGetType(nextnode) == SCIP_NODETYPE_CHILD
         || SCIPnodeGetType(nextnode) == SCIP_NODETYPE_LEAF);
      plunging = (nextnode != NULL && SCIPnodeGetType(nextnode) != SCIP_NODETYPE_LEAF);
      pseudonode = !SCIPtreeHasFocusNodeLP(tree);
      if( plunging && SCIPtreeGetCurrentDepth(tree) > 0 ) /* call plunging heuristics also at root node */
      {
         if( !pseudonode )
            heurtiming |= SCIP_HEURTIMING_AFTERLPNODE;
         else
            heurtiming |= SCIP_HEURTIMING_AFTERPSEUDONODE;
      }
      else
      {
         if( !pseudonode )
            heurtiming |= SCIP_HEURTIMING_AFTERLPPLUNGE | SCIP_HEURTIMING_AFTERLPNODE;
         else
            heurtiming |= SCIP_HEURTIMING_AFTERPSEUDOPLUNGE | SCIP_HEURTIMING_AFTERPSEUDONODE;
      }
   }

   /* initialize the tree related data, if we are not in presolving */
   if( heurtiming == SCIP_HEURTIMING_BEFOREPRESOL || heurtiming == SCIP_HEURTIMING_DURINGPRESOLLOOP )
   {
      depth = -1;
      lpstateforkdepth = -1;

      SCIPsetDebugMsg(set, "calling primal heuristics %s presolving\n",
         heurtiming == SCIP_HEURTIMING_BEFOREPRESOL ? "before" : "during");
   }
   else
   {
      assert(tree != NULL); /* for lint */
      depth = SCIPtreeGetFocusDepth(tree);
      lpstateforkdepth = (tree->focuslpstatefork != NULL ? SCIPnodeGetDepth(tree->focuslpstatefork) : -1);

      SCIPsetDebugMsg(set, "calling primal heuristics in depth %d (timing: %u)\n", depth, heurtiming);
   }

   /* call heuristics */
   ndelayedheurs = 0;
   oldnbestsolsfound = primal->nbestsolsfound;

#ifndef NDEBUG
   /* remember old probing and diving status */
   inprobing = tree != NULL && SCIPtreeProbing(tree);
   indiving = lp != NULL && SCIPlpDiving(lp);

   /* heuristics should currently not be called in diving mode */
   assert(!indiving);
#endif

   /* collect lower bound of current node */
   if( tree !=  NULL )
   {
      assert(SCIPtreeGetFocusNode(tree) != NULL);
      lowerbound = SCIPnodeGetLowerbound(SCIPtreeGetFocusNode(tree));
   }
   else if( lp != NULL )
      lowerbound = SCIPlpGetPseudoObjval(lp, set, prob);
   else
      lowerbound = -SCIPsetInfinity(set);

   for( h = 0; h < set->nheurs; ++h )
   {
      /* it might happen that a diving heuristic renders the previously solved node LP invalid
       * such that additional calls to LP heuristics will fail; better abort the loop in this case
       */
      if( lp != NULL && lp->resolvelperror)
         break;

#ifdef SCIP_DEBUG
      {
         SCIP_Bool delayed;
         if( SCIPheurShouldBeExecuted(set->heurs[h], depth, lpstateforkdepth, heurtiming, &delayed) )
         {
            SCIPsetDebugMsg(set, " -> executing heuristic <%s> with priority %d\n",
               SCIPheurGetName(set->heurs[h]), SCIPheurGetPriority(set->heurs[h]));
         }
      }
#endif

      SCIP_CALL( SCIPheurExec(set->heurs[h], set, primal, depth, lpstateforkdepth, heurtiming, nodeinfeasible,
            &ndelayedheurs, &result) );

      /* if the new solution cuts off the current node due to a new primal solution (via the cutoff bound) interrupt
       * calling the remaining heuristics
       */
      if( (result == SCIP_FOUNDSOL && lowerbound > primal->cutoffbound) || SCIPsolveIsStopped(set, stat, FALSE) )
         break;

      /* make sure that heuristic did not change probing or diving status */
      assert(tree == NULL || inprobing == SCIPtreeProbing(tree));
      assert(lp == NULL || indiving == SCIPlpDiving(lp));
   }
   assert(0 <= ndelayedheurs && ndelayedheurs <= set->nheurs);

   *foundsol = (primal->nbestsolsfound > oldnbestsolsfound);

   return SCIP_OKAY;
}

/** applies one round of propagation */
static
SCIP_RETCODE propagationRound(
   BMS_BLKMEM*           blkmem,             /**< block memory buffers */
   SCIP_SET*             set,                /**< global SCIP settings */
   SCIP_STAT*            stat,               /**< dynamic problem statistics */
   SCIP_PRIMAL*          primal,             /**< primal data */
   SCIP_TREE*            tree,               /**< branch and bound tree */
   int                   depth,              /**< depth level to use for propagator frequency checks */
   SCIP_Bool             fullpropagation,    /**< should all constraints be propagated (or only new ones)? */
   SCIP_Bool             onlydelayed,        /**< should only delayed propagators be called? */
   SCIP_Bool*            delayed,            /**< pointer to store whether a propagator was delayed */
   SCIP_Bool*            propagain,          /**< pointer to store whether propagation should be applied again */
   SCIP_PROPTIMING       timingmask,         /**< timing mask to decide which propagators are executed */
   SCIP_Bool*            cutoff              /**< pointer to store whether the node can be cut off */
   )
{  /*lint --e{715}*/
   SCIP_RESULT result;
   SCIP_Bool abortoncutoff;
   int i;

   assert(set != NULL);
   assert(delayed != NULL);
   assert(propagain != NULL);
   assert(cutoff != NULL);

   *delayed = FALSE;
   *propagain = FALSE;

   /* sort propagators */
   SCIPsetSortProps(set);

   /* check if we want to abort on a cutoff; if we are not in the solving stage (e.g., in presolving), we want to abort
    * anyway
    */
   abortoncutoff = set->prop_abortoncutoff || (set->stage != SCIP_STAGE_SOLVING);

   /* call additional propagators with nonnegative priority */
   for( i = 0; i < set->nprops && (!(*cutoff) || !abortoncutoff); ++i )
   {
      /* timing needs to fit */
      if( (SCIPpropGetTimingmask(set->props[i]) & timingmask) == 0 )
         continue;

      if( SCIPpropGetPriority(set->props[i]) < 0 )
         continue;

      if( onlydelayed && !SCIPpropWasDelayed(set->props[i]) )
         continue;

      SCIPsetDebugMsg(set, "calling propagator <%s>\n", SCIPpropGetName(set->props[i]));

      SCIP_CALL( SCIPpropExec(set->props[i], set, stat, depth, onlydelayed, tree->sbprobing, timingmask, &result) );
      *delayed = *delayed || (result == SCIP_DELAYED);
      *propagain = *propagain || (result == SCIP_REDUCEDDOM);

      /* beside the result pointer of the propagator we have to check if an internal cutoff was detected; this can
       * happen when a global bound change was applied which is globally valid and leads locally (for the current node
       * and others) to an infeasible problem;
       */
      *cutoff = *cutoff || (result == SCIP_CUTOFF) || (tree->cutoffdepth <= SCIPtreeGetCurrentDepth(tree));

      if( result == SCIP_CUTOFF )
      {
         SCIPsetDebugMsg(set, " -> propagator <%s> detected cutoff\n", SCIPpropGetName(set->props[i]));
      }

      /* if we work off the delayed propagators, we stop immediately if a reduction was found */
      if( onlydelayed && result == SCIP_REDUCEDDOM )
      {
         *delayed = TRUE;
         return SCIP_OKAY;
      }
   }

   /* propagate constraints */
   for( i = 0; i < set->nconshdlrs && (!(*cutoff) || !abortoncutoff); ++i )
   {
      /* timing needs to fit */
      if( (SCIPconshdlrGetPropTiming(set->conshdlrs[i]) & timingmask) == 0 )
         continue;

      if( onlydelayed && !SCIPconshdlrWasPropagationDelayed(set->conshdlrs[i]) )
         continue;

      SCIPsetDebugMsg(set, "calling propagation method of constraint handler <%s>\n", SCIPconshdlrGetName(set->conshdlrs[i]));

      SCIP_CALL( SCIPconshdlrPropagate(set->conshdlrs[i], blkmem, set, stat, depth, fullpropagation, onlydelayed,
            tree->sbprobing, timingmask, &result) );
      *delayed = *delayed || (result == SCIP_DELAYED);
      *propagain = *propagain || (result == SCIP_REDUCEDDOM);

      /* beside the result pointer of the propagator we have to check if an internal cutoff was detected; this can
       * happen when a global bound change was applied which is globally valid and leads locally (for the current node
       * and others) to an infeasible problem;
       */
      *cutoff = *cutoff || (result == SCIP_CUTOFF) || (tree->cutoffdepth <= SCIPtreeGetCurrentDepth(tree));

      if( result == SCIP_CUTOFF )
      {
         SCIPsetDebugMsg(set, " -> constraint handler <%s> detected cutoff in propagation\n",
            SCIPconshdlrGetName(set->conshdlrs[i]));
      }

      /* if we work off the delayed propagators, we stop immediately if a reduction was found */
      if( onlydelayed && result == SCIP_REDUCEDDOM )
      {
         *delayed = TRUE;
         return SCIP_OKAY;
      }
   }

   /* call additional propagators with negative priority */
   for( i = 0; i < set->nprops && (!(*cutoff) || !abortoncutoff); ++i )
   {
      /* timing needs to fit */
      if( (SCIPpropGetTimingmask(set->props[i]) & timingmask) == 0 )
         continue;

      if( SCIPpropGetPriority(set->props[i]) >= 0 )
         continue;

      if( onlydelayed && !SCIPpropWasDelayed(set->props[i]) )
         continue;

      SCIPsetDebugMsg(set, "calling propagator <%s>\n", SCIPpropGetName(set->props[i]));

      SCIP_CALL( SCIPpropExec(set->props[i], set, stat, depth, onlydelayed, tree->sbprobing, timingmask, &result) );
      *delayed = *delayed || (result == SCIP_DELAYED);
      *propagain = *propagain || (result == SCIP_REDUCEDDOM);

      /* beside the result pointer of the propagator we have to check if an internal cutoff was detected; this can
       * happen when a global bound change was applied which is globally valid and leads locally (for the current node
       * and others) to an infeasible problem;
       */
      *cutoff = *cutoff || (result == SCIP_CUTOFF) || (tree->cutoffdepth <= SCIPtreeGetCurrentDepth(tree));

      if( result == SCIP_CUTOFF )
      {
         SCIPsetDebugMsg(set, " -> propagator <%s> detected cutoff\n", SCIPpropGetName(set->props[i]));
      }

      /* if we work off the delayed propagators, we stop immediately if a reduction was found */
      if( onlydelayed && result == SCIP_REDUCEDDOM )
      {
         *delayed = TRUE;
         return SCIP_OKAY;
      }
   }

   return SCIP_OKAY;
}

/** applies domain propagation on current node */
static
SCIP_RETCODE propagateDomains(
   BMS_BLKMEM*           blkmem,             /**< block memory buffers */
   SCIP_SET*             set,                /**< global SCIP settings */
   SCIP_STAT*            stat,               /**< dynamic problem statistics */
   SCIP_PRIMAL*          primal,             /**< primal data */
   SCIP_TREE*            tree,               /**< branch and bound tree */
   int                   depth,              /**< depth level to use for propagator frequency checks */
   int                   maxproprounds,      /**< maximal number of propagation rounds (-1: no limit, 0: parameter settings) */
   SCIP_Bool             fullpropagation,    /**< should all constraints be propagated (or only new ones)? */
   SCIP_PROPTIMING       timingmask,         /**< timing mask to decide which propagators are executed */
   SCIP_Bool*            cutoff              /**< pointer to store whether the node can be cut off */
   )
{
   SCIP_NODE* node;
   SCIP_Bool delayed;
   SCIP_Bool propagain;
   int propround;

   assert(set != NULL);
   assert(tree != NULL);
   assert(depth >= 0);
   assert(cutoff != NULL);

   node = SCIPtreeGetCurrentNode(tree);
   assert(node != NULL);
   assert(SCIPnodeIsActive(node));
   assert(SCIPnodeGetType(node) == SCIP_NODETYPE_FOCUSNODE
      || SCIPnodeGetType(node) == SCIP_NODETYPE_REFOCUSNODE
      || SCIPnodeGetType(node) == SCIP_NODETYPE_PROBINGNODE);

   /* adjust maximal number of propagation rounds */
   if( maxproprounds == 0 )
      maxproprounds = (depth == 0 ? set->prop_maxroundsroot : set->prop_maxrounds);
   if( maxproprounds == -1 )
      maxproprounds = INT_MAX;

   SCIPsetDebugMsg(set, "domain propagation of node %p in depth %d (using depth %d, maxrounds %d, proptiming %u)\n",
      (void*)node, SCIPnodeGetDepth(node), depth, maxproprounds, timingmask);

   /* propagate as long new bound changes were found and the maximal number of propagation rounds is not exceeded */
   *cutoff = FALSE;
   propround = 0;
   propagain = TRUE;
   while( propagain && !(*cutoff) && propround < maxproprounds && !SCIPsolveIsStopped(set, stat, FALSE) )
   {
      propround++;

      /* perform the propagation round by calling the propagators and constraint handlers */
      SCIP_CALL( propagationRound(blkmem, set, stat, primal, tree, depth, fullpropagation, FALSE, &delayed, &propagain, timingmask, cutoff) );

      /* if the propagation will be terminated, call the delayed propagators */
      while( delayed && (!propagain || propround >= maxproprounds) && !(*cutoff) )
      {
         /* call the delayed propagators and constraint handlers */
         SCIP_CALL( propagationRound(blkmem, set, stat, primal, tree, depth, fullpropagation, TRUE, &delayed, &propagain, timingmask, cutoff) );
      }

      /* if a reduction was found, we want to do another full propagation round (even if the propagator only claimed
       * to have done a domain reduction without applying a domain change)
       */
      fullpropagation = TRUE;
   }

   /* mark the node to be completely propagated in the current repropagation subtree level */
   SCIPnodeMarkPropagated(node, tree);

   if( *cutoff )
   {
      SCIPsetDebugMsg(set, " --> domain propagation of node %p finished: cutoff!\n", (void*)node);
   }

   return SCIP_OKAY;
}

/** applies domain propagation on current node and flushes the conflict store afterwards */
SCIP_RETCODE SCIPpropagateDomains(
   BMS_BLKMEM*           blkmem,             /**< block memory buffers */
   SCIP_SET*             set,                /**< global SCIP settings */
   SCIP_STAT*            stat,               /**< dynamic problem statistics */
   SCIP_PROB*            transprob,          /**< transformed problem */
   SCIP_PROB*            origprob,           /**< original problem */
   SCIP_PRIMAL*          primal,             /**< primal data */
   SCIP_TREE*            tree,               /**< branch and bound tree */
   SCIP_REOPT*           reopt,              /**< reoptimization data structure */
   SCIP_LP*              lp,                 /**< LP data */
   SCIP_BRANCHCAND*      branchcand,         /**< branching candidate storage */
   SCIP_EVENTQUEUE*      eventqueue,         /**< event queue */
   SCIP_CONFLICT*        conflict,           /**< conflict analysis data */
   SCIP_CLIQUETABLE*     cliquetable,        /**< clique table data structure */
   int                   depth,              /**< depth level to use for propagator frequency checks */
   int                   maxproprounds,      /**< maximal number of propagation rounds (-1: no limit, 0: parameter settings) */
   SCIP_PROPTIMING       timingmask,         /**< timing mask to decide which propagators are executed */
   SCIP_Bool*            cutoff              /**< pointer to store whether the node can be cut off */
   )
{
   /* apply domain propagation */
   SCIP_CALL( propagateDomains(blkmem, set, stat, primal, tree, depth, maxproprounds, TRUE, timingmask, cutoff) );

   /* flush the conflict set storage */
   SCIP_CALL( SCIPconflictFlushConss(conflict, blkmem, set, stat, transprob, origprob, tree, reopt, lp, branchcand, eventqueue, cliquetable) );

   return SCIP_OKAY;
}

/** returns whether the given variable with the old LP solution value should lead to an update of the pseudo cost entry */
static
SCIP_Bool isPseudocostUpdateValid(
   SCIP_VAR*             var,                /**< problem variable */
   SCIP_SET*             set,                /**< global SCIP settings */
   SCIP_Real             oldlpsolval,        /**< solution value of variable in old LP */
   SCIP_Bool             updateintegers,     /**< whether to update pseudo costs for integer variables */
   SCIP_Bool             updatecontinuous    /**< whether to update pseudo costs for continuous variables */
   )
{
   SCIP_Real newlpsolval;

   assert(var != NULL);

   if( !updatecontinuous && SCIPvarGetType(var) == SCIP_VARTYPE_CONTINUOUS )
      return FALSE;

   if( !updateintegers && SCIPvarGetType(var) != SCIP_VARTYPE_CONTINUOUS )
      return FALSE;

   if( SCIPvarGetType(var) == SCIP_VARTYPE_CONTINUOUS && set->branch_lpgainnorm != 'l' )
   {
      /* if the variable is fixed at +/- infinity or it has an unbounded domain, then the domain-based update strategies will not work */
      if( SCIPsetIsInfinity(set, REALABS(SCIPvarGetLbLocal(var))) || SCIPsetIsInfinity(set, REALABS(SCIPvarGetUbLocal(var))) )
         return FALSE;

      /* @todo if set->branch_lpgainnorm == 's', then we would need to know then domain before branching
       * since this is difficult to get, we don't check for unboundedness here and let the pscost update fail later
       * however, this makes the weights used to spread a pseudo cost update over all domain changes inaccurate
       */

      return TRUE;
   }

   /* if the old LP solution value is unknown, the pseudo cost update cannot be performed */
   if( oldlpsolval >= SCIP_INVALID )
      return FALSE;

   /* the bound change on the given variable was responsible for the gain in the dual bound, if the variable's
    * old solution value is outside the current bounds, and the new solution value is equal to the bound
    * closest to the old solution value
    */

   /* find out, which of the current bounds is violated by the old LP solution value */
   if( SCIPsetIsLT(set, oldlpsolval, SCIPvarGetLbLocal(var)) )
   {
      newlpsolval = SCIPvarGetLPSol(var);
      return SCIPsetIsEQ(set, newlpsolval, SCIPvarGetLbLocal(var));
   }
   else if( SCIPsetIsGT(set, oldlpsolval, SCIPvarGetUbLocal(var)) )
   {
      newlpsolval = SCIPvarGetLPSol(var);
      return SCIPsetIsEQ(set, newlpsolval, SCIPvarGetUbLocal(var));
   }
   else
      return FALSE;
}

/** pseudo cost flag stored in the variables to mark them for the pseudo cost update */
enum PseudocostFlag
{
   PSEUDOCOST_NONE     = 0,             /**< variable's bounds were not changed */
   PSEUDOCOST_IGNORE   = 1,             /**< bound changes on variable should be ignored for pseudo cost updates */
   PSEUDOCOST_UPDATE   = 2              /**< pseudo cost value of variable should be updated */
};
typedef enum PseudocostFlag PSEUDOCOSTFLAG;

/** updates the variable's pseudo cost values after the node's initial LP was solved */
static
SCIP_RETCODE updatePseudocost(
   SCIP_SET*             set,                /**< global SCIP settings */
   SCIP_STAT*            stat,               /**< dynamic problem statistics */
   SCIP_PROB*            prob,               /**< transformed problem after presolve */
   SCIP_TREE*            tree,               /**< branch and bound tree */
   SCIP_LP*              lp,                 /**< LP data */
   SCIP_Bool             updateintegers,     /**< whether to update pseudo costs for integer variables */
   SCIP_Bool             updatecontinuous    /**< whether to update pseudo costs for continuous variables */
   )
{
   SCIP_NODE* focusnode;
   int actdepth;

   assert(lp != NULL);
   assert(tree != NULL);
   assert(tree->path != NULL);

   focusnode = SCIPtreeGetFocusNode(tree);
   assert(SCIPnodeIsActive(focusnode));
   assert(SCIPnodeGetType(focusnode) == SCIP_NODETYPE_FOCUSNODE);
   actdepth = SCIPnodeGetDepth(focusnode);
   assert(tree->path[actdepth] == focusnode);

   if( (updateintegers || updatecontinuous) && lp->solved && SCIPlpGetSolstat(lp) == SCIP_LPSOLSTAT_OPTIMAL && tree->focuslpstatefork != NULL )
   {
      SCIP_BOUNDCHG** updates;
      SCIP_NODE* node;
      SCIP_VAR* var;
      SCIP_Real weight;
      SCIP_Real lpgain;
      int nupdates;
      int nvalidupdates;
      int d;
      int i;

      assert(SCIPnodeIsActive(tree->focuslpstatefork));
      assert(tree->path[tree->focuslpstatefork->depth] == tree->focuslpstatefork);

      /* get a buffer for the collected bound changes; start with a size twice as large as the number of nodes between
       * current node and LP fork
       */
      SCIP_CALL( SCIPsetAllocBufferArray(set, &updates, (int)(2*(actdepth - tree->focuslpstatefork->depth))) );
      nupdates = 0;
      nvalidupdates = 0;

      /* search the nodes from LP fork down to current node for bound changes in between; move in this direction,
       * because the bound changes closer to the LP fork are more likely to have a valid LP solution information
       * attached; collect the bound changes for pseudo cost value updates and mark the corresponding variables such
       * that they are not updated twice in case of more than one bound change on the same variable
       */
      for( d = tree->focuslpstatefork->depth+1; d <= actdepth; ++d )
      {
         node = tree->path[d];

         if( node->domchg != NULL )
         {
            SCIP_BOUNDCHG* boundchgs;
            int nboundchgs;

            boundchgs = node->domchg->domchgbound.boundchgs;
            nboundchgs = node->domchg->domchgbound.nboundchgs;
            for( i = 0; i < nboundchgs; ++i )
            {
               var = boundchgs[i].var;
               assert(var != NULL);

               /* we even collect redundant bound changes, since they were not redundant in the LP branching decision
                * and therefore should be regarded in the pseudocost updates
                *
                * however, if the variable is continuous and we normalize the pseudo costs by the domain reduction,
                * then getting the variable bound before the branching is not possible by looking at the variables branching information (since redundant branchings are not applied)
                * thus, in this case we ignore the boundchange
                */
               if( (SCIP_BOUNDCHGTYPE)boundchgs[i].boundchgtype == SCIP_BOUNDCHGTYPE_BRANCHING &&
                   (PSEUDOCOSTFLAG)var->pseudocostflag == PSEUDOCOST_NONE
                 )
               {
                  /* remember the bound change and mark the variable */
                  SCIP_CALL( SCIPsetReallocBufferArray(set, &updates, nupdates+1) );
                  updates[nupdates] = &boundchgs[i];
                  nupdates++;

                  /* check, if the bound change would lead to a valid pseudo cost update
                   * and see comment above (however, ...) */
                  if( isPseudocostUpdateValid(var, set, boundchgs[i].data.branchingdata.lpsolval, updateintegers, updatecontinuous) &&
                      (SCIPvarGetType(var) != SCIP_VARTYPE_CONTINUOUS || !boundchgs[i].redundant || set->branch_lpgainnorm != 'd')
                    )
                  {
                     var->pseudocostflag = PSEUDOCOST_UPDATE; /*lint !e641*/
                     nvalidupdates++;
                  }
                  else
                     var->pseudocostflag = PSEUDOCOST_IGNORE; /*lint !e641*/
               }
            }
         }
      }

      /* update the pseudo cost values and reset the variables' flags; assume, that the responsibility for the dual gain
       * is equally spread on all bound changes that lead to valid pseudo cost updates
       */
      assert(SCIPnodeGetType(tree->focuslpstatefork) == SCIP_NODETYPE_FORK);
      weight = (nvalidupdates > 0 ? 1.0 / (SCIP_Real)nvalidupdates : 1.0);
      lpgain = (SCIPlpGetObjval(lp, set, prob) - tree->focuslpstatefork->data.fork->lpobjval) * weight;
      lpgain = MAX(lpgain, 0.0);

      for( i = 0; i < nupdates; ++i )
      {
         assert((SCIP_BOUNDCHGTYPE)updates[i]->boundchgtype == SCIP_BOUNDCHGTYPE_BRANCHING);

         var = updates[i]->var;
         assert(var != NULL);
         assert((PSEUDOCOSTFLAG)var->pseudocostflag != PSEUDOCOST_NONE);

         if( (PSEUDOCOSTFLAG)var->pseudocostflag == PSEUDOCOST_UPDATE )
         {
            if( SCIPvarGetType(var) != SCIP_VARTYPE_CONTINUOUS || set->branch_lpgainnorm == 'l' )
            {
               SCIPsetDebugMsg(set, "updating pseudocosts of <%s>: sol: %g -> %g, LP: %e -> %e => solvaldelta = %g, gain=%g, weight: %g\n",
                  SCIPvarGetName(var), updates[i]->data.branchingdata.lpsolval, SCIPvarGetLPSol(var),
                  tree->focuslpstatefork->data.fork->lpobjval, SCIPlpGetObjval(lp, set, prob),
                  SCIPvarGetLPSol(var) - updates[i]->data.branchingdata.lpsolval, lpgain, weight);
               SCIP_CALL( SCIPvarUpdatePseudocost(var, set, stat,
                  SCIPvarGetLPSol(var) - updates[i]->data.branchingdata.lpsolval, lpgain, weight) );
            }
            else
            {
               /* set->branch_lpgainnorm == 'd':
                * For continuous variables, we want to pseudocosts to be the average of the gain in the LP value
                * if the domain is reduced from x% of its original width to y% of its original (e.g., global) width, i.e.,
                * to be the average of LPgain / (oldwidth/origwidth - newwidth/origwidth) = LPgain * origwidth / (oldwidth - newwidth).
                * Then an expected improvement in the LP value by a reduction of the domain width
                * from x% to y% of its original width can be computed by pseudocost * (oldwidth - newwidth) / origwidth.
                * Since the original width cancels out, we can also define the pseudocosts as average of LPgain / (oldwidth - newwidth)
                * and compute the expected improvement as pseudocost * (oldwidth - newwidth).
                *
                * Let var have bounds [a,c] before the branching and assume we branched on some value b.
                * b is given by updates[i]->newbound.
                *
                * If updates[i]->boundtype = upper, then node corresponds to the child [a,b].
                * Thus, we have oldwidth = c-a, newwidth = b-a, and oldwidth - newwidth = c-b.
                * To get c (the previous upper bound), we look into the var->ubchginfos array.
                *
                * If updates[i]->boundtype = lower, then node corresponds to the child [b,c].
                * Thus, we have oldwidth = c-a, newwidth = c-b, and oldwidth - newwidth = b-a.
                * To get c (the previous lower bound), we look into the var->lbchginfos array.
                */
               SCIP_BDCHGINFO* bdchginfo;
               SCIP_Real oldbound;
               SCIP_Real delta;
               int j;
               int nbdchginfos;

               assert(set->branch_lpgainnorm == 'd' || set->branch_lpgainnorm == 's');

               oldbound = SCIP_INVALID;

               if( set->branch_lpgainnorm == 'd' )
               {
                  assert(!updates[i]->redundant);

                  if( (SCIP_BOUNDTYPE)updates[i]->boundtype == SCIP_BOUNDTYPE_UPPER )
                  {
                     nbdchginfos = SCIPvarGetNBdchgInfosUb(var);

                     /* walk backwards through bound change information array to find the bound change corresponding to branching in updates[i]
                      * usually it will be the first one we look at */
                     for( j = nbdchginfos-1; j >= 0; --j )
                     {
                        bdchginfo = SCIPvarGetBdchgInfoUb(var, j);

                        if( bdchginfo->oldbound > updates[i]->newbound )
                        {
                           /* first boundchange which upper bound is above the upper bound set by the branching in updates[i]
                            * if bdchginfo->boundchgtype == SCIP_BOUNDCHGTYPE_BRANCHING, then this should be exactly the bound change that we are looking for
                            * if bdchginfo->boundchgtype != SCIP_BOUNDCHGTYPE_BRANCHING, then this should be because the branching domain change has not been applied to the variable due to redundancy
                            * in this case, i.e., if there was another boundchange coming from somewhere else, I am not sure whether oldbound is an accurate value to compute the old domain size, so we skip the pseudocosts update
                            */
                           if( (SCIP_BOUNDCHGTYPE)bdchginfo->boundchgtype == SCIP_BOUNDCHGTYPE_BRANCHING )
                           {
                              assert(bdchginfo->newbound == updates[i]->newbound); /*lint !e777*/
                              oldbound = bdchginfo->oldbound;
                           }
                           else
                              assert(updates[i]->redundant);

                           break;
                        }
                     }
                     /* if the bound change was redundant (e.g., due to a change in the global bound), then it was not applied, so there exists no corresponding bound change info
                      * if it is not redundant, then we should have found at least one corresponding boundchange */
                     assert(j >= 0 || updates[i]->redundant);
                     if( oldbound != SCIP_INVALID ) /*lint !e777*/
                     {
                        assert(!SCIPsetIsInfinity(set, -oldbound)); /* branching on a variable fixed to -infinity does not make sense */
                        assert(!SCIPsetIsInfinity(set, updates[i]->newbound)); /* branching to infinity does not make sense */

                        /* if the old upper bound is at infinity or the new upper bound is at -infinity, then we say the delta (c-b) is infinity */
                        if( SCIPsetIsInfinity(set, oldbound) || SCIPsetIsInfinity(set, -updates[i]->newbound) )
                           delta = SCIP_INVALID;
                        else
                           delta = updates[i]->newbound - oldbound;
                     }
                     else
                        delta = SCIP_INVALID;

                  }
                  else
                  {
                     assert((SCIP_BOUNDTYPE)updates[i]->boundtype == SCIP_BOUNDTYPE_LOWER);
                     nbdchginfos = SCIPvarGetNBdchgInfosLb(var);

                     /* walk backwards through bound change information array to find the bound change corresponding to branching in updates[i]
                      * usually it will be the first one we look at */
                     for( j = nbdchginfos-1; j >= 0; --j )
                     {
                        bdchginfo = SCIPvarGetBdchgInfoLb(var, j);

                        if( bdchginfo->oldbound < updates[i]->newbound )
                        {
                           /* first boundchange which lower bound is below the lower bound set by the branching in updates[i]
                            * if bdchginfo->boundchgtype == SCIP_BOUNDCHGTYPE_BRANCHING, then this should be exactly the bound change that we are looking for
                            * if bdchginfo->boundchgtype != SCIP_BOUNDCHGTYPE_BRANCHING, then this should be because the branching domain change has not been applied to the variable due to redundancy
                            * in this case, i.e., if there was another boundchange coming from somewhere else, I am not sure whether oldbound is an accurate value to compute the old domain size, so we skip the pseudocosts update
                            */
                           if( (SCIP_BOUNDCHGTYPE)bdchginfo->boundchgtype == SCIP_BOUNDCHGTYPE_BRANCHING )
                           {
                              assert(bdchginfo->newbound == updates[i]->newbound); /*lint !e777*/
                              oldbound = bdchginfo->oldbound;
                           }
                           else
                              assert(updates[i]->redundant);

                           break;
                        }
                     }
                     /* if the bound change was redundant (e.g., due to a change in the global bound), then it was not applied, so there exists no corresponding bound change info
                      * if it is not redundant, then we should have found at least one corresponding boundchange */
                     assert(j >= 0 || updates[i]->redundant);
                     if( oldbound != SCIP_INVALID ) /*lint !e777*/
                     {
                        assert(!SCIPsetIsInfinity(set, oldbound)); /* branching on a variable fixed to +infinity does not make sense */
                        assert(!SCIPsetIsInfinity(set, -updates[i]->newbound)); /* branching to infinity does not make sense */

                        /* if the old lower bound is at -infinity or the new lower bound is at +infinity, then we say the delta (b-a) is infinity */
                        if( SCIPsetIsInfinity(set, -oldbound) || SCIPsetIsInfinity(set, updates[i]->newbound) )
                           delta = SCIP_INVALID;
                        else
                           delta = updates[i]->newbound - oldbound;
                     }
                     else
                        delta = SCIP_INVALID;
                  }
               }
               else
               {
                  /* set->branch_lpgainnorm == 's':
                   * Here, we divide the LPgain by the reduction in the sibling node.
                   *
                   * If updates[i]->boundtype = upper, then node corresponds to the child [a,b].
                   * Thus, we have oldwidth = c-a, newwidth = c-b, and oldwidth - newwidth = b-a.
                   * Conveniently, we just use the current lower bound for a (it may have been tightened, though).
                   *
                   * If updates[i]->boundtype = lower, then node corresponds to the child [b,a].
                   * Thus, we have oldwidth = c-a, newwidth = b-a, and oldwidth - newwidth = c-b.
                   * Conveniently, we just use the current upper bound for c (it may have been tightened, though).
                   */
                  if( (SCIP_BOUNDTYPE)updates[i]->boundtype == SCIP_BOUNDTYPE_UPPER )
                  {
                     assert(!SCIPsetIsInfinity(set, updates[i]->newbound)); /* branching on a variable fixed to +infinity does not make sense */
                     assert(!SCIPsetIsInfinity(set, SCIPvarGetLbLocal(var))); /* branching to infinity does not make sense */
                     if( SCIPsetIsInfinity(set, -updates[i]->newbound) || SCIPsetIsInfinity(set, -SCIPvarGetLbLocal(var)) )
                        delta = SCIP_INVALID;
                     else
                        delta = updates[i]->newbound - SCIPvarGetLbLocal(var);
                  }
                  else
                  {
                     assert((SCIP_BOUNDTYPE)updates[i]->boundtype == SCIP_BOUNDTYPE_LOWER);
                     assert(!SCIPsetIsInfinity(set, -updates[i]->newbound)); /* branching on a variable fixed to -infinity does not make sense */
                     assert(!SCIPsetIsInfinity(set, -SCIPvarGetUbLocal(var))); /* branching to -infinity does not make sense */
                     if( SCIPsetIsInfinity(set, updates[i]->newbound) || SCIPsetIsInfinity(set, SCIPvarGetUbLocal(var)) )
                        delta = SCIP_INVALID;
                     else
                        delta = -(SCIPvarGetUbLocal(var) - updates[i]->newbound);
                  }
               }

               if( delta != SCIP_INVALID ) /*lint !e777*/
               {
                  SCIPsetDebugMsg(set, "updating pseudocosts of <%s> with strategy %c: domain: [%g,%g] -> [%g,%g], LP: %e -> %e => "
                     "delta = %g, gain=%g, weight: %g\n",
                     SCIPvarGetName(var), set->branch_lpgainnorm,
                     (SCIP_BOUNDTYPE)updates[i]->boundtype == SCIP_BOUNDTYPE_UPPER ? SCIPvarGetLbLocal(var) : oldbound,
                     (SCIP_BOUNDTYPE)updates[i]->boundtype == SCIP_BOUNDTYPE_UPPER ? oldbound : SCIPvarGetUbLocal(var),
                     (SCIP_BOUNDTYPE)updates[i]->boundtype == SCIP_BOUNDTYPE_UPPER ? SCIPvarGetLbLocal(var) : updates[i]->newbound,
                     (SCIP_BOUNDTYPE)updates[i]->boundtype == SCIP_BOUNDTYPE_UPPER ? updates[i]->newbound : SCIPvarGetUbLocal(var),
                     tree->focuslpstatefork->lowerbound, SCIPlpGetObjval(lp, set, prob),
                     delta, lpgain, weight);

                  SCIP_CALL( SCIPvarUpdatePseudocost(var, set, stat, delta, lpgain, weight) );
               }
            }
         }
         var->pseudocostflag = PSEUDOCOST_NONE; /*lint !e641*/
      }

      /* free the buffer for the collected bound changes */
      SCIPsetFreeBufferArray(set, &updates);
   }

   return SCIP_OKAY;
}

/** updates the estimated value of a primal feasible solution for the focus node after the LP was solved */
static
SCIP_RETCODE updateEstimate(
   SCIP_SET*             set,                /**< global SCIP settings */
   SCIP_STAT*            stat,               /**< problem statistics */
   SCIP_TREE*            tree,               /**< branch and bound tree */
   SCIP_LP*              lp,                 /**< current LP data */
   SCIP_BRANCHCAND*      branchcand          /**< branching candidate storage */
   )
{
   SCIP_NODE* focusnode;
   SCIP_VAR** lpcands;
   SCIP_Real* lpcandsfrac;
   SCIP_Real estimate;
   int nlpcands;
   int i;

   assert(SCIPtreeHasFocusNodeLP(tree));

   /* estimate is only available if LP was solved to optimality */
   if( SCIPlpGetSolstat(lp) != SCIP_LPSOLSTAT_OPTIMAL || !SCIPlpIsRelax(lp) )
      return SCIP_OKAY;

   focusnode = SCIPtreeGetFocusNode(tree);
   assert(focusnode != NULL);

   /* get the fractional variables */
   SCIP_CALL( SCIPbranchcandGetLPCands(branchcand, set, stat, lp, &lpcands, NULL, &lpcandsfrac, &nlpcands, NULL, NULL) );

   /* calculate the estimate: lowerbound + sum(min{f_j * pscdown_j, (1-f_j) * pscup_j}) */
   estimate = SCIPnodeGetLowerbound(focusnode);

   /* an infinite lower bound implies an infinite estimate */
   if( SCIPsetIsInfinity(set, estimate) )
   {
      SCIPnodeSetEstimate(focusnode, set, estimate);
      return SCIP_OKAY;
   }

   for( i = 0; i < nlpcands; ++i )
   {
      SCIP_Real pscdown;
      SCIP_Real pscup;

      pscdown = SCIPvarGetPseudocost(lpcands[i], stat, 0.0-lpcandsfrac[i]);
      pscup = SCIPvarGetPseudocost(lpcands[i], stat, 1.0-lpcandsfrac[i]);
      estimate += MIN(pscdown, pscup);
   }
   SCIPnodeSetEstimate(focusnode, set, estimate);

   return SCIP_OKAY;
}

/** puts all constraints with initial flag TRUE into the LP */
SCIP_RETCODE SCIPinitConssLP(
   BMS_BLKMEM*           blkmem,             /**< block memory buffers */
   SCIP_SET*             set,                /**< global SCIP settings */
   SCIP_SEPASTORE*       sepastore,          /**< separation storage */
   SCIP_STAT*            stat,               /**< dynamic problem statistics */
   SCIP_PROB*            transprob,          /**< transformed problem */
   SCIP_PROB*            origprob,           /**< original problem */
   SCIP_TREE*            tree,               /**< branch and bound tree */
   SCIP_REOPT*           reopt,              /**< reoptimization data structure */
   SCIP_LP*              lp,                 /**< LP data */
   SCIP_BRANCHCAND*      branchcand,         /**< branching candidate storage */
   SCIP_EVENTQUEUE*      eventqueue,         /**< event queue */
   SCIP_EVENTFILTER*     eventfilter,        /**< global event filter */
   SCIP_CLIQUETABLE*     cliquetable,        /**< clique table data structure */
   SCIP_Bool             root,               /**< is this the initial root LP? */
   SCIP_Bool             firstsubtreeinit,   /**< is this the first call in the current subtree after jumping through the tree? */
   SCIP_Bool*            cutoff              /**< pointer to store whether the node can be cut off */
   )
{
   int h;
   SCIP_Bool cutadded;

   assert(set != NULL);
   assert(lp != NULL);
   assert(cutoff != NULL);

   /* inform separation storage, that LP is now filled with initial data */
   SCIPsepastoreStartInitialLP(sepastore);

   /* add LP relaxations of all initial constraints to LP */
   SCIPsetDebugMsg(set, "init LP: initial rows\n");
   for( h = 0; h < set->nconshdlrs; ++h )
   {
      SCIP_CALL( SCIPconshdlrInitLP(set->conshdlrs[h], blkmem, set, stat, tree, firstsubtreeinit, cutoff) );
   }
   SCIP_CALL( SCIPsepastoreApplyCuts(sepastore, blkmem, set, stat, transprob, origprob, tree, reopt, lp, branchcand,
         eventqueue, eventfilter, cliquetable, root, SCIP_EFFICIACYCHOICE_LP, cutoff, &cutadded) );

   /* inform separation storage, that initial LP setup is now finished */
   SCIPsepastoreEndInitialLP(sepastore);

  return SCIP_OKAY;
}

/** constructs the initial LP of the current node */
static
SCIP_RETCODE initLP(
   BMS_BLKMEM*           blkmem,             /**< block memory buffers */
   SCIP_SET*             set,                /**< global SCIP settings */
   SCIP_STAT*            stat,               /**< dynamic problem statistics */
   SCIP_PROB*            transprob,          /**< transformed problem */
   SCIP_PROB*            origprob,           /**< original problem */
   SCIP_TREE*            tree,               /**< branch and bound tree */
   SCIP_REOPT*           reopt,              /**< reoptimization data structure */
   SCIP_LP*              lp,                 /**< LP data */
   SCIP_PRICESTORE*      pricestore,         /**< pricing storage */
   SCIP_SEPASTORE*       sepastore,          /**< separation storage */
   SCIP_BRANCHCAND*      branchcand,         /**< branching candidate storage */
   SCIP_EVENTQUEUE*      eventqueue,         /**< event queue */
   SCIP_EVENTFILTER*     eventfilter,        /**< global event filter */
   SCIP_CLIQUETABLE*     cliquetable,        /**< clique table data structure */
   SCIP_Bool             root,               /**< is this the initial root LP? */
   SCIP_Bool*            cutoff              /**< pointer to store whether the node can be cut off */
   )
{
   SCIP_VAR* var;
   int v;

   assert(set != NULL);
   assert(transprob != NULL);
   assert(lp != NULL);
   assert(cutoff != NULL);

   *cutoff = FALSE;

   /* at the root node, we have to add the initial variables as columns */
   if( root )
   {
      assert(SCIPlpGetNCols(lp) == 0);
      assert(SCIPlpGetNRows(lp) == 0);
      assert(lp->nremovablecols == 0);
      assert(lp->nremovablerows == 0);

      /* inform pricing storage, that LP is now filled with initial data */
      SCIPpricestoreStartInitialLP(pricestore);

      /* add all initial variables to LP */
      SCIPsetDebugMsg(set, "init LP: initial columns\n");
      for( v = 0; v < transprob->nvars && !(*cutoff); ++v )
      {
         var = transprob->vars[v];
         assert(SCIPvarGetProbindex(var) >= 0);

         if( SCIPvarIsInitial(var) )
         {
            SCIP_CALL( SCIPpricestoreAddVar(pricestore, blkmem, set, eventqueue, lp, var, 0.0, TRUE) );
         }

         /* check for empty domains (necessary if no presolving was performed) */
         if( SCIPsetIsGT(set, SCIPvarGetLbLocal(var), SCIPvarGetUbLocal(var)) )
            *cutoff = TRUE;
      }
      assert(lp->nremovablecols == 0);
      SCIP_CALL( SCIPpricestoreApplyVars(pricestore, blkmem, set, stat, eventqueue, transprob, tree, lp) );

      /* inform pricing storage, that initial LP setup is now finished */
      SCIPpricestoreEndInitialLP(pricestore);
   }

   if( *cutoff )
      return SCIP_OKAY;

   /* put all initial constraints into the LP */
   /* @todo check whether we jumped through the tree */
   SCIP_CALL( SCIPinitConssLP(blkmem, set, sepastore, stat, transprob, origprob, tree, reopt, lp, branchcand, eventqueue,
         eventfilter, cliquetable, root, TRUE, cutoff) );

   return SCIP_OKAY;
}

/** constructs the LP of the current node, but does not load the LP state and warmstart information  */
SCIP_RETCODE SCIPconstructCurrentLP(
   BMS_BLKMEM*           blkmem,             /**< block memory buffers */
   SCIP_SET*             set,                /**< global SCIP settings */
   SCIP_STAT*            stat,               /**< dynamic problem statistics */
   SCIP_PROB*            transprob,          /**< transformed problem */
   SCIP_PROB*            origprob,           /**< original problem */
   SCIP_TREE*            tree,               /**< branch and bound tree */
   SCIP_REOPT*           reopt,              /**< reoptimization data structure */
   SCIP_LP*              lp,                 /**< LP data */
   SCIP_PRICESTORE*      pricestore,         /**< pricing storage */
   SCIP_SEPASTORE*       sepastore,          /**< separation storage */
   SCIP_BRANCHCAND*      branchcand,         /**< branching candidate storage */
   SCIP_EVENTQUEUE*      eventqueue,         /**< event queue */
   SCIP_EVENTFILTER*     eventfilter,        /**< global event filter */
   SCIP_CLIQUETABLE*     cliquetable,        /**< clique table data structure */
   SCIP_Bool             newinitconss,       /**< do we have to add new initial constraints? */
   SCIP_Bool*            cutoff              /**< pointer to store whether the node can be cut off */
   )
{
   SCIP_Bool initroot;

   assert(tree != NULL);
   assert(cutoff != NULL);

   *cutoff = FALSE;

   if( !SCIPtreeIsFocusNodeLPConstructed(tree) )
   {
      /* load the LP into the solver and load the LP state */
      SCIPsetDebugMsg(set, "loading LP\n");
      SCIP_CALL( SCIPtreeLoadLP(tree, blkmem, set, eventqueue, eventfilter, lp, &initroot) );
      assert(initroot || SCIPnodeGetDepth(SCIPtreeGetFocusNode(tree)) > 0);
      assert(SCIPtreeIsFocusNodeLPConstructed(tree));

      /* setup initial LP relaxation of node */
      SCIP_CALL( initLP(blkmem, set, stat, transprob, origprob, tree, reopt, lp, pricestore, sepastore, branchcand,
            eventqueue, eventfilter, cliquetable, initroot, cutoff) );
   }
   else if( newinitconss )
   {
      SCIP_CALL( SCIPinitConssLP(blkmem, set, sepastore, stat, transprob,
            origprob, tree, reopt, lp, branchcand, eventqueue, eventfilter, cliquetable, FALSE, FALSE,
            cutoff) );
   }

   return SCIP_OKAY;
}

/** updates the primal ray stored in primal data
 * clears previously stored primal ray, if existing and there was no LP error
 * stores current primal ray, if LP is unbounded and there has been no error
 */
static
SCIP_RETCODE updatePrimalRay(
   BMS_BLKMEM*           blkmem,             /**< block memory buffers */
   SCIP_SET*             set,                /**< global SCIP settings */
   SCIP_STAT*            stat,               /**< dynamic problem statistics */
   SCIP_PROB*            prob,               /**< transformed problem after presolve */
   SCIP_PRIMAL*          primal,             /**< primal data */
   SCIP_TREE*            tree,               /**< branch and bound tree */
   SCIP_LP*              lp,                 /**< LP data */
   SCIP_Bool             lperror             /**< has there been an LP error? */
   )
{
   assert(blkmem != NULL);
   assert(set != NULL);
   assert(stat != NULL);
   assert(prob != NULL);
   assert(primal != NULL);
   assert(tree != NULL);
   assert(lp != NULL);

   if( lperror )
      return SCIP_OKAY;

   /* clear previously stored primal ray, if any */
   if( primal->primalray != NULL )
   {
      SCIP_CALL( SCIPsolFree(&primal->primalray, blkmem, primal) );
   }

   /* store unbounded ray, if LP is unbounded */
   if( SCIPlpGetSolstat(lp) == SCIP_LPSOLSTAT_UNBOUNDEDRAY )
   {
      SCIP_VAR** vars;
      SCIP_Real* ray;
      int nvars;
      int i;

      SCIPsetDebugMsg(set, "LP is unbounded, store primal ray\n");

      vars = prob->vars;
      nvars = prob->nvars;

      /* get buffer memory for storing the ray and load the ray values into it */
      SCIP_CALL( SCIPsetAllocBufferArray(set, &ray, nvars) );
      BMSclearMemoryArray(ray, nvars);
      SCIP_CALL( SCIPlpGetPrimalRay(lp, set, ray) );

      /* create solution to store the primal ray in */
      assert(primal->primalray == NULL);
      SCIP_CALL( SCIPsolCreate(&primal->primalray, blkmem, set, stat, primal, tree, NULL) );

      /* set values of all active variable in the solution that represents the primal ray */
      for( i = 0; i < nvars; i++ )
      {
         SCIP_CALL( SCIPsolSetVal(primal->primalray, set, stat, tree, vars[i], ray[i]) );
      }

      SCIPdebug( SCIP_CALL( SCIPprintRay(set->scip, primal->primalray, NULL, FALSE) ) );

      /* free memory for buffering the ray values */
      SCIPsetFreeBufferArray(set, &ray);
   }

   return SCIP_OKAY;
}

/** load and solve the initial LP of a node */
static
SCIP_RETCODE solveNodeInitialLP(
   BMS_BLKMEM*           blkmem,             /**< block memory buffers */
   SCIP_SET*             set,                /**< global SCIP settings */
   SCIP_MESSAGEHDLR*     messagehdlr,        /**< message handler */
   SCIP_STAT*            stat,               /**< dynamic problem statistics */
   SCIP_PROB*            transprob,          /**< transformed problem after presolve */
   SCIP_PROB*            origprob,           /**< original problem */
   SCIP_PRIMAL*          primal,             /**< primal data */
   SCIP_TREE*            tree,               /**< branch and bound tree */
   SCIP_REOPT*           reopt,              /**< reoptimization data structure */
   SCIP_LP*              lp,                 /**< LP data */
   SCIP_PRICESTORE*      pricestore,         /**< pricing storage */
   SCIP_SEPASTORE*       sepastore,          /**< separation storage */
   SCIP_BRANCHCAND*      branchcand,         /**< branching candidate storage */
   SCIP_EVENTFILTER*     eventfilter,        /**< event filter for global (not variable dependent) events */
   SCIP_EVENTQUEUE*      eventqueue,         /**< event queue */
   SCIP_CLIQUETABLE*     cliquetable,        /**< clique table data structure */
   SCIP_Bool             newinitconss,       /**< do we have to add new initial constraints? */
   SCIP_Bool*            cutoff,             /**< pointer to store whether the node can be cut off */
   SCIP_Bool*            lperror             /**< pointer to store whether an unresolved error in LP solving occured */
   )
{
   /* initializing variables for compiler warnings, which are not correct */
   SCIP_Real starttime = 0.0;
   SCIP_Longint nlpiterations = 0;
   SCIP_NODE* focusnode;

   assert(stat != NULL);
   assert(tree != NULL);
   assert(lp != NULL);
   assert(cutoff != NULL);
   assert(lperror != NULL);
   assert(SCIPtreeGetFocusNode(tree) != NULL);
   assert(SCIPnodeGetType(SCIPtreeGetFocusNode(tree)) == SCIP_NODETYPE_FOCUSNODE);

   *cutoff = FALSE;
   *lperror = FALSE;

   /* load the LP into the solver */
   SCIP_CALL( SCIPconstructCurrentLP(blkmem, set, stat, transprob, origprob, tree, reopt, lp, pricestore, sepastore,
         branchcand, eventqueue, eventfilter, cliquetable, newinitconss, cutoff) );

   if( *cutoff )
      return SCIP_OKAY;

   /* load the LP state */
   SCIP_CALL( SCIPtreeLoadLPState(tree, blkmem, set, stat, eventqueue, lp) );

   focusnode = SCIPtreeGetFocusNode(tree);

   /* store current LP iteration count and solving time if we are at the root node */
   if( focusnode->depth == 0 )
   {
      nlpiterations = stat->nlpiterations;
      starttime = SCIPclockGetTime(stat->solvingtime);
   }

   /* solve initial LP */
   SCIPsetDebugMsg(set, "node: solve initial LP\n");
   SCIP_CALL( SCIPlpSolveAndEval(lp, set, messagehdlr, blkmem, stat, eventqueue, eventfilter, transprob,
         SCIPnodeGetDepth(SCIPtreeGetFocusNode(tree)) == 0 ? set->lp_rootiterlim : set->lp_iterlim, TRUE, TRUE, FALSE, lperror) );
   assert(lp->flushed);
   assert(lp->solved || *lperror);

   /* save time for very first LP in root node */
   if ( stat->nnodelps == 0 && focusnode->depth == 0 )
   {
      stat->firstlptime = SCIPclockGetTime(stat->solvingtime) - starttime;
   }

   /* remove previous primal ray, store new one if LP is unbounded */
   SCIP_CALL( updatePrimalRay(blkmem, set, stat, transprob, primal, tree, lp, *lperror) );

   if( !(*lperror) )
   {
      SCIP_EVENT event;

      if( SCIPlpGetSolstat(lp) != SCIP_LPSOLSTAT_ITERLIMIT && SCIPlpGetSolstat(lp) != SCIP_LPSOLSTAT_TIMELIMIT )
      {
         /* issue FIRSTLPSOLVED event */
         SCIP_CALL( SCIPeventChgType(&event, SCIP_EVENTTYPE_FIRSTLPSOLVED) );
         SCIP_CALL( SCIPeventChgNode(&event, SCIPtreeGetFocusNode(tree)) );
         SCIP_CALL( SCIPeventProcess(&event, set, NULL, NULL, NULL, eventfilter) );
      }

      /* update pseudo cost values for integer variables (always) and for continuous variables (if not delayed) */
      SCIP_CALL( updatePseudocost(set, stat, transprob, tree, lp, TRUE, !set->branch_delaypscost) );

      /* update lower bound of current node w.r.t. initial lp */
      assert(!(*cutoff));
      if( (SCIPlpGetSolstat(lp) == SCIP_LPSOLSTAT_OPTIMAL || SCIPlpGetSolstat(lp) == SCIP_LPSOLSTAT_UNBOUNDEDRAY
	    || SCIPlpGetSolstat(lp) == SCIP_LPSOLSTAT_OBJLIMIT)
	 && SCIPprobAllColsInLP(transprob, set, lp) && SCIPlpIsRelax(lp) )
      {
	 SCIP_CALL( SCIPnodeUpdateLowerboundLP(focusnode, set, stat, tree, transprob, origprob, lp) );

         /* if this is the first LP solved at the root, store its iteration count and solution value */
         if( stat->nnodelps == 0 && focusnode->depth == 0 )
         {
            SCIP_Real lowerbound;

            assert(stat->nrootfirstlpiterations == 0);
            stat->nrootfirstlpiterations = stat->nlpiterations - nlpiterations;

            if( set->misc_exactsolve )
            {
               SCIP_CALL( SCIPlpGetProvedLowerbound(lp, set, &lowerbound) );
            }
            else
               lowerbound = SCIPlpGetObjval(lp, set, transprob);

            stat->firstlpdualbound = SCIPprobExternObjval(transprob, origprob, set, lowerbound);
         }
      }
   }

   return SCIP_OKAY;
}

/** makes sure the LP is flushed and solved */
static
SCIP_RETCODE separationRoundResolveLP(
   BMS_BLKMEM*           blkmem,             /**< block memory buffers */
   SCIP_SET*             set,                /**< global SCIP settings */
   SCIP_MESSAGEHDLR*     messagehdlr,        /**< message handler */
   SCIP_STAT*            stat,               /**< dynamic problem statistics */
   SCIP_EVENTQUEUE*      eventqueue,         /**< event queue */
   SCIP_EVENTFILTER*     eventfilter,        /**< global event filter */
   SCIP_PROB*            prob,               /**< transformed problem after presolve */
   SCIP_PRIMAL*          primal,             /**< primal data */
   SCIP_TREE*            tree,               /**< branch and bound tree */
   SCIP_LP*              lp,                 /**< LP data */
   SCIP_Bool*            lperror,            /**< pointer to store whether an unresolved error in LP solving occured */
   SCIP_Bool*            mustsepa,           /**< pointer to store TRUE if additional separation rounds should be performed */
   SCIP_Bool*            mustprice           /**< pointer to store TRUE if additional pricing rounds should be performed */
   )
{
   assert(lp != NULL);
   assert(lperror != NULL);
   assert(mustsepa != NULL);
   assert(mustprice != NULL);

   /* if bound changes were applied in the separation round, we have to resolve the LP */
   if( !lp->flushed )
   {
      /* solve LP (with dual simplex) */
      SCIPsetDebugMsg(set, "separation: resolve LP\n");
      SCIP_CALL( SCIPlpSolveAndEval(lp, set, messagehdlr, blkmem, stat, eventqueue, eventfilter, prob, set->lp_iterlim, FALSE, TRUE, FALSE, lperror) );
      assert(lp->flushed);
      assert(lp->solved || *lperror);
      *mustsepa = TRUE;
      *mustprice = TRUE;

      /* remove previous primal ray, store new one if LP is unbounded */
      SCIP_CALL( updatePrimalRay(blkmem, set, stat, prob, primal, tree, lp, *lperror) );
   }

   return SCIP_OKAY;
}

/** applies one round of LP separation */
static
SCIP_RETCODE separationRoundLP(
   BMS_BLKMEM*           blkmem,             /**< block memory buffers */
   SCIP_SET*             set,                /**< global SCIP settings */
   SCIP_MESSAGEHDLR*     messagehdlr,        /**< message handler */
   SCIP_STAT*            stat,               /**< dynamic problem statistics */
   SCIP_EVENTQUEUE*      eventqueue,         /**< event queue */
   SCIP_EVENTFILTER*     eventfilter,        /**< global event filter */
   SCIP_PROB*            prob,               /**< transformed problem after presolve */
   SCIP_PRIMAL*          primal,             /**< primal data */
   SCIP_TREE*            tree,               /**< branch and bound tree */
   SCIP_LP*              lp,                 /**< LP data */
   SCIP_SEPASTORE*       sepastore,          /**< separation storage */
   int                   actdepth,           /**< current depth in the tree */
   SCIP_Real             bounddist,          /**< current relative distance of local dual bound to global dual bound */
   SCIP_Bool             onlydelayed,        /**< should only delayed separators be called? */
   SCIP_Bool*            delayed,            /**< pointer to store whether a separator was delayed */
   SCIP_Bool*            enoughcuts,         /**< pointer to store whether enough cuts have been found this round */
   SCIP_Bool*            cutoff,             /**< pointer to store whether the node can be cut off */
   SCIP_Bool*            lperror,            /**< pointer to store whether an unresolved error in LP solving occured */
   SCIP_Bool*            mustsepa,           /**< pointer to store TRUE if additional separation rounds should be performed */
   SCIP_Bool*            mustprice,          /**< pointer to store TRUE if additional pricing rounds should be performed */
   SCIP_Bool*            solverelaxagain     /**< pointer to store TRUE, if the external relaxators should be called again */
   
   )
{
   SCIP_RESULT result;
   int i;
   SCIP_Bool consadded;
   SCIP_Bool root;

   assert(set != NULL);
   assert(lp != NULL);
   assert(set->conshdlrs_sepa != NULL);
   assert(delayed != NULL);
   assert(enoughcuts != NULL);
   assert(cutoff != NULL);
   assert(lperror != NULL);

   root = (actdepth == 0);
   *delayed = FALSE;
   *enoughcuts = (SCIPsepastoreGetNCuts(sepastore) >= 2 * (SCIP_Longint)SCIPsetGetSepaMaxcuts(set, root));
   *lperror = FALSE;
   consadded = FALSE;

   SCIPsetDebugMsg(set, "calling separators on LP solution in depth %d (onlydelayed: %u)\n", actdepth, onlydelayed);

   /* sort separators by priority */
   SCIPsetSortSepas(set);

   /* call LP separators with nonnegative priority */
   for( i = 0; i < set->nsepas && !(*cutoff) && !(*lperror) && !(*enoughcuts) && lp->flushed && lp->solved
           && (SCIPlpGetSolstat(lp) == SCIP_LPSOLSTAT_OPTIMAL || SCIPlpGetSolstat(lp) == SCIP_LPSOLSTAT_UNBOUNDEDRAY);
        ++i )
   {
      if( SCIPsepaGetPriority(set->sepas[i]) < 0 )
         continue;

      if( onlydelayed && !SCIPsepaWasLPDelayed(set->sepas[i]) )
         continue;

      SCIPsetDebugMsg(set, " -> executing separator <%s> with priority %d\n",
         SCIPsepaGetName(set->sepas[i]), SCIPsepaGetPriority(set->sepas[i]));
      SCIP_CALL( SCIPsepaExecLP(set->sepas[i], set, stat, sepastore, actdepth, bounddist, onlydelayed, &result) );
      
      /* check for changes to LP that could render relaxation solution infeasible */
      if( result == SCIP_CONSADDED || result == SCIP_REDUCEDDOM )
         *solverelaxagain = TRUE;
      
      *cutoff = *cutoff || (result == SCIP_CUTOFF);
      consadded = consadded || (result == SCIP_CONSADDED);
      *enoughcuts = *enoughcuts || (SCIPsepastoreGetNCuts(sepastore) >= 2 * (SCIP_Longint)SCIPsetGetSepaMaxcuts(set, root)) || (result == SCIP_NEWROUND);
      *delayed = *delayed || (result == SCIP_DELAYED);

      if( !(*cutoff) )
      {
         /* make sure the LP is solved (after adding bound changes, LP has to be flushed and resolved) */
         SCIP_CALL( separationRoundResolveLP(blkmem, set, messagehdlr, stat, eventqueue, eventfilter, prob, primal, tree, lp, lperror, mustsepa, mustprice) );
      }
      else
      {
         SCIPsetDebugMsg(set, " -> separator <%s> detected cutoff\n", SCIPsepaGetName(set->sepas[i]));
      }

      /* if we work off the delayed separators, we stop immediately if a cut was found */
      if( onlydelayed && (result == SCIP_CONSADDED || result == SCIP_REDUCEDDOM || result == SCIP_SEPARATED || result == SCIP_NEWROUND) )
      {
         SCIPsetDebugMsg(set, " -> delayed separator <%s> found a cut\n", SCIPsepaGetName(set->sepas[i]));
         *delayed = TRUE;
         return SCIP_OKAY;
      }
   }

   /* try separating constraints of the constraint handlers */
   for( i = 0; i < set->nconshdlrs && !(*cutoff) && !(*lperror) && !(*enoughcuts) && lp->flushed && lp->solved
           && (SCIPlpGetSolstat(lp) == SCIP_LPSOLSTAT_OPTIMAL || SCIPlpGetSolstat(lp) == SCIP_LPSOLSTAT_UNBOUNDEDRAY);
        ++i )
   {
      if( onlydelayed && !SCIPconshdlrWasLPSeparationDelayed(set->conshdlrs_sepa[i]) )
         continue;

      SCIPsetDebugMsg(set, " -> executing separation of constraint handler <%s> with priority %d\n",
         SCIPconshdlrGetName(set->conshdlrs_sepa[i]), SCIPconshdlrGetSepaPriority(set->conshdlrs_sepa[i]));
      SCIP_CALL( SCIPconshdlrSeparateLP(set->conshdlrs_sepa[i], blkmem, set, stat, sepastore, actdepth, onlydelayed,
            &result) );
      
      /* check for changes to LP that could render relaxation solution infeasible */
      if( result == SCIP_CONSADDED || result == SCIP_REDUCEDDOM )
         *solverelaxagain = TRUE;
      
      *cutoff = *cutoff || (result == SCIP_CUTOFF);
      consadded = consadded || (result == SCIP_CONSADDED);
      *enoughcuts = *enoughcuts || (SCIPsepastoreGetNCuts(sepastore) >= 2 * (SCIP_Longint)SCIPsetGetSepaMaxcuts(set, root)) || (result == SCIP_NEWROUND);
      *delayed = *delayed || (result == SCIP_DELAYED);

      if( !(*cutoff) )
      {
         /* make sure the LP is solved (after adding bound changes, LP has to be flushed and resolved) */
         SCIP_CALL( separationRoundResolveLP(blkmem, set, messagehdlr, stat, eventqueue, eventfilter, prob, primal, tree, lp, lperror, mustsepa, mustprice) );
      }
      else
      {
         SCIPsetDebugMsg(set, " -> constraint handler <%s> detected cutoff in separation\n", SCIPconshdlrGetName(set->conshdlrs_sepa[i]));
      }

      /* if we work off the delayed separators, we stop immediately if a cut was found */
      if( onlydelayed && (result == SCIP_CONSADDED || result == SCIP_REDUCEDDOM || result == SCIP_SEPARATED || result == SCIP_NEWROUND) )
      {
         SCIPsetDebugMsg(set, " -> delayed constraint handler <%s> found a cut\n",
            SCIPconshdlrGetName(set->conshdlrs_sepa[i]));
         *delayed = TRUE;
         return SCIP_OKAY;
      }
   }

   /* call LP separators with negative priority */
   for( i = 0; i < set->nsepas && !(*cutoff) && !(*lperror) && !(*enoughcuts) && lp->flushed && lp->solved
           && (SCIPlpGetSolstat(lp) == SCIP_LPSOLSTAT_OPTIMAL || SCIPlpGetSolstat(lp) == SCIP_LPSOLSTAT_UNBOUNDEDRAY);
        ++i )
   {
      if( SCIPsepaGetPriority(set->sepas[i]) >= 0 )
         continue;

      if( onlydelayed && !SCIPsepaWasLPDelayed(set->sepas[i]) )
         continue;

      SCIPsetDebugMsg(set, " -> executing separator <%s> with priority %d\n",
         SCIPsepaGetName(set->sepas[i]), SCIPsepaGetPriority(set->sepas[i]));
      SCIP_CALL( SCIPsepaExecLP(set->sepas[i], set, stat, sepastore, actdepth, bounddist, onlydelayed, &result) );
      
      /* check for changes to LP that could render relaxation solution infeasible */
      if( result == SCIP_CONSADDED || result == SCIP_REDUCEDDOM )
         *solverelaxagain = TRUE;
      
      *cutoff = *cutoff || (result == SCIP_CUTOFF);
      consadded = consadded || (result == SCIP_CONSADDED);
      *enoughcuts = *enoughcuts || (SCIPsepastoreGetNCuts(sepastore) >= 2 * (SCIP_Longint)SCIPsetGetSepaMaxcuts(set, root)) || (result == SCIP_NEWROUND);
      *delayed = *delayed || (result == SCIP_DELAYED);

      if( !(*cutoff) )
      {
         /* make sure the LP is solved (after adding bound changes, LP has to be flushed and resolved) */
         SCIP_CALL( separationRoundResolveLP(blkmem, set, messagehdlr, stat, eventqueue, eventfilter, prob, primal, tree, lp, lperror, mustsepa, mustprice) );
      }
      else
      {
         SCIPsetDebugMsg(set, " -> separator <%s> detected cutoff\n", SCIPsepaGetName(set->sepas[i]));
      }

      /* if we work off the delayed separators, we stop immediately if a cut was found */
      if( onlydelayed && (result == SCIP_CONSADDED || result == SCIP_REDUCEDDOM || result == SCIP_SEPARATED || result == SCIP_NEWROUND) )
      {
         SCIPsetDebugMsg(set, " -> delayed separator <%s> found a cut\n", SCIPsepaGetName(set->sepas[i]));
         *delayed = TRUE;
         return SCIP_OKAY;
      }
   }

   /* process the constraints that were added during this separation round */
   while( consadded )
   {
      assert(!onlydelayed);
      consadded = FALSE;

      for( i = 0; i < set->nconshdlrs && !(*cutoff) && !(*lperror) && !(*enoughcuts) && lp->flushed && lp->solved
              && (SCIPlpGetSolstat(lp) == SCIP_LPSOLSTAT_OPTIMAL || SCIPlpGetSolstat(lp) == SCIP_LPSOLSTAT_UNBOUNDEDRAY);
           ++i )
      {
         SCIPsetDebugMsg(set, " -> executing separation of constraint handler <%s> with priority %d\n",
            SCIPconshdlrGetName(set->conshdlrs_sepa[i]), SCIPconshdlrGetSepaPriority(set->conshdlrs_sepa[i]));
         SCIP_CALL( SCIPconshdlrSeparateLP(set->conshdlrs_sepa[i], blkmem, set, stat, sepastore, actdepth, onlydelayed,
            &result) );
         
         /* check for changes to LP that could render relaxation solution infeasible */
         if( result == SCIP_CONSADDED || result == SCIP_REDUCEDDOM )
            *solverelaxagain = TRUE;
         
         *cutoff = *cutoff || (result == SCIP_CUTOFF);
         consadded = consadded || (result == SCIP_CONSADDED);
         *enoughcuts = *enoughcuts || (SCIPsepastoreGetNCuts(sepastore) >= 2 * (SCIP_Longint)SCIPsetGetSepaMaxcuts(set, root)) || (result == SCIP_NEWROUND);
         *delayed = *delayed || (result == SCIP_DELAYED);

         if( !(*cutoff) )
         {
            /* make sure the LP is solved (after adding bound changes, LP has to be flushed and resolved) */
            SCIP_CALL( separationRoundResolveLP(blkmem, set, messagehdlr, stat, eventqueue, eventfilter, prob, primal, tree, lp, lperror, mustsepa, mustprice) );
         }
         else
         {
            SCIPsetDebugMsg(set, " -> constraint handler <%s> detected cutoff in separation\n", SCIPconshdlrGetName(set->conshdlrs_sepa[i]));
         }
      }
   }

   SCIPsetDebugMsg(set, " -> separation round finished: delayed=%u, enoughcuts=%u, lpflushed=%u, cutoff=%u\n",
      *delayed, *enoughcuts, lp->flushed, *cutoff);

   return SCIP_OKAY;
}

/** applies one round of separation on the given primal solution */
static
SCIP_RETCODE separationRoundSol(
   BMS_BLKMEM*           blkmem,             /**< block memory buffers */
   SCIP_SET*             set,                /**< global SCIP settings */
   SCIP_STAT*            stat,               /**< dynamic problem statistics */
   SCIP_SEPASTORE*       sepastore,          /**< separation storage */
   SCIP_SOL*             sol,                /**< primal solution that should be separated, or NULL for LP solution */
   int                   actdepth,           /**< current depth in the tree */
   SCIP_Bool             onlydelayed,        /**< should only delayed separators be called? */
   SCIP_Bool*            delayed,            /**< pointer to store whether a separator was delayed */
   SCIP_Bool*            enoughcuts,         /**< pointer to store whether enough cuts have been found this round */
   SCIP_Bool*            cutoff              /**< pointer to store whether the node can be cut off */
   )
{
   SCIP_RESULT result;
   int i;
   SCIP_Bool consadded;
   SCIP_Bool root;

   assert(set != NULL);
   assert(set->conshdlrs_sepa != NULL);
   assert(delayed != NULL);
   assert(enoughcuts != NULL);
   assert(cutoff != NULL);

   *delayed = FALSE;
   *enoughcuts = FALSE;
   consadded = FALSE;
   root = (actdepth == 0);

   SCIPsetDebugMsg(set, "calling separators on primal solution in depth %d (onlydelayed: %u)\n", actdepth, onlydelayed);

   /* sort separators by priority */
   SCIPsetSortSepas(set);

   /* call separators with nonnegative priority */
   for( i = 0; i < set->nsepas && !(*cutoff) && !(*enoughcuts) && !SCIPsolveIsStopped(set, stat, FALSE); ++i )
   {
      if( SCIPsepaGetPriority(set->sepas[i]) < 0 )
         continue;

      if( onlydelayed && !SCIPsepaWasSolDelayed(set->sepas[i]) )
         continue;

      SCIP_CALL( SCIPsepaExecSol(set->sepas[i], set, stat, sepastore, sol, actdepth, onlydelayed, &result) );
      *cutoff = *cutoff || (result == SCIP_CUTOFF);
      consadded = consadded || (result == SCIP_CONSADDED);
      *enoughcuts = *enoughcuts || (SCIPsepastoreGetNCuts(sepastore) >= 2 * (SCIP_Longint)SCIPsetGetSepaMaxcuts(set, root)) || (result == SCIP_NEWROUND);
      *delayed = *delayed || (result == SCIP_DELAYED);
      if( *cutoff )
      {
         SCIPsetDebugMsg(set, " -> separator <%s> detected cutoff\n", SCIPsepaGetName(set->sepas[i]));
      }

      /* if we work off the delayed separators, we stop immediately if a cut was found */
      if( onlydelayed && (result == SCIP_CONSADDED || result == SCIP_REDUCEDDOM || result == SCIP_SEPARATED || result == SCIP_NEWROUND) )
      {
         *delayed = TRUE;
         return SCIP_OKAY;
      }
   }

   /* try separating constraints of the constraint handlers */
   for( i = 0; i < set->nconshdlrs && !(*cutoff) && !(*enoughcuts) && !SCIPsolveIsStopped(set, stat, FALSE); ++i )
   {
      if( onlydelayed && !SCIPconshdlrWasSolSeparationDelayed(set->conshdlrs_sepa[i]) )
         continue;

      SCIP_CALL( SCIPconshdlrSeparateSol(set->conshdlrs_sepa[i], blkmem, set, stat, sepastore, sol, actdepth, onlydelayed,
            &result) );
      *cutoff = *cutoff || (result == SCIP_CUTOFF);
      consadded = consadded || (result == SCIP_CONSADDED);
      *enoughcuts = *enoughcuts || (SCIPsepastoreGetNCuts(sepastore) >= 2 * (SCIP_Longint)SCIPsetGetSepaMaxcuts(set, root)) || (result == SCIP_NEWROUND);
      *delayed = *delayed || (result == SCIP_DELAYED);
      if( *cutoff )
      {
         SCIPsetDebugMsg(set, " -> constraint handler <%s> detected cutoff in separation\n",
            SCIPconshdlrGetName(set->conshdlrs_sepa[i]));
      }

      /* if we work off the delayed separators, we stop immediately if a cut was found */
      if( onlydelayed && (result == SCIP_CONSADDED || result == SCIP_REDUCEDDOM || result == SCIP_SEPARATED || result == SCIP_NEWROUND) )
      {
         *delayed = TRUE;
         return SCIP_OKAY;
      }
   }

   /* call separators with negative priority */
   for( i = 0; i < set->nsepas && !(*cutoff) && !(*enoughcuts) && !SCIPsolveIsStopped(set, stat, FALSE); ++i )
   {
      if( SCIPsepaGetPriority(set->sepas[i]) >= 0 )
         continue;

      if( onlydelayed && !SCIPsepaWasSolDelayed(set->sepas[i]) )
         continue;

      SCIP_CALL( SCIPsepaExecSol(set->sepas[i], set, stat, sepastore, sol, actdepth, onlydelayed, &result) );
      *cutoff = *cutoff || (result == SCIP_CUTOFF);
      consadded = consadded || (result == SCIP_CONSADDED);
      *enoughcuts = *enoughcuts || (SCIPsepastoreGetNCuts(sepastore) >= 2 * (SCIP_Longint)SCIPsetGetSepaMaxcuts(set, root)) || (result == SCIP_NEWROUND);
      *delayed = *delayed || (result == SCIP_DELAYED);
      if( *cutoff )
      {
         SCIPsetDebugMsg(set, " -> separator <%s> detected cutoff\n", SCIPsepaGetName(set->sepas[i]));
      }

      /* if we work off the delayed separators, we stop immediately if a cut was found */
      if( onlydelayed && (result == SCIP_CONSADDED || result == SCIP_REDUCEDDOM || result == SCIP_SEPARATED || result == SCIP_NEWROUND) )
      {
         *delayed = TRUE;
         return SCIP_OKAY;
      }
   }

   /* process the constraints that were added during this separation round */
   while( consadded )
   {
      assert(!onlydelayed);
      consadded = FALSE;

      for( i = 0; i < set->nconshdlrs && !(*cutoff) && !(*enoughcuts) && !SCIPsolveIsStopped(set, stat, FALSE); ++i )
      {
         SCIP_CALL( SCIPconshdlrSeparateSol(set->conshdlrs_sepa[i], blkmem, set, stat, sepastore, sol, actdepth, onlydelayed, &result) );
         *cutoff = *cutoff || (result == SCIP_CUTOFF);
         consadded = consadded || (result == SCIP_CONSADDED);
         *enoughcuts = *enoughcuts || (SCIPsepastoreGetNCuts(sepastore) >= 2 * (SCIP_Longint)SCIPsetGetSepaMaxcuts(set, root)) || (result == SCIP_NEWROUND);
         *delayed = *delayed || (result == SCIP_DELAYED);
         if( *cutoff )
         {
            SCIPsetDebugMsg(set, " -> constraint handler <%s> detected cutoff in separation\n",
               SCIPconshdlrGetName(set->conshdlrs_sepa[i]));
         }
      }
   }

   SCIPsetDebugMsg(set, " -> separation round finished: delayed=%u, enoughcuts=%u, cutoff=%u\n",
      *delayed, *enoughcuts, *cutoff);

   return SCIP_OKAY;
}

/** applies one round of separation on the given primal solution or on the LP solution */
SCIP_RETCODE SCIPseparationRound(
   BMS_BLKMEM*           blkmem,             /**< block memory buffers */
   SCIP_SET*             set,                /**< global SCIP settings */
   SCIP_MESSAGEHDLR*     messagehdlr,        /**< message handler */
   SCIP_STAT*            stat,               /**< dynamic problem statistics */
   SCIP_EVENTQUEUE*      eventqueue,         /**< event queue */
   SCIP_EVENTFILTER*     eventfilter,        /**< global event filter */
   SCIP_PROB*            prob,               /**< transformed problem after presolve */
   SCIP_PRIMAL*          primal,             /**< primal data */
   SCIP_TREE*            tree,               /**< branch and bound tree */
   SCIP_LP*              lp,                 /**< LP data */
   SCIP_SEPASTORE*       sepastore,          /**< separation storage */
   SCIP_SOL*             sol,                /**< primal solution that should be separated, or NULL for LP solution */
   int                   actdepth,           /**< current depth in the tree */
   SCIP_Bool             onlydelayed,        /**< should only delayed separators be called? */
   SCIP_Bool*            delayed,            /**< pointer to store whether a separator was delayed */
   SCIP_Bool*            cutoff              /**< pointer to store whether the node can be cut off */
   )
{
   SCIP_Bool enoughcuts;

   assert(delayed != NULL);
   assert(cutoff != NULL);

   *delayed = FALSE;
   *cutoff = FALSE;
   enoughcuts = FALSE;

   if( sol == NULL )
   {
      SCIP_Bool lperror;
      SCIP_Bool mustsepa;
      SCIP_Bool mustprice;
      SCIP_Bool solverelaxagain;

      /* apply a separation round on the LP solution */
      lperror = FALSE;
      mustsepa = FALSE;
      mustprice = FALSE;
      SCIP_CALL( separationRoundLP(blkmem, set, messagehdlr, stat, eventqueue, eventfilter, prob, primal, tree, lp, sepastore, actdepth, 0.0, onlydelayed, delayed, &enoughcuts,
            cutoff, &lperror, &mustsepa, &mustprice, &solverelaxagain) );
   }
   else
   {
      /* apply a separation round on the given primal solution */
      SCIP_CALL( separationRoundSol(blkmem, set, stat, sepastore, sol, actdepth, onlydelayed, delayed, &enoughcuts, cutoff) );
   }

   return SCIP_OKAY;
}

/** solves the current LP completely with pricing in new variables */
SCIP_RETCODE SCIPpriceLoop(
   BMS_BLKMEM*           blkmem,             /**< block memory buffers */
   SCIP_SET*             set,                /**< global SCIP settings */
   SCIP_MESSAGEHDLR*     messagehdlr,        /**< message handler */
   SCIP_STAT*            stat,               /**< dynamic problem statistics */
   SCIP_PROB*            transprob,          /**< transformed problem */
   SCIP_PROB*            origprob,           /**< original problem */
   SCIP_PRIMAL*          primal,             /**< primal data */
   SCIP_TREE*            tree,               /**< branch and bound tree */
   SCIP_REOPT*           reopt,              /**< reoptimization data structure */
   SCIP_LP*              lp,                 /**< LP data */
   SCIP_PRICESTORE*      pricestore,         /**< pricing storage */
   SCIP_SEPASTORE*       sepastore,          /**< separation storage */
   SCIP_BRANCHCAND*      branchcand,         /**< branching candidate storage */
   SCIP_EVENTQUEUE*      eventqueue,         /**< event queue */
   SCIP_EVENTFILTER*     eventfilter,        /**< global event filter */
   SCIP_CLIQUETABLE*     cliquetable,        /**< clique table data structure */
   SCIP_Bool             pretendroot,        /**< should the pricers be called as if we are at the root node? */
   SCIP_Bool             displayinfo,        /**< should info lines be displayed after each pricing round? */
   int                   maxpricerounds,     /**< maximal number of pricing rounds (-1: no limit);
                                              *   a finite limit means that the LP might not be solved to optimality! */
   int*                  npricedcolvars,     /**< pointer to store number of column variables after problem vars were priced */
   SCIP_Bool*            mustsepa,           /**< pointer to store TRUE if a separation round should follow */
   SCIP_Bool*            lperror,            /**< pointer to store whether an unresolved error in LP solving occured */
   SCIP_Bool*            aborted             /**< pointer to store whether the pricing was aborted and the lower bound must
                                              *   not be used */
   )
{
   SCIP_NODE* focusnode;
   int npricerounds;
   SCIP_Bool mustprice;
   SCIP_Bool cutoff;

   assert(transprob != NULL);
   assert(lp != NULL);
   assert(lp->flushed);
   assert(lp->solved);
   assert(npricedcolvars != NULL);
   assert(mustsepa != NULL);
   assert(lperror != NULL);
   assert(aborted != NULL);

   focusnode = SCIPtreeGetFocusNode(tree);
   *npricedcolvars = transprob->ncolvars;
   *lperror = FALSE;
   *aborted = FALSE;

   /* if the LP is unbounded, we don't need to price */
   mustprice = (SCIPlpGetSolstat(lp) == SCIP_LPSOLSTAT_OPTIMAL
      || SCIPlpGetSolstat(lp) == SCIP_LPSOLSTAT_INFEASIBLE
      || SCIPlpGetSolstat(lp) == SCIP_LPSOLSTAT_OBJLIMIT);

   /* if all the variables are already in the LP, we don't need to price */
   mustprice = mustprice && !SCIPprobAllColsInLP(transprob, set, lp);

   /* check if infinite number of pricing rounds should be used */
   if( maxpricerounds == -1 )
      maxpricerounds = INT_MAX;

   /* pricing (has to be done completely to get a valid lower bound) */
   npricerounds = 0;
   while( !(*lperror) && mustprice && npricerounds < maxpricerounds )
   {
      SCIP_Bool enoughvars;
      SCIP_RESULT result;
      SCIP_Real lb;
      SCIP_Bool foundsol;
      SCIP_Bool stopearly;
      SCIP_Bool stoppricing;
      int p;

      assert(lp->flushed);
      assert(lp->solved);
      assert(SCIPlpGetSolstat(lp) != SCIP_LPSOLSTAT_UNBOUNDEDRAY);

      /* check if pricing loop should be aborted */
      if( SCIPsolveIsStopped(set, stat, FALSE) )
      {
         /* do not print the warning message if we stopped because the problem is solved */
         if( !SCIPsetIsLE(set, SCIPgetUpperbound(set->scip), SCIPgetLowerbound(set->scip)) )
            SCIPmessagePrintWarning(messagehdlr, "pricing has been interrupted -- LP of current node is invalid\n");

         *aborted = TRUE;
         break;
      }

      /* call primal heuristics which are callable during pricing */
      SCIP_CALL( SCIPprimalHeuristics(set, stat, transprob, primal, tree, lp, NULL, SCIP_HEURTIMING_DURINGPRICINGLOOP,
            FALSE, &foundsol) );

      /* price problem variables */
      SCIPsetDebugMsg(set, "problem variable pricing\n");
      assert(SCIPpricestoreGetNVars(pricestore) == 0);
      assert(SCIPpricestoreGetNBoundResets(pricestore) == 0);
      SCIP_CALL( SCIPpricestoreAddProbVars(pricestore, blkmem, set, stat, transprob, tree, lp, branchcand, eventqueue) );
      *npricedcolvars = transprob->ncolvars;

      /* call external pricers to create additional problem variables */
      SCIPsetDebugMsg(set, "external variable pricing\n");

      /* sort pricer algorithms by priority */
      SCIPsetSortPricers(set);

      /* call external pricer algorithms, that are active for the current problem */
      enoughvars = (SCIPpricestoreGetNVars(pricestore) >= SCIPsetGetPriceMaxvars(set, pretendroot)/2 + 1);
      stoppricing = FALSE;
      for( p = 0; p < set->nactivepricers && !enoughvars; ++p )
      {
         SCIP_CALL( SCIPpricerExec(set->pricers[p], set, transprob, lp, pricestore, &lb, &stopearly, &result) );
         assert(result == SCIP_DIDNOTRUN || result == SCIP_SUCCESS);
         SCIPsetDebugMsg(set, "pricing: pricer %s returned result = %s, lowerbound = %f\n",
            SCIPpricerGetName(set->pricers[p]), (result == SCIP_DIDNOTRUN ? "didnotrun" : "success"), lb);
         enoughvars = enoughvars || (SCIPpricestoreGetNVars(pricestore) >= (SCIPsetGetPriceMaxvars(set, pretendroot)+1)/2);
         *aborted = ( (*aborted) || (result == SCIP_DIDNOTRUN) );

         /* set stoppricing to TRUE, of the first pricer wants to stop pricing */
         if( p == 0 && stopearly )
            stoppricing = TRUE;

         /* stoppricing only remains TRUE, if all other pricers want to stop pricing as well */
         if( stoppricing && !stopearly )
            stoppricing = FALSE;

         /* update lower bound w.r.t. the lower bound given by the pricer */
         SCIPnodeUpdateLowerbound(focusnode, stat, set, tree, transprob, origprob, lb);
         SCIPsetDebugMsg(set, " -> new lower bound given by pricer %s: %g\n", SCIPpricerGetName(set->pricers[p]), lb);
      }

      /* apply the priced variables to the LP */
      SCIP_CALL( SCIPpricestoreApplyVars(pricestore, blkmem, set, stat, eventqueue, transprob, tree, lp) );
      assert(SCIPpricestoreGetNVars(pricestore) == 0);
      assert(!lp->flushed || lp->solved);
      mustprice = !lp->flushed || (transprob->ncolvars != *npricedcolvars);
      *mustsepa = *mustsepa || !lp->flushed;

      /* after adding columns, the LP should be primal feasible such that the primal simplex is applicable;
       * if LP was infeasible, we have to use dual simplex
       */
      SCIPsetDebugMsg(set, "pricing: solve LP\n");
      SCIP_CALL( SCIPlpSolveAndEval(lp, set, messagehdlr, blkmem, stat, eventqueue, eventfilter, transprob, -1LL, FALSE, TRUE, FALSE, lperror) );
      assert(lp->flushed);
      assert(lp->solved || *lperror);

      /* reset bounds temporarily set by pricer to their original values */
      SCIPsetDebugMsg(set, "pricing: reset bounds\n");
      SCIP_CALL( SCIPpricestoreResetBounds(pricestore, blkmem, set, stat, lp, branchcand, eventqueue) );
      assert(SCIPpricestoreGetNVars(pricestore) == 0);
      assert(SCIPpricestoreGetNBoundResets(pricestore) == 0);
      assert(!lp->flushed || lp->solved || *lperror);

      /* put all initial constraints into the LP */
      SCIP_CALL( SCIPinitConssLP(blkmem, set, sepastore, stat, transprob, origprob, tree, reopt, lp, branchcand, eventqueue,
            eventfilter, cliquetable, FALSE, FALSE, &cutoff) );
      assert(cutoff == FALSE);

      mustprice = mustprice || !lp->flushed || (transprob->ncolvars != *npricedcolvars);
      *mustsepa = *mustsepa || !lp->flushed;

      /* if all pricers wanted to stop pricing, do not do another pricing round (LP value is no valid dual bound in this case) */
      if( stoppricing )
      {
         SCIPsetDebugMsg(set, "pricing: stop pricing and perform early branching\n");
         mustprice = FALSE;
         *aborted = TRUE;
      }

      /* solve LP again after resetting bounds and adding new initial constraints (with dual simplex) */
      SCIPsetDebugMsg(set, "pricing: solve LP after resetting bounds and adding new initial constraints\n");
      SCIP_CALL( SCIPlpSolveAndEval(lp, set, messagehdlr, blkmem, stat, eventqueue, eventfilter, transprob, -1LL, FALSE, FALSE, FALSE, lperror) );
      assert(lp->flushed);
      assert(lp->solved || *lperror);

      /* remove previous primal ray, store new one if LP is unbounded */
      SCIP_CALL( updatePrimalRay(blkmem, set, stat, transprob, primal, tree, lp, *lperror) );

      /* increase pricing round counter */
      stat->npricerounds++;
      npricerounds++;

      /* display node information line */
      if( displayinfo && mustprice )
      {
         if( (SCIP_VERBLEVEL)set->disp_verblevel >= SCIP_VERBLEVEL_FULL
             || ((SCIP_VERBLEVEL)set->disp_verblevel >= SCIP_VERBLEVEL_HIGH && npricerounds % 100 == 1) )
         {
            SCIP_CALL( SCIPdispPrintLine(set, messagehdlr, stat, NULL, TRUE, TRUE) );
         }
      }

      /* if the LP is unbounded, we can stop pricing */
      mustprice = mustprice &&
         (SCIPlpGetSolstat(lp) == SCIP_LPSOLSTAT_OPTIMAL
            || SCIPlpGetSolstat(lp) == SCIP_LPSOLSTAT_INFEASIBLE
          || SCIPlpGetSolstat(lp) == SCIP_LPSOLSTAT_OBJLIMIT );

      /* if the lower bound is already higher than the cutoff bound, we can stop pricing */
      mustprice = mustprice && SCIPsetIsLT(set, SCIPnodeGetLowerbound(focusnode), primal->cutoffbound);
   }
   assert(lp->flushed);
   assert(lp->solved || *lperror);

   *aborted = ( (*aborted) || (*lperror) || SCIPlpGetSolstat(lp) == SCIP_LPSOLSTAT_NOTSOLVED
      || SCIPlpGetSolstat(lp) == SCIP_LPSOLSTAT_ERROR || npricerounds == maxpricerounds );

   /* set information, whether the current lp is a valid relaxation of the current problem */
   SCIPlpSetIsRelax(lp, !(*aborted));

   return SCIP_OKAY;
}

/** separates cuts of the cut pool */
static
SCIP_RETCODE cutpoolSeparate(
   SCIP_CUTPOOL*         cutpool,            /**< cut pool */
   BMS_BLKMEM*           blkmem,             /**< block memory */
   SCIP_SET*             set,                /**< global SCIP settings */
   SCIP_STAT*            stat,               /**< problem statistics data */
   SCIP_EVENTQUEUE*      eventqueue,         /**< event queue */
   SCIP_EVENTFILTER*     eventfilter,        /**< event filter for global events */
   SCIP_LP*              lp,                 /**< current LP data */
   SCIP_SEPASTORE*       sepastore,          /**< separation storage */
   SCIP_Bool             cutpoolisdelayed,   /**< is the cutpool delayed (count cuts found)? */
   SCIP_Bool             root,               /**< are we at the root node? */
   int                   actdepth,           /**< the depth of the focus node */
   SCIP_Bool*            enoughcuts,         /**< pointer to store if enough cuts were found in current separation round */
   SCIP_Bool*            cutoff             /**< pointer to store if an cutoff was detected */
   )
{
   if( (set->sepa_poolfreq == 0 && actdepth == 0)
      || (set->sepa_poolfreq > 0 && actdepth % set->sepa_poolfreq == 0) )
   {
      SCIP_RESULT result;

      /* in case of the "normal" cutpool the sepastore should be empty since the cutpool is called as first separator;
       * in case of the delayed cutpool the sepastore should be also empty because the delayed cutpool is only called if
       * the sepastore is empty after all separators and the the "normal" cutpool were called without success;
       */
      assert(SCIPsepastoreGetNCuts(sepastore) == 0);

      SCIP_CALL( SCIPcutpoolSeparate(cutpool, blkmem, set, stat, eventqueue, eventfilter, lp, sepastore, NULL, cutpoolisdelayed, root, &result) );
      *cutoff = *cutoff || (result == SCIP_CUTOFF);
      *enoughcuts = *enoughcuts || (SCIPsepastoreGetNCuts(sepastore) >= 2 * (SCIP_Longint)SCIPsetGetSepaMaxcuts(set, root)) || (result == SCIP_NEWROUND);
   }

   return SCIP_OKAY;
}

/** solve the current LP of a node with a price-and-cut loop */
static
SCIP_RETCODE priceAndCutLoop(
   BMS_BLKMEM*           blkmem,             /**< block memory buffers */
   SCIP_SET*             set,                /**< global SCIP settings */
   SCIP_MESSAGEHDLR*     messagehdlr,        /**< message handler */
   SCIP_STAT*            stat,               /**< dynamic problem statistics */
   SCIP_MEM*             mem,                /**< block memory pools */
   SCIP_PROB*            transprob,          /**< transformed problem */
   SCIP_PROB*            origprob,           /**< original problem */
   SCIP_PRIMAL*          primal,             /**< primal data */
   SCIP_TREE*            tree,               /**< branch and bound tree */
   SCIP_REOPT*           reopt,              /**< reoptimization data structure */
   SCIP_LP*              lp,                 /**< LP data */
   SCIP_PRICESTORE*      pricestore,         /**< pricing storage */
   SCIP_SEPASTORE*       sepastore,          /**< separation storage */
   SCIP_CUTPOOL*         cutpool,            /**< global cut pool */
   SCIP_CUTPOOL*         delayedcutpool,     /**< global delayed cut pool */
   SCIP_BRANCHCAND*      branchcand,         /**< branching candidate storage */
   SCIP_CONFLICT*        conflict,           /**< conflict analysis data */
   SCIP_CONFLICTSTORE*   conflictstore,      /**< conflict store */
   SCIP_EVENTFILTER*     eventfilter,        /**< event filter for global (not variable dependent) events */
   SCIP_EVENTQUEUE*      eventqueue,         /**< event queue */
   SCIP_CLIQUETABLE*     cliquetable,        /**< clique table data structure */
   SCIP_Bool             fullseparation,     /**< are we in the first prop-and-cut-and-price loop? */
   SCIP_Bool*            propagateagain,     /**< pointer to store whether we want to propagate again */
   SCIP_Bool*            cutoff,             /**< pointer to store whether the node can be cut off */
   SCIP_Bool*            unbounded,          /**< pointer to store whether an unbounded ray was found in the LP */
   SCIP_Bool*            lperror,            /**< pointer to store whether an unresolved error in LP solving occured */
   SCIP_Bool*            pricingaborted,     /**< pointer to store whether the pricing was aborted and the lower bound must
                                              *   not be used */
   SCIP_Bool*            solverelaxagain     /**< pointer to store TRUE, if the external relaxators should be called again */
   )
{
   SCIP_NODE* focusnode;
   SCIP_EVENT event;
   SCIP_LPSOLSTAT stalllpsolstat;
   SCIP_Real loclowerbound;
   SCIP_Real glblowerbound;
   SCIP_Real bounddist;
   SCIP_Real stalllpobjval;
   SCIP_Bool separate;
   SCIP_Bool mustprice;
   SCIP_Bool mustsepa;
   SCIP_Bool delayedsepa;
   SCIP_Bool root;
   int maxseparounds;
   int nsepastallrounds;
   int maxnsepastallrounds;
   int stallnfracs;
   int actdepth;
   int npricedcolvars;

   assert(set != NULL);
   assert(blkmem != NULL);
   assert(stat != NULL);
   assert(transprob != NULL);
   assert(tree != NULL);
   assert(lp != NULL);
   assert(pricestore != NULL);
   assert(sepastore != NULL);
   assert(cutpool != NULL);
   assert(delayedcutpool != NULL);
   assert(primal != NULL);
   assert(cutoff != NULL);
   assert(unbounded != NULL);
   assert(lperror != NULL);
   assert(solverelaxagain != NULL);

   focusnode = SCIPtreeGetFocusNode(tree);
   assert(focusnode != NULL);
   assert(SCIPnodeGetType(focusnode) == SCIP_NODETYPE_FOCUSNODE);
   actdepth = SCIPnodeGetDepth(focusnode);
   root = (actdepth == 0);

   /* check, if we want to separate at this node */
   loclowerbound = SCIPnodeGetLowerbound(focusnode);
   glblowerbound = SCIPtreeGetLowerbound(tree, set);
   assert(primal->cutoffbound > glblowerbound);
   bounddist = (loclowerbound - glblowerbound)/(primal->cutoffbound - glblowerbound);
   separate = SCIPsetIsLE(set, bounddist, set->sepa_maxbounddist);
   separate = separate && (set->sepa_maxruns == -1 || stat->nruns <= set->sepa_maxruns);

   /* get maximal number of separation rounds */
   maxseparounds = (root ? set->sepa_maxroundsroot : set->sepa_maxrounds);
   if( maxseparounds == -1 )
      maxseparounds = INT_MAX;
   if( stat->nruns > 1 && root && set->sepa_maxroundsrootsubrun >= 0 )
      maxseparounds = MIN(maxseparounds, set->sepa_maxroundsrootsubrun);
   if( !fullseparation && set->sepa_maxaddrounds >= 0 )
      maxseparounds = MIN(maxseparounds, stat->nseparounds + set->sepa_maxaddrounds);
   maxnsepastallrounds = set->sepa_maxstallrounds;
   if( maxnsepastallrounds == -1 )
      maxnsepastallrounds = INT_MAX;

   /* solve initial LP of price-and-cut loop */
   /* @todo check if LP is always already solved, because of calling solveNodeInitialLP() in solveNodeLP()? */
   SCIPsetDebugMsg(set, "node: solve LP with price and cut\n");
   SCIP_CALL( SCIPlpSolveAndEval(lp, set, messagehdlr, blkmem,  stat, eventqueue, eventfilter, transprob,
         set->lp_iterlim, FALSE, TRUE, FALSE, lperror) );
   assert(lp->flushed);
   assert(lp->solved || *lperror);

   /* remove previous primal ray, store new one if LP is unbounded */
   SCIP_CALL( updatePrimalRay(blkmem, set, stat, transprob, primal, tree, lp, *lperror) );

   /* price-and-cut loop */
   npricedcolvars = transprob->ncolvars;
   mustprice = TRUE;
   mustsepa = separate;
   delayedsepa = FALSE;
   *cutoff = FALSE;
   *unbounded = (SCIPlpGetSolstat(lp) == SCIP_LPSOLSTAT_UNBOUNDEDRAY);
   nsepastallrounds = 0;
   stalllpsolstat = SCIP_LPSOLSTAT_NOTSOLVED;
   stalllpobjval = SCIP_REAL_MIN;
   stallnfracs = INT_MAX;
   lp->installing = FALSE;
   while( !(*cutoff) && !(*lperror) && (mustprice || mustsepa || delayedsepa) )
   {
      SCIPsetDebugMsg(set, "-------- node solving loop --------\n");
      assert(lp->flushed);
      assert(lp->solved);

      /* solve the LP with pricing in new variables */
      while( mustprice && !(*lperror) )
      {
         int oldnpricedcolvars;

         oldnpricedcolvars = npricedcolvars;

         SCIP_CALL( SCIPpriceLoop(blkmem, set, messagehdlr, stat, transprob, origprob, primal, tree, reopt, lp,
               pricestore, sepastore, branchcand, eventqueue, eventfilter, cliquetable, root, root, -1, &npricedcolvars,
               &mustsepa, lperror, pricingaborted) );

         mustprice = FALSE;
         /* if variables were added during pricing the relaxation also needs to be resolved */
         if( npricedcolvars != oldnpricedcolvars )
            *solverelaxagain = TRUE;

         assert(lp->flushed);
         assert(lp->solved || *lperror);

         /* update lower bound w.r.t. the LP solution */
         if( !(*lperror) && !(*pricingaborted) && SCIPlpIsRelax(lp) )
         {
            SCIP_CALL( SCIPnodeUpdateLowerboundLP(focusnode, set, stat, tree, transprob, origprob, lp) );
            SCIPsetDebugMsg(set, " -> new lower bound: %g (LP status: %d, LP obj: %g)\n",
               SCIPnodeGetLowerbound(focusnode), SCIPlpGetSolstat(lp), SCIPlpGetObjval(lp, set, transprob));

            /* update node estimate */
            SCIP_CALL( updateEstimate(set, stat, tree, lp, branchcand) );

            if( root && SCIPlpGetSolstat(lp) == SCIP_LPSOLSTAT_OPTIMAL )
               SCIPprobUpdateBestRootSol(transprob, set, stat, lp);
         }
         else
         {
            SCIPsetDebugMsg(set, " -> error solving LP or pricing aborted. keeping old bound: %g\n", SCIPnodeGetLowerbound(focusnode));
         }

         /* display node information line for root node */
         if( root && (SCIP_VERBLEVEL)set->disp_verblevel >= SCIP_VERBLEVEL_HIGH )
         {
            SCIP_CALL( SCIPdispPrintLine(set, messagehdlr, stat, NULL, TRUE, TRUE) );
         }

         if( !(*lperror) )
         {
            /* call propagators that are applicable during LP solving loop only if the node is not cut off */
            if( SCIPsetIsLT(set, SCIPnodeGetLowerbound(focusnode), primal->cutoffbound) )
            {
               SCIP_Longint oldnboundchgs;
               SCIP_Longint oldninitconssadded;

               oldnboundchgs = stat->nboundchgs;
               oldninitconssadded = stat->ninitconssadded;

               SCIPsetDebugMsg(set, " -> LP solved: call propagators that are applicable during LP solving loop\n");

               SCIP_CALL( propagateDomains(blkmem, set, stat, primal, tree, SCIPtreeGetCurrentDepth(tree), 0, FALSE,
                     SCIP_PROPTIMING_DURINGLPLOOP, cutoff) );
               assert(BMSgetNUsedBufferMemory(mem->buffer) == 0);

               if( stat->ninitconssadded != oldninitconssadded )
               {
                  SCIPsetDebugMsg(set, "new initial constraints added during propagation: old=%" SCIP_LONGINT_FORMAT ", new=%" SCIP_LONGINT_FORMAT "\n", oldninitconssadded, stat->ninitconssadded);

                  SCIP_CALL( SCIPinitConssLP(blkmem, set, sepastore, stat, transprob, origprob, tree, reopt, lp,
                        branchcand, eventqueue, eventfilter, cliquetable, FALSE, FALSE, cutoff) );
                  
                  *solverelaxagain = TRUE;
               }

               if( !(*cutoff) )
               {
<<<<<<< HEAD
                  SCIPdebugMessage("    -> found reduction: resolve LP\n");
                  *solverelaxagain = TRUE;

                  /* in the root node, remove redundant rows permanently from the LP */
                  if( root )
=======
                  /* if we found something, solve LP again */
                  if( !lp->flushed )
>>>>>>> 26b6a3db
                  {
                     SCIPsetDebugMsg(set, "    -> found reduction: resolve LP\n");

                     /* in the root node, remove redundant rows permanently from the LP */
                     if( root )
                     {
                        SCIP_CALL( SCIPlpFlush(lp, blkmem, set, eventqueue) );
                        SCIP_CALL( SCIPlpRemoveRedundantRows(lp, blkmem, set, stat, eventqueue, eventfilter) );
                     }

                     /* resolve LP */
                     SCIP_CALL( SCIPlpSolveAndEval(lp, set, messagehdlr, blkmem, stat, eventqueue, eventfilter, transprob,
                           set->lp_iterlim, FALSE, TRUE, FALSE, lperror) );
                     assert(lp->flushed);
                     assert(lp->solved || *lperror);

<<<<<<< HEAD
                  mustprice = TRUE;
               }
               /* propagation might have changed the best bound of loose variables, thereby changing the loose objective
                * value which is added to the LP value; because of the loose status, the LP might not be reoptimized,
                * but the lower bound of the node needs to be updated
                */
               else if( lp->solved && stat->nboundchgs > oldnboundchgs && !(*cutoff) &&
                  SCIPprobAllColsInLP(transprob, set, lp) && SCIPlpIsRelax(lp) )
               {
                  assert(lp->flushed);
                  assert(lp->solved);
                  
                  *solverelaxagain = TRUE;
=======
                     /* remove previous primal ray, store new one if LP is unbounded */
                     SCIP_CALL( updatePrimalRay(blkmem, set, stat, transprob, primal, tree, lp, *lperror) );

                     mustprice = TRUE;
                     *propagateagain = TRUE;
                  }
                  /* propagation might have changed the best bound of loose variables, thereby changing the loose objective
                   * value which is added to the LP value; because of the loose status, the LP might not be reoptimized,
                   * but the lower bound of the node needs to be updated
                   */
                  else if( stat->nboundchgs > oldnboundchgs )
                  {
                     *propagateagain = TRUE;
>>>>>>> 26b6a3db

                     if( lp->solved && SCIPprobAllColsInLP(transprob, set, lp) && SCIPlpIsRelax(lp) )
                     {
                        assert(lp->flushed);
                        assert(lp->solved);

                        SCIP_CALL( SCIPnodeUpdateLowerboundLP(focusnode, set, stat, tree, transprob, origprob, lp) );
                        SCIPsetDebugMsg(set, " -> new lower bound: %g (LP status: %d, LP obj: %g)\n",
                           SCIPnodeGetLowerbound(focusnode), SCIPlpGetSolstat(lp), SCIPlpGetObjval(lp, set, transprob));

                        /* update node estimate */
                        SCIP_CALL( updateEstimate(set, stat, tree, lp, branchcand) );

                        if( root && SCIPlpGetSolstat(lp) == SCIP_LPSOLSTAT_OPTIMAL )
                           SCIPprobUpdateBestRootSol(transprob, set, stat, lp);
                     }
                  }
               }
            }
         }

         /* call primal heuristics that are applicable during node LP solving loop */
         if( !*cutoff && SCIPlpGetSolstat(lp) == SCIP_LPSOLSTAT_OPTIMAL )
         {
            SCIP_Bool foundsol;

            SCIP_CALL( SCIPprimalHeuristics(set, stat, transprob, primal, tree, lp, NULL, SCIP_HEURTIMING_DURINGLPLOOP,
                  FALSE, &foundsol) );
            assert(BMSgetNUsedBufferMemory(mem->buffer) == 0);

            *lperror = *lperror || lp->resolvelperror;
         }
      }
      assert(lp->flushed || *cutoff);
      assert(lp->solved || *lperror || *cutoff);

      /* check, if we exceeded the separation round limit */
      mustsepa = mustsepa
         && stat->nseparounds < maxseparounds
         && nsepastallrounds < maxnsepastallrounds
         && !(*cutoff);

      /* if separators were delayed, we want to apply a final separation round with the delayed separators */
      delayedsepa = delayedsepa && !mustsepa && !(*cutoff); /* if regular separation applies, we ignore delayed separators */
      mustsepa = mustsepa || delayedsepa;

      if( mustsepa )
      {
         /* if the LP is infeasible, exceeded the objective limit or a global performance limit was reached,
          * we don't need to separate cuts
          * (the global limits are only checked at the root node in order to not query system time too often)
          */
         if( !separate || (*cutoff)
             || (SCIPlpGetSolstat(lp) != SCIP_LPSOLSTAT_OPTIMAL && SCIPlpGetSolstat(lp) != SCIP_LPSOLSTAT_UNBOUNDEDRAY)
             || SCIPsetIsGE(set, SCIPnodeGetLowerbound(focusnode), primal->cutoffbound)
             || (root && SCIPsolveIsStopped(set, stat, FALSE)) )
         {
            mustsepa = FALSE;
            delayedsepa = FALSE;
         }
         else
            assert(!(*lperror));
      }

      /* separation (needs not to be done completely, because we just want to increase the lower bound) */
      if( mustsepa )
      {
         SCIP_Longint olddomchgcount;
         SCIP_Longint oldninitconssadded;
         SCIP_Bool enoughcuts;

         assert(lp->flushed);
         assert(lp->solved);
         assert(SCIPlpGetSolstat(lp) == SCIP_LPSOLSTAT_OPTIMAL || SCIPlpGetSolstat(lp) == SCIP_LPSOLSTAT_UNBOUNDEDRAY);

         olddomchgcount = stat->domchgcount;
         oldninitconssadded = stat->ninitconssadded;

         mustsepa = FALSE;
         enoughcuts = (SCIPsetGetSepaMaxcuts(set, root) == 0);

         /* global cut pool separation */
         if( !enoughcuts && !delayedsepa )
         {
            SCIP_CALL( cutpoolSeparate(cutpool, blkmem, set, stat, eventqueue, eventfilter, lp, sepastore, FALSE, root,
                  actdepth, &enoughcuts, cutoff) );

            if( *cutoff )
            {
               SCIPsetDebugMsg(set, " -> global cut pool detected cutoff\n");
            }
         }
         assert(lp->flushed);
         assert(lp->solved);
         assert(SCIPlpGetSolstat(lp) == SCIP_LPSOLSTAT_OPTIMAL || SCIPlpGetSolstat(lp) == SCIP_LPSOLSTAT_UNBOUNDEDRAY);

         /* constraint separation */
         SCIPsetDebugMsg(set, "constraint separation\n");

         /* separate constraints and LP */
         if( !(*cutoff) && !(*lperror) && !enoughcuts && lp->solved )
         {
            /* apply a separation round */
            SCIP_CALL( separationRoundLP(blkmem, set, messagehdlr, stat, eventqueue, eventfilter, transprob, primal, tree,
                  lp, sepastore, actdepth, bounddist, delayedsepa,
                  &delayedsepa, &enoughcuts, cutoff, lperror, &mustsepa, &mustprice, solverelaxagain) );
            assert(BMSgetNUsedBufferMemory(mem->buffer) == 0);

            /* if we are close to the stall round limit, also call the delayed separators */
            if( !(*cutoff) && !(*lperror) && !enoughcuts && lp->solved
               && (SCIPlpGetSolstat(lp) == SCIP_LPSOLSTAT_OPTIMAL || SCIPlpGetSolstat(lp) == SCIP_LPSOLSTAT_UNBOUNDEDRAY)
               && nsepastallrounds >= maxnsepastallrounds-1 && delayedsepa )
            {
               SCIP_CALL( separationRoundLP(blkmem, set, messagehdlr, stat, eventqueue, eventfilter, transprob, primal,
                     tree, lp, sepastore, actdepth, bounddist, delayedsepa,
                     &delayedsepa, &enoughcuts, cutoff, lperror, &mustsepa, &mustprice, solverelaxagain) );
               assert(BMSgetNUsedBufferMemory(mem->buffer) == 0);
            }
         }

         /* delayed global cut pool separation */
         if( !(*cutoff) && SCIPlpGetSolstat(lp) == SCIP_LPSOLSTAT_OPTIMAL && SCIPsepastoreGetNCuts(sepastore) == 0 )
         {
            assert( !(*lperror) );

            SCIP_CALL( cutpoolSeparate(delayedcutpool, blkmem, set, stat, eventqueue, eventfilter, lp, sepastore, TRUE,
                  root, actdepth, &enoughcuts, cutoff) );

            if( *cutoff )
            {
               SCIPsetDebugMsg(set, " -> delayed global cut pool detected cutoff\n");
            }
            assert(SCIPlpGetSolstat(lp) == SCIP_LPSOLSTAT_OPTIMAL);
            assert(lp->flushed);
            assert(lp->solved);
         }

         assert(*cutoff || *lperror || SCIPlpIsSolved(lp));
         assert(!SCIPlpIsSolved(lp)
            || SCIPlpGetSolstat(lp) == SCIP_LPSOLSTAT_OPTIMAL
            || SCIPlpGetSolstat(lp) == SCIP_LPSOLSTAT_UNBOUNDEDRAY
            || SCIPlpGetSolstat(lp) == SCIP_LPSOLSTAT_INFEASIBLE
            || SCIPlpGetSolstat(lp) == SCIP_LPSOLSTAT_OBJLIMIT
            || SCIPlpGetSolstat(lp) == SCIP_LPSOLSTAT_ITERLIMIT
            || SCIPlpGetSolstat(lp) == SCIP_LPSOLSTAT_TIMELIMIT);

         if( *cutoff || *lperror
            || SCIPlpGetSolstat(lp) == SCIP_LPSOLSTAT_INFEASIBLE || SCIPlpGetSolstat(lp) == SCIP_LPSOLSTAT_OBJLIMIT
            || SCIPlpGetSolstat(lp) == SCIP_LPSOLSTAT_ITERLIMIT  || SCIPlpGetSolstat(lp) == SCIP_LPSOLSTAT_TIMELIMIT )
         {
            /* the found cuts are of no use, because the node is infeasible anyway (or we have an error in the LP) */
            SCIP_CALL( SCIPsepastoreClearCuts(sepastore, blkmem, set, eventqueue, eventfilter, lp) );
         }
         else
         {
            SCIP_Bool cutadded;
            
            /* apply found cuts */
            SCIP_CALL( SCIPsepastoreApplyCuts(sepastore, blkmem, set, stat, transprob, origprob, tree, reopt, lp,
                  branchcand, eventqueue, eventfilter, cliquetable, root, SCIP_EFFICIACYCHOICE_LP, cutoff, &cutadded) );
            
            *solverelaxagain = *solverelaxagain || cutadded;

            if( !(*cutoff) )
            {
               mustprice = mustprice || !lp->flushed || (transprob->ncolvars != npricedcolvars);
               mustsepa = mustsepa || !lp->flushed;

               /* if a new bound change (e.g. a cut with only one column) was found, propagate domains again */
               if( stat->domchgcount != olddomchgcount )
               {
                  SCIPsetDebugMsg(set, " -> separation changed bound: propagate again\n");

                  *propagateagain = TRUE;

                  /* in the root node, remove redundant rows permanently from the LP */
                  if( root )
                  {
                     SCIP_CALL( SCIPlpFlush(lp, blkmem, set, eventqueue) );
                     SCIP_CALL( SCIPlpRemoveRedundantRows(lp, blkmem, set, stat, eventqueue, eventfilter) );
                  }
               }

               if( stat->ninitconssadded != oldninitconssadded )
               {
                  SCIPsetDebugMsg(set, "new initial constraints added during propagation: old=%" SCIP_LONGINT_FORMAT ", new=%" SCIP_LONGINT_FORMAT "\n",
                        oldninitconssadded, stat->ninitconssadded);

                  SCIP_CALL( SCIPinitConssLP(blkmem, set, sepastore, stat, transprob, origprob, tree, reopt, lp,
                        branchcand, eventqueue, eventfilter, cliquetable, FALSE, FALSE, cutoff) );
               }

               if( !(*cutoff) )
               {
                  SCIP_Real lpobjval;

                  /* solve LP (with dual simplex) */
                  SCIPsetDebugMsg(set, "separation: solve LP\n");
                  SCIP_CALL( SCIPlpSolveAndEval(lp, set, messagehdlr, blkmem, stat, eventqueue, eventfilter, transprob,
                        set->lp_iterlim, FALSE, TRUE, FALSE, lperror) );
                  assert(lp->flushed);
                  assert(lp->solved || *lperror);

                  /* remove previous primal ray, store new one if LP is unbounded */
                  SCIP_CALL( updatePrimalRay(blkmem, set, stat, transprob, primal, tree, lp, *lperror) );

                  if( !(*lperror) )
                  {
                     SCIP_Bool stalling;

                     /* propagation might have changed the best bound of loose variables, thereby changing the loose objective value
                      * which is added to the LP value; because of the loose status, the LP might not be reoptimized, but the lower
                      * bound of the node needs to be updated
                      */
                     if( stat->domchgcount != olddomchgcount && (!mustprice || mustsepa) && !(*cutoff)
                        && SCIPprobAllColsInLP(transprob, set, lp) && SCIPlpIsRelax(lp) )
                     {
                        SCIP_CALL( SCIPnodeUpdateLowerboundLP(focusnode, set, stat, tree, transprob, origprob, lp) );
                        SCIPsetDebugMsg(set, " -> new lower bound: %g (LP status: %d, LP obj: %g)\n",
                           SCIPnodeGetLowerbound(focusnode), SCIPlpGetSolstat(lp), SCIPlpGetObjval(lp, set, transprob));

                        /* update node estimate */
                        SCIP_CALL( updateEstimate(set, stat, tree, lp, branchcand) );

                        if( root && SCIPlpGetSolstat(lp) == SCIP_LPSOLSTAT_OPTIMAL )
                           SCIPprobUpdateBestRootSol(transprob, set, stat, lp);
                     }

                     /* check if we are stalling
                      * If we have an LP solution, then we are stalling if
                      *   we had an LP solution before and
                      *   the LP value did not improve and
                      *   the number of fractional variables did not decrease.
                      * If we do not have an LP solution, then we are stalling if the solution status of the LP did not change.
                      */
                     if( SCIPlpGetSolstat(lp) == SCIP_LPSOLSTAT_OPTIMAL )
                     {
                        SCIP_Real objreldiff;
                        int nfracs;

                        SCIP_CALL( SCIPbranchcandGetLPCands(branchcand, set, stat, lp, NULL, NULL, NULL, &nfracs, NULL,
                              NULL) );
                        lpobjval = SCIPlpGetObjval(lp, set, transprob);

                        objreldiff = SCIPrelDiff(lpobjval, stalllpobjval);
                        SCIPsetDebugMsg(set, " -> LP bound moved from %g to %g (reldiff: %g)\n",
                           stalllpobjval, lpobjval, objreldiff);

                        stalling = (stalllpsolstat == SCIP_LPSOLSTAT_OPTIMAL &&
                            objreldiff <= 1e-04 &&
                            nfracs >= (0.9 - 0.1 * nsepastallrounds) * stallnfracs);

                        stalllpobjval = lpobjval;
                        stallnfracs = nfracs;
                     }
                     else
                     {
                        stalling = (stalllpsolstat == SCIPlpGetSolstat(lp));
                     }

                     if( !stalling )
                     {
                        nsepastallrounds = 0;
                        lp->installing = FALSE;
                     }
                     else
                     {
                        nsepastallrounds++;
                     }
                     stalllpsolstat = SCIPlpGetSolstat(lp);

                     /* tell LP that we are (close to) stalling */
                     if( nsepastallrounds >= maxnsepastallrounds-2 )
                        lp->installing = TRUE;
                     SCIPsetDebugMsg(set, " -> nsepastallrounds=%d/%d\n", nsepastallrounds, maxnsepastallrounds);
                  }
               }
            }
         }
         assert(*cutoff || *lperror || (lp->flushed && lp->solved)); /* cutoff: LP may be unsolved due to bound changes */

         SCIPsetDebugMsg(set, "separation round %d/%d finished (%d/%d stall rounds): mustprice=%u, mustsepa=%u, delayedsepa=%u, propagateagain=%u\n",
            stat->nseparounds, maxseparounds, nsepastallrounds, maxnsepastallrounds, mustprice, mustsepa, delayedsepa, *propagateagain);

         /* increase separation round counter */
         stat->nseparounds++;
      }
   }

   if ( nsepastallrounds >= maxnsepastallrounds )
   {
      SCIPmessagePrintVerbInfo(messagehdlr, set->disp_verblevel, SCIP_VERBLEVEL_FULL,
         "Truncate separation round because of stalling (%d stall rounds).\n", maxnsepastallrounds);
   }

   if( !*lperror )
   {
      /* update pseudo cost values for continuous variables, if it should be delayed */
      SCIP_CALL( updatePseudocost(set, stat, transprob, tree, lp, FALSE, set->branch_delaypscost) );
   }

   /* update lower bound w.r.t. the LP solution */
   if( *cutoff )
   {
      SCIPnodeUpdateLowerbound(focusnode, stat, set, tree, transprob, origprob, SCIPsetInfinity(set));
   }
   else if( !(*lperror) )
   {
      assert(lp->flushed);
      assert(lp->solved);

      if( SCIPlpIsRelax(lp) )
      {
         SCIP_CALL( SCIPnodeUpdateLowerboundLP(focusnode, set, stat, tree, transprob, origprob, lp) );
      }

      /* update node estimate */
      SCIP_CALL( updateEstimate(set, stat, tree, lp, branchcand) );

      /* issue LPSOLVED event */
      if( SCIPlpGetSolstat(lp) != SCIP_LPSOLSTAT_ITERLIMIT && SCIPlpGetSolstat(lp) != SCIP_LPSOLSTAT_TIMELIMIT )
      {
         SCIP_CALL( SCIPeventChgType(&event, SCIP_EVENTTYPE_LPSOLVED) );
         SCIP_CALL( SCIPeventChgNode(&event, focusnode) );
         SCIP_CALL( SCIPeventProcess(&event, set, NULL, NULL, NULL, eventfilter) );
      }

      /* if the LP is a relaxation and we are not solving exactly, then we may analyze an infeasible or bound exceeding
       * LP (not necessary in the root node) and cut off the current node
       */
      if( !set->misc_exactsolve && !root && SCIPlpIsRelax(lp) && SCIPprobAllColsInLP(transprob, set, lp)
         && (SCIPlpGetSolstat(lp) == SCIP_LPSOLSTAT_INFEASIBLE || SCIPlpGetSolstat(lp) == SCIP_LPSOLSTAT_OBJLIMIT) )
      {
         SCIP_CALL( SCIPconflictAnalyzeLP(conflict, conflictstore, blkmem, set, stat, transprob, origprob, tree, reopt,
               lp, branchcand, eventqueue, cliquetable, NULL) );
         *cutoff = TRUE;
      }
   }
   /* check for unboundedness */
   if( !(*lperror) )
   {
      *unbounded = (SCIPlpGetSolstat(lp) == SCIP_LPSOLSTAT_UNBOUNDEDRAY);
      /* assert(!(*unbounded) || root); */ /* unboundedness can only happen in the root node; no, of course it can also happens in the tree if a branching did not help to resolve unboundedness */
   }

   lp->installing = FALSE;

   SCIPsetDebugMsg(set, " -> final lower bound: %g (LP status: %d, LP obj: %g)\n",
      SCIPnodeGetLowerbound(focusnode), SCIPlpGetSolstat(lp),
      *cutoff ? SCIPsetInfinity(set) : *lperror ? -SCIPsetInfinity(set) : SCIPlpGetObjval(lp, set, transprob));

   return SCIP_OKAY;
}

/** updates the current lower bound with the pseudo objective value, cuts off node by bounding, and applies conflict
 *  analysis if the pseudo objective lead to the cutoff
 */
static
SCIP_RETCODE applyBounding(
   BMS_BLKMEM*           blkmem,             /**< block memory buffers */
   SCIP_SET*             set,                /**< global SCIP settings */
   SCIP_STAT*            stat,               /**< dynamic problem statistics */
   SCIP_PROB*            transprob,          /**< tranformed problem after presolve */
   SCIP_PROB*            origprob,           /**< original problem */
   SCIP_PRIMAL*          primal,             /**< primal data */
   SCIP_TREE*            tree,               /**< branch and bound tree */
   SCIP_REOPT*           reopt,              /**< reoptimization data structure */
   SCIP_LP*              lp,                 /**< LP data */
   SCIP_BRANCHCAND*      branchcand,         /**< branching candidate storage */
   SCIP_EVENTQUEUE*      eventqueue,         /**< event queue */
   SCIP_CONFLICT*        conflict,           /**< conflict analysis data */
   SCIP_CLIQUETABLE*     cliquetable,        /**< clique table data structure */
   SCIP_Bool*            cutoff              /**< pointer to store TRUE, if the node can be cut off */
   )
{
   assert(transprob != NULL);
   assert(origprob != NULL);
   assert(primal != NULL);
   assert(cutoff != NULL);

   if( !(*cutoff) )
   {
      SCIP_NODE* focusnode;
      SCIP_Real pseudoobjval;

      /* get current focus node */
      focusnode = SCIPtreeGetFocusNode(tree);

      /* update lower bound w.r.t. the pseudo solution */
      pseudoobjval = SCIPlpGetPseudoObjval(lp, set, transprob);
      SCIPnodeUpdateLowerbound(focusnode, stat, set, tree, transprob, origprob, pseudoobjval);
      SCIPsetDebugMsg(set, " -> lower bound: %g [%g] (pseudoobj: %g [%g]), cutoff bound: %g [%g]\n",
         SCIPnodeGetLowerbound(focusnode), SCIPprobExternObjval(transprob, origprob, set, SCIPnodeGetLowerbound(focusnode)) + SCIPgetOrigObjoffset(set->scip),
         pseudoobjval, SCIPprobExternObjval(transprob, origprob, set, pseudoobjval) + SCIPgetOrigObjoffset(set->scip),
         primal->cutoffbound, SCIPprobExternObjval(transprob, origprob, set, primal->cutoffbound) + SCIPgetOrigObjoffset(set->scip));

      /* check for infeasible node by bounding */
      if( (set->misc_exactsolve && SCIPnodeGetLowerbound(focusnode) >= primal->cutoffbound)
         || (!set->misc_exactsolve && SCIPsetIsGE(set, SCIPnodeGetLowerbound(focusnode), primal->cutoffbound)) )
      {
         SCIPsetDebugMsg(set, "node is cut off by bounding (lower=%g, upper=%g)\n",
            SCIPnodeGetLowerbound(focusnode), primal->cutoffbound);
         SCIPnodeUpdateLowerbound(focusnode, stat, set, tree, transprob, origprob, SCIPsetInfinity(set));
         *cutoff = TRUE;

         /* call pseudo conflict analysis, if the node is cut off due to the pseudo objective value */
         if( pseudoobjval >= primal->cutoffbound && !SCIPsetIsInfinity(set, -pseudoobjval) )
         {
            SCIP_CALL( SCIPconflictAnalyzePseudo(conflict, blkmem, set, stat, transprob, origprob, tree, reopt, lp, branchcand, eventqueue, cliquetable, NULL) );
         }
      }
   }

   return SCIP_OKAY;
}

/** solves the current node's LP in a price-and-cut loop */
static
SCIP_RETCODE solveNodeLP(
   BMS_BLKMEM*           blkmem,             /**< block memory buffers */
   SCIP_SET*             set,                /**< global SCIP settings */
   SCIP_MESSAGEHDLR*     messagehdlr,        /**< message handler */
   SCIP_STAT*            stat,               /**< dynamic problem statistics */
   SCIP_MEM*             mem,                /**< block memory pools */
   SCIP_PROB*            origprob,           /**< original problem */
   SCIP_PROB*            transprob,          /**< transformed problem after presolve */
   SCIP_PRIMAL*          primal,             /**< primal data */
   SCIP_TREE*            tree,               /**< branch and bound tree */
   SCIP_REOPT*           reopt,              /**< reoptimization data structure */
   SCIP_LP*              lp,                 /**< LP data */
   SCIP_PRICESTORE*      pricestore,         /**< pricing storage */
   SCIP_SEPASTORE*       sepastore,          /**< separation storage */
   SCIP_CUTPOOL*         cutpool,            /**< global cut pool */
   SCIP_CUTPOOL*         delayedcutpool,     /**< global delayed cut pool */
   SCIP_BRANCHCAND*      branchcand,         /**< branching candidate storage */
   SCIP_CONFLICT*        conflict,           /**< conflict analysis data */
   SCIP_CONFLICTSTORE*   conflictstore,      /**< conflict store */
   SCIP_EVENTFILTER*     eventfilter,        /**< event filter for global (not variable dependent) events */
   SCIP_EVENTQUEUE*      eventqueue,         /**< event queue */
   SCIP_CLIQUETABLE*     cliquetable,        /**< clique table data structure */
   SCIP_Bool             initiallpsolved,    /**< was the initial LP already solved? */
   SCIP_Bool             fullseparation,     /**< are we in the first prop-and-cut-and-price loop? */
   SCIP_Bool             newinitconss,       /**< do we have to add new initial constraints? */
   SCIP_Bool*            propagateagain,     /**< pointer to store whether we want to propagate again */
   SCIP_Bool*            cutoff,             /**< pointer to store TRUE, if the node can be cut off */
   SCIP_Bool*            unbounded,          /**< pointer to store TRUE, if an unbounded ray was found in the LP */
   SCIP_Bool*            lperror,            /**< pointer to store TRUE, if an unresolved error in LP solving occured */
   SCIP_Bool*            pricingaborted,     /**< pointer to store TRUE, if the pricing was aborted and the lower bound
                                              *   must not be used */
   SCIP_Bool*            solverelaxagain     /**< pointer to store TRUE, if the external relaxators should be called again */
   
   )
{
   SCIP_Longint nlpiterations;
   SCIP_Longint nlps;

   assert(stat != NULL);
   assert(tree != NULL);
   assert(SCIPtreeHasFocusNodeLP(tree));
   assert(cutoff != NULL);
   assert(unbounded != NULL);
   assert(lperror != NULL);
   assert(*cutoff == FALSE);
   assert(*unbounded == FALSE);
   assert(*lperror == FALSE);

   nlps = stat->nlps;
   nlpiterations = stat->nlpiterations;

   if( !initiallpsolved )
   {
      /* load and solve the initial LP of the node */
      SCIP_CALL( solveNodeInitialLP(blkmem, set, messagehdlr, stat, transprob, origprob, primal, tree, reopt, lp,
            pricestore, sepastore, branchcand, eventfilter, eventqueue, cliquetable, newinitconss, cutoff, lperror) );

      assert(*cutoff || *lperror || (lp->flushed && lp->solved));
      SCIPsetDebugMsg(set, "price-and-cut-loop: initial LP status: %d, LP obj: %g\n",
         SCIPlpGetSolstat(lp),
         *cutoff ? SCIPsetInfinity(set) : *lperror ? -SCIPsetInfinity(set) : SCIPlpGetObjval(lp, set, transprob));

      /* update initial LP iteration counter */
      stat->ninitlps += stat->nlps - nlps;
      stat->ninitlpiterations += stat->nlpiterations - nlpiterations;

      /* In the root node, we try if the initial LP solution is feasible to avoid expensive setup of data structures in
       * separators; in case the root LP is aborted, e.g., by hitting the time limit, we do not check the LP solution
       * since the corresponding data structures have not been updated.
       */
      if( SCIPtreeGetCurrentDepth(tree) == 0 && !(*cutoff) && !(*lperror)
         && (SCIPlpGetSolstat(lp) == SCIP_LPSOLSTAT_OPTIMAL || SCIPlpGetSolstat(lp) == SCIP_LPSOLSTAT_UNBOUNDEDRAY)
         && !SCIPsolveIsStopped(set, stat, FALSE) )
      {
         SCIP_Bool checklprows;
         SCIP_Bool stored;
         SCIP_SOL* sol;
         SCIP_Longint oldnbestsolsfound = primal->nbestsolsfound;

         SCIP_CALL( SCIPsolCreateLPSol(&sol, blkmem, set, stat, transprob, primal, tree, lp, NULL) );

         if( SCIPlpGetSolstat(lp) == SCIP_LPSOLSTAT_UNBOUNDEDRAY )
            checklprows = FALSE;
         else
            checklprows = TRUE;

#ifndef NDEBUG
         /* in the debug mode we want to explicitly check if the solution is feasible if it was stored */
         SCIP_CALL( SCIPprimalTrySol(primal, blkmem, set, messagehdlr, stat, origprob, transprob, tree, reopt, lp,
               eventqueue, eventfilter, sol, FALSE, FALSE, TRUE, TRUE, checklprows, &stored) );

         if( stored )
         {
            SCIP_Bool feasible;

            SCIP_CALL( SCIPsolCheck(sol, set, messagehdlr, blkmem, stat, transprob, FALSE, FALSE, TRUE, TRUE,
                  checklprows, &feasible) );
            assert(feasible);
         }

         SCIP_CALL( SCIPsolFree(&sol, blkmem, primal) );
#else
         SCIP_CALL( SCIPprimalTrySolFree(primal, blkmem, set, messagehdlr, stat, origprob, transprob, tree, reopt, lp,
               eventqueue, eventfilter, &sol, FALSE, FALSE, TRUE, TRUE, checklprows, &stored) );
#endif
         if( stored )
         {
            stat->nlpsolsfound++;

            if( primal->nbestsolsfound != oldnbestsolsfound )
            {
               stat->nlpbestsolsfound++;
               SCIPstoreSolutionGap(set->scip);
            }

            if( set->reopt_enable )
            {
               assert(reopt != NULL);
               SCIP_CALL( SCIPreoptCheckCutoff(reopt, set, blkmem, tree->focusnode, SCIP_EVENTTYPE_NODEFEASIBLE,
                     SCIPlpGetSolstat(lp), tree->root == tree->focusnode, TRUE, tree->focusnode->lowerbound,
                     tree->effectiverootdepth) );
            }
         }

         if( SCIPlpGetSolstat(lp) == SCIP_LPSOLSTAT_UNBOUNDEDRAY )
            *unbounded = TRUE;
      }
   }
   else
   {
      SCIP_CALL( SCIPinitConssLP(blkmem, set, sepastore, stat, transprob,
            origprob, tree, reopt, lp, branchcand, eventqueue, eventfilter, cliquetable, FALSE, FALSE,
            cutoff) );
      *solverelaxagain = TRUE;
   }
   assert(SCIPsepastoreGetNCuts(sepastore) == 0);

   /* check for infeasible node by bounding */
   SCIP_CALL( applyBounding(blkmem, set, stat, transprob, origprob, primal, tree, reopt, lp, branchcand, eventqueue, conflict, cliquetable, cutoff) );
#ifdef SCIP_DEBUG
   if( *cutoff )
   {
      if( SCIPtreeGetCurrentDepth(tree) == 0 )
      {
         SCIPsetDebugMsg(set, "solution cuts off root node, stop solution process\n");
      }
      else
      {
         SCIPsetDebugMsg(set, "solution cuts off node\n");
      }
   }
#endif

   if( !(*cutoff) && !(*lperror) )
   {
      /* solve the LP with price-and-cut*/
<<<<<<< HEAD
      SCIP_CALL( priceAndCutLoop(blkmem, set, messagehdlr, stat, mem, transprob, origprob,  primal, tree, reopt, lp, pricestore, sepastore, cutpool, delayedcutpool,
            branchcand, conflict, eventfilter, eventqueue, cliquetable, initiallpsolved, cutoff, unbounded, lperror, pricingaborted, solverelaxagain) );
=======
      SCIP_CALL( priceAndCutLoop(blkmem, set, messagehdlr, stat, mem, transprob, origprob,  primal, tree, reopt, lp,
            pricestore, sepastore, cutpool, delayedcutpool, branchcand, conflict, conflictstore, eventfilter,
            eventqueue, cliquetable, fullseparation, propagateagain, cutoff, unbounded, lperror, pricingaborted) );
>>>>>>> 26b6a3db
   }
   assert(*cutoff || *lperror || (lp->flushed && lp->solved));

   /* if there is no LP error, then *unbounded should be TRUE, iff the LP solution status is unboundedray */
   assert(*lperror || ((SCIPlpGetSolstat(lp) == SCIP_LPSOLSTAT_UNBOUNDEDRAY) == *unbounded));

   /* If pricing was aborted while solving the LP of the node and the node cannot be cut off due to the lower bound computed by the pricer,
   *  the solving of the LP might be stopped due to the objective limit, but the node may not be cut off, since the LP objective
   *  is not a feasible lower bound for the solutions in the current subtree.
   *  In this case, the LP has to be solved to optimality by temporarily removing the cutoff bound.
   */
   if( (*pricingaborted) && (SCIPlpGetSolstat(lp) == SCIP_LPSOLSTAT_OBJLIMIT || SCIPlpGetSolstat(lp) == SCIP_LPSOLSTAT_ITERLIMIT)
      && !(*cutoff) )
   {
      SCIP_Real tmpcutoff;

      /* temporarily disable cutoffbound, which also disables the objective limit */
      tmpcutoff = lp->cutoffbound;
      lp->cutoffbound = SCIPlpiInfinity(SCIPlpGetLPI(lp));

      lp->solved = FALSE;
      SCIP_CALL( SCIPlpSolveAndEval(lp, set, messagehdlr, blkmem, stat, eventqueue, eventfilter, transprob, -1LL, FALSE, FALSE, FALSE, lperror) );

      /* reinstall old cutoff bound */
      lp->cutoffbound = tmpcutoff;

      SCIPsetDebugMsg(set, "re-optimized LP without cutoff bound: LP status: %d, LP obj: %g\n",
         SCIPlpGetSolstat(lp), *lperror ? -SCIPsetInfinity(set) : SCIPlpGetObjval(lp, set, transprob));

      /* lp solstat should not be objlimit, since the cutoff bound was removed temporarily */
      assert(SCIPlpGetSolstat(lp) != SCIP_LPSOLSTAT_OBJLIMIT);
      /* lp solstat should not be unboundedray, since the lp was dual feasible */
      assert(SCIPlpGetSolstat(lp) != SCIP_LPSOLSTAT_UNBOUNDEDRAY);
      /* there should be no primal ray, since the lp was dual feasible */
      assert(primal->primalray == NULL);
      if( SCIPlpGetSolstat(lp) == SCIP_LPSOLSTAT_INFEASIBLE )
      {
         *cutoff = TRUE;
      }
   }
   assert(!(*pricingaborted) || SCIPlpGetSolstat(lp) == SCIP_LPSOLSTAT_OPTIMAL
      || SCIPlpGetSolstat(lp) == SCIP_LPSOLSTAT_NOTSOLVED || SCIPsolveIsStopped(set, stat, FALSE) || (*cutoff));

   assert(*cutoff || *lperror || (lp->flushed && lp->solved));

   /* update node's LP iteration counter */
   stat->nnodelps += stat->nlps - nlps;
   stat->nnodelpiterations += stat->nlpiterations - nlpiterations;

   /* update number of root node LPs and iterations if the root node was processed */
   if( SCIPnodeGetDepth(tree->focusnode) == 0 )
   {
      stat->nrootlps += stat->nlps - nlps;
      stat->nrootlpiterations += stat->nlpiterations - nlpiterations;
   }

   return SCIP_OKAY;
}

/** calls relaxators */
static
SCIP_RETCODE solveNodeRelax(
   BMS_BLKMEM*           blkmem,             /**< block memory buffers */
   SCIP_SET*             set,                /**< global SCIP settings */
   SCIP_STAT*            stat,               /**< dynamic problem statistics */
   SCIP_TREE*            tree,               /**< branch and bound tree */
   SCIP_RELAXATION*      relaxation,         /**< relaxators */
   SCIP_PRIMAL*          primal,             /**< primal data */
   SCIP_PROB*            transprob,          /**< transformed problem */
   SCIP_PROB*            origprob,           /**< original problem */
   int                   depth,              /**< depth of current node */
   SCIP_Bool             beforelp,           /**< should the relaxators with non-negative or negative priority be called? */
   SCIP_Bool*            cutoff,             /**< pointer to store TRUE, if the node can be cut off */
   SCIP_Bool*            propagateagain,     /**< pointer to store TRUE, if domain propagation should be applied again */
   SCIP_Bool*            solvelpagain,       /**< pointer to store TRUE, if the node's LP has to be solved again */
   SCIP_Bool*            solverelaxagain,    /**< pointer to store TRUE, if the external relaxators should be called
                                              *   again */
   SCIP_Bool*            relaxcalled,        /**< pointer to store TRUE, if at least one relaxator was called */
   SCIP_SOL*             bestrelaxsol,       /**< pointer to store the best solution found by a relaxator which includes the LP */
   SCIP_Real*            bestrelaxval        /**< pointer to store the best lower bound found by a relaxator which includes the LP */
   )
{
   SCIP_RESULT result;
   SCIP_Real lowerbound;
   int r;

   assert(set != NULL);
   assert(relaxation != NULL);
   assert(cutoff != NULL);
   assert(solvelpagain != NULL);
   assert(propagateagain != NULL);
   assert(solverelaxagain != NULL);
   assert(bestrelaxsol != NULL);
   assert(bestrelaxval != NULL);
   assert(!(*cutoff));

   *relaxcalled = FALSE;

   /* sort by priority */
   SCIPsetSortRelaxs(set);

   for( r = 0; r < set->nrelaxs && !(*cutoff); ++r )
   {
      if( beforelp != (SCIPrelaxGetPriority(set->relaxs[r]) >= 0) )
         continue;

      *relaxcalled = TRUE;

      lowerbound = -SCIPsetInfinity(set);

      /* invalidate relaxation solution */
      SCIPrelaxationSetSolValid(relaxation, FALSE);

      SCIP_CALL( SCIPrelaxExec(set->relaxs[r], set, stat, depth, &lowerbound, &result) );

      switch( result )
      {
      case SCIP_CUTOFF:
         *cutoff = TRUE;
<<<<<<< HEAD
         SCIPdebugMessage(" -> relaxator <%s> detected cutoff\n", SCIPrelaxGetName(set->relaxs[r]));
         /* @todo does it make sense to proceed if the node is proven to be infeasible? */
         return SCIP_OKAY;
=======
         SCIPsetDebugMsg(set, " -> relaxator <%s> detected cutoff\n", SCIPrelaxGetName(set->relaxs[r]));
         break;
>>>>>>> 26b6a3db

      case SCIP_CONSADDED:
         *solvelpagain = TRUE;   /* the separation for new constraints should be called */
         *propagateagain = TRUE; /* the propagation for new constraints should be called */
         break;

      case SCIP_REDUCEDDOM:
         *solvelpagain = TRUE;
         *propagateagain = TRUE;
         break;

      case SCIP_SEPARATED:
         *solvelpagain = TRUE;
         break;

      case SCIP_SUSPENDED:
         *solverelaxagain = TRUE;
         break;

      case SCIP_SUCCESS:
      case SCIP_DIDNOTRUN:
         break;

      default:
         SCIPerrorMessage("invalid result code <%d> of relaxator <%s>\n", result, SCIPrelaxGetName(set->relaxs[r]));
         return SCIP_INVALIDRESULT;
      }  /*lint !e788*/

      if( result != SCIP_CUTOFF && result != SCIP_DIDNOTRUN && result != SCIP_SUSPENDED )
      {
         SCIP_NODE* focusnode;

         focusnode = SCIPtreeGetFocusNode(tree);
         assert(focusnode != NULL);
         assert(SCIPnodeGetType(focusnode) == SCIP_NODETYPE_FOCUSNODE);

         /* update lower bound w.r.t. the lower bound given by the relaxator */
         SCIPnodeUpdateLowerbound(focusnode, stat, set, tree, transprob, origprob, lowerbound);
         SCIPsetDebugMsg(set, " -> new lower bound given by relaxator %s: %g\n",
            SCIPrelaxGetName(set->relaxs[r]), lowerbound);

         /* update bestrelaxsol and bestrelaxval; this is only possible if the solution has been marked as valid (via
          * SCIPmarkRelaxSolValid())
          */
         if( lowerbound > *bestrelaxval && SCIPrelaxationIsSolValid(relaxation) && SCIPrelaxHasFullLpInfo(set->relaxs[r]) )
         {
            int i;

            SCIPdebugMessage("update best relaxation solution\n");

            assert(bestrelaxsol != NULL);
            assert(bestrelaxval != NULL);

            *bestrelaxval = lowerbound;
            
            /* We first reset the old solution because SCIPsolSetVal will only change the solution if the values differ by more than
             * epsilon, but we need the exact solution since it will later be used in an exact > check between lowerbound and cutoffbound.
             */
            SCIP_CALL( SCIPsolSetUnknown(bestrelaxsol, stat, tree) );

            for( i = 0; i < transprob->nvars; ++i )
            {
               assert(transprob->vars[i] != NULL);

               SCIP_CALL( SCIPsolSetVal(bestrelaxsol, set, stat, tree, transprob->vars[i],
                     SCIPvarGetRelaxSol(transprob->vars[i], set)) );
            }
         }
      }
   }

   return SCIP_OKAY;
}

/** marks all relaxators to be unsolved */
static
void markRelaxsUnsolved(
   SCIP_SET*             set,                /**< global SCIP settings */
   SCIP_RELAXATION*      relaxation          /**< global relaxation data */
   )
{
   int r;

   assert(set != NULL);
   assert(relaxation != NULL);

   SCIPrelaxationSetSolValid(relaxation, FALSE);

   for( r = 0; r < set->nrelaxs; ++r )
      SCIPrelaxMarkUnsolved(set->relaxs[r]);
}

/** enforces constraints by branching, separation, or domain reduction */
static
SCIP_RETCODE enforceConstraints(
   BMS_BLKMEM*           blkmem,             /**< block memory buffers */
   SCIP_SET*             set,                /**< global SCIP settings */
   SCIP_STAT*            stat,               /**< dynamic problem statistics */
   SCIP_PROB*            prob,               /**< transformed problem after presolve */
   SCIP_TREE*            tree,               /**< branch and bound tree */
   SCIP_LP*              lp,                 /**< LP data */
   SCIP_RELAXATION*      relaxation,         /**< global relaxation data */
   SCIP_SEPASTORE*       sepastore,          /**< separation storage */
   SCIP_BRANCHCAND*      branchcand,         /**< branching candidate storage */
   SCIP_Bool*            branched,           /**< pointer to store whether a branching was created */
   SCIP_Bool*            cutoff,             /**< pointer to store TRUE, if the node can be cut off */
   SCIP_Bool*            infeasible,         /**< pointer to store TRUE, if the LP/pseudo solution is infeasible */
   SCIP_Bool*            propagateagain,     /**< pointer to store TRUE, if domain propagation should be applied again */
   SCIP_Bool*            solvelpagain,       /**< pointer to store TRUE, if the node's LP has to be solved again */
   SCIP_Bool*            solverelaxagain,    /**< pointer to store TRUE, if the external relaxators should be called again */
   SCIP_Bool             forced,             /**< should enforcement of pseudo solution be forced? */
   SCIP_SOL*             bestrelaxsol,       /**< best solution found by a relaxator which includes the LP */
   SCIP_Real             bestrelaxval        /**< best lower bound found by a relaxator which includes the LP */
   )
{
   SCIP_RESULT result;
   SCIP_Real pseudoobjval;
   SCIP_Bool resolved;
   SCIP_Bool objinfeasible;
   SCIP_Bool enforcerelaxsol;
   int h;

   assert(set != NULL);
   assert(stat != NULL);
   assert(tree != NULL);
   assert(SCIPtreeGetFocusNode(tree) != NULL);
   assert(branched != NULL);
   assert(cutoff != NULL);
   assert(infeasible != NULL);
   assert(propagateagain != NULL);
   assert(solvelpagain != NULL);
   assert(solverelaxagain != NULL);
   assert(!(*cutoff));
   assert(!(*propagateagain));
   assert(!(*solvelpagain));
   assert(!(*solverelaxagain));
   assert(bestrelaxsol != NULL);

   *branched = FALSE;
   /**@todo avoid checking the same pseudosolution twice */
   
   
   /* enforce (best) relaxation solution if the LP has a worse objective value */
   enforcerelaxsol = bestrelaxval != -SCIPsetInfinity(set) && (!SCIPtreeHasFocusNodeLP(tree) || SCIPsetIsGT(set, bestrelaxval, SCIPlpGetObjval(lp, set, prob)));
   
   /* enforce constraints by branching, applying additional cutting planes (if LP is being processed),
    * introducing new constraints, or tighten the domains
    */
<<<<<<< HEAD
#ifndef SCIP_NDEBUG
   if( bestrelaxval != -SCIPsetInfinity(set) && (!SCIPtreeHasFocusNodeLP(tree) || SCIPsetIsGT(set, bestrelaxval, SCIPlpGetObjval(lp, set, prob))))
   {
      SCIPdebugMessage("enforcing constraints on relaxation solution\n");
   }
   else
   {
      SCIPdebugMessage("enforcing constraints on %s solution\n", SCIPtreeHasFocusNodeLP(tree) ? "LP" : "pseudo");
   }
#endif
=======
   SCIPsetDebugMsg(set, "enforcing constraints on %s solution\n", SCIPtreeHasFocusNodeLP(tree) ? "LP" : "pseudo");
>>>>>>> 26b6a3db

   /* check, if the solution is infeasible anyway due to it's objective value */
   if( SCIPtreeHasFocusNodeLP(tree) || enforcerelaxsol )
      objinfeasible = FALSE;
   else
   {
      pseudoobjval = SCIPlpGetPseudoObjval(lp, set, prob);
      objinfeasible = SCIPsetIsFeasLT(set, pseudoobjval, SCIPnodeGetLowerbound(SCIPtreeGetFocusNode(tree)));
   }

   /* during constraint enforcement, generated cuts should enter the LP in any case; otherwise, a constraint handler
    * would fail to enforce its constraints if it relies on the modification of the LP relaxation
    */
   SCIPsepastoreStartForceCuts(sepastore);

   /* enforce constraints until a handler resolved an infeasibility with cutting off the node, branching,
    * reducing a domain, or separating a cut
    * if a constraint handler introduced new constraints to enforce his constraints, the newly added constraints
    * have to be enforced themselves
    */
   resolved = FALSE;

   /* check if all constraint handler implement the enforelax callback, otherwise enforce the LP solution */
   /* @todo move  this somewhere else since the included constraint handler should not change during solving */
   for( h = 0; h < set->nconshdlrs && enforcerelaxsol; ++h )
      if( set->conshdlrs_enfo[h]->consenforelax == NULL )
         enforcerelaxsol = FALSE;

   for( h = 0; h < set->nconshdlrs && !resolved; ++h )
   {
      assert(SCIPsepastoreGetNCuts(sepastore) == 0); /* otherwise, the LP should have been resolved first */

      /* enforce LP, pseudo, or relaxation solution */
      if( enforcerelaxsol )
      {
         SCIPdebugMessage("enforce relaxation solution with value %g\n", bestrelaxval);

         SCIP_CALL( SCIPconshdlrEnforceRelaxSol(set->conshdlrs_enfo[h], blkmem, set, stat, tree, sepastore,
               bestrelaxsol, *infeasible, &result) );
      }
      else if( SCIPtreeHasFocusNodeLP(tree) )
      {

         SCIPdebugMessage("enforce LP solution with value %g\n", SCIPlpGetObjval(lp, set, prob));

         assert(lp->flushed);
         assert(lp->solved);
         assert(SCIPlpGetSolstat(lp) == SCIP_LPSOLSTAT_OPTIMAL || SCIPlpGetSolstat(lp) == SCIP_LPSOLSTAT_UNBOUNDEDRAY);
         SCIP_CALL( SCIPconshdlrEnforceLPSol(set->conshdlrs_enfo[h], blkmem, set, stat, tree, sepastore, *infeasible,
               &result) );
      }
      else
      {
         SCIP_CALL( SCIPconshdlrEnforcePseudoSol(set->conshdlrs_enfo[h], blkmem, set, stat, tree, branchcand, *infeasible,
               objinfeasible, forced, &result) );
         if( SCIPsepastoreGetNCuts(sepastore) != 0 )
         {
            SCIPerrorMessage("pseudo enforcing method of constraint handler <%s> separated cuts\n",
               SCIPconshdlrGetName(set->conshdlrs_enfo[h]));
            return SCIP_INVALIDRESULT;
         }
      }
      SCIPsetDebugMsg(set, "enforcing of <%s> returned result %d\n", SCIPconshdlrGetName(set->conshdlrs_enfo[h]), result);

      switch( result )
      {
      case SCIP_CUTOFF:
         assert(tree->nchildren == 0);
         *cutoff = TRUE;
         *infeasible = TRUE;
         resolved = TRUE;
         SCIPsetDebugMsg(set, " -> constraint handler <%s> detected cutoff in enforcement\n",
            SCIPconshdlrGetName(set->conshdlrs_enfo[h]));
         break;

      case SCIP_CONSADDED:
         assert(tree->nchildren == 0);
         *infeasible = TRUE;
         *propagateagain = TRUE; /* the propagation for new constraints should be called */
         *solvelpagain = TRUE;   /* the separation for new constraints should be called */
         *solverelaxagain = TRUE;
         markRelaxsUnsolved(set, relaxation);
         resolved = TRUE;
         break;

      case SCIP_REDUCEDDOM:
         assert(tree->nchildren == 0);
         *infeasible = TRUE;
         *propagateagain = TRUE;
         *solvelpagain = TRUE;
         *solverelaxagain = TRUE;
         markRelaxsUnsolved(set, relaxation);
         resolved = TRUE;
         break;

      case SCIP_SEPARATED:
         assert(tree->nchildren == 0);
         assert(SCIPsepastoreGetNCuts(sepastore) > 0);
         *infeasible = TRUE;
         *solvelpagain = TRUE;
         *solverelaxagain = TRUE;
         markRelaxsUnsolved(set, relaxation);
         resolved = TRUE;
         break;

      case SCIP_BRANCHED:
         assert(tree->nchildren >= 1);
         assert(!SCIPtreeHasFocusNodeLP(tree) || (lp->flushed && lp->solved));
         assert(SCIPsepastoreGetNCuts(sepastore) == 0);
         *infeasible = TRUE;
         *branched = TRUE;
         resolved = TRUE;

         /* increase the number of internal nodes */
         stat->ninternalnodes++;
         stat->ntotalinternalnodes++;
         break;

      case SCIP_SOLVELP:
         assert(!SCIPtreeHasFocusNodeLP(tree));
         assert(tree->nchildren == 0);
         assert(SCIPsepastoreGetNCuts(sepastore) == 0);
         *infeasible = TRUE;
         *solvelpagain = TRUE;
         resolved = TRUE;
         SCIPtreeSetFocusNodeLP(tree, TRUE); /* the node's LP must be solved */
         break;

      case SCIP_INFEASIBLE:
         assert(tree->nchildren == 0);
         assert(!SCIPtreeHasFocusNodeLP(tree) || (lp->flushed && lp->solved));
         assert(SCIPsepastoreGetNCuts(sepastore) == 0);
         *infeasible = TRUE;
         break;

      case SCIP_FEASIBLE:
         assert(tree->nchildren == 0);
         assert(!SCIPtreeHasFocusNodeLP(tree) || (lp->flushed && lp->solved));
         assert(SCIPsepastoreGetNCuts(sepastore) == 0);
         break;

      case SCIP_DIDNOTRUN:
         assert(tree->nchildren == 0);
         assert(!SCIPtreeHasFocusNodeLP(tree) || (lp->flushed && lp->solved));
         assert(SCIPsepastoreGetNCuts(sepastore) == 0);
         assert(objinfeasible);
         *infeasible = TRUE;
         break;

      default:
         SCIPerrorMessage("invalid result code <%d> from enforcing method of constraint handler <%s>\n",
            result, SCIPconshdlrGetName(set->conshdlrs_enfo[h]));
         return SCIP_INVALIDRESULT;
      }  /*lint !e788*/

      /* the enforcement method may add a primal solution, after which the LP status could be set to
       * objective limit reached
       */
      if( SCIPtreeHasFocusNodeLP(tree) && SCIPlpGetSolstat(lp) == SCIP_LPSOLSTAT_OBJLIMIT )
      {
         *cutoff = TRUE;
         *infeasible = TRUE;
         resolved = TRUE;
         SCIPsetDebugMsg(set, " -> LP exceeded objective limit\n");

         /* If we used the probing mode during branching, it might happen that we added a constraint or global bound
          * and returned SCIP_CONSADDED or SCIP_REDUCEDDOM, but when reoptimizing the LP after ending the probing mode,
          * this leads to hitting the objective limit. In this case, we do not need to propagate or solve the LP again.
          */
         *propagateagain = FALSE;
         *solvelpagain = FALSE;
      }

      assert(!(*branched) || (resolved && !(*cutoff) && *infeasible && !(*propagateagain) && !(*solvelpagain)));
      assert(!(*cutoff) || (resolved && !(*branched) && *infeasible && !(*propagateagain) && !(*solvelpagain)));
      assert(*infeasible || (!resolved && !(*branched) && !(*cutoff) && !(*propagateagain) && !(*solvelpagain)));
      assert(!(*propagateagain) || (resolved && !(*branched) && !(*cutoff) && *infeasible));
      assert(!(*solvelpagain) || (resolved && !(*branched) && !(*cutoff) && *infeasible));
   }
   assert(!objinfeasible || *infeasible);
   assert(resolved == (*branched || *cutoff || *propagateagain || *solvelpagain));
   assert(*cutoff || *solvelpagain || SCIPsepastoreGetNCuts(sepastore) == 0);

   /* deactivate the cut forcing of the constraint enforcement */
   SCIPsepastoreEndForceCuts(sepastore);

   SCIPsetDebugMsg(set, " -> enforcing result: branched=%u, cutoff=%u, infeasible=%u, propagateagain=%u, solvelpagain=%u, resolved=%u\n",
      *branched, *cutoff, *infeasible, *propagateagain, *solvelpagain, resolved);

   return SCIP_OKAY;
}

/** applies the cuts stored in the separation store, or clears the store if the node can be cut off */
static
SCIP_RETCODE applyCuts(
   BMS_BLKMEM*           blkmem,             /**< block memory buffers */
   SCIP_SET*             set,                /**< global SCIP settings */
   SCIP_STAT*            stat,               /**< dynamic problem statistics */
   SCIP_PROB*            transprob,          /**< transformed problem */
   SCIP_PROB*            origprob,           /**< original problem */
   SCIP_TREE*            tree,               /**< branch and bound tree */
   SCIP_REOPT*           reopt,              /**< reotimization data structure */
   SCIP_LP*              lp,                 /**< LP data */
   SCIP_SEPASTORE*       sepastore,          /**< separation storage */
   SCIP_BRANCHCAND*      branchcand,         /**< branching candidate storage */
   SCIP_EVENTQUEUE*      eventqueue,         /**< event queue */
   SCIP_EVENTFILTER*     eventfilter,        /**< global event filter */
   SCIP_CLIQUETABLE*     cliquetable,        /**< clique table data structure */
   SCIP_Bool             root,               /**< is this the initial root LP? */
   SCIP_EFFICIACYCHOICE  efficiacychoice,    /**< type of solution to base efficiacy computation on */
   SCIP_Bool*            cutoff,             /**< pointer to whether the node can be cut off */
   SCIP_Bool*            propagateagain,     /**< pointer to store TRUE, if domain propagation should be applied again */
   SCIP_Bool*            solvelpagain,       /**< pointer to store TRUE, if the node's LP has to be solved again */
   SCIP_Bool*            solverelaxagain     /**< pointer to store TRUE, if the node's relaxation has to be solved again */
   )
{
   assert(stat != NULL);
   assert(cutoff != NULL);
   assert(propagateagain != NULL);
   assert(solvelpagain != NULL);

   if( *cutoff )
   {
      /* the found cuts are of no use, because the node is infeasible anyway (or we have an error in the LP) */
      SCIP_CALL( SCIPsepastoreClearCuts(sepastore, blkmem, set, eventqueue, eventfilter, lp) );
   }
   else if( SCIPsepastoreGetNCuts(sepastore) > 0 )
   {
      SCIP_Longint olddomchgcount;
      SCIP_Bool cutadded;

      olddomchgcount = stat->domchgcount;
      SCIP_CALL( SCIPsepastoreApplyCuts(sepastore, blkmem, set, stat, transprob, origprob, tree, reopt, lp, branchcand,
            eventqueue, eventfilter, cliquetable, root, efficiacychoice, cutoff, &cutadded) );
      *propagateagain = *propagateagain || (stat->domchgcount != olddomchgcount);
      *solverelaxagain = *solverelaxagain || cutadded;
      *solvelpagain = TRUE;
   }

   return SCIP_OKAY;
}

/** updates the cutoff, propagateagain, and solverelaxagain status of the current solving loop */
static
void updateLoopStatus(
   SCIP_SET*             set,                /**< global SCIP settings */
   SCIP_STAT*            stat,               /**< dynamic problem statistics */
   SCIP_TREE*            tree,               /**< branch and bound tree */
   int                   depth,              /**< depth of current node */
   SCIP_Bool*            cutoff,             /**< pointer to store TRUE, if the node can be cut off */
   SCIP_Bool*            propagateagain,     /**< pointer to store TRUE, if domain propagation should be applied again */
   SCIP_Bool*            solverelaxagain     /**< pointer to store TRUE, if at least one relaxator should be called again */
   )
{
   SCIP_NODE* focusnode;
   int r;

   assert(set != NULL);
   assert(stat != NULL);
   assert(cutoff != NULL);
   assert(propagateagain != NULL);
   assert(solverelaxagain != NULL);

   /* check, if the path was cutoff */
   *cutoff = *cutoff || (tree->cutoffdepth <= depth);

   /* check if branching was already performed */
   if( tree->nchildren == 0 )
   {
      /* check, if the focus node should be repropagated */
      focusnode = SCIPtreeGetFocusNode(tree);
      *propagateagain = *propagateagain || SCIPnodeIsPropagatedAgain(focusnode);

      /* check, if one of the external relaxations should be solved again */
      for( r = 0; r < set->nrelaxs && !(*solverelaxagain); ++r )
         *solverelaxagain = *solverelaxagain || ( !SCIPrelaxIsSolved(set->relaxs[r], stat) );
   }
   else
   {
      /* if branching was performed, avoid another node loop iteration */
      *propagateagain = FALSE;
      *solverelaxagain = FALSE;
   }
}

/** propagate domains and solve relaxation and lp */
static
SCIP_RETCODE propAndSolve(
   BMS_BLKMEM*           blkmem,             /**< block memory buffers */
   SCIP_SET*             set,                /**< global SCIP settings */
   SCIP_MESSAGEHDLR*     messagehdlr,        /**< message handler */
   SCIP_STAT*            stat,               /**< dynamic problem statistics */
   SCIP_MEM*             mem,                /**< block memory pools */
   SCIP_PROB*            origprob,           /**< original problem */
   SCIP_PROB*            transprob,          /**< transformed problem after presolve */
   SCIP_PRIMAL*          primal,             /**< primal data */
   SCIP_TREE*            tree,               /**< branch and bound tree */
   SCIP_REOPT*           reopt,              /**< reoptimization data structure */
   SCIP_LP*              lp,                 /**< LP data */
   SCIP_RELAXATION*      relaxation,         /**< global relaxation data */
   SCIP_PRICESTORE*      pricestore,         /**< pricing storage */
   SCIP_SEPASTORE*       sepastore,          /**< separation storage */
   SCIP_BRANCHCAND*      branchcand,         /**< branching candidate storage */
   SCIP_CUTPOOL*         cutpool,            /**< global cut pool */
   SCIP_CUTPOOL*         delayedcutpool,     /**< global delayed cut pool */
   SCIP_CONFLICT*        conflict,           /**< conflict analysis data */
   SCIP_CONFLICTSTORE*   conflictstore,      /**< conflict store */
   SCIP_EVENTFILTER*     eventfilter,        /**< event filter for global (not variable dependent) events */
   SCIP_EVENTQUEUE*      eventqueue,         /**< event queue */
   SCIP_CLIQUETABLE*     cliquetable,        /**< clique table data structure */
   SCIP_NODE*            focusnode,          /**< focused node */
   int                   actdepth,           /**< depth in the b&b tree */
   SCIP_Bool             propagate,          /**< should we propagate */
   SCIP_Bool             solvelp,            /**< should we solve the lp */
   SCIP_Bool             solverelax,         /**< should we solve the relaxation */
   SCIP_Bool             forcedlpsolve,      /**< is there a need for a solve lp */
   SCIP_Bool             initiallpsolved,    /**< was the initial LP already solved? */
   SCIP_Bool             fullseparation,     /**< are we in the first prop-and-cut-and-price loop? */
   SCIP_Longint*         afterlpproplps,     /**< pointer to store the last LP count for which AFTERLP propagation was performed */
   SCIP_HEURTIMING*      heurtiming,         /**< timing for running heuristics after propagation call */
   int*                  nlperrors,          /**< pointer to store the number of lp errors */
   SCIP_Bool*            fullpropagation,    /**< pointer to store whether we want to do a fullpropagation next time */
   SCIP_Bool*            propagateagain,     /**< pointer to store whether we want to propagate again */
   SCIP_Bool*            lpsolved,           /**< pointer to store whether the lp was solved */
   SCIP_Bool*            solvelpagain,       /**< pointer to store whether we want to solve the lp again */
   SCIP_Bool*            solverelaxagain,    /**< pointer to store whether we want to solve the relaxation again */
   SCIP_Bool*            cutoff,             /**< pointer to store whether the node can be cut off */
   SCIP_Bool*            unbounded,          /**< pointer to store whether the focus node is unbounded */
   SCIP_Bool*            stopped,            /**< pointer to store whether solving was interrupted */
   SCIP_Bool*            lperror,            /**< pointer to store TRUE, if an unresolved error in LP solving occured */
   SCIP_Bool*            pricingaborted,     /**< pointer to store TRUE, if the pricing was aborted and the lower bound must not be used */
   SCIP_Bool*            forcedenforcement,  /**< pointer to store whether the enforcement of pseudo solution should be forced */
   SCIP_SOL*             bestrelaxsol,       /**< pointer to store the best solution found by a relaxator which includes the LP */
   SCIP_Real*            bestrelaxval        /**< pointer to store the best lower bound found by a relaxator which includes the LP */
   )
{
   SCIP_Bool newinitconss;
   SCIP_Bool relaxcalled;

   assert(set != NULL);
   assert(stat != NULL);
   assert(origprob != NULL);
   assert(transprob != NULL);
   assert(tree != NULL);
   assert(lp != NULL);
   assert(primal != NULL);
   assert(pricestore != NULL);
   assert(sepastore != NULL);
   assert(SCIPsepastoreGetNCuts(sepastore) == 0);
   assert(branchcand != NULL);
   assert(cutpool != NULL);
   assert(delayedcutpool != NULL);
   assert(conflict != NULL);
   assert(SCIPconflictGetNConflicts(conflict) == 0);
   assert(eventfilter != NULL);
   assert(eventqueue != NULL);
   assert(focusnode != NULL);
   assert(heurtiming != NULL);
   assert(nlperrors != NULL);
   assert(fullpropagation != NULL);
   assert(propagateagain != NULL);
   assert(afterlpproplps != NULL);
   assert(lpsolved != NULL);
   assert(solvelpagain != NULL);
   assert(solverelaxagain != NULL);
   assert(cutoff != NULL);
   assert(unbounded != NULL);
   assert(lperror != NULL);
   assert(pricingaborted != NULL);
   assert(forcedenforcement != NULL);
   assert(bestrelaxsol != NULL);
   assert(bestrelaxval != NULL);

   newinitconss = FALSE;

   if( !(*cutoff) )
   {
      SCIP_Longint oldninitconssadded;
      SCIP_Longint oldnboundchgs;
      SCIP_Bool lpwasflushed;

      lpwasflushed = lp->flushed;
      oldnboundchgs = stat->nboundchgs;
      oldninitconssadded = stat->ninitconssadded;

      /* call after LP propagators */
      if( (*afterlpproplps) < stat->nnodelps && (*lpsolved) )
      {
         SCIP_CALL( propagateDomains(blkmem, set, stat, primal, tree, SCIPtreeGetCurrentDepth(tree), 0, *fullpropagation,
               SCIP_PROPTIMING_AFTERLPLOOP, cutoff) );
         assert(BMSgetNUsedBufferMemory(mem->buffer) == 0);

         /* check, if the path was cutoff */
         *cutoff = *cutoff || (tree->cutoffdepth <= actdepth);
         *afterlpproplps = stat->nnodelps;
         propagate = propagate || (stat->nboundchgs > oldnboundchgs);
      }

      /* call before LP propagators */
      if( propagate && !(*cutoff) )
      {
         SCIP_CALL( propagateDomains(blkmem, set, stat, primal, tree, SCIPtreeGetCurrentDepth(tree), 0, *fullpropagation,
               SCIP_PROPTIMING_BEFORELP, cutoff) );
         assert(BMSgetNUsedBufferMemory(mem->buffer) == 0);
      }

      newinitconss = (stat->ninitconssadded != oldninitconssadded);
      *fullpropagation = FALSE;

      /* check, if the path was cutoff */
      *cutoff = *cutoff || (tree->cutoffdepth <= actdepth);

      /* if the LP was flushed and is now no longer flushed, a bound change occurred, and the LP has to be resolved;
       * we also have to solve the LP if new intial constraints were added which need to be added to the LP
       */
      solvelp = solvelp || (lpwasflushed && (!lp->flushed || newinitconss));

      /* the number of bound changes was increased by the propagation call, thus the relaxation should be solved again */
      if( stat->nboundchgs > oldnboundchgs )
      {
         /* propagation might have changed the best bound of loose variables, thereby changing the loose objective value
          * which is added to the LP value; because of the loose status, the LP might not be reoptimized, but the lower
          * bound of the node needs to be updated
          */
         if( !solvelp && lp->flushed && lp->solved && SCIPprobAllColsInLP(transprob, set, lp) && SCIPlpIsRelax(lp) )
         {
            SCIP_CALL( SCIPnodeUpdateLowerboundLP(focusnode, set, stat, tree, transprob, origprob, lp) );
            SCIPsetDebugMsg(set, " -> new lower bound: %g (LP status: %d, LP obj: %g)\n",
               SCIPnodeGetLowerbound(focusnode), SCIPlpGetSolstat(lp), SCIPlpGetObjval(lp, set, transprob));

            if( SCIPtreeHasFocusNodeLP(tree) )
            {
               /* update node estimate */
               SCIP_CALL( updateEstimate(set, stat, tree, lp, branchcand) );

               if( actdepth == 0 && SCIPlpGetSolstat(lp) == SCIP_LPSOLSTAT_OPTIMAL )
                  SCIPprobUpdateBestRootSol(transprob, set, stat, lp);
            }
         }

         solverelax = TRUE;
         markRelaxsUnsolved(set, relaxation);
      }

      /* update lower bound with the pseudo objective value, and cut off node by bounding */
      SCIP_CALL( applyBounding(blkmem, set, stat, transprob, origprob, primal, tree, reopt, lp, branchcand, eventqueue, conflict, cliquetable, cutoff) );
   }
   assert(SCIPsepastoreGetNCuts(sepastore) == 0);

   /* call primal heuristics that are applicable after propagation loop before lp solve;
    * the first time we go here, we call the before node heuristics instead
    */
   if( !(*cutoff) && !SCIPtreeProbing(tree) )
   {
      /* if the heuristics find a new incumbent solution, propagate again */
      SCIP_CALL( SCIPprimalHeuristics(set, stat, transprob, primal, tree, lp, NULL, *heurtiming,
            FALSE, propagateagain) );
      assert(BMSgetNUsedBufferMemory(mem->buffer) == 0);

      *heurtiming = SCIP_HEURTIMING_AFTERPROPLOOP;

      /* check if primal heuristics found a solution and we therefore reached a solution limit */
      if( SCIPsolveIsStopped(set, stat, FALSE) )
      {
         SCIP_NODE* node;

         /* we reached a solution limit and do not want to continue the processing of the current node, but in order to
          * allow restarting the optimization process later, we need to create a "branching" with only one child node that
          * is a copy of the focusnode
          */
         SCIPtreeSetFocusNodeLP(tree, FALSE);
         SCIP_CALL( SCIPnodeCreateChild(&node, blkmem, set, stat, tree, 1.0, focusnode->estimate) );
         assert(tree->nchildren >= 1);
         *stopped = TRUE;
         return SCIP_OKAY;
      }

      /* if diving produced an LP error, switch back to non-LP node */
      if( lp->resolvelperror )
      {
         SCIPtreeSetFocusNodeLP(tree, FALSE);
         lp->resolvelperror = FALSE;
      }

      if( *propagateagain )
      {
         *solvelpagain = solvelp;
         *solverelaxagain = solverelax;

         return SCIP_OKAY;
      }
   }

   /* solve external relaxations with non-negative priority */
   relaxcalled = FALSE;
   if( solverelax && !(*cutoff) )
   {
      /* initialize value for the best relaxation solution */
      *bestrelaxval = -SCIPsetInfinity(set);
      
      /* clear the storage of external branching candidates */
      SCIPbranchcandClearExternCands(branchcand);

      SCIP_CALL( solveNodeRelax(blkmem, set, stat, tree, relaxation, primal, transprob, origprob, actdepth, TRUE,
            cutoff, propagateagain, solvelpagain, solverelaxagain, &relaxcalled, bestrelaxsol, bestrelaxval) );
      assert(BMSgetNUsedBufferMemory(mem->buffer) == 0);

      /* check, if the path was cutoff */
      *cutoff = *cutoff || (tree->cutoffdepth <= actdepth);

      /* apply found cuts */
      SCIP_CALL( applyCuts(blkmem, set, stat, transprob, origprob, tree, reopt, lp, sepastore, branchcand, eventqueue, eventfilter,
            cliquetable, (actdepth == 0), SCIP_EFFICIACYCHOICE_RELAX, cutoff, propagateagain, solvelpagain, solverelaxagain) );

      /* update lower bound with the pseudo objective value, and cut off node by bounding */
      SCIP_CALL( applyBounding(blkmem, set, stat, transprob, origprob, primal, tree, reopt, lp, branchcand, eventqueue, conflict, cliquetable, cutoff) );
   }
   assert(SCIPsepastoreGetNCuts(sepastore) == 0);

   /* check, if we want to solve the LP at this node */
   if( solvelp && !(*cutoff) && SCIPtreeHasFocusNodeLP(tree) )
   {
      *lperror = FALSE;
      *unbounded = FALSE;

      /* solve the node's LP */
      SCIP_CALL( solveNodeLP(blkmem, set, messagehdlr, stat, mem, origprob, transprob, primal, tree, reopt, lp, pricestore,
<<<<<<< HEAD
            sepastore, cutpool, delayedcutpool, branchcand, conflict, eventfilter, eventqueue, cliquetable, *initiallpsolved,
            newinitconss, cutoff, unbounded, lperror, pricingaborted, solverelaxagain) );
=======
            sepastore, cutpool, delayedcutpool, branchcand, conflict, conflictstore, eventfilter, eventqueue, cliquetable,
            initiallpsolved, fullseparation, newinitconss, propagateagain, cutoff, unbounded, lperror, pricingaborted) );
>>>>>>> 26b6a3db

      *lpsolved = TRUE;
      *solvelpagain = FALSE;
      SCIPsetDebugMsg(set, " -> LP status: %d, LP obj: %g, iter: %" SCIP_LONGINT_FORMAT ", count: %" SCIP_LONGINT_FORMAT "\n",
         SCIPlpGetSolstat(lp),
         *cutoff ? SCIPsetInfinity(set) : (*lperror ? -SCIPsetInfinity(set) : SCIPlpGetObjval(lp, set, transprob)),
         stat->nlpiterations, stat->lpcount);

      /* check, if the path was cutoff */
      *cutoff = *cutoff || (tree->cutoffdepth <= actdepth);

      /* if an error occured during LP solving, switch to pseudo solution */
      if( *lperror )
      {
         if( forcedlpsolve )
         {
            SCIPerrorMessage("(node %" SCIP_LONGINT_FORMAT ") unresolved numerical troubles in LP %" SCIP_LONGINT_FORMAT " cannot be dealt with\n",
               stat->nnodes, stat->nlps);
            return SCIP_LPERROR;
         }
         SCIPtreeSetFocusNodeLP(tree, FALSE);
         ++(*nlperrors);
         SCIPmessagePrintVerbInfo(messagehdlr, set->disp_verblevel, actdepth == 0 ? SCIP_VERBLEVEL_HIGH : SCIP_VERBLEVEL_FULL,
            "(node %" SCIP_LONGINT_FORMAT ") unresolved numerical troubles in LP %" SCIP_LONGINT_FORMAT " -- using pseudo solution instead (loop %d)\n",
            stat->nnodes, stat->nlps, *nlperrors);
      }

      if( SCIPlpGetSolstat(lp) == SCIP_LPSOLSTAT_TIMELIMIT || SCIPlpGetSolstat(lp) == SCIP_LPSOLSTAT_ITERLIMIT )
      {
         SCIPtreeSetFocusNodeLP(tree, FALSE);
         *forcedenforcement = TRUE;

         SCIPmessagePrintVerbInfo(messagehdlr, set->disp_verblevel, actdepth == 0 ? SCIP_VERBLEVEL_HIGH : SCIP_VERBLEVEL_FULL,
            "(node %" SCIP_LONGINT_FORMAT ") LP solver hit %s limit in LP %" SCIP_LONGINT_FORMAT " -- using pseudo solution instead\n",
            stat->nnodes, SCIPlpGetSolstat(lp) == SCIP_LPSOLSTAT_TIMELIMIT ? "time" : "iteration", stat->nlps);
      }

      if( SCIPlpGetSolstat(lp) == SCIP_LPSOLSTAT_UNBOUNDEDRAY )
      {
         SCIPmessagePrintVerbInfo(messagehdlr, set->disp_verblevel, actdepth == 0 ? SCIP_VERBLEVEL_HIGH : SCIP_VERBLEVEL_FULL,
            "(node %" SCIP_LONGINT_FORMAT ") LP relaxation is unbounded (LP %" SCIP_LONGINT_FORMAT ")\n", stat->nnodes, stat->nlps);
      }

      /* if we solve exactly, the LP claims to be infeasible but the infeasibility could not be proved,
       * we have to forget about the LP and use the pseudo solution instead
       */
      if( !(*cutoff) && !(*lperror) && (set->misc_exactsolve || *pricingaborted) && SCIPlpGetSolstat(lp) == SCIP_LPSOLSTAT_INFEASIBLE
         && SCIPnodeGetLowerbound(focusnode) < primal->cutoffbound )
      {
         if( SCIPbranchcandGetNPseudoCands(branchcand) == 0 && transprob->ncontvars > 0 )
         {
            SCIPerrorMessage("(node %" SCIP_LONGINT_FORMAT ") could not prove infeasibility of LP %" SCIP_LONGINT_FORMAT " (exactsolve=%u, pricingaborted=%u), all variables are fixed, %d continuous vars\n",
               stat->nnodes, stat->nlps, set->misc_exactsolve, *pricingaborted, transprob->ncontvars);
            SCIPerrorMessage("(node %" SCIP_LONGINT_FORMAT ")  -> have to call PerPlex() (feature not yet implemented)\n", stat->nnodes);
            /**@todo call PerPlex */
            return SCIP_LPERROR;
         }
         else
         {
            SCIPtreeSetFocusNodeLP(tree, FALSE);
            *forcedenforcement = TRUE;

            SCIPmessagePrintVerbInfo(messagehdlr, set->disp_verblevel, SCIP_VERBLEVEL_FULL,
               "(node %" SCIP_LONGINT_FORMAT ") could not prove infeasibility of LP %" SCIP_LONGINT_FORMAT " (exactsolve=%u, pricingaborted=%u) -- using pseudo solution (%d unfixed vars) instead\n",
               stat->nnodes, stat->nlps, set->misc_exactsolve, *pricingaborted, SCIPbranchcandGetNPseudoCands(branchcand));
         }
      }

      /* update lower bound with the pseudo objective value, and cut off node by bounding */
      SCIP_CALL( applyBounding(blkmem, set, stat, transprob, origprob, primal, tree, reopt, lp, branchcand, eventqueue, conflict,
            cliquetable, cutoff) );
   }
   assert(SCIPsepastoreGetNCuts(sepastore) == 0);
   assert(*cutoff || !SCIPtreeHasFocusNodeLP(tree) || (lp->flushed && lp->solved));

   /* reset solverelaxagain if no relaxations were solved up to this point (the LP-changes are already included in relaxators called after the LP) */
   *solverelaxagain = *solverelaxagain && relaxcalled;

   /* solve external relaxations with negative priority */
   if( solverelax && !(*cutoff) )
   {
      SCIP_CALL( solveNodeRelax(blkmem, set, stat, tree, relaxation, primal, transprob, origprob, actdepth, FALSE, cutoff, propagateagain, solvelpagain,
            solverelaxagain, &relaxcalled, bestrelaxsol, bestrelaxval) );
      assert(BMSgetNUsedBufferMemory(mem->buffer) == 0);

      /* check, if the path was cutoff */
      *cutoff = *cutoff || (tree->cutoffdepth <= actdepth);

      /* apply found cuts */
      SCIP_CALL( applyCuts(blkmem, set, stat, transprob, origprob, tree, reopt, lp, sepastore, branchcand, eventqueue, eventfilter,
            cliquetable, (actdepth == 0), SCIP_EFFICIACYCHOICE_RELAX, cutoff, propagateagain, solvelpagain, solverelaxagain) );

      /* update lower bound with the pseudo objective value, and cut off node by bounding */
      SCIP_CALL( applyBounding(blkmem, set, stat, transprob, origprob, primal, tree, reopt, lp, branchcand, eventqueue, conflict,
            cliquetable, cutoff) );
   }
   assert(SCIPsepastoreGetNCuts(sepastore) == 0);

   return SCIP_OKAY;
}

/** check if a restart can be performed */
#ifndef NDEBUG
static
SCIP_Bool restartAllowed(
   SCIP_SET*             set,                /**< global SCIP settings */
   SCIP_STAT*            stat                /**< dynamic problem statistics */
   )
{
   assert(set != NULL);
   assert(stat != NULL);

   return (set->nactivepricers == 0 && !set->reopt_enable
         && (set->presol_maxrestarts == -1 || stat->nruns <= set->presol_maxrestarts)
         && (set->limit_restarts == -1 || stat->nruns <= set->limit_restarts));
}
#else
#define restartAllowed(set,stat)             ((set)->nactivepricers == 0 && !set->reopt_enable && ((set)->presol_maxrestarts == -1 || (stat)->nruns <= (set)->presol_maxrestarts) \
                                                && (set->limit_restarts == -1 || stat->nruns <= set->limit_restarts))
#endif

/** solves the focus node */
static
SCIP_RETCODE solveNode(
   BMS_BLKMEM*           blkmem,             /**< block memory buffers */
   SCIP_SET*             set,                /**< global SCIP settings */
   SCIP_MESSAGEHDLR*     messagehdlr,        /**< message handler */
   SCIP_STAT*            stat,               /**< dynamic problem statistics */
   SCIP_MEM*             mem,                /**< block memory pools */
   SCIP_PROB*            origprob,           /**< original problem */
   SCIP_PROB*            transprob,          /**< transformed problem after presolve */
   SCIP_PRIMAL*          primal,             /**< primal data */
   SCIP_TREE*            tree,               /**< branch and bound tree */
   SCIP_REOPT*           reopt,              /**< reoptimization data structure */
   SCIP_LP*              lp,                 /**< LP data */
   SCIP_RELAXATION*      relaxation,         /**< global relaxation data */
   SCIP_PRICESTORE*      pricestore,         /**< pricing storage */
   SCIP_SEPASTORE*       sepastore,          /**< separation storage */
   SCIP_BRANCHCAND*      branchcand,         /**< branching candidate storage */
   SCIP_CUTPOOL*         cutpool,            /**< global cut pool */
   SCIP_CUTPOOL*         delayedcutpool,     /**< global delayed cut pool */
   SCIP_CONFLICT*        conflict,           /**< conflict analysis data */
   SCIP_CONFLICTSTORE*   conflictstore,      /**< conflict store */
   SCIP_EVENTFILTER*     eventfilter,        /**< event filter for global (not variable dependent) events */
   SCIP_EVENTQUEUE*      eventqueue,         /**< event queue */
   SCIP_CLIQUETABLE*     cliquetable,        /**< clique table data structure */
   SCIP_SOL**            relaxsol,           /**< last enforced solution (NULL for LP or pseudosolution) */
   SCIP_Bool*            cutoff,             /**< pointer to store whether the node can be cut off */
   SCIP_Bool*            unbounded,          /**< pointer to store whether the focus node is unbounded */
   SCIP_Bool*            infeasible,         /**< pointer to store whether the focus node's solution is infeasible */
   SCIP_Bool*            restart,            /**< should solving process be started again with presolving? */
   SCIP_Bool*            afternodeheur,      /**< pointer to store whether AFTERNODE heuristics were already called */
   SCIP_Bool*            stopped             /**< pointer to store whether solving was interrupted */
   )
{
   SCIP_NODE* focusnode;
   SCIP_Longint lastdomchgcount;
   SCIP_Longint afterlpproplps;
   SCIP_Real restartfac;
   SCIP_Longint lastlpcount;
   SCIP_HEURTIMING heurtiming;
   int actdepth;
   int nlperrors;
   int nloops;
   SCIP_Bool foundsol;
   SCIP_Bool focusnodehaslp;
   SCIP_Bool lpsolved;
   SCIP_Bool initiallpsolved;
   SCIP_Bool fullseparation;
   SCIP_Bool solverelaxagain;
   SCIP_Bool solvelpagain;
   SCIP_Bool propagateagain;
   SCIP_Bool fullpropagation;
   SCIP_Bool branched;
   SCIP_Bool forcedlpsolve;
   SCIP_Bool wasforcedlpsolve;
   SCIP_Bool pricingaborted;
   SCIP_SOL* bestrelaxsol;
   SCIP_Real bestrelaxval;

   assert(set != NULL);
   assert(stat != NULL);
   assert(origprob != NULL);
   assert(transprob != NULL);
   assert(tree != NULL);
   assert(primal != NULL);
   assert(SCIPsepastoreGetNCuts(sepastore) == 0);
   assert(SCIPconflictGetNConflicts(conflict) == 0);
   assert(cutoff != NULL);
   assert(unbounded != NULL);
   assert(infeasible != NULL);
   assert(restart != NULL);
   assert(afternodeheur != NULL);

   *cutoff = FALSE;
   *unbounded = FALSE;
   *infeasible = FALSE;
   *restart = FALSE;
   *afternodeheur = FALSE;
   *stopped = FALSE;
   pricingaborted = FALSE;

   focusnode = SCIPtreeGetFocusNode(tree);
   assert(focusnode != NULL);
   assert(SCIPnodeGetType(focusnode) == SCIP_NODETYPE_FOCUSNODE);
   actdepth = SCIPnodeGetDepth(focusnode);

   /* invalidate relaxation solution */
   SCIPrelaxationSetSolValid(relaxation, FALSE);

   /* clear the storage of external branching candidates */
   SCIPbranchcandClearExternCands(branchcand);

   SCIPsetDebugMsg(set, "Processing node %" SCIP_LONGINT_FORMAT " in depth %d, %d siblings\n",
      stat->nnodes, actdepth, tree->nsiblings);
   SCIPsetDebugMsg(set, "current pseudosolution: obj=%g\n", SCIPlpGetPseudoObjval(lp, set, transprob));
   /*debug(SCIPprobPrintPseudoSol(transprob, set));*/

   /* check, if we want to solve the LP at the selected node:
    * - solve the LP, if the lp solve depth and frequency demand solving
    * - solve the root LP, if the LP solve frequency is set to 0
    * - solve the root LP, if there are continuous variables present
    * - don't solve the node if its cut off by the pseudo objective value anyway
    */
   focusnodehaslp = (set->lp_solvedepth == -1 || actdepth <= set->lp_solvedepth);
   focusnodehaslp = focusnodehaslp && (set->lp_solvefreq >= 1 && actdepth % set->lp_solvefreq == 0);
   focusnodehaslp = focusnodehaslp || (actdepth == 0 && set->lp_solvefreq == 0);
   focusnodehaslp = focusnodehaslp && SCIPsetIsLT(set, SCIPlpGetPseudoObjval(lp, set, transprob), primal->cutoffbound);
   focusnodehaslp = set->reopt_enable ? focusnodehaslp && SCIPreoptGetSolveLP(reopt, set, focusnode) : focusnodehaslp;
   SCIPtreeSetFocusNodeLP(tree, focusnodehaslp);

   /* external node solving loop:
    *  - propagate domains
    *  - solve SCIP_LP
    *  - enforce constraints
    * if a constraint handler adds constraints to enforce its own constraints, both, propagation and LP solving
    * is applied again (if applicable on current node); however, if the new constraints don't have the enforce flag set,
    * it is possible, that the current infeasible solution is not cut off; in this case, we have to declare the solution
    * infeasible and perform a branching
    */
   lastdomchgcount = stat->domchgcount;
   lastlpcount = stat->lpcount;
   initiallpsolved = FALSE;
   fullseparation = TRUE;
   heurtiming = SCIP_HEURTIMING_BEFORENODE;
   nlperrors = 0;
   stat->npricerounds = 0;
   stat->nseparounds = 0;
   solverelaxagain = TRUE;
   solvelpagain = TRUE;
   propagateagain = TRUE;
   fullpropagation = TRUE;
   forcedlpsolve = FALSE;
   nloops = 0;

   /* allocate memory to store the best relaxation solution */
   bestrelaxsol = NULL;
   bestrelaxval = -SCIPsetInfinity(set);
   SCIP_CALL( SCIPsolCreate(&bestrelaxsol, blkmem, set, stat, primal, tree, NULL) );

   while( !(*cutoff) && (solverelaxagain || solvelpagain || propagateagain) && nlperrors < MAXNLPERRORS && !(*restart) )
   {
      SCIP_Bool lperror;
      SCIP_Bool solverelax;
      SCIP_Bool solvelp;
      SCIP_Bool propagate;
      SCIP_Bool forcedenforcement;

      assert(SCIPsepastoreGetNCuts(sepastore) == 0);

      *unbounded = FALSE;
      *infeasible = FALSE;

      nloops++;
      lperror = FALSE;
      lpsolved = FALSE;
      forcedenforcement = FALSE;
      afterlpproplps = -1L;

<<<<<<< HEAD
      /* update lower bound with the pseudo objective value, and cut off node by bounding */
      SCIP_CALL( applyBounding(blkmem, set, stat, transprob, origprob, primal, tree, reopt, lp, branchcand, eventqueue, conflict, cliquetable, cutoff) );

      /* propagate domains before lp solving and solve relaxation and lp */
      SCIPdebugMessage(" -> node solving loop: call propagators that are applicable before LP is solved\n");
      SCIP_CALL( propAndSolve(blkmem, set, messagehdlr, stat, mem, origprob, transprob, primal, tree, reopt, lp, relaxation, pricestore, sepastore,
            branchcand, cutpool, delayedcutpool, conflict, eventfilter, eventqueue, cliquetable, focusnode, actdepth, SCIP_PROPTIMING_BEFORELP,
            propagate, solvelp, solverelax, forcedlpsolve, &nlperrors, &fullpropagation, &propagateagain,
            &initiallpsolved, &solvelpagain, &solverelaxagain, cutoff, unbounded, &lperror, &pricingaborted,
            &forcedenforcement, bestrelaxsol, &bestrelaxval) );

      if( !(*cutoff) )
=======
      while( !lperror && !(*cutoff) && (propagateagain || solvelpagain || solverelaxagain
            || (afterlpproplps < stat->nnodelps && lpsolved)) )
>>>>>>> 26b6a3db
      {
         solverelax = solverelaxagain;
         solverelaxagain = FALSE;
         solvelp = solvelpagain;
         solvelpagain = FALSE;
<<<<<<< HEAD
         forcedenforcement = FALSE;

         /* propagate domains after lp solving and resolve relaxation and lp */
         SCIPdebugMessage(" -> node solving loop: call propagators that are applicable after LP has been solved\n");
         SCIP_CALL( propAndSolve(blkmem, set, messagehdlr, stat, mem, origprob, transprob, primal, tree, reopt, lp, relaxation, pricestore, sepastore,
               branchcand, cutpool, delayedcutpool, conflict, eventfilter, eventqueue, cliquetable, focusnode, actdepth, SCIP_PROPTIMING_AFTERLPLOOP,
               propagate, solvelp, solverelax, forcedlpsolve, &nlperrors, &fullpropagation, &propagateagain,
               &initiallpsolved, &solvelpagain, &solverelaxagain, cutoff, unbounded, &lperror, &pricingaborted,
               &forcedenforcement, bestrelaxsol, &bestrelaxval) );
      }

      /* reset relaxation solution to best solution found, this might be important for heuristics depending on the relaxation solution */
      if( bestrelaxval != -SCIPsetInfinity(set) )
      {
         SCIP_Real val;
         int i;

         assert(bestrelaxsol != NULL);

         for( i = 0; i < transprob->nvars; ++i )
         {
            assert(transprob->vars[i] != NULL);

            val = SCIPsolGetVal(bestrelaxsol, set, stat, transprob->vars[i]);
            SCIP_CALL( SCIPvarSetRelaxSol(transprob->vars[i], set, relaxation, val, TRUE) );
         }

         /* we have found at least one valid relaxation solution -> validate values stored in the variables */
         SCIPrelaxationSetSolValid(relaxation, TRUE);
=======
         propagate = propagateagain;
         propagateagain = FALSE;

         /* update lower bound with the pseudo objective value, and cut off node by bounding */
         SCIP_CALL( applyBounding(blkmem, set, stat, transprob, origprob, primal, tree, reopt, lp, branchcand, eventqueue, conflict, cliquetable, cutoff) );

         /* propagate domains before lp solving and solve relaxation and lp */
         SCIPsetDebugMsg(set, " -> node solving loop: call propagators that are applicable before%s LP is solved\n", lpsolved ? " and after" : "");
         SCIP_CALL( propAndSolve(blkmem, set, messagehdlr, stat, mem, origprob, transprob, primal, tree, reopt, lp,
               relaxation, pricestore, sepastore, branchcand, cutpool, delayedcutpool, conflict, conflictstore, eventfilter,
               eventqueue, cliquetable, focusnode, actdepth, propagate, solvelp, solverelax, forcedlpsolve, initiallpsolved,
               fullseparation, &afterlpproplps, &heurtiming, &nlperrors, &fullpropagation, &propagateagain, &lpsolved,
               &solvelpagain, &solverelaxagain, cutoff, unbounded, stopped, &lperror, &pricingaborted, &forcedenforcement) );
         initiallpsolved |= lpsolved;

         /* time or solution limit was hit and we already created a dummy child node to terminate fast */
         if( *stopped )
            return SCIP_OKAY;
>>>>>>> 26b6a3db
      }
      fullseparation = FALSE;

      /* update the cutoff, propagateagain, and solverelaxagain status of current solving loop */
      updateLoopStatus(set, stat, tree, actdepth, cutoff, &propagateagain, &solverelaxagain);

      /* call primal heuristics that should be applied after the LP relaxation of the node was solved;
       * if this is the first loop of the root node, call also AFTERNODE heuristics already here, since they might help
       * to improve the primal bound, thereby producing additional reduced cost strengthenings and strong branching
       * bound fixings which also might lead to a restart
       */
      if( !(*cutoff) || SCIPtreeGetNNodes(tree) > 0 )
      {
         if( actdepth == 0 && !(*afternodeheur) )
         {
            SCIP_CALL( SCIPprimalHeuristics(set, stat, transprob, primal, tree, lp, NULL,
                  SCIP_HEURTIMING_AFTERLPLOOP | SCIP_HEURTIMING_AFTERNODE, *cutoff, &foundsol) );
            *afternodeheur = TRUE; /* the AFTERNODE heuristics should not be called again after the node */
         }
         else if( lpsolved )
         {
            SCIP_CALL( SCIPprimalHeuristics(set, stat, transprob, primal, tree, lp, NULL, SCIP_HEURTIMING_AFTERLPLOOP,
                  *cutoff, &foundsol) );
         }
         assert(BMSgetNUsedBufferMemory(mem->buffer) == 0);

         /* heuristics might have found a solution or set the cutoff bound such that the current node is cut off */
         SCIP_CALL( applyBounding(blkmem, set, stat, transprob, origprob, primal, tree, reopt, lp, branchcand, eventqueue, conflict, cliquetable, cutoff) );
      }

      /* check if heuristics leave us with an invalid LP */
      if( lp->resolvelperror )
      {
         if( forcedlpsolve )
         {
            SCIPerrorMessage("(node %" SCIP_LONGINT_FORMAT ") unresolved numerical troubles in LP %" SCIP_LONGINT_FORMAT " cannot be dealt with\n",
               stat->nnodes, stat->nlps);
            return SCIP_LPERROR;
         }
         SCIPtreeSetFocusNodeLP(tree, FALSE);
         lp->resolvelperror = FALSE;
         nlperrors++;
         SCIPmessagePrintVerbInfo(messagehdlr, set->disp_verblevel, SCIP_VERBLEVEL_FULL,
            "(node %" SCIP_LONGINT_FORMAT ") unresolved numerical troubles in LP %" SCIP_LONGINT_FORMAT " -- using pseudo solution instead (loop %d)\n",
            stat->nnodes, stat->nlps, nlperrors);
      }

      if( pricingaborted && !(*cutoff) && SCIPlpGetSolstat(lp) != SCIP_LPSOLSTAT_OPTIMAL )
      {
         assert(SCIPsolveIsStopped(set, stat, FALSE));

         SCIPtreeSetFocusNodeLP(tree, FALSE);

/* if the above assert holds, this is not really a numerical trouble but we just ran into the time limit;
 * however, if the assert proves to be wrong, we should activate the code below
 */
#ifdef SCIP_DISABLED_CODE
         if( forcedlpsolve )
         {
            SCIPerrorMessage("(node %" SCIP_LONGINT_FORMAT ") unresolved numerical troubles in LP %" SCIP_LONGINT_FORMAT " cannot be dealt with\n",
               stat->nnodes, stat->nlps);
            return SCIP_LPERROR;
         }
         nlperrors++;
         SCIPmessagePrintVerbInfo(messagehdlr, set->disp_verblevel, SCIP_VERBLEVEL_FULL,
            "(node %" SCIP_LONGINT_FORMAT ") unresolved numerical troubles in LP %" SCIP_LONGINT_FORMAT " -- using pseudo solution instead (loop %d)\n",
            stat->nnodes, stat->nlps, nlperrors);
#endif
      }

      /* if an improved solution was found, propagate and solve the relaxations again */
      if( foundsol )
      {
         propagateagain = TRUE;
         solvelpagain = TRUE;
         solverelaxagain = TRUE;
         markRelaxsUnsolved(set, relaxation);
      }

      /* enforce constraints */
      branched = FALSE;
      if( !(*cutoff) && !solverelaxagain && !solvelpagain && !propagateagain )
      {
         /* if the solution changed since the last enforcement, we have to completely reenforce it; otherwise, we
          * only have to enforce the additional constraints added in the last enforcement, but keep the infeasible
          * flag TRUE in order to not declare the infeasible solution feasible due to disregarding the already
          * enforced constraints
          */
         if( lastdomchgcount != stat->domchgcount || lastlpcount != stat->lpcount )
         {
            lastdomchgcount = stat->domchgcount;
            lastlpcount = stat->lpcount;
            *infeasible = FALSE;
         }

         /* call constraint enforcement */
         SCIP_CALL( enforceConstraints(blkmem, set, stat, transprob, tree, lp, relaxation, sepastore, branchcand,
               &branched, cutoff, infeasible, &propagateagain, &solvelpagain, &solverelaxagain, forcedenforcement, bestrelaxsol, bestrelaxval) );
         assert(branched == (tree->nchildren > 0));
         assert(!branched || (!(*cutoff) && *infeasible && !propagateagain && !solvelpagain));
         assert(!(*cutoff) || (!branched && *infeasible && !propagateagain && !solvelpagain));
         assert(*infeasible || (!branched && !(*cutoff) && !propagateagain && !solvelpagain));
         assert(!propagateagain || (!branched && !(*cutoff) && *infeasible));
         assert(!solvelpagain || (!branched && !(*cutoff) && *infeasible));

         assert(BMSgetNUsedBufferMemory(mem->buffer) == 0);

         /* apply found cuts */
         SCIP_CALL( applyCuts(blkmem, set, stat, transprob, origprob, tree, reopt, lp, sepastore, branchcand, eventqueue, eventfilter,
               cliquetable, (actdepth == 0), SCIP_EFFICIACYCHOICE_LP, cutoff, &propagateagain, &solvelpagain, &solverelaxagain) );

         /* update lower bound with the pseudo objective value, and cut off node by bounding */
         SCIP_CALL( applyBounding(blkmem, set, stat, transprob, origprob, primal, tree, reopt, lp, branchcand, eventqueue, conflict, cliquetable, cutoff) );

         /* update the cutoff, propagateagain, and solverelaxagain status of current solving loop */
         updateLoopStatus(set, stat, tree, actdepth, cutoff, &propagateagain, &solverelaxagain);
      }
      assert(SCIPsepastoreGetNCuts(sepastore) == 0);

      /* The enforcement detected no infeasibility, so, no branching was performed,
       * but the pricing was aborted and the current feasible solution does not have to be the
       * best solution in the current subtree --> we have to do a pseudo branching,
       * so we set infeasible TRUE and add the current solution to the solution pool
       */
      if( pricingaborted && !(*infeasible) && !(*cutoff) )
      {
         SCIP_Longint oldnbestsolsfound = primal->nbestsolsfound;
         SCIP_SOL* sol;
         SCIP_Bool stored;
<<<<<<< HEAD
         
         /* in case the relaxation was enforced add this solution, otherwise decide between LP and pseudosol */
         if( bestrelaxval != -SCIPsetInfinity(set) && (!SCIPtreeHasFocusNodeLP(tree)
               || SCIPsetIsGT(set, bestrelaxval, SCIPlpGetObjval(lp, set, transprob))) )
=======

         SCIP_CALL( SCIPsolCreateCurrentSol(&sol, blkmem, set, stat, transprob, primal, tree, lp, NULL) );
         SCIP_CALL( SCIPprimalTrySolFree(primal, blkmem, set, messagehdlr, stat, origprob, transprob, tree, reopt, lp,
               eventqueue, eventfilter, &sol, FALSE, FALSE, TRUE, TRUE, TRUE, &stored) );

         if( stored )
>>>>>>> 26b6a3db
         {
            SCIP_CALL( SCIPprimalTrySol(primal, blkmem, set, messagehdlr, stat, origprob, transprob, tree, reopt, lp,
                  eventqueue, eventfilter, bestrelaxsol, FALSE, TRUE, TRUE, TRUE, &stored) );
            
            if( stored )
            {
               stat->nrelaxsolsfound++;

               if( primal->nbestsolsfound != oldnbestsolsfound )
               {
                  stat->nrelaxbestsolsfound++;
                  SCIPstoreSolutionGap(set->scip);
               }
            }
         }
         else
         {
            SCIP_CALL( SCIPsolCreateCurrentSol(&sol, blkmem, set, stat, transprob, primal, tree, lp, NULL) );
            SCIP_CALL( SCIPprimalTrySolFree(primal, blkmem, set, messagehdlr, stat, origprob, transprob, tree, reopt, lp,
                  eventqueue, eventfilter, &sol, FALSE, TRUE, TRUE, TRUE, &stored) );
            
            if( stored )
            {
               stat->nlpsolsfound++;

               if( primal->nbestsolsfound != oldnbestsolsfound )
               {
                  stat->nlpbestsolsfound++;
                  SCIPstoreSolutionGap(set->scip);
               }
            }
         }

         *infeasible = TRUE;
      }

      /* if the node is infeasible, but no constraint handler could resolve the infeasibility
       * -> branch on LP, external candidates, or the pseudo solution
       * -> e.g. select non-fixed binary or integer variable x with value x', create three
       *    sons: x <= x'-1, x = x', and x >= x'+1.
       *    In the left and right branch, the current solution is cut off. In the middle
       *    branch, the constraints can hopefully reduce domains of other variables to cut
       *    off the current solution.
       * In LP branching, we cannot allow adding constraints, because this does not necessary change the LP and can
       * therefore lead to an infinite loop.
       */
      wasforcedlpsolve = forcedlpsolve;
      forcedlpsolve = FALSE;
      if( (*infeasible) && !(*cutoff)
         && (!(*unbounded) || SCIPbranchcandGetNExternCands(branchcand) > 0 || SCIPbranchcandGetNPseudoCands(branchcand) > 0)
         && !solverelaxagain && !solvelpagain && !propagateagain && !branched )
      {
         SCIP_RESULT result;
         int nlpcands;

         result = SCIP_DIDNOTRUN;

         if( SCIPtreeHasFocusNodeLP(tree) )
         {
            SCIP_CALL( SCIPbranchcandGetLPCands(branchcand, set, stat, lp, NULL, NULL, NULL, &nlpcands, NULL, NULL) );
         }
         else
            nlpcands = 0;

         if( nlpcands > 0 )
         {
            /* branch on LP solution */
            SCIPsetDebugMsg(set, "infeasibility in depth %d was not resolved: branch on LP solution with %d fractionals\n",
               SCIPnodeGetDepth(focusnode), nlpcands);
            SCIP_CALL( SCIPbranchExecLP(blkmem, set, stat, transprob, origprob, tree, reopt, lp, sepastore, branchcand,
                  eventqueue, primal->cutoffbound, FALSE, &result) );
            assert(BMSgetNUsedBufferMemory(mem->buffer) == 0);
            assert(result != SCIP_DIDNOTRUN && result != SCIP_DIDNOTFIND);
         }
         else
         {
            if( SCIPbranchcandGetNExternCands(branchcand) > 0 )
            {
               /* branch on external candidates */
               SCIPsetDebugMsg(set, "infeasibility in depth %d was not resolved: branch on %d external branching candidates.\n",
                  SCIPnodeGetDepth(focusnode), SCIPbranchcandGetNExternCands(branchcand));
               SCIP_CALL( SCIPbranchExecExtern(blkmem, set, stat, transprob, origprob, tree, reopt, lp, sepastore, branchcand,
                     eventqueue, primal->cutoffbound, TRUE, &result) );
               assert(BMSgetNUsedBufferMemory(mem->buffer) == 0);
            }

            if( result == SCIP_DIDNOTRUN || result == SCIP_DIDNOTFIND )
            {
               /* branch on pseudo solution */
               SCIPsetDebugMsg(set, "infeasibility in depth %d was not resolved: branch on pseudo solution with %d unfixed integers\n",
                  SCIPnodeGetDepth(focusnode), SCIPbranchcandGetNPseudoCands(branchcand));
               SCIP_CALL( SCIPbranchExecPseudo(blkmem, set, stat, transprob, origprob, tree, reopt, lp, branchcand, eventqueue,
                     primal->cutoffbound, TRUE, &result) );
               assert(BMSgetNUsedBufferMemory(mem->buffer) == 0);
            }
         }

         switch( result )
         {
         case SCIP_CUTOFF:
            assert(tree->nchildren == 0);
            *cutoff = TRUE;
            SCIPsetDebugMsg(set, " -> branching rule detected cutoff\n");
            break;
         case SCIP_CONSADDED:
            assert(tree->nchildren == 0);
            if( nlpcands > 0 )
            {
               SCIPerrorMessage("LP branching rule added constraint, which was not allowed this time\n");
               return SCIP_INVALIDRESULT;
            }
            propagateagain = TRUE;
            solvelpagain = TRUE;
            solverelaxagain = TRUE;
            markRelaxsUnsolved(set, relaxation);
            break;
         case SCIP_REDUCEDDOM:
            assert(tree->nchildren == 0);
            propagateagain = TRUE;
            solvelpagain = TRUE;
            solverelaxagain = TRUE;
            markRelaxsUnsolved(set, relaxation);
            break;
         case SCIP_SEPARATED:
            assert(tree->nchildren == 0);
            assert(SCIPsepastoreGetNCuts(sepastore) > 0);
            solvelpagain = TRUE;
            solverelaxagain = TRUE;
            markRelaxsUnsolved(set, relaxation);
            break;
         case SCIP_BRANCHED:
            assert(tree->nchildren >= 1);
            assert(SCIPsepastoreGetNCuts(sepastore) == 0);
            branched = TRUE;

            /* increase the number of internal nodes */
            stat->ninternalnodes++;
            stat->ntotalinternalnodes++;
            break;
         case SCIP_DIDNOTFIND: /*lint -fallthrough*/
         case SCIP_DIDNOTRUN:
            /* all integer variables in the infeasible solution are fixed,
             * - if no continuous variables exist and all variables are known, the infeasible pseudo solution is completely
             *   fixed, and the node can be cut off
             * - if at least one continuous variable exists or we do not know all variables due to external pricers, we
             *   cannot resolve the infeasibility by branching -> solve LP (and maybe price in additional variables)
             */
            assert(tree->nchildren == 0);
            assert(SCIPsepastoreGetNCuts(sepastore) == 0);
            assert(SCIPbranchcandGetNPseudoCands(branchcand) == 0);

            if( transprob->ncontvars == 0 && set->nactivepricers == 0 )
            {
               *cutoff = TRUE;
               SCIPsetDebugMsg(set, " -> cutoff because all variables are fixed in current node\n");
            }
            else
            {
               /* feasible LP solutions with all integers fixed must be feasible
                * if also no external branching candidates were available
                */
               assert(!SCIPtreeHasFocusNodeLP(tree) || pricingaborted);

               if( SCIPlpGetSolstat(lp) == SCIP_LPSOLSTAT_TIMELIMIT || SCIPlpGetSolstat(lp) == SCIP_LPSOLSTAT_ITERLIMIT || SCIPsolveIsStopped(set, stat, FALSE) )
               {
                  SCIP_NODE* node;

                  /* as we hit the time or iteration limit or another interrupt (e.g., gap limit), we do not want to solve the LP again.
                   * in order to terminate correctly, we create a "branching" with only one child node
                   * that is a copy of the focusnode
                   */
                  SCIP_CALL( SCIPnodeCreateChild(&node, blkmem, set, stat, tree, 1.0, focusnode->estimate) );
                  assert(tree->nchildren >= 1);
                  assert(SCIPsepastoreGetNCuts(sepastore) == 0);
                  branched = TRUE;
               }
               else
               {
                  SCIP_VERBLEVEL verblevel;

                  if( pricingaborted )
                  {
                     SCIPerrorMessage("pricing was aborted, but no branching could be created!\n");
                     return SCIP_INVALIDRESULT;
                  }

                  if( wasforcedlpsolve )
                  {
                     assert(SCIPtreeHasFocusNodeLP(tree));
                     SCIPerrorMessage("LP was solved, all integers fixed, some constraint still infeasible, but no branching could be created!\n");
                     return SCIP_INVALIDRESULT;
                  }

                  verblevel = SCIP_VERBLEVEL_FULL;

                  if( !tree->forcinglpmessage && set->disp_verblevel == SCIP_VERBLEVEL_HIGH )
                  {
                     verblevel = SCIP_VERBLEVEL_HIGH;

                     /* remember that the forcing LP solving message was posted and do only post it again if the
                      * verblevel is SCIP_VERBLEVEL_FULL
                      */
                     tree->forcinglpmessage = TRUE;
                  }

                  SCIPmessagePrintVerbInfo(messagehdlr, set->disp_verblevel, verblevel,
                     "(node %" SCIP_LONGINT_FORMAT ") forcing the solution of an LP (last LP %" SCIP_LONGINT_FORMAT ")...\n", stat->nnodes, stat->nlps);

                  /* solve the LP in the next loop */
                  SCIPtreeSetFocusNodeLP(tree, TRUE);
                  solvelpagain = TRUE;
                  forcedlpsolve = TRUE; /* this LP must be solved without error - otherwise we have to abort */
               }
            }
            break;
         default:
            SCIPerrorMessage("invalid result code <%d> from SCIPbranchLP(), SCIPbranchExt() or SCIPbranchPseudo()\n", result);
            return SCIP_INVALIDRESULT;
         }  /*lint !e788*/
         assert(*cutoff || solvelpagain || propagateagain || branched); /* something must have been done */
         assert(!(*cutoff) || (!solvelpagain && !propagateagain && !branched));
         assert(!solvelpagain || (!(*cutoff) && !branched));
         assert(!propagateagain || (!(*cutoff) && !branched));
         assert(!branched || (!solvelpagain && !propagateagain));
         assert(branched == (tree->nchildren > 0));

         /* apply found cuts */
         SCIP_CALL( applyCuts(blkmem, set, stat, transprob, origprob, tree, reopt, lp, sepastore, branchcand, eventqueue, eventfilter,
               cliquetable, (actdepth == 0), SCIP_EFFICIACYCHOICE_LP, cutoff, &propagateagain, &solvelpagain, &solverelaxagain) );

         /* update lower bound with the pseudo objective value, and cut off node by bounding */
         SCIP_CALL( applyBounding(blkmem, set, stat, transprob, origprob, primal, tree, reopt, lp, branchcand, eventqueue, conflict, cliquetable, cutoff) );

         /* update the cutoff, propagateagain, and solverelaxagain status of current solving loop */
         updateLoopStatus(set, stat, tree, actdepth, cutoff, &propagateagain, &solverelaxagain);
      }

      /* check for immediate restart */
      *restart = *restart || (actdepth == 0 && restartAllowed(set, stat) && (stat->userrestart
	    || (stat->nrootintfixingsrun > set->presol_immrestartfac * (transprob->nvars - transprob->ncontvars)
	       && (stat->nruns == 1 || transprob->nvars <= (1.0-set->presol_restartminred) * stat->prevrunnvars))) );

      SCIPsetDebugMsg(set, "node solving iteration %d finished: cutoff=%u, propagateagain=%u, solverelaxagain=%u, solvelpagain=%u, nlperrors=%d, restart=%u\n",
         nloops, *cutoff, propagateagain, solverelaxagain, solvelpagain, nlperrors, *restart);
   }
   assert(SCIPsepastoreGetNCuts(sepastore) == 0);
   assert(*cutoff || SCIPconflictGetNConflicts(conflict) == 0);
   
   /* check whether the final enforcement round was called for the relaxation solution (unless the node is cut off anyways) */
   if( !(*cutoff) && bestrelaxval != -SCIPsetInfinity(set) && (!SCIPtreeHasFocusNodeLP(tree)
         || SCIPsetIsGT(set, bestrelaxval, SCIPlpGetObjval(lp, set, transprob))) )
   {
      /* copy best relaxation solution to output parameter */
      SCIP_CALL( SCIPsolCopy(relaxsol, blkmem, set, stat, primal, bestrelaxsol) );
   }
   
   /* free solution used to save the best relaxation solution */
   SCIP_CALL( SCIPsolFree(&bestrelaxsol, blkmem, primal) );

   /* flush the conflict set storage */
   SCIP_CALL( SCIPconflictFlushConss(conflict, blkmem, set, stat, transprob, origprob, tree, reopt, lp, branchcand, eventqueue, cliquetable) );

   /* check for too many LP errors */
   if( nlperrors >= MAXNLPERRORS )
   {
      SCIPerrorMessage("(node %" SCIP_LONGINT_FORMAT ") unresolved numerical troubles in LP %" SCIP_LONGINT_FORMAT " -- aborting\n", stat->nnodes, stat->nlps);
      return SCIP_LPERROR;
   }

   /* check for final restart */
   restartfac = set->presol_subrestartfac;
   if( actdepth == 0 )
      restartfac = MIN(restartfac, set->presol_restartfac);
   *restart = *restart || (restartAllowed(set, stat) && (stat->userrestart
	 || (stat->nrootintfixingsrun > restartfac * (transprob->nvars - transprob->ncontvars)
	    && (stat->nruns == 1 || transprob->nvars <= (1.0-set->presol_restartminred) * stat->prevrunnvars))) );

   /* remember the last root LP solution */
   if( actdepth == 0 && !(*cutoff) && !(*unbounded) )
   {
      /* the root pseudo objective value and pseudo objective value should be equal in the root node */
      assert(SCIPsetIsFeasEQ(set, SCIPlpGetGlobalPseudoObjval(lp, set, transprob), SCIPlpGetPseudoObjval(lp, set, transprob)));

      SCIPprobStoreRootSol(transprob, set, stat, lp, SCIPtreeHasFocusNodeLP(tree));
   }

   /* check for cutoff */
   if( *cutoff )
   {
      SCIPsetDebugMsg(set, "node is cut off\n");

      if( SCIPtreeHasFocusNodeLP(tree) && lp->flushed && lp->solved && SCIPlpGetSolstat(lp) == SCIP_LPSOLSTAT_OBJLIMIT )
      {

      }
      SCIPnodeUpdateLowerbound(focusnode, stat, set, tree, transprob, origprob, SCIPsetInfinity(set));
      *infeasible = TRUE;
      SCIP_CALL( SCIPdebugRemoveNode(blkmem, set, focusnode) ); /*lint !e506 !e774*/
   }
   else if( !(*unbounded) && SCIPlpGetSolstat(lp) == SCIP_LPSOLSTAT_OPTIMAL )
   {
      /* update the regression statistic nlpbranchcands and LP objective value  */
      int nlpbranchcands;
      SCIP_Real lpobjval;

      /* get number of LP candidate variables */
      SCIP_CALL( SCIPbranchcandGetLPCands(branchcand, set, stat, lp, NULL, NULL, NULL, &nlpbranchcands, NULL, NULL) );

      /* get LP objective value */
      lpobjval = SCIPlpGetObjval(lp, set, transprob);
      assert(lpobjval != SCIP_INVALID && !SCIPsetIsInfinity(set, REALABS(lpobjval))); /*lint !e777*/

      /* add the observation to the regression */
      SCIPregressionAddObservation(stat->regressioncandsobjval, (SCIP_Real)nlpbranchcands, lpobjval);
   }

   return SCIP_OKAY;
}

/** if feasible, adds current solution to the solution storage */
static
SCIP_RETCODE addCurrentSolution(
   BMS_BLKMEM*           blkmem,             /**< block memory buffers */
   SCIP_SET*             set,                /**< global SCIP settings */
   SCIP_MESSAGEHDLR*     messagehdlr,        /**< message handler */
   SCIP_STAT*            stat,               /**< dynamic problem statistics */
   SCIP_PROB*            origprob,           /**< original problem */
   SCIP_PROB*            transprob,          /**< transformed problem after presolve */
   SCIP_PRIMAL*          primal,             /**< primal data */
   SCIP_RELAXATION*      relaxation,         /**< global relaxation data */
   SCIP_TREE*            tree,               /**< branch and bound tree */
   SCIP_REOPT*           reopt,              /**< reoptimization data structure */
   SCIP_LP*              lp,                 /**< LP data */
   SCIP_EVENTQUEUE*      eventqueue,         /**< event queue */
   SCIP_EVENTFILTER*     eventfilter,        /**< event filter for global (not variable dependent) events */
   SCIP_SOL*             relaxsol,           /**< relaxation solution to add, if NULL either LP or pseudosol is used */
   SCIP_Bool             checksol            /**< should the solution be checked? */
   )
{
   SCIP_Longint oldnbestsolsfound = primal->nbestsolsfound;
   SCIP_SOL* sol;
   SCIP_Bool foundsol;

   /* found a feasible solution */
   if( relaxsol != NULL )
   {
      /* start clock for relaxation solutions */
      SCIPclockStart(stat->relaxsoltime, set);
      
      if( checksol || set->misc_exactsolve )
      {
         /* if we want to solve exactly, we have to check the solution exactly again */
         SCIP_CALL( SCIPprimalTrySol(primal, blkmem, set, messagehdlr, stat, origprob, transprob, tree, reopt, lp,
               eventqueue, eventfilter, relaxsol, FALSE, TRUE, TRUE, TRUE, &foundsol) );
      }
      else
      {
         SCIP_CALL( SCIPprimalAddSol(primal, blkmem, set, messagehdlr, stat, origprob, transprob, tree, reopt, lp,
               eventqueue, eventfilter, relaxsol, &foundsol) );
      }

      if( foundsol )
      {
         stat->nrelaxsolsfound++;

         if( primal->nbestsolsfound != oldnbestsolsfound )
         {
            stat->nrelaxbestsolsfound++;
            SCIPstoreSolutionGap(set->scip);
         }
      }
      
      /* stop clock for relaxation solutions */
      SCIPclockStop(stat->relaxsoltime, set);
      
   }
   else if( SCIPtreeHasFocusNodeLP(tree) )
   {
      assert(lp->primalfeasible);

      /* start clock for LP solutions */
      SCIPclockStart(stat->lpsoltime, set);

      /* add solution to storage */
      SCIP_CALL( SCIPsolCreateLPSol(&sol, blkmem, set, stat, transprob, primal, tree, lp, NULL) );
      if( checksol || set->misc_exactsolve )
      {
         /* if we want to solve exactly, we have to check the solution exactly again */
         SCIP_CALL( SCIPprimalTrySolFree(primal, blkmem, set, messagehdlr, stat, origprob, transprob, tree, reopt, lp,
               eventqueue, eventfilter, &sol, FALSE, FALSE, TRUE, TRUE, TRUE, &foundsol) );
      }
      else
      {
         SCIP_CALL( SCIPprimalAddSolFree(primal, blkmem, set, messagehdlr, stat, origprob, transprob, tree, reopt, lp,
               eventqueue, eventfilter, &sol, &foundsol) );
      }

      if( foundsol )
      {
         stat->nlpsolsfound++;

         if( primal->nbestsolsfound != oldnbestsolsfound )
         {
            stat->nlpbestsolsfound++;
            SCIPstoreSolutionGap(set->scip);
         }
      }

      /* stop clock for LP solutions */
      SCIPclockStop(stat->lpsoltime, set);
   }
   else
   {
      /* start clock for pseudo solutions */
      SCIPclockStart(stat->pseudosoltime, set);

      /* add solution to storage */
      SCIP_CALL( SCIPsolCreatePseudoSol(&sol, blkmem, set, stat, transprob, primal, tree, lp, NULL) );
      if( checksol || set->misc_exactsolve )
      {
         /* if we want to solve exactly, we have to check the solution exactly again */
         SCIP_CALL( SCIPprimalTrySolFree(primal, blkmem, set, messagehdlr, stat, origprob, transprob, tree, reopt, lp,
               eventqueue, eventfilter, &sol, FALSE, FALSE, TRUE, TRUE, TRUE, &foundsol) );
      }
      else
      {
         SCIP_CALL( SCIPprimalAddSolFree(primal, blkmem, set, messagehdlr, stat, origprob, transprob, tree, reopt, lp,
               eventqueue, eventfilter, &sol, &foundsol) );
      }

      /* stop clock for pseudo solutions */
      SCIPclockStop(stat->pseudosoltime, set);

      if( foundsol )
      {
         stat->npssolsfound++;

         if( primal->nbestsolsfound != oldnbestsolsfound )
         {
            stat->npsbestsolsfound++;
            SCIPstoreSolutionGap(set->scip);
         }
      }
   }

   return SCIP_OKAY;
}

/** main solving loop */
SCIP_RETCODE SCIPsolveCIP(
   BMS_BLKMEM*           blkmem,             /**< block memory buffers */
   SCIP_SET*             set,                /**< global SCIP settings */
   SCIP_MESSAGEHDLR*     messagehdlr,        /**< message handler */
   SCIP_STAT*            stat,               /**< dynamic problem statistics */
   SCIP_MEM*             mem,                /**< block memory pools */
   SCIP_PROB*            origprob,           /**< original problem */
   SCIP_PROB*            transprob,          /**< transformed problem after presolve */
   SCIP_PRIMAL*          primal,             /**< primal data */
   SCIP_TREE*            tree,               /**< branch and bound tree */
   SCIP_REOPT*           reopt,              /**< reoptimization data structure */
   SCIP_LP*              lp,                 /**< LP data */
   SCIP_RELAXATION*      relaxation,         /**< global relaxation data */
   SCIP_PRICESTORE*      pricestore,         /**< pricing storage */
   SCIP_SEPASTORE*       sepastore,          /**< separation storage */
   SCIP_CUTPOOL*         cutpool,            /**< global cut pool */
   SCIP_CUTPOOL*         delayedcutpool,     /**< global delayed cut pool */
   SCIP_BRANCHCAND*      branchcand,         /**< branching candidate storage */
   SCIP_CONFLICT*        conflict,           /**< conflict analysis data */
   SCIP_CONFLICTSTORE*   conflictstore,      /**< conflict store */
   SCIP_EVENTFILTER*     eventfilter,        /**< event filter for global (not variable dependent) events */
   SCIP_EVENTQUEUE*      eventqueue,         /**< event queue */
   SCIP_CLIQUETABLE*     cliquetable,        /**< clique table data structure */
   SCIP_Bool*            restart             /**< should solving process be started again with presolving? */
   )
{
   SCIP_NODESEL* nodesel;
   SCIP_NODE* focusnode;
   SCIP_NODE* nextnode;
   SCIP_EVENT event;
   SCIP_Real restartfac;
   SCIP_Real restartconfnum;
   int nnodes;
   int depth;
   SCIP_Bool cutoff;
   SCIP_Bool unbounded;
   SCIP_Bool infeasible;
   SCIP_Bool foundsol;
   SCIP_SOL* relaxsol;

   assert(set != NULL);
   assert(blkmem != NULL);
   assert(stat != NULL);
   assert(transprob != NULL);
   assert(tree != NULL);
   assert(lp != NULL);
   assert(pricestore != NULL);
   assert(sepastore != NULL);
   assert(branchcand != NULL);
   assert(cutpool != NULL);
   assert(delayedcutpool != NULL);
   assert(primal != NULL);
   assert(eventfilter != NULL);
   assert(eventqueue != NULL);
   assert(restart != NULL);

   /* check for immediate restart (if problem solving marked to be restarted was aborted) */
   restartfac = set->presol_subrestartfac;
   if( SCIPtreeGetCurrentDepth(tree) == 0 )
      restartfac = MIN(restartfac, set->presol_restartfac);
   *restart = restartAllowed(set, stat) && (stat->userrestart
      || (stat->nrootintfixingsrun > restartfac * (transprob->nvars - transprob->ncontvars)
	 && (stat->nruns == 1 || transprob->nvars <= (1.0-set->presol_restartminred) * stat->prevrunnvars)) );

   /* calculate the number of successful conflict analysis calls that should trigger a restart */
   if( set->conf_restartnum > 0 )
   {
      int i;

      restartconfnum = (SCIP_Real)set->conf_restartnum;
      for( i = 0; i < stat->nconfrestarts; ++i )
         restartconfnum *= set->conf_restartfac;
   }
   else
      restartconfnum = SCIP_REAL_MAX;
   assert(restartconfnum >= 0.0);

   /* switch status to UNKNOWN */
   stat->status = SCIP_STATUS_UNKNOWN;

   focusnode = NULL;
   nextnode = NULL;
   unbounded = FALSE;

   while( !SCIPsolveIsStopped(set, stat, TRUE) && !(*restart) )
   {
      SCIP_Longint nsuccessconflicts;
      SCIP_Bool afternodeheur;
      SCIP_Bool stopped;
      SCIP_Bool branched;

      assert(BMSgetNUsedBufferMemory(mem->buffer) == 0);

      foundsol = FALSE;
      infeasible = FALSE;

      do
      {
         /* update the memory saving flag, switch algorithms respectively */
         SCIPstatUpdateMemsaveMode(stat, set, messagehdlr, mem);

         /* get the current node selector */
         nodesel = SCIPsetGetNodesel(set, stat);

         /* inform tree about the current node selector */
         SCIP_CALL( SCIPtreeSetNodesel(tree, set, messagehdlr, stat, nodesel) );

         /* the next node was usually already selected in the previous solving loop before the primal heuristics were
          * called, because they need to know, if the next node will be a child/sibling (plunging) or not;
          * if the heuristics found a new best solution that cut off some of the nodes, the node selector must be called
          * again, because the selected next node may be invalid due to cut off
          */
         if( nextnode == NULL )
         {
            /* select next node to process */
            SCIP_CALL( SCIPnodeselSelect(nodesel, set, &nextnode) );
         }
         focusnode = nextnode;
         nextnode = NULL;
         assert(BMSgetNUsedBufferMemory(mem->buffer) == 0);

         /* start node activation timer */
         SCIPclockStart(stat->nodeactivationtime, set);

         /* focus selected node */
         SCIP_CALL( SCIPnodeFocus(&focusnode, blkmem, set, messagehdlr, stat, transprob, origprob, primal, tree, reopt,
               lp, branchcand, conflict, conflictstore, eventfilter, eventqueue, cliquetable, &cutoff, FALSE) );
         if( cutoff )
            stat->ndelayedcutoffs++;

         /* stop node activation timer */
         SCIPclockStop(stat->nodeactivationtime, set);

         assert(BMSgetNUsedBufferMemory(mem->buffer) == 0);
      }
      while( cutoff ); /* select new node, if the current one was located in a cut off subtree */

      assert(SCIPtreeGetCurrentNode(tree) == focusnode);
      assert(SCIPtreeGetFocusNode(tree) == focusnode);

      /* if no more node was selected, we finished optimization */
      if( focusnode == NULL )
      {
         assert(SCIPtreeGetNNodes(tree) == 0);
         break;
      }

      /* update maxdepth and node count statistics */
      depth = SCIPnodeGetDepth(focusnode);
      stat->maxdepth = MAX(stat->maxdepth, depth);
      stat->maxtotaldepth = MAX(stat->maxtotaldepth, depth);
      stat->nnodes++;
      stat->ntotalnodes++;

      /* update reference bound statistic, if available */
      if( SCIPsetIsGE(set, SCIPnodeGetLowerbound(focusnode), stat->referencebound) )
         stat->nnodesaboverefbound++;

      /* issue NODEFOCUSED event */
      SCIP_CALL( SCIPeventChgType(&event, SCIP_EVENTTYPE_NODEFOCUSED) );
      SCIP_CALL( SCIPeventChgNode(&event, focusnode) );
      SCIP_CALL( SCIPeventProcess(&event, set, NULL, NULL, NULL, eventfilter) );

      /* Save best relaxation solution if it is enforced in solveNode(), which is neccessary, since the lowerbound set by the relaxator
       * to this solution's objective value will later be tested against the cutoff bound without any epsilon. If the cutoff bound is
       * later computed via SCIPsolCreateRelaxSol, this test can fail because of rounding errors, since the relaxation solution is only
       * updated and not computed from scratch, which may lead to a numerically different objective value.
       */
      relaxsol = NULL;
      
      /* solve focus node */
<<<<<<< HEAD
      SCIP_CALL( solveNode(blkmem, set, messagehdlr, stat, mem, origprob, transprob, primal, tree, reopt, lp, relaxation, pricestore, sepastore, branchcand,
            cutpool, delayedcutpool, conflict, eventfilter, eventqueue, cliquetable, &relaxsol, &cutoff, &unbounded, &infeasible, restart,
            &afternodeheur, &stopped) );
      
=======
      SCIP_CALL( solveNode(blkmem, set, messagehdlr, stat, mem, origprob, transprob, primal, tree, reopt, lp, relaxation,
            pricestore, sepastore, branchcand, cutpool, delayedcutpool, conflict, conflictstore, eventfilter, eventqueue,
            cliquetable, &cutoff, &unbounded, &infeasible, restart, &afternodeheur, &stopped) );
>>>>>>> 26b6a3db
      assert(!cutoff || infeasible);
      assert(BMSgetNUsedBufferMemory(mem->buffer) == 0);
      assert(SCIPtreeGetCurrentNode(tree) == focusnode);
      assert(SCIPtreeGetFocusNode(tree) == focusnode);

      branched = (tree->nchildren > 0);

      if( stopped )
         break;

      /* check for restart */
      if( !(*restart) )
      {
         /* change color of node in visualization */
         SCIPvisualSolvedNode(stat->visual, set, stat, focusnode);

         /* check, if the current solution is feasible */
         if( !infeasible )
         {
            SCIP_Bool feasible;

            assert(!SCIPtreeHasFocusNodeLP(tree) || (lp->flushed && lp->solved));
            assert(!cutoff);

            /* in the unbounded case, we check the solution w.r.t. the original problem, because we do not want to rely
             * on the LP feasibility and integrality is not checked for unbounded solutions, anyway
             */
            if( unbounded )
            {
               SCIP_SOL* sol;
               
               if( relaxsol != NULL )
               {
                  sol = relaxsol;
               }
               else if( SCIPtreeHasFocusNodeLP(tree) )
               {
                  SCIP_CALL( SCIPsolCreateLPSol(&sol, blkmem, set, stat, transprob, primal, tree, lp, NULL) );
               }
               else
               {
                  SCIP_CALL( SCIPsolCreatePseudoSol(&sol, blkmem, set, stat, transprob, primal, tree, lp, NULL) );
               }
               SCIP_CALL( SCIPcheckSolOrig(set->scip, sol, &feasible, FALSE, FALSE) );

               SCIP_CALL( SCIPsolFree(&sol, blkmem, primal) );
            }
            else
               feasible = TRUE;

            /* node solution is feasible: add it to the solution store */
            if( feasible )
            {
               SCIP_CALL( addCurrentSolution(blkmem, set, messagehdlr, stat, origprob, transprob, primal, relaxation, tree, reopt,
                     lp, eventqueue, eventfilter, relaxsol, FALSE) );
               
               /* update the cutoff pointer if the new solution made the cutoff bound equal to the lower bound */
               SCIP_CALL( applyBounding(blkmem, set, stat, transprob, origprob, primal, tree, reopt, lp, branchcand, eventqueue, conflict, cliquetable, &cutoff) );
               

               /* increment number of feasible leaf nodes */
               stat->nfeasleaves++;

               /* issue NODEFEASIBLE event */
               SCIP_CALL( SCIPeventChgType(&event, SCIP_EVENTTYPE_NODEFEASIBLE) );
               SCIP_CALL( SCIPeventChgNode(&event, focusnode) );
               SCIP_CALL( SCIPeventProcess(&event, set, NULL, NULL, NULL, eventfilter) );

               if( set->reopt_enable )
               {
                  assert(reopt != NULL);
                  SCIP_CALL( SCIPreoptCheckCutoff(reopt, set, blkmem, focusnode, SCIP_EVENTTYPE_NODEFEASIBLE,
                        SCIPlpGetSolstat(lp), tree->root == focusnode, tree->focusnode == focusnode, focusnode->lowerbound,
                        tree->effectiverootdepth) );
               }
            }
         }
         else if( !unbounded )
         {
            /* node solution is not feasible */
            if( !branched )
            {
               assert(tree->nchildren == 0);

               /* change color of node in visualization output */
               SCIPvisualCutoffNode(stat->visual, set, stat, focusnode, TRUE);

               /* issue NODEINFEASIBLE event */
               SCIP_CALL( SCIPeventChgType(&event, SCIP_EVENTTYPE_NODEINFEASIBLE) );

               /* we only increase the number of objective leaf nodes if we hit the LP objective limit; we might have also
                * hit the objective limit at a node that is actually infeasible, or a dual reduction led to an infeasibility prior
                * to LP solving such that the node will be marked as infeasible */
               if( SCIPtreeHasCurrentNodeLP(tree) && SCIPlpGetSolstat(lp) == SCIP_LPSOLSTAT_OBJLIMIT )
                  stat->nobjleaves++;
               else
                  stat->ninfeasleaves++;

               if( set->reopt_enable )
               {
                  assert(reopt != NULL);
                  SCIP_CALL( SCIPreoptCheckCutoff(reopt, set, blkmem, focusnode, SCIP_EVENTTYPE_NODEINFEASIBLE,
                        SCIPlpGetSolstat(lp), tree->root == focusnode, tree->focusnode == focusnode, focusnode->lowerbound,
                        tree->effectiverootdepth) );
               }

               /* increase the cutoff counter of the branching variable */
               if( stat->lastbranchvar != NULL )
               {
                  SCIP_CALL( SCIPvarIncCutoffSum(stat->lastbranchvar, blkmem, set, stat, stat->lastbranchdir, stat->lastbranchvalue, 1.0) );
               }
               /**@todo if last branching variable is unknown, retrieve it from the nodes' boundchg arrays */
            }
            else
            {
               assert(tree->nchildren > 0);

               /* issue NODEBRANCHED event */
               SCIP_CALL( SCIPeventChgType(&event, SCIP_EVENTTYPE_NODEBRANCHED) );

               if( set->reopt_enable )
               {
                  assert(reopt != NULL);
                  SCIP_CALL( SCIPreoptCheckCutoff(reopt, set, blkmem, focusnode, SCIP_EVENTTYPE_NODEBRANCHED,
                        SCIPlpGetSolstat(lp), tree->root == focusnode, tree->focusnode == focusnode, focusnode->lowerbound,
                        tree->effectiverootdepth) );
               }
            }
            SCIP_CALL( SCIPeventChgNode(&event, focusnode) );
            SCIP_CALL( SCIPeventProcess(&event, set, NULL, NULL, NULL, eventfilter) );
         }
         assert(BMSgetNUsedBufferMemory(mem->buffer) == 0);

         /* if no branching was created, the node was not cut off, but its lower bound is still smaller than
          * the cutoff bound, we have to branch on a non-fixed variable;
          * this can happen, if we want to solve exactly, the current solution was declared feasible by the
          * constraint enforcement, but in exact solution checking it was found out to be infeasible;
          * in this case, no branching would have been generated by the enforcement of constraints, but we
          * have to further investigate the current sub tree;
          * note that we must noch check tree->nchildren > 0 here to determine whether we branched, we rather
          * check it directly after solveNode() and store the result, because an event handler might impose a
          * new cutoff bound (as is the case in ParaSCIP)
          */
         if( !cutoff && !unbounded && !branched && SCIPnodeGetLowerbound(focusnode) < primal->cutoffbound )
         {
            SCIP_RESULT result;

            assert(set->misc_exactsolve);

            do
            {
               result = SCIP_DIDNOTRUN;
               if( SCIPbranchcandGetNPseudoCands(branchcand) == 0 )
               {
                  if( transprob->ncontvars > 0 )
                  {
                     /**@todo call PerPlex */
                     SCIPerrorMessage("cannot branch on all-fixed LP -- have to call PerPlex instead\n");
                  }
               }
               else
               {
                  SCIP_CALL( SCIPbranchExecPseudo(blkmem, set, stat, transprob, origprob, tree, reopt, lp, branchcand,
                        eventqueue, primal->cutoffbound, FALSE, &result) );
                  assert(result != SCIP_DIDNOTRUN && result != SCIP_DIDNOTFIND);
               }
            }
            while( result == SCIP_REDUCEDDOM );
         }
         assert(BMSgetNUsedBufferMemory(mem->buffer) == 0);

         /* select node to process in next solving loop; the primal heuristics need to know whether a child/sibling
          * (plunging) will be selected as next node or not
          */
         SCIP_CALL( SCIPnodeselSelect(nodesel, set, &nextnode) );
         assert(BMSgetNUsedBufferMemory(mem->buffer) == 0);

         /* call primal heuristics that should be applied after the node was solved */
         nnodes = SCIPtreeGetNNodes(tree);
         stopped = SCIPsolveIsStopped(set, stat, TRUE);
         if( !afternodeheur && (!cutoff || nnodes > 0) && !stopped )
         {
            SCIP_CALL( SCIPprimalHeuristics(set, stat, transprob, primal, tree, lp, nextnode, SCIP_HEURTIMING_AFTERNODE,
                  cutoff, &foundsol) );
            assert(BMSgetNUsedBufferMemory(mem->buffer) == 0);

            stopped = SCIPsolveIsStopped(set, stat, FALSE);
         }

         /* if the heuristics found a new best solution that cut off some of the nodes, the node selector must be called
          * again, because the selected next node may be invalid due to cut off
          */
         assert(!tree->cutoffdelayed);

         if( nnodes != SCIPtreeGetNNodes(tree) || stopped )
            nextnode = NULL;
      }
      else if( !infeasible )
      {
         /* The current solution was not proven to be infeasible, but due to the restart, this does not mean that it is
          * feasible, we might just have skipped the check. Thus, we try to add it to the solution store, but check it
          * again.
          */
         SCIP_CALL( addCurrentSolution(blkmem, set, messagehdlr, stat, origprob, transprob, primal, relaxation, tree, reopt, lp,
               eventqueue, eventfilter, relaxsol, TRUE) );

         if( set->reopt_enable )
         {
            assert(reopt != NULL);
            SCIP_CALL( SCIPreoptCheckCutoff(reopt, set, blkmem, focusnode, SCIP_EVENTTYPE_NODEFEASIBLE,
                  SCIPlpGetSolstat(lp), tree->root == focusnode, tree->focusnode == focusnode, focusnode->lowerbound,
                  tree->effectiverootdepth) );
         }
      }
      
      /* free relaxation solution if it exists */
      if( relaxsol != NULL )
      {
         SCIP_CALL( SCIPsolFree(&relaxsol, blkmem, primal) );
      }

      /* compute number of successfully applied conflicts */
      nsuccessconflicts = SCIPconflictGetNPropSuccess(conflict) + SCIPconflictGetNInfeasibleLPSuccess(conflict)
         + SCIPconflictGetNBoundexceedingLPSuccess(conflict) + SCIPconflictGetNStrongbranchSuccess(conflict)
         + SCIPconflictGetNPseudoSuccess(conflict);

      /* trigger restart due to conflicts and the restart parameters allow another restart */
      if( nsuccessconflicts >= restartconfnum && restartAllowed(set, stat) )
      {
         SCIPmessagePrintVerbInfo(messagehdlr, set->disp_verblevel, SCIP_VERBLEVEL_HIGH,
            "(run %d, node %" SCIP_LONGINT_FORMAT ") restarting after %" SCIP_LONGINT_FORMAT " successful conflict analysis calls\n",
            stat->nruns, stat->nnodes, nsuccessconflicts);
         *restart = TRUE;

         stat->nconfrestarts++;
      }

      /* restart if the userrestart was set to true, we have still some nodes left and the restart parameters allow
       * another restart
       */
      *restart = *restart || (stat->userrestart && SCIPtreeGetNNodes(tree) > 0 && restartAllowed(set, stat));
      if( restartAllowed(set, stat) && set->limit_autorestartnodes == stat->nnodes && stat->ntotalnodes - stat->nruns + 1 == set->limit_autorestartnodes )
      {
         SCIPmessagePrintVerbInfo(messagehdlr, set->disp_verblevel, SCIP_VERBLEVEL_HIGH,
               "(run %d, node %" SCIP_LONGINT_FORMAT ") restarting: triggering parameter controlled restart)\n",
               stat->nruns, stat->nnodes);
         *restart = TRUE;
      }
      /* if restart limit was exceeded, change the status; if status is different from unknown, ie some other limit was
       * hit, leave it unchanged
       */
      if( *restart && stat->status == SCIP_STATUS_UNKNOWN && set->limit_restarts >= 0 && stat->nruns > set->limit_restarts )
      {
         *restart = FALSE;
         stat->status = SCIP_STATUS_RESTARTLIMIT;
      }

      /* display node information line */
      SCIP_CALL( SCIPdispPrintLine(set, messagehdlr, stat, NULL, (SCIPnodeGetDepth(focusnode) == 0) && infeasible && !foundsol, TRUE) );

      SCIPsetDebugMsg(set, "Processing of node %" SCIP_LONGINT_FORMAT " in depth %d finished. %d siblings, %d children, %d leaves left\n",
         stat->nnodes, SCIPnodeGetDepth(focusnode), tree->nsiblings, tree->nchildren, SCIPtreeGetNLeaves(tree));
      SCIPsetDebugMsg(set, "**********************************************************************\n");
   }

   /* update the primal-dual integral if node or time limits were hit or an interruption signal was called */
   if( SCIPsolveIsStopped(set, stat, TRUE) )
   {
      SCIPstatUpdatePrimalDualIntegral(stat, set, transprob, origprob, SCIPsetInfinity(set), -SCIPsetInfinity(set));
   }

   assert(BMSgetNUsedBufferMemory(mem->buffer) == 0);

   SCIPsetDebugMsg(set, "Problem solving finished with status %u (restart=%u, userrestart=%u)\n", stat->status, *restart, stat->userrestart);

   /* cuts off nodes with lower bound is not better than given cutoff bound, manually; this necessary to ensure that
    * SCIP terminates with a proper solve stage
    */
   SCIP_CALL( SCIPtreeCutoff(tree, reopt, blkmem, set, stat, eventqueue, lp, primal->cutoffbound) );

   /* if the current node is the only remaining node, and if its lower bound exceeds the upper bound, we have
    * to delete it manually in order to get to the SOLVED stage instead of thinking, that only the gap limit
    * was reached (this may happen, if the current node is the one defining the global lower bound and a
    * feasible solution with the same value was found at this node)
    */
   if( tree->focusnode != NULL && SCIPtreeGetNNodes(tree) == 0
      && SCIPsetIsGE(set, tree->focusnode->lowerbound, primal->cutoffbound) )
   {
      if( set->reopt_enable )
      {
         assert(reopt != NULL);
         SCIP_CALL( SCIPreoptCheckCutoff(reopt, set, blkmem, tree->focusnode, SCIP_EVENTTYPE_NODEINFEASIBLE,
               SCIPlpGetSolstat(lp), tree->root == focusnode, tree->focusnode == focusnode, tree->focusnode->lowerbound,
               tree->effectiverootdepth) );
      }

      focusnode = NULL;
      SCIP_CALL( SCIPnodeFocus(&focusnode, blkmem, set, messagehdlr, stat, transprob, origprob, primal, tree, reopt, lp,
            branchcand, conflict, conflictstore, eventfilter, eventqueue, cliquetable, &cutoff, FALSE) );
   }

   /* check whether we finished solving */
   if( SCIPtreeGetNNodes(tree) == 0 && SCIPtreeGetCurrentNode(tree) == NULL )
   {
      /* no restart necessary */
      *restart = FALSE;

      /* set the solution status */
      if( unbounded )
      {
         if( primal->nsols > 0 )
         {
            /* switch status to UNBOUNDED */
            stat->status = SCIP_STATUS_UNBOUNDED;
         }
         else
         {
            /* switch status to INFORUNB */
            stat->status = SCIP_STATUS_INFORUNBD;
         }
      }
      else if( primal->nlimsolsfound == 0 )
      {
         assert(primal->nsols == 0 || SCIPsetIsFeasGT(set, SCIPsolGetObj(primal->sols[0], set, transprob, origprob),
               SCIPprobInternObjval(transprob, origprob, set, SCIPprobGetObjlim(transprob, set))));

         /* switch status to INFEASIBLE */
         stat->status = SCIP_STATUS_INFEASIBLE;
      }
      else
      {
         /* switch status to OPTIMAL */
         stat->status = SCIP_STATUS_OPTIMAL;
      }
   }

   return SCIP_OKAY;
}<|MERGE_RESOLUTION|>--- conflicted
+++ resolved
@@ -2120,12 +2120,12 @@
    SCIP_CLIQUETABLE*     cliquetable,        /**< clique table data structure */
    SCIP_Bool             fullseparation,     /**< are we in the first prop-and-cut-and-price loop? */
    SCIP_Bool*            propagateagain,     /**< pointer to store whether we want to propagate again */
+   SCIP_Bool*            solverelaxagain,    /**< pointer to store TRUE, if the external relaxators should be called again */
    SCIP_Bool*            cutoff,             /**< pointer to store whether the node can be cut off */
    SCIP_Bool*            unbounded,          /**< pointer to store whether an unbounded ray was found in the LP */
    SCIP_Bool*            lperror,            /**< pointer to store whether an unresolved error in LP solving occured */
-   SCIP_Bool*            pricingaborted,     /**< pointer to store whether the pricing was aborted and the lower bound must
+   SCIP_Bool*            pricingaborted      /**< pointer to store whether the pricing was aborted and the lower bound must
                                               *   not be used */
-   SCIP_Bool*            solverelaxagain     /**< pointer to store TRUE, if the external relaxators should be called again */
    )
 {
    SCIP_NODE* focusnode;
@@ -2290,18 +2290,11 @@
 
                if( !(*cutoff) )
                {
-<<<<<<< HEAD
-                  SCIPdebugMessage("    -> found reduction: resolve LP\n");
-                  *solverelaxagain = TRUE;
-
-                  /* in the root node, remove redundant rows permanently from the LP */
-                  if( root )
-=======
                   /* if we found something, solve LP again */
                   if( !lp->flushed )
->>>>>>> 26b6a3db
                   {
                      SCIPsetDebugMsg(set, "    -> found reduction: resolve LP\n");
+                     *solverelaxagain = TRUE;
 
                      /* in the root node, remove redundant rows permanently from the LP */
                      if( root )
@@ -2316,21 +2309,6 @@
                      assert(lp->flushed);
                      assert(lp->solved || *lperror);
 
-<<<<<<< HEAD
-                  mustprice = TRUE;
-               }
-               /* propagation might have changed the best bound of loose variables, thereby changing the loose objective
-                * value which is added to the LP value; because of the loose status, the LP might not be reoptimized,
-                * but the lower bound of the node needs to be updated
-                */
-               else if( lp->solved && stat->nboundchgs > oldnboundchgs && !(*cutoff) &&
-                  SCIPprobAllColsInLP(transprob, set, lp) && SCIPlpIsRelax(lp) )
-               {
-                  assert(lp->flushed);
-                  assert(lp->solved);
-                  
-                  *solverelaxagain = TRUE;
-=======
                      /* remove previous primal ray, store new one if LP is unbounded */
                      SCIP_CALL( updatePrimalRay(blkmem, set, stat, transprob, primal, tree, lp, *lperror) );
 
@@ -2344,7 +2322,7 @@
                   else if( stat->nboundchgs > oldnboundchgs )
                   {
                      *propagateagain = TRUE;
->>>>>>> 26b6a3db
+                     *solverelaxagain = TRUE;
 
                      if( lp->solved && SCIPprobAllColsInLP(transprob, set, lp) && SCIPlpIsRelax(lp) )
                      {
@@ -2789,12 +2767,12 @@
    SCIP_Bool             fullseparation,     /**< are we in the first prop-and-cut-and-price loop? */
    SCIP_Bool             newinitconss,       /**< do we have to add new initial constraints? */
    SCIP_Bool*            propagateagain,     /**< pointer to store whether we want to propagate again */
+   SCIP_Bool*            solverelaxagain,    /**< pointer to store TRUE, if the external relaxators should be called again */
    SCIP_Bool*            cutoff,             /**< pointer to store TRUE, if the node can be cut off */
    SCIP_Bool*            unbounded,          /**< pointer to store TRUE, if an unbounded ray was found in the LP */
    SCIP_Bool*            lperror,            /**< pointer to store TRUE, if an unresolved error in LP solving occured */
-   SCIP_Bool*            pricingaborted,     /**< pointer to store TRUE, if the pricing was aborted and the lower bound
+   SCIP_Bool*            pricingaborted     /**< pointer to store TRUE, if the pricing was aborted and the lower bound
                                               *   must not be used */
-   SCIP_Bool*            solverelaxagain     /**< pointer to store TRUE, if the external relaxators should be called again */
    
    )
 {
@@ -2919,14 +2897,9 @@
    if( !(*cutoff) && !(*lperror) )
    {
       /* solve the LP with price-and-cut*/
-<<<<<<< HEAD
-      SCIP_CALL( priceAndCutLoop(blkmem, set, messagehdlr, stat, mem, transprob, origprob,  primal, tree, reopt, lp, pricestore, sepastore, cutpool, delayedcutpool,
-            branchcand, conflict, eventfilter, eventqueue, cliquetable, initiallpsolved, cutoff, unbounded, lperror, pricingaborted, solverelaxagain) );
-=======
       SCIP_CALL( priceAndCutLoop(blkmem, set, messagehdlr, stat, mem, transprob, origprob,  primal, tree, reopt, lp,
             pricestore, sepastore, cutpool, delayedcutpool, branchcand, conflict, conflictstore, eventfilter,
-            eventqueue, cliquetable, fullseparation, propagateagain, cutoff, unbounded, lperror, pricingaborted) );
->>>>>>> 26b6a3db
+            eventqueue, cliquetable, fullseparation, propagateagain, solverelaxagain, cutoff, unbounded, lperror, pricingaborted) );
    }
    assert(*cutoff || *lperror || (lp->flushed && lp->solved));
 
@@ -3046,14 +3019,9 @@
       {
       case SCIP_CUTOFF:
          *cutoff = TRUE;
-<<<<<<< HEAD
          SCIPdebugMessage(" -> relaxator <%s> detected cutoff\n", SCIPrelaxGetName(set->relaxs[r]));
          /* @todo does it make sense to proceed if the node is proven to be infeasible? */
          return SCIP_OKAY;
-=======
-         SCIPsetDebugMsg(set, " -> relaxator <%s> detected cutoff\n", SCIPrelaxGetName(set->relaxs[r]));
-         break;
->>>>>>> 26b6a3db
 
       case SCIP_CONSADDED:
          *solvelpagain = TRUE;   /* the separation for new constraints should be called */
@@ -3202,7 +3170,6 @@
    /* enforce constraints by branching, applying additional cutting planes (if LP is being processed),
     * introducing new constraints, or tighten the domains
     */
-<<<<<<< HEAD
 #ifndef SCIP_NDEBUG
    if( bestrelaxval != -SCIPsetInfinity(set) && (!SCIPtreeHasFocusNodeLP(tree) || SCIPsetIsGT(set, bestrelaxval, SCIPlpGetObjval(lp, set, prob))))
    {
@@ -3213,9 +3180,6 @@
       SCIPdebugMessage("enforcing constraints on %s solution\n", SCIPtreeHasFocusNodeLP(tree) ? "LP" : "pseudo");
    }
 #endif
-=======
-   SCIPsetDebugMsg(set, "enforcing constraints on %s solution\n", SCIPtreeHasFocusNodeLP(tree) ? "LP" : "pseudo");
->>>>>>> 26b6a3db
 
    /* check, if the solution is infeasible anyway due to it's objective value */
    if( SCIPtreeHasFocusNodeLP(tree) || enforcerelaxsol )
@@ -3743,13 +3707,8 @@
 
       /* solve the node's LP */
       SCIP_CALL( solveNodeLP(blkmem, set, messagehdlr, stat, mem, origprob, transprob, primal, tree, reopt, lp, pricestore,
-<<<<<<< HEAD
-            sepastore, cutpool, delayedcutpool, branchcand, conflict, eventfilter, eventqueue, cliquetable, *initiallpsolved,
-            newinitconss, cutoff, unbounded, lperror, pricingaborted, solverelaxagain) );
-=======
             sepastore, cutpool, delayedcutpool, branchcand, conflict, conflictstore, eventfilter, eventqueue, cliquetable,
-            initiallpsolved, fullseparation, newinitconss, propagateagain, cutoff, unbounded, lperror, pricingaborted) );
->>>>>>> 26b6a3db
+            initiallpsolved, fullseparation, newinitconss, propagateagain, solverelaxagain, cutoff, unbounded, lperror, pricingaborted) );
 
       *lpsolved = TRUE;
       *solvelpagain = FALSE;
@@ -4029,78 +3988,51 @@
       forcedenforcement = FALSE;
       afterlpproplps = -1L;
 
-<<<<<<< HEAD
-      /* update lower bound with the pseudo objective value, and cut off node by bounding */
-      SCIP_CALL( applyBounding(blkmem, set, stat, transprob, origprob, primal, tree, reopt, lp, branchcand, eventqueue, conflict, cliquetable, cutoff) );
-
-      /* propagate domains before lp solving and solve relaxation and lp */
-      SCIPdebugMessage(" -> node solving loop: call propagators that are applicable before LP is solved\n");
-      SCIP_CALL( propAndSolve(blkmem, set, messagehdlr, stat, mem, origprob, transprob, primal, tree, reopt, lp, relaxation, pricestore, sepastore,
-            branchcand, cutpool, delayedcutpool, conflict, eventfilter, eventqueue, cliquetable, focusnode, actdepth, SCIP_PROPTIMING_BEFORELP,
-            propagate, solvelp, solverelax, forcedlpsolve, &nlperrors, &fullpropagation, &propagateagain,
-            &initiallpsolved, &solvelpagain, &solverelaxagain, cutoff, unbounded, &lperror, &pricingaborted,
-            &forcedenforcement, bestrelaxsol, &bestrelaxval) );
-
-      if( !(*cutoff) )
-=======
       while( !lperror && !(*cutoff) && (propagateagain || solvelpagain || solverelaxagain
             || (afterlpproplps < stat->nnodelps && lpsolved)) )
->>>>>>> 26b6a3db
       {
          solverelax = solverelaxagain;
          solverelaxagain = FALSE;
          solvelp = solvelpagain;
          solvelpagain = FALSE;
-<<<<<<< HEAD
-         forcedenforcement = FALSE;
-
-         /* propagate domains after lp solving and resolve relaxation and lp */
-         SCIPdebugMessage(" -> node solving loop: call propagators that are applicable after LP has been solved\n");
+         propagate = propagateagain;
+         propagateagain = FALSE;
+
+         /* update lower bound with the pseudo objective value, and cut off node by bounding */
+         SCIP_CALL( applyBounding(blkmem, set, stat, transprob, origprob, primal, tree, reopt, lp, branchcand, eventqueue, conflict, cliquetable, cutoff) );
+
+         /* propagate domains before lp solving and solve relaxation and lp */
+         SCIPsetDebugMsg(set, " -> node solving loop: call propagators that are applicable before%s LP is solved\n", lpsolved ? " and after" : "");
          SCIP_CALL( propAndSolve(blkmem, set, messagehdlr, stat, mem, origprob, transprob, primal, tree, reopt, lp, relaxation, pricestore, sepastore,
                branchcand, cutpool, delayedcutpool, conflict, eventfilter, eventqueue, cliquetable, focusnode, actdepth, SCIP_PROPTIMING_AFTERLPLOOP,
                propagate, solvelp, solverelax, forcedlpsolve, &nlperrors, &fullpropagation, &propagateagain,
                &initiallpsolved, &solvelpagain, &solverelaxagain, cutoff, unbounded, &lperror, &pricingaborted,
                &forcedenforcement, bestrelaxsol, &bestrelaxval) );
-      }
-
-      /* reset relaxation solution to best solution found, this might be important for heuristics depending on the relaxation solution */
-      if( bestrelaxval != -SCIPsetInfinity(set) )
-      {
-         SCIP_Real val;
-         int i;
-
-         assert(bestrelaxsol != NULL);
-
-         for( i = 0; i < transprob->nvars; ++i )
-         {
-            assert(transprob->vars[i] != NULL);
-
-            val = SCIPsolGetVal(bestrelaxsol, set, stat, transprob->vars[i]);
-            SCIP_CALL( SCIPvarSetRelaxSol(transprob->vars[i], set, relaxation, val, TRUE) );
-         }
-
-         /* we have found at least one valid relaxation solution -> validate values stored in the variables */
-         SCIPrelaxationSetSolValid(relaxation, TRUE);
-=======
-         propagate = propagateagain;
-         propagateagain = FALSE;
-
-         /* update lower bound with the pseudo objective value, and cut off node by bounding */
-         SCIP_CALL( applyBounding(blkmem, set, stat, transprob, origprob, primal, tree, reopt, lp, branchcand, eventqueue, conflict, cliquetable, cutoff) );
-
-         /* propagate domains before lp solving and solve relaxation and lp */
-         SCIPsetDebugMsg(set, " -> node solving loop: call propagators that are applicable before%s LP is solved\n", lpsolved ? " and after" : "");
-         SCIP_CALL( propAndSolve(blkmem, set, messagehdlr, stat, mem, origprob, transprob, primal, tree, reopt, lp,
-               relaxation, pricestore, sepastore, branchcand, cutpool, delayedcutpool, conflict, conflictstore, eventfilter,
-               eventqueue, cliquetable, focusnode, actdepth, propagate, solvelp, solverelax, forcedlpsolve, initiallpsolved,
-               fullseparation, &afterlpproplps, &heurtiming, &nlperrors, &fullpropagation, &propagateagain, &lpsolved,
-               &solvelpagain, &solverelaxagain, cutoff, unbounded, stopped, &lperror, &pricingaborted, &forcedenforcement) );
          initiallpsolved |= lpsolved;
 
          /* time or solution limit was hit and we already created a dummy child node to terminate fast */
          if( *stopped )
             return SCIP_OKAY;
->>>>>>> 26b6a3db
+         
+         /* reset relaxation solution to best solution found, this might be important for heuristics depending on the relaxation solution */
+         if( bestrelaxval != -SCIPsetInfinity(set) )
+         {
+            SCIP_Real val;
+            int i;
+
+            assert(bestrelaxsol != NULL);
+
+            for( i = 0; i < transprob->nvars; ++i )
+            {
+               assert(transprob->vars[i] != NULL);
+
+               val = SCIPsolGetVal(bestrelaxsol, set, stat, transprob->vars[i]);
+               SCIP_CALL( SCIPvarSetRelaxSol(transprob->vars[i], set, relaxation, val, TRUE) );
+            }
+
+            /* we have found at least one valid relaxation solution -> validate values stored in the variables */
+            SCIPrelaxationSetSolValid(relaxation, TRUE);
+         }
       }
       fullseparation = FALSE;
 
@@ -4230,19 +4162,10 @@
          SCIP_Longint oldnbestsolsfound = primal->nbestsolsfound;
          SCIP_SOL* sol;
          SCIP_Bool stored;
-<<<<<<< HEAD
          
          /* in case the relaxation was enforced add this solution, otherwise decide between LP and pseudosol */
          if( bestrelaxval != -SCIPsetInfinity(set) && (!SCIPtreeHasFocusNodeLP(tree)
                || SCIPsetIsGT(set, bestrelaxval, SCIPlpGetObjval(lp, set, transprob))) )
-=======
-
-         SCIP_CALL( SCIPsolCreateCurrentSol(&sol, blkmem, set, stat, transprob, primal, tree, lp, NULL) );
-         SCIP_CALL( SCIPprimalTrySolFree(primal, blkmem, set, messagehdlr, stat, origprob, transprob, tree, reopt, lp,
-               eventqueue, eventfilter, &sol, FALSE, FALSE, TRUE, TRUE, TRUE, &stored) );
-
-         if( stored )
->>>>>>> 26b6a3db
          {
             SCIP_CALL( SCIPprimalTrySol(primal, blkmem, set, messagehdlr, stat, origprob, transprob, tree, reopt, lp,
                   eventqueue, eventfilter, bestrelaxsol, FALSE, TRUE, TRUE, TRUE, &stored) );
@@ -4863,16 +4786,9 @@
       relaxsol = NULL;
       
       /* solve focus node */
-<<<<<<< HEAD
-      SCIP_CALL( solveNode(blkmem, set, messagehdlr, stat, mem, origprob, transprob, primal, tree, reopt, lp, relaxation, pricestore, sepastore, branchcand,
-            cutpool, delayedcutpool, conflict, eventfilter, eventqueue, cliquetable, &relaxsol, &cutoff, &unbounded, &infeasible, restart,
-            &afternodeheur, &stopped) );
-      
-=======
       SCIP_CALL( solveNode(blkmem, set, messagehdlr, stat, mem, origprob, transprob, primal, tree, reopt, lp, relaxation,
             pricestore, sepastore, branchcand, cutpool, delayedcutpool, conflict, conflictstore, eventfilter, eventqueue,
-            cliquetable, &cutoff, &unbounded, &infeasible, restart, &afternodeheur, &stopped) );
->>>>>>> 26b6a3db
+            cliquetable, &relaxsol, &cutoff, &unbounded, &infeasible, restart, &afternodeheur, &stopped) );
       assert(!cutoff || infeasible);
       assert(BMSgetNUsedBufferMemory(mem->buffer) == 0);
       assert(SCIPtreeGetCurrentNode(tree) == focusnode);
