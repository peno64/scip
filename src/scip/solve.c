--- conflicted
+++ resolved
@@ -54,11 +54,8 @@
 #include "scip/sepa.h"
 #include "scip/prop.h"
 #include "scip/pub_misc.h"
-<<<<<<< HEAD
 #include "scip/branch_nodereopt.h"
-=======
 #include "scip/debug.h"
->>>>>>> 7044f8d8
 
 
 #define MAXNLPERRORS  10                /**< maximal number of LP error loops in a single node */
@@ -2711,14 +2708,12 @@
             if( bestsol != SCIPgetBestSol(set->scip) )
                SCIPstoreSolutionGap(set->scip);
 
-<<<<<<< HEAD
             /* issue NODEFEASIBLE event */
             SCIP_CALL( SCIPeventChgType(&event, SCIP_EVENTTYPE_NODEFEASIBLE) );
             SCIP_CALL( SCIPeventChgNode(&event, tree->focusnode) );
             SCIP_CALL( SCIPeventProcess(&event, set, NULL, NULL, NULL, eventfilter) );
-=======
+
             stat->nlpsolsfound++;
->>>>>>> 7044f8d8
          }
 
          if( SCIPlpGetSolstat(lp) == SCIP_LPSOLSTAT_UNBOUNDEDRAY )
