--- conflicted
+++ resolved
@@ -107,13 +107,12 @@
    SCIP_BENDERSCUT*      benderscut          /**< Benders' decomposition cut */
    );
 
-<<<<<<< HEAD
 /** returns the constraints that have been added by the Benders' cut plugin */
 EXTERN
 SCIP_RETCODE SCIPbenderscutGetCons(
    SCIP_BENDERSCUT*      benderscut,         /**< Benders' decomposition cut */
-   SCIP_CONS***          addedcons,          /**< pointer to store the constraint array */
-   int*                  naddedcons          /**< pointer to store the number of added constraints */
+   SCIP_CONS***          addedconss,         /**< pointer to store the constraint array */
+   int*                  naddedconss         /**< pointer to store the number of added constraints */
    );
 
 /** returns the cuts that have been added by the Benders' cut plugin */
@@ -136,8 +135,6 @@
    SCIP_BENDERSCUT*      benderscut          /**< Benders' decomposition cut */
    );
 
-=======
->>>>>>> 5dd913fb
 /** returns whether the Benders' cut uses the LP information */
 EXTERN
 SCIP_Bool SCIPbenderscutIsLPCut(
