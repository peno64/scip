/* * * * * * * * * * * * * * * * * * * * * * * * * * * * * * * * * * * * * * */
/*                                                                           */
/*                  This file is part of the program and library             */
/*         SCIP --- Solving Constraint Integer Programs                      */
/*                                                                           */
/*    Copyright (C) 2002-2013 Konrad-Zuse-Zentrum                            */
/*                            fuer Informationstechnik Berlin                */
/*                                                                           */
/*  SCIP is distributed under the terms of the ZIB Academic License.         */
/*                                                                           */
/*  You should have received a copy of the ZIB Academic License              */
/*  along with SCIP; see the file COPYING. If not email to scip@zib.de.      */
/*                                                                           */
/* * * * * * * * * * * * * * * * * * * * * * * * * * * * * * * * * * * * * * */

/**@file   cons_bivariate.c
 * @brief  constraint handler for bivariate nonlinear constraints \f$\textrm{lhs} \leq f(x,y) + c z \leq \textrm{rhs}\f$
 * @author Martin Ballerstein
 * @author Dennis Michaels
 * @author Stefan Vigerske
 */

/*---+----1----+----2----+----3----+----4----+----5----+----6----+----7----+----8----+----9----+----0----+----1----+----2*/

#include <assert.h>
#include <math.h>

/* for the MS compiler, the function finite(a) is named _finite(a) */
#ifdef _MSC_VER
#define finite(a) _finite(a)
#endif

/* on SunOS, the function finite(a) is declared in ieeefp.h
 * but this header does not exist on every system, so include only if __sun is defined
 */
#ifdef __sun
#include <ieeefp.h>
#endif

#include "scip/cons_bivariate.h"
#include "scip/cons_linear.h"
#include "scip/cons_quadratic.h"
#include "scip/cons_nonlinear.h"
#include "scip/heur_subnlp.h"
#include "scip/heur_trysol.h"
#include "scip/debug.h"
#include "nlpi/nlpi.h"
#include "nlpi/exprinterpret.h"

/* constraint handler properties */
#define CONSHDLR_NAME          "bivariate"
#define CONSHDLR_DESC          "constraint handler for constraints of the form lhs <= f(x,y) + c*z <= rhs where f(x,y) is a bivariate function"
#define CONSHDLR_SEPAPRIORITY         5 /**< priority of the constraint handler for separation */
#define CONSHDLR_ENFOPRIORITY       -55 /**< priority of the constraint handler for constraint enforcing */
#define CONSHDLR_CHECKPRIORITY -3600000 /**< priority of the constraint handler for checking feasibility */
#define CONSHDLR_SEPAFREQ             1 /**< frequency for separating cuts; zero means to separate only in the root node */
#define CONSHDLR_PROPFREQ             1 /**< frequency for propagating domains; zero means only preprocessing propagation */
#define CONSHDLR_EAGERFREQ          100 /**< frequency for using all instead of only the useful constraints in separation,
                                         *   propagation and enforcement, -1 for no eager evaluations, 0 for first only */
#define CONSHDLR_MAXPREROUNDS        -1 /**< maximal number of presolving rounds the constraint handler participates in (-1: no limit) */
#define CONSHDLR_DELAYSEPA        FALSE /**< should separation method be delayed, if other separators found cuts? */
#define CONSHDLR_DELAYPROP        FALSE /**< should propagation method be delayed, if other propagators found reductions? */
#define CONSHDLR_DELAYPRESOL      FALSE /**< should presolving method be delayed, if other presolvers found reductions? */
#define CONSHDLR_NEEDSCONS         TRUE /**< should the constraint handler be skipped, if no constraints are available? */
#define CONSHDLR_PROP_TIMING SCIP_PROPTIMING_BEFORELP

#define INTERVALINFTY             1E+43 /**< value for infinity in interval operations */
#define NEWTONMAXITER              1000 /**< maximal number of iterations in newton method */
#define INITLPMAXVARVAL          1000.0 /**< maximal absolute value of variable for still generating a linearization cut at that point in initlp */

#define QUADCONSUPGD_PRIORITY      5000 /**< priority of the constraint handler for upgrading of quadratic constraints */
#define NONLINCONSUPGD_PRIORITY   10000 /**< priority of the constraint handler for upgrading of nonlinear constraints */

/* activate the following define to get output on number of bivariate constraints for each convexity-type during INITSOL */
/* #define TYPESTATISTICS */

/*
 * Data structures
 */

/** data structure to cache data used for separation of convex-concave constraints */
struct SepaData_ConvexConcave
{
   SCIP_Bool             linearinx;          /**< whether the function is linear in x */
   SCIP_Bool             lineariny;          /**< whether the function is linear in y */
   SCIP_EXPRTREE*        f_yfixed;           /**< expression tree for f(x,yfixed) */
   SCIP_EXPRTREE*        f_neg_swapped;      /**< expression tree for -f(y,x) */
   SCIP_EXPRTREE*        f_neg_swapped_yfixed;/**< expression tree for -f(y,xfixed) */
   SCIP_EXPRTREE*        vred;               /**< expression tree for vred to underestimate  f(x,y) */
   SCIP_EXPRTREE*        vred_neg_swapped;   /**< expression tree for vred to underestimate -f(y,x) */
};
/** data structure to cache data used for separation of convex-concave constraints */
typedef struct SepaData_ConvexConcave SEPADATA_CONVEXCONCAVE;

/** constraint data for bivariate constraints */
struct SCIP_ConsData
{
   SCIP_EXPRTREE*        f;                  /**< expression tree of bivariate function f(x,y) */
   SCIP_BIVAR_CONVEXITY  convextype;         /**< kind of convexity of f(x,y) */
   SCIP_VAR*             z;                  /**< linear variable */
   SCIP_Real             zcoef;              /**< coefficient of linear variable */
   SCIP_Real             lhs;                /**< left hand side */
   SCIP_Real             rhs;                /**< right hand side */

   SCIP_Real             activity;           /**< activity of bivariate function w.r.t. current solution */
   SCIP_Real             lhsviol;            /**< violation of left hand side in current solution */
   SCIP_Real             rhsviol;            /**< violation of left hand side in current solution */

   unsigned int          mayincreasez:1;     /**< whether z can be increased without harming other constraints */
   unsigned int          maydecreasez:1;     /**< whether z can be decreased without harming other constraints */
   SCIP_Bool             ispropagated;       /**< whether bound tightenings on z have been propagated */
   int                   eventfilterpos;     /**< position of z var events in SCIP event filter */

   SCIP_EXPRGRAPHNODE*   exprgraphnode;      /**< node in expression graph corresponding to bivariate function */

   SEPADATA_CONVEXCONCAVE sepaconvexconcave; /**< separation data for convex-concave constraints */
};

/** constraint handler data */
struct SCIP_ConshdlrData
{
   SCIP_EXPRINT*         exprinterpreter;    /**< expression interpreter (computer gradients and hessians) */

   SCIP_Real             mincutefficacysepa; /**< minimal efficacy of a cut in order to add it to relaxation during separation */
   SCIP_Real             mincutefficacyenfo; /**< minimal target efficacy of a cut in order to add it to relaxation during enforcement (may be ignored) */
   SCIP_Real             cutmaxrange;        /**< maximal range (maximal coef / minimal coef) of a cut in order to be added to LP */
   SCIP_Bool             linfeasshift;       /**< whether to make solutions in check feasible if possible */
   int                   maxproprounds;      /**< limit on number of propagation rounds for a single constraint within one round of SCIP propagation */
   int                   ninitlprefpoints;   /**< number of reference points in each direction where to compute linear support for envelope in LP initialization */
   SCIP_Bool             enfocutsremovable;  /**< are cuts added during enforcement removable from the LP in the same node? */

   SCIP_EVENTHDLR*       linvareventhdlr;    /**< handler for linear variable bound change events */
   SCIP_EVENTHDLR*       nonlinvareventhdlr; /**< handler for nonlinear variable bound change events */
   SCIP_HEUR*            subnlpheur;         /**< a pointer to the subNLP heuristic */
   SCIP_HEUR*            trysolheur;         /**< a pointer to the TRYSOL heuristic, if available */
   int                   newsoleventfilterpos;/**< filter position of new solution event handler, if catched */

   SCIP_EXPRGRAPH*       exprgraph;          /**< expression graph */
   SCIP_Bool             isremovedfixings;   /**< whether variable fixations have been removed from the expression graph */
   SCIP_Bool             ispropagated;       /**< whether the bounds on the variables in the expression graph have been propagated */
   SCIP*                 scip;               /**< SCIP data structure, needed in expression graph callbacks */

   SCIP_NODE*            lastenfolpnode;     /**< the node for which enforcement was called the last time (and some constraint was violated) */
   int                   nenfolprounds;      /**< counter on number of enforcement rounds for the current node */
};


/*
 * Local methods
 */

/** translate from one value of infinity to another
 *
 *  if val is >= infty1, then give infty2, else give val
 */
#define infty2infty(infty1, infty2, val) ((val) >= (infty1) ? (infty2) : (val))

/** processes bound tightening event */
static
SCIP_DECL_EVENTEXEC(processLinearVarEvent)
{
   assert(scip != NULL);
   assert(event != NULL);
   assert(eventdata != NULL);
   assert(eventhdlr != NULL);
   assert(SCIPeventGetType(event) & SCIP_EVENTTYPE_BOUNDTIGHTENED);

   *((SCIP_Bool*)eventdata) = FALSE;

   return SCIP_OKAY;
}

/** catches variable bound change events on the linear variable in a bivariate constraint */
static
SCIP_RETCODE catchLinearVarEvents(
   SCIP*                 scip,               /**< SCIP data structure */
   SCIP_CONS*            cons                /**< constraint for which to catch bound change events */
   )
{
   SCIP_CONSHDLRDATA* conshdlrdata;
   SCIP_CONSDATA* consdata;
   SCIP_EVENTTYPE eventtype;

   assert(scip != NULL);
   assert(cons != NULL);
   assert(SCIPconsIsEnabled(cons));
   assert(SCIPconsIsTransformed(cons));

   assert(SCIPconsGetHdlr(cons) != NULL);
   conshdlrdata = SCIPconshdlrGetData(SCIPconsGetHdlr(cons));
   assert(conshdlrdata != NULL);
   assert(conshdlrdata->linvareventhdlr != NULL);

   consdata = SCIPconsGetData(cons);
   assert(consdata != NULL);

   if( consdata->z == NULL )
      return SCIP_OKAY;
   assert(consdata->eventfilterpos == -1);

   eventtype = SCIP_EVENTTYPE_DISABLED;
   if( !SCIPisInfinity(scip, consdata->rhs) )
   {
      /* if right hand side is finite, then a tightening in the lower bound of coef*linvar is of interest */
      if( consdata->zcoef > 0.0 )
         eventtype |= SCIP_EVENTTYPE_LBTIGHTENED;
      else
         eventtype |= SCIP_EVENTTYPE_UBTIGHTENED;
   }
   if( !SCIPisInfinity(scip, -consdata->lhs) )
   {
      /* if left hand side is finite, then a tightening in the upper bound of coef*linvar is of interest */
      if( consdata->zcoef > 0.0 )
         eventtype |= SCIP_EVENTTYPE_UBTIGHTENED;
      else
         eventtype |= SCIP_EVENTTYPE_LBTIGHTENED;
   }

   SCIP_CALL( SCIPcatchVarEvent(scip, consdata->z, eventtype, conshdlrdata->linvareventhdlr, (SCIP_EVENTDATA*)&consdata->ispropagated, &consdata->eventfilterpos) );

   consdata->ispropagated = FALSE;

   return SCIP_OKAY;
}

/** drops variable bound change events on the linear variable in a bivariate constraint */
static
SCIP_RETCODE dropLinearVarEvents(
   SCIP*                 scip,               /**< SCIP data structure */
   SCIP_CONS*            cons                /**< constraint for which to catch bound change events */
   )
{
   SCIP_CONSHDLRDATA* conshdlrdata;
   SCIP_CONSDATA* consdata;
   SCIP_EVENTTYPE eventtype;

   assert(scip != NULL);
   assert(cons != NULL);
   assert(SCIPconsIsTransformed(cons));

   assert(SCIPconsGetHdlr(cons) != NULL);
   conshdlrdata = SCIPconshdlrGetData(SCIPconsGetHdlr(cons));
   assert(conshdlrdata != NULL);
   assert(conshdlrdata->linvareventhdlr != NULL);

   consdata = SCIPconsGetData(cons);
   assert(consdata != NULL);

   if( consdata->z == NULL )
      return SCIP_OKAY;
   assert(consdata->eventfilterpos >= 0);

   eventtype = SCIP_EVENTTYPE_DISABLED;
   if( !SCIPisInfinity(scip, consdata->rhs) )
   {
      /* if right hand side is finite, then a tightening in the lower bound of coef*linvar is of interest */
      if( consdata->zcoef > 0.0 )
         eventtype |= SCIP_EVENTTYPE_LBTIGHTENED;
      else
         eventtype |= SCIP_EVENTTYPE_UBTIGHTENED;
   }
   if( !SCIPisInfinity(scip, -consdata->lhs) )
   {
      /* if left hand side is finite, then a tightening in the upper bound of coef*linvar is of interest */
      if( consdata->zcoef > 0.0 )
         eventtype |= SCIP_EVENTTYPE_UBTIGHTENED;
      else
         eventtype |= SCIP_EVENTTYPE_LBTIGHTENED;
   }

   SCIP_CALL( SCIPdropVarEvent(scip, consdata->z, eventtype, conshdlrdata->linvareventhdlr, (SCIP_EVENTDATA*)&consdata->ispropagated, consdata->eventfilterpos) );
   consdata->eventfilterpos = -1;

   return SCIP_OKAY;
}


/** processes bound change events for variables in expression graph */
static
SCIP_DECL_EVENTEXEC(processNonlinearVarEvent)
{
   SCIP_CONSHDLRDATA* conshdlrdata;
   SCIP_EVENTTYPE eventtype;

   assert(scip != NULL);
   assert(event != NULL);
   assert(eventdata != NULL);
   assert(eventhdlr != NULL);

   conshdlrdata = (SCIP_CONSHDLRDATA*)SCIPeventhdlrGetData(eventhdlr);
   assert(conshdlrdata != NULL);
   assert(conshdlrdata->exprgraph != NULL);

   eventtype = SCIPeventGetType(event);
   assert( eventtype & (SCIP_EVENTTYPE_BOUNDCHANGED | SCIP_EVENTTYPE_VARFIXED) );

   if( eventtype & SCIP_EVENTTYPE_BOUNDCHANGED )
   {
      SCIPdebugMessage("changed %s bound on expression graph variable <%s> from %g to %g\n",
         eventtype & SCIP_EVENTTYPE_LBCHANGED ? "lower" : "upper",
         SCIPvarGetName(SCIPeventGetVar(event)), SCIPeventGetOldbound(event), SCIPeventGetNewbound(event));

      if( eventtype & SCIP_EVENTTYPE_BOUNDTIGHTENED )
         conshdlrdata->ispropagated = FALSE;

      /* update variable bound in expression graph
       * @todo should we add epsilon to variable range?
       */
      if( eventtype & SCIP_EVENTTYPE_LBCHANGED )
         SCIPexprgraphSetVarNodeLb(conshdlrdata->exprgraph, (SCIP_EXPRGRAPHNODE*)eventdata,
            -infty2infty(SCIPinfinity(scip), INTERVALINFTY, -SCIPeventGetNewbound(event)));  /*lint !e666*/
      else
         SCIPexprgraphSetVarNodeUb(conshdlrdata->exprgraph, (SCIP_EXPRGRAPHNODE*)eventdata,
            +infty2infty(SCIPinfinity(scip), INTERVALINFTY,  SCIPeventGetNewbound(event)));  /*lint !e666*/
   }
   else
   {
      assert(eventtype & SCIP_EVENTTYPE_VARFIXED);
      conshdlrdata->isremovedfixings = FALSE;
   }

   return SCIP_OKAY;
}

/** callback method for variable addition in expression graph */
static
SCIP_DECL_EXPRGRAPHVARADDED( exprgraphVarAdded )
{
   SCIP_CONSHDLRDATA* conshdlrdata;
   SCIP_INTERVAL varbounds;
   SCIP_VAR* var_;

   assert(exprgraph != NULL);
   assert(var != NULL);
   assert(varnode != NULL);

   var_ = (SCIP_VAR*)var;

   conshdlrdata = (SCIP_CONSHDLRDATA*)userdata;
   assert(conshdlrdata != NULL);
   assert(conshdlrdata->exprgraph == exprgraph);

   /* catch variable bound change events */
   SCIP_CALL( SCIPcatchVarEvent(conshdlrdata->scip, (SCIP_VAR*)var, SCIP_EVENTTYPE_BOUNDCHANGED | SCIP_EVENTTYPE_VARFIXED, conshdlrdata->nonlinvareventhdlr, (SCIP_EVENTDATA*)varnode, NULL) );
   SCIPdebugMessage("catch boundchange events on new expression graph variable <%s>\n", SCIPvarGetName(var_));

   /* set current bounds in expression graph */
   SCIPintervalSetBounds(&varbounds,
      -infty2infty(SCIPinfinity(conshdlrdata->scip), INTERVALINFTY, -MIN(SCIPvarGetLbLocal(var_), SCIPvarGetUbLocal(var_))),  /*lint !e666*/
      +infty2infty(SCIPinfinity(conshdlrdata->scip), INTERVALINFTY,  MAX(SCIPvarGetLbLocal(var_), SCIPvarGetUbLocal(var_)))   /*lint !e666*/
      );
   SCIPexprgraphSetVarNodeBounds(exprgraph, varnode, varbounds);

   SCIP_CALL( SCIPaddVarLocks(conshdlrdata->scip, var_, 1, 1) );
   SCIPdebugMessage("increased up- and downlocks of variable <%s>\n", SCIPvarGetName(var_));

   conshdlrdata->isremovedfixings &= SCIPvarIsActive(var_);
   conshdlrdata->ispropagated = FALSE;

   return SCIP_OKAY;
}

/** callback method for variable removal in expression graph */
static
SCIP_DECL_EXPRGRAPHVARREMOVE( exprgraphVarRemove )
{
   SCIP_CONSHDLRDATA* conshdlrdata;
   SCIP_VAR* var_;

   assert(exprgraph != NULL);
   assert(var != NULL);
   assert(varnode != NULL);

   var_ = (SCIP_VAR*)var;

   conshdlrdata = (SCIP_CONSHDLRDATA*)userdata;
   assert(conshdlrdata != NULL);
   assert(conshdlrdata->exprgraph == exprgraph);

   SCIP_CALL( SCIPdropVarEvent(conshdlrdata->scip, var_, SCIP_EVENTTYPE_BOUNDCHANGED | SCIP_EVENTTYPE_VARFIXED, conshdlrdata->nonlinvareventhdlr, (SCIP_EVENTDATA*)varnode, -1) );
   SCIPdebugMessage("drop boundchange events on expression graph variable <%s>\n", SCIPvarGetName(var_));

   SCIP_CALL( SCIPaddVarLocks(conshdlrdata->scip, var_, -1, -1) );
   SCIPdebugMessage("decreased up- and downlocks of variable <%s>\n", SCIPvarGetName(var_));

   return SCIP_OKAY;
}

/** locks linear variable in a constraint */
static
SCIP_RETCODE lockLinearVariable(
   SCIP*                 scip,               /**< SCIP data structure */
   SCIP_CONS*            cons,               /**< constraint where to lock a variable */
   SCIP_VAR*             var,                /**< variable to lock */
   SCIP_Real             coef                /**< coefficient of variable in constraint */
   )
{
   SCIP_CONSDATA* consdata;

   assert(scip != NULL);
   assert(cons != NULL);
   assert(var != NULL);
   assert(coef != 0.0);

   consdata = SCIPconsGetData(cons);
   assert(consdata != NULL);

   if( coef > 0.0 )
   {
      SCIP_CALL( SCIPlockVarCons(scip, var, cons, !SCIPisInfinity(scip, -consdata->lhs), !SCIPisInfinity(scip,  consdata->rhs)) );
   }
   else
   {
      SCIP_CALL( SCIPlockVarCons(scip, var, cons, !SCIPisInfinity(scip,  consdata->rhs), !SCIPisInfinity(scip, -consdata->lhs)) );
   }

   return SCIP_OKAY;
}

/** unlocks linear variable in a constraint */
static
SCIP_RETCODE unlockLinearVariable(
   SCIP*                 scip,               /**< SCIP data structure */
   SCIP_CONS*            cons,               /**< constraint where to unlock a variable */
   SCIP_VAR*             var,                /**< variable to unlock */
   SCIP_Real             coef                /**< coefficient of variable in constraint */
   )
{
   SCIP_CONSDATA* consdata;

   assert(scip != NULL);
   assert(cons != NULL);
   assert(var != NULL);
   assert(coef != 0.0);

   consdata = SCIPconsGetData(cons);
   assert(consdata != NULL);

   if( coef > 0.0 )
   {
      SCIP_CALL( SCIPunlockVarCons(scip, var, cons, !SCIPisInfinity(scip, -consdata->lhs), !SCIPisInfinity(scip,  consdata->rhs)) );
   }
   else
   {
      SCIP_CALL( SCIPunlockVarCons(scip, var, cons, !SCIPisInfinity(scip,  consdata->rhs), !SCIPisInfinity(scip, -consdata->lhs)) );
   }

   return SCIP_OKAY;
}

/** resolves variable fixations and aggregations in a constraint */
static
SCIP_RETCODE removeFixedVariables(
   SCIP*                 scip,               /**< SCIP data structure */
   SCIP_CONSHDLR*        conshdlr,           /**< constraint handler */
   SCIP_CONS*            cons,               /**< constraint where to remove fixed variables */
   SCIP_Bool*            ischanged,          /**< buffer to store whether something was changed in the constraint */
   SCIP_Bool*            isupgraded          /**< buffer to store whether the constraint has been upgraded (and deleted) */
   )
{
#ifndef NDEBUG
   SCIP_CONSHDLRDATA* conshdlrdata;
#endif
   SCIP_CONSDATA* consdata;
   SCIP_EXPR* substexpr[2];
   SCIP_VAR* var;
   SCIP_VAR* vars[2];
   SCIP_Real coef;
   SCIP_Real constant;
   int i;

   assert(conshdlr != NULL);
   assert(scip != NULL);
   assert(cons != NULL);
   assert(ischanged != NULL);
   assert(isupgraded != NULL);

#ifndef NDEBUG
   conshdlrdata = SCIPconshdlrGetData(conshdlr);
   assert(conshdlrdata != NULL);
#endif

   consdata = SCIPconsGetData(cons);
   assert(consdata != NULL);
   assert(consdata->f != NULL);

   *ischanged = FALSE;
   *isupgraded = FALSE;

   if( consdata->z != NULL && !SCIPvarIsActive(consdata->z) && SCIPvarGetStatus(consdata->z) != SCIP_VARSTATUS_MULTAGGR )
   {
      /* replace z by active or multaggr. variable */

      /* drop events on z, unlock and release variable */
      SCIP_CALL( dropLinearVarEvents(scip, cons) );
      SCIP_CALL( unlockLinearVariable(scip, cons, consdata->z, consdata->zcoef) );

      /* replace by new variable, or NULL */
      constant = 0.0;
      SCIP_CALL( SCIPgetProbvarSum(scip, &consdata->z, &consdata->zcoef, &constant) );
      if( consdata->zcoef == 0.0 )
         consdata->z = NULL;
      if( constant != 0.0 && !SCIPisInfinity(scip, -consdata->lhs) )
         consdata->lhs -= constant;
      if( constant != 0.0 && !SCIPisInfinity(scip,  consdata->rhs) )
         consdata->rhs -= constant;

      if( consdata->z != NULL )
      {
         /* catch events on new z, lock and capture variable, mark as not to multaggr */
         SCIP_CALL( catchLinearVarEvents(scip, cons) );
         SCIP_CALL( lockLinearVariable(scip, cons, consdata->z, consdata->zcoef) );
         if( SCIPvarIsActive(consdata->z) )
         {
            SCIP_CALL( SCIPmarkDoNotMultaggrVar(scip, consdata->z) );
         }
      }

      *ischanged = TRUE;
   }

   assert(SCIPexprtreeGetNVars(consdata->f) == 2);
   vars[0] = SCIPexprtreeGetVars(consdata->f)[0];
   vars[1] = SCIPexprtreeGetVars(consdata->f)[1];

   if( SCIPvarGetStatus(SCIPvarGetProbvar(vars[0])) == SCIP_VARSTATUS_FIXED ||
      SCIPvarGetStatus(SCIPvarGetProbvar(vars[1])) == SCIP_VARSTATUS_FIXED ||
      SCIPvarGetProbvar(vars[0]) == SCIPvarGetProbvar(vars[1]) )
   {
      /* if number of variable reduces, then upgrade to nonlinear constraint
       * except if we are in the exit-presolving stage, where upgrading is not allowed
       * in the latter case, we just do nothing, which may not be most efficient, but should still work
       */
      SCIP_EXPRTREE* tree;
      SCIP_CONS* nlcons;

      if( SCIPgetStage(scip) == SCIP_STAGE_EXITPRESOLVE )
         return SCIP_OKAY;

      SCIP_CALL( SCIPexprtreeCopy(SCIPblkmem(scip), &tree, consdata->f) );

      for( i = 0; i < 2; ++i )
      {
         substexpr[i] = NULL;

         var = vars[i];
         if( (SCIPvarIsActive(var) || SCIPvarGetStatus(var) == SCIP_VARSTATUS_MULTAGGR) )
            continue;

         coef = 1.0;
         constant = 0.0;
         SCIP_CALL( SCIPgetProbvarSum(scip, &var, &coef, &constant) );

         if( coef == 0.0 )
         {
            /* replace var_i by constant in expression tree */
            SCIP_CALL( SCIPexprCreate(SCIPblkmem(scip), &substexpr[i], SCIP_EXPR_CONST, constant) );
            vars[0] = NULL;
         }
         else if( coef == 1.0 && constant == 0.0 )
         {
            /* do not need to change expression tree, just store new variable in tree */
            substexpr[i] = NULL;
            vars[i] = var;
         }
         else
         {
            /* replace var_i by coef * var_i + constant in expression tree */
            SCIP_EXPR* child;

            SCIP_CALL( SCIPexprCreate(SCIPblkmem(scip), &child, SCIP_EXPR_VARIDX, i) );
            SCIP_CALL( SCIPexprCreateLinear(SCIPblkmem(scip), &substexpr[i], 1, &child, &coef, constant) );
            vars[i] = var;
         }
      }

      assert(substexpr[0] != NULL || substexpr[1] != NULL);

      SCIP_CALL( SCIPexprtreeSubstituteVars(tree, substexpr) );
      if( substexpr[0] != NULL )
         SCIPexprFreeDeep(SCIPblkmem(scip), &substexpr[0]);
      if( substexpr[1] != NULL )
         SCIPexprFreeDeep(SCIPblkmem(scip), &substexpr[1]);

      /* if variable 0 has been remove or is the same as variable 1, reindex 1 to 0 */
      if( (vars[0] == NULL || vars[0] == vars[1]) && vars[1] != NULL )
      {
         int reindex[2];

         reindex[0] = 0;
         reindex[1] = 0;
         SCIPexprReindexVars(SCIPexprtreeGetRoot(tree), reindex);
         vars[0] = vars[1];
         vars[1] = NULL;
      }

      /* update variables array in tree */
      assert(vars[1] == NULL || vars[0] != NULL);
      SCIP_CALL( SCIPexprtreeSetVars(tree, vars[0] == NULL ? 0 : (vars[1] == NULL ? 1 : 2), vars) );

      SCIP_CALL( SCIPcreateConsNonlinear(scip, &nlcons, SCIPconsGetName(cons),
            consdata->z != NULL ? 1 : 0, consdata->z != NULL ? &consdata->z : NULL, &consdata->zcoef,
            1, &tree, NULL, consdata->lhs, consdata->rhs,
            SCIPconsIsInitial(cons), SCIPconsIsSeparated(cons), SCIPconsIsEnforced(cons),
            SCIPconsIsChecked(cons), SCIPconsIsPropagated(cons), SCIPconsIsLocal(cons),
            SCIPconsIsModifiable(cons), SCIPconsIsDynamic(cons), SCIPconsIsRemovable(cons),
            SCIPconsIsStickingAtNode(cons)) );  /*lint !e826*/
      SCIP_CALL( SCIPaddCons(scip, nlcons) );
      SCIP_CALL( SCIPreleaseCons(scip, &nlcons) );

      *isupgraded = TRUE;

      SCIP_CALL( SCIPexprtreeFree(&tree) );

      return SCIP_OKAY;
   }

   for( i = 0; i < 2; ++i )
   {
      substexpr[i] = NULL;

      var = vars[i];
      if( SCIPvarIsActive(var) || SCIPvarGetStatus(var) == SCIP_VARSTATUS_MULTAGGR )
         continue;

      coef = 1.0;
      constant = 0.0;
      SCIP_CALL( SCIPgetProbvarSum(scip, &var, &coef, &constant) );
      assert(coef != 0.0); /* fixed vars should have been handled above */

      if( coef == 1.0 && constant == 0.0 )
      {
         /* do not need to change expression tree, just store new variable in tree */
         substexpr[i] = NULL;
         vars[i] = var;
      }
      else
      {
         /* replace var_i by coef * var_i + constant in expression tree */
         SCIP_EXPR* child;

         SCIP_CALL( SCIPexprCreate(SCIPblkmem(scip), &child, SCIP_EXPR_VARIDX, i) );
         SCIP_CALL( SCIPexprCreateLinear(SCIPblkmem(scip), &substexpr[i], 1, &child, &coef, constant) );
         vars[i] = var;
      }

      /* update variables array in tree for next operation */
      SCIP_CALL( SCIPexprtreeSetVars(consdata->f, 2, vars) );

      /* mark that variables in constraint should not be multiaggregated (bad for bound tightening and branching) */
      if( SCIPvarIsActive(vars[0]) )
      {
         SCIP_CALL( SCIPmarkDoNotMultaggrVar(scip, vars[0]) );
      }
      if( SCIPvarIsActive(vars[1]) )
      {
         SCIP_CALL( SCIPmarkDoNotMultaggrVar(scip, vars[1]) );
      }

      *ischanged = TRUE;
   }

   /* update expression tree, if necessary */
   if( substexpr[0] != NULL || substexpr[1] != NULL )
   {
      SCIP_CALL( SCIPexprtreeSubstituteVars(consdata->f, substexpr) );
      if( substexpr[0] != NULL )
         SCIPexprFreeDeep(SCIPblkmem(scip), &substexpr[0]);
      if( substexpr[1] != NULL )
         SCIPexprFreeDeep(SCIPblkmem(scip), &substexpr[1]);
   }

   return SCIP_OKAY;
}

/** removes fixed variables from expression graph */
static
SCIP_RETCODE removeFixedNonlinearVariables(
   SCIP*                 scip,               /**< SCIP data structure */
   SCIP_CONSHDLR*        conshdlr            /**< constraint handler */
   )
{
   SCIP_CONSHDLRDATA* conshdlrdata;
   SCIP_VAR* var;
   SCIP_VAR** vars;
   SCIP_Real* coefs;
   int nvars;
   int varssize;
   SCIP_Real constant;
   int i;
   int requsize;
   SCIPdebug( int j );

   conshdlrdata = SCIPconshdlrGetData(conshdlr);
   assert(conshdlrdata != NULL);
   assert(conshdlrdata->exprgraph != NULL);

   if( conshdlrdata->isremovedfixings )
      return SCIP_OKAY;

   varssize = 5;
   SCIP_CALL( SCIPallocBufferArray(scip, &vars,  varssize) );
   SCIP_CALL( SCIPallocBufferArray(scip, &coefs, varssize) );

   i = 0;
   while( i < SCIPexprgraphGetNVars(conshdlrdata->exprgraph) )
   {
      var = (SCIP_VAR*) SCIPexprgraphGetVars(conshdlrdata->exprgraph)[i];
      if( SCIPvarIsActive(var) )
      {
         ++i;
         continue;
      }

      do
      {
         vars[0]  = var;
         coefs[0] = 1.0;
         constant = 0.0;
         nvars = 1;
         SCIP_CALL( SCIPgetProbvarLinearSum(scip, vars, coefs, &nvars, varssize, &constant, &requsize, TRUE) );

         if( requsize > varssize )
         {
            SCIP_CALL( SCIPreallocBufferArray(scip, &vars,  requsize) );
            SCIP_CALL( SCIPreallocBufferArray(scip, &coefs, requsize) );
            varssize = requsize;
            continue;
         }

      }
      while( FALSE );

#ifdef SCIP_DEBUG
      SCIPdebugMessage("replace fixed variable <%s> by %g", SCIPvarGetName(var), constant);
      for( j = 0; j < nvars; ++j )
      {
         SCIPdebugPrintf(" %+g <%s>", coefs[j], SCIPvarGetName(vars[j]));
      }
      SCIPdebugPrintf("\n");
#endif

      SCIP_CALL( SCIPexprgraphReplaceVarByLinearSum(conshdlrdata->exprgraph, var, nvars, coefs, (void**)vars, constant) );

      i = 0;
   }

   SCIPfreeBufferArray(scip, &vars);
   SCIPfreeBufferArray(scip, &coefs);

   conshdlrdata->isremovedfixings = TRUE;

   return SCIP_OKAY;
}

/** computes violation of a constraint */
static
SCIP_RETCODE computeViolation(
   SCIP*                 scip,               /**< SCIP data structure */
   SCIP_CONS*            cons,               /**< constraint */
   SCIP_EXPRINT*         exprinterpreter,    /**< expression interpreter */
   SCIP_SOL*             sol                 /**< solution or NULL if LP solution should be used */
   )
{  /*lint --e{666}*/
   SCIP_CONSDATA* consdata;
   SCIP_Real xyvals[2];
   SCIP_VAR* x;
   SCIP_VAR* y;

   assert(scip != NULL);
   assert(cons != NULL);

   consdata = SCIPconsGetData(cons);
   assert(consdata != NULL);

   if( SCIPexprtreeGetInterpreterData(consdata->f) == NULL )
   {
      SCIP_CALL( SCIPexprintCompile(exprinterpreter, consdata->f) );
   }

   x = SCIPexprtreeGetVars(consdata->f)[0];
   y = SCIPexprtreeGetVars(consdata->f)[1];

   xyvals[0] = SCIPgetSolVal(scip, sol, x);
   xyvals[1] = SCIPgetSolVal(scip, sol, y);

   /* @todo proper handling of variables at infinity
    * for now, just say infeasible and keep fingers crossed
    */
   if( SCIPisInfinity(scip, REALABS(xyvals[0])) )
   {
      consdata->lhsviol = consdata->rhsviol = SCIPinfinity(scip);
      return SCIP_OKAY;
   }

   if( SCIPisInfinity(scip, REALABS(xyvals[1])) )
   {
      consdata->lhsviol = consdata->rhsviol = SCIPinfinity(scip);
      return SCIP_OKAY;
   }

   /* compute activity of constraint */
   SCIP_CALL( SCIPexprintEval(exprinterpreter, consdata->f, xyvals, &consdata->activity) );

   if( consdata->z != NULL )
      consdata->activity += consdata->zcoef * SCIPgetSolVal(scip, sol, consdata->z);

   /* compute violation of constraint sides */
   if( consdata->activity < consdata->lhs && !SCIPisInfinity(scip, -consdata->lhs) )
      consdata->lhsviol = consdata->lhs - consdata->activity;
   else
      consdata->lhsviol = 0.0;

   if( consdata->activity > consdata->rhs && !SCIPisInfinity(scip,  consdata->rhs) )
      consdata->rhsviol = consdata->activity - consdata->rhs;
   else
      consdata->rhsviol = 0.0;

   /* scale violation by supremum-norm of gradient */
   if( SCIPisGT(scip, consdata->lhsviol, SCIPfeastol(scip)) || SCIPisGT(scip, consdata->rhsviol, SCIPfeastol(scip)) )
   {
      SCIP_Real grad[2];
      SCIP_Real norm;
      SCIP_Real val;

      /* compute gradient of f in (x,y) */
      SCIP_CALL( SCIPexprintGrad(exprinterpreter, consdata->f, xyvals, TRUE, &val, grad) );

      /* compute maximal absolute element of gradient, to use for scaling if > 1.0 */
      norm = MAX(REALABS(grad[0]), REALABS(grad[1]));
      if( consdata->z != NULL )
         norm = MAX(norm, REALABS(consdata->zcoef));

      if( norm > 1.0 )
      {
         consdata->lhsviol /= norm;
         consdata->rhsviol /= norm;
      }
   }

   return SCIP_OKAY;
}

/** computes violation of a set of constraints */
static
SCIP_RETCODE computeViolations(
   SCIP*                 scip,               /**< SCIP data structure */
   SCIP_CONS**           conss,              /**< constraints */
   int                   nconss,             /**< number of constraints */
   SCIP_EXPRINT*         exprinterpreter,    /**< expression interpreter */
   SCIP_SOL*             sol,                /**< solution or NULL if LP solution should be used */
   SCIP_CONS**           maxviolcon          /**< buffer to store constraint with largest violation, or NULL if solution is feasible */
   )
{
   SCIP_CONSDATA* consdata;
   SCIP_Real      viol;
   SCIP_Real      maxviol;
   int            c;

   assert(scip != NULL);
   assert(conss != NULL || nconss == 0);
   assert(maxviolcon != NULL);

   *maxviolcon = NULL;

   maxviol = 0.0;

   for( c = 0; c < nconss; ++c )
   {
      assert(conss != NULL);
      assert(conss[c] != NULL);

      SCIP_CALL( computeViolation(scip, conss[c], exprinterpreter, sol) );

      consdata = SCIPconsGetData(conss[c]);
      assert(consdata != NULL);

      viol = MAX(consdata->lhsviol, consdata->rhsviol);
      if( viol > maxviol && SCIPisGT(scip, viol, SCIPfeastol(scip)) )
      {
         maxviol = viol;
         *maxviolcon = conss[c];
      }
   }

   return SCIP_OKAY;
}

/** setup vred(s;x0,y0,ylb,yub) for a given f(x,y) for computing a convex-concave underestimator
 * vred(s;x0,y0,ylb,yub) = (yub-y0)/(yub-ylb) f((yub-ylb)/(yub-y0)x0 - (y0-ylb)/(yub-y0)*s, ylb) + (y0-ylb)/(yub-ylb) f(s,yub)
 */
static
SCIP_RETCODE initSepaDataCreateVred(
   SCIP*                 scip,               /**< SCIP data structure */
   SCIP_EXPRTREE**       vred,               /**< buffer where to store exprtree for vred */
   SCIP_EXPRTREE*        f                   /**< function f(x,y) for which vred should be setup */
   )
{
   SCIP_EXPR* subst[2];
   SCIP_Real minusone;
   SCIP_EXPR* e1;
   SCIP_EXPR* e2;
   SCIP_EXPR* e3;
   SCIP_EXPR* e4;
   SCIP_EXPR* e5;
   SCIP_EXPR* e6;
   SCIP_EXPR* arg1;
   SCIP_EXPR* arg2;
   SCIP_EXPR* vredexpr;

   assert(scip != NULL);
   assert(vred != NULL);
   assert(f != NULL);
   assert(SCIPexprGetOperator(SCIPexprtreeGetRoot(f)) != SCIP_EXPR_VARIDX);  /* substitute cannot substitute the root node, but f should not be a single variable anyway */

   /* setup vred(s;x0,y0,ylb,yub) for computing a convex-concave underestimator in the case where y is not at one of its bounds
    * vred(s;x0,y0,ylb,yub) = (yub-y0)/(yub-ylb) f((yub-ylb)/(yub-y0)x0 - (y0-ylb)/(yub-y0)*s, ylb) + (y0-ylb)/(yub-ylb) f(s,yub)
    */
   /* create expression for x0(yub-ylb)/(yub-y0) */
   SCIP_CALL( SCIPexprCreate(SCIPblkmem(scip), &e1, SCIP_EXPR_PARAM, 2) ); /* ylb */
   SCIP_CALL( SCIPexprCreate(SCIPblkmem(scip), &e2, SCIP_EXPR_PARAM, 3) ); /* yub */
   SCIP_CALL( SCIPexprCreate(SCIPblkmem(scip), &e3, SCIP_EXPR_MINUS, e2, e1) ); /* yub-ylb */

   SCIP_CALL( SCIPexprCreate(SCIPblkmem(scip), &e1, SCIP_EXPR_PARAM, 0) ); /* x0 */
   SCIP_CALL( SCIPexprCreate(SCIPblkmem(scip), &e3, SCIP_EXPR_MUL, e1, e3) ); /* x0(yub-ylb) */

   SCIP_CALL( SCIPexprCreate(SCIPblkmem(scip), &e1, SCIP_EXPR_PARAM, 1) ); /* y0 */
   SCIP_CALL( SCIPexprCreate(SCIPblkmem(scip), &e2, SCIP_EXPR_PARAM, 3) ); /* yub */
   SCIP_CALL( SCIPexprCreate(SCIPblkmem(scip), &e4, SCIP_EXPR_MINUS, e2, e1) ); /* yub-y0 */

   SCIP_CALL( SCIPexprCreate(SCIPblkmem(scip), &e5, SCIP_EXPR_DIV, e3, e4) ); /* x0(yub-ylb)/(yub-y0) */

   /* create expression for s(y0-ylb)/(yub-y0) */
   SCIP_CALL( SCIPexprCreate(SCIPblkmem(scip), &e1, SCIP_EXPR_PARAM, 1) ); /* y0 */
   SCIP_CALL( SCIPexprCreate(SCIPblkmem(scip), &e2, SCIP_EXPR_PARAM, 2) ); /* ylb */
   SCIP_CALL( SCIPexprCreate(SCIPblkmem(scip), &e3, SCIP_EXPR_MINUS, e1, e2) ); /* y0-ylb */

   SCIP_CALL( SCIPexprCreate(SCIPblkmem(scip), &e1, SCIP_EXPR_VARIDX, 0) ); /* s */
   SCIP_CALL( SCIPexprCreate(SCIPblkmem(scip), &e3, SCIP_EXPR_MUL, e1, e3) ); /* s(y0-ylb) */

   SCIP_CALL( SCIPexprCreate(SCIPblkmem(scip), &e1, SCIP_EXPR_PARAM, 1) ); /* y0 */
   SCIP_CALL( SCIPexprCreate(SCIPblkmem(scip), &e2, SCIP_EXPR_PARAM, 3) ); /* yub */
   SCIP_CALL( SCIPexprCreate(SCIPblkmem(scip), &e4, SCIP_EXPR_MINUS, e2, e1) ); /* yub-y0 */

   SCIP_CALL( SCIPexprCreate(SCIPblkmem(scip), &e6, SCIP_EXPR_DIV, e3, e4) ); /* s(y0-ylb)/(yub-y0) */

   /* create expression for (yub-ylb)/(yub-y0)x0 - (y0-ylb)/(yub-y0)*s */
   SCIP_CALL( SCIPexprCreate(SCIPblkmem(scip), &subst[0], SCIP_EXPR_MINUS, e5, e6) );

   /* create expression for ylb */
   SCIP_CALL( SCIPexprCreate(SCIPblkmem(scip), &subst[1], SCIP_EXPR_PARAM, 2) );

   /* create expression for f((yub-ylb)/(yub-y0)x0 - (y0-ylb)/(yub-y0)*s, ylb) */
   SCIP_CALL( SCIPexprCopyDeep(SCIPblkmem(scip), &arg1, SCIPexprtreeGetRoot(f)) );
   SCIP_CALL( SCIPexprSubstituteVars(SCIPblkmem(scip), arg1, subst) );
   SCIPexprFreeDeep(SCIPblkmem(scip), &subst[0]);
   SCIPexprFreeDeep(SCIPblkmem(scip), &subst[1]);

   /* create expression for f(s,yub) */
   SCIP_CALL( SCIPexprCopyDeep(SCIPblkmem(scip), &arg2, SCIPexprtreeGetRoot(f)) );
   SCIP_CALL( SCIPexprCreate(SCIPblkmem(scip), &subst[1], SCIP_EXPR_PARAM, 3) );
   SCIP_CALL( SCIPexprSubstituteVars(SCIPblkmem(scip), arg2, subst) );
   SCIPexprFreeDeep(SCIPblkmem(scip), &subst[1]);

   /* create expression for (yub-y0)/(yub-ylb) */
   SCIP_CALL( SCIPexprCreate(SCIPblkmem(scip), &e1, SCIP_EXPR_PARAM, 1) ); /* y0 */
   SCIP_CALL( SCIPexprCreate(SCIPblkmem(scip), &e2, SCIP_EXPR_PARAM, 3) ); /* yub */
   SCIP_CALL( SCIPexprCreate(SCIPblkmem(scip), &e3, SCIP_EXPR_MINUS, e2, e1) ); /* yub-y0 */

   SCIP_CALL( SCIPexprCreate(SCIPblkmem(scip), &e1, SCIP_EXPR_PARAM, 2) ); /* ylb */
   SCIP_CALL( SCIPexprCreate(SCIPblkmem(scip), &e2, SCIP_EXPR_PARAM, 3) ); /* yub */
   SCIP_CALL( SCIPexprCreate(SCIPblkmem(scip), &e4, SCIP_EXPR_MINUS, e2, e1) ); /* yub-ylb */

   SCIP_CALL( SCIPexprCreate(SCIPblkmem(scip), &e5, SCIP_EXPR_DIV, e3, e4) ); /* (yub-y0)/(yub-ylb) */

   /* create expression for 1 - (yub-y0)/(yub-ylb) */
   minusone = -1.0;
   SCIP_CALL( SCIPexprCopyDeep(SCIPblkmem(scip), &e1, e5) ); /* (yub-y0)/(yub-ylb) */
   SCIP_CALL( SCIPexprCreateLinear(SCIPblkmem(scip), &e6, 1, &e1, &minusone, 1.0) ); /* 1 - (yub-y0)/(yub-ylb) */

   /* create expression for vred = e5*arg1 + e6*arg2 */
   SCIP_CALL( SCIPexprCreate(SCIPblkmem(scip), &e1, SCIP_EXPR_MUL, e5, arg1) );
   SCIP_CALL( SCIPexprCreate(SCIPblkmem(scip), &e2, SCIP_EXPR_MUL, e6, arg2) );
   SCIP_CALL( SCIPexprCreate(SCIPblkmem(scip), &vredexpr, SCIP_EXPR_PLUS, e1, e2) );

   SCIP_CALL( SCIPexprtreeCreate(SCIPblkmem(scip), vred, vredexpr, 1, 4, NULL) );

   return SCIP_OKAY;
}

/** initializes separation data */
static
SCIP_RETCODE initSepaData(
   SCIP*                 scip,               /**< SCIP data structure */
   SCIP_EXPRINT*         exprinterpreter,    /**< expressions interpreter */
   SCIP_CONS*            cons                /**< constraint */
   )
{
   SCIP_CONSDATA* consdata;

   assert(scip != NULL);
   assert(exprinterpreter != NULL);
   assert(cons != NULL);

   consdata = SCIPconsGetData(cons);
   assert(consdata != NULL);
   assert(consdata->f != NULL);

   switch( consdata->convextype )
   {
   case SCIP_BIVAR_CONVEX_CONCAVE:
   {
      SCIP_VAR** xy;
      SCIP_Real ref[2];
      SCIP_Bool sparsity[4];

      if( SCIPexprtreeGetInterpreterData(consdata->f) == NULL )
      {
         SCIP_CALL( SCIPexprintCompile(exprinterpreter, consdata->f) );
      }

      xy = SCIPexprtreeGetVars(consdata->f);
      assert(xy != NULL);

      /* check if the function is linear in x or y */
      ref[0] = MIN(MAX(SCIPvarGetLbLocal(xy[0]), 0.0), SCIPvarGetUbLocal(xy[0]));  /*lint !e666*/
      ref[1] = MIN(MAX(SCIPvarGetLbLocal(xy[1]), 0.0), SCIPvarGetUbLocal(xy[1]));  /*lint !e666*/

      SCIP_CALL( SCIPexprintHessianSparsityDense(exprinterpreter, consdata->f, ref, sparsity) );

      consdata->sepaconvexconcave.linearinx = !sparsity[0];
      consdata->sepaconvexconcave.lineariny = !sparsity[3];

      if( !consdata->sepaconvexconcave.linearinx && !SCIPisInfinity(scip,  consdata->rhs) )
      {
         SCIP_EXPR* subst[2];
         SCIP_Real one;

         /* setup f(x,yfixed) for computing a convex-concave underestimator in the case where y is at one of its bounds */
         SCIP_CALL( SCIPexprtreeCopy(SCIPblkmem(scip), &consdata->sepaconvexconcave.f_yfixed, consdata->f) );

         /* x stays x, nothing to substitute
          * y is substituted by SCIP_EXPR_PARAM
          */
         subst[0] = NULL;
         SCIP_CALL( SCIPexprCreate(SCIPblkmem(scip), &subst[1], SCIP_EXPR_PARAM, 0) );

         /* make y a parameter */
         SCIP_CALL( SCIPexprtreeSubstituteVars(consdata->sepaconvexconcave.f_yfixed, subst) );

         /* reset variables array to {x} and parameters array to {y} */
         one = 1.0;
         SCIP_CALL( SCIPexprtreeSetVars(consdata->sepaconvexconcave.f_yfixed, 1, &xy[0]) );
         SCIP_CALL( SCIPexprtreeSetParams(consdata->sepaconvexconcave.f_yfixed, 1, &one) );

         /* free subst[1] */
         SCIPexprFreeDeep(SCIPblkmem(scip), &subst[1]);

         SCIP_CALL( SCIPexprintCompile(exprinterpreter, consdata->sepaconvexconcave.f_yfixed) );

         /* setup vred(s;x0,y0,ylb,yub) for computing a convex-concave underestimator in the case where y is not at one of its bounds
          * vred(s;x0,y0,ylb,yub) = (yub-y0)/(yub-ylb) f((yub-ylb)/(yub-y0)x0 - (y0-ylb)/(yub-y0)*s, ylb) + (y0-ylb)/(yub-ylb) f(s,yub)
          */
         SCIP_CALL( initSepaDataCreateVred(scip, &consdata->sepaconvexconcave.vred, consdata->f) );
         SCIP_CALL( SCIPexprintCompile(exprinterpreter, consdata->sepaconvexconcave.vred) );
      }
      else
      {
         consdata->sepaconvexconcave.f_yfixed = NULL;
         consdata->sepaconvexconcave.vred = NULL;
      }

      if( !consdata->sepaconvexconcave.lineariny && !SCIPisInfinity(scip, -consdata->lhs) )
      {
         /* if we have a left hand side and are not linear y in, then we may need to call
          * generateConvexConcaveUnderestimator for -f with swapped variables
          */
         SCIP_EXPR* minusf;
         SCIP_EXPR* fcopy;
         SCIP_VAR*  vars[2];
         int        reindex[2];
         SCIP_Real  minusone;
         SCIP_Real  one;
         SCIP_EXPR* subst[2];

         /* create expression for -f */
         minusone = -1.0;
         SCIP_CALL( SCIPexprCopyDeep(SCIPblkmem(scip), &fcopy, SCIPexprtreeGetRoot(consdata->f)) );
         SCIP_CALL( SCIPexprCreateLinear(SCIPblkmem(scip), &minusf, 1, &fcopy, &minusone, 0.0) );

         /* reindex/swap variables */
         reindex[0] = 1;
         reindex[1] = 0;
         SCIPexprReindexVars(minusf, reindex);

         /* create expression tree for -f(y,x) */
         SCIP_CALL( SCIPexprtreeCreate(SCIPblkmem(scip), &consdata->sepaconvexconcave.f_neg_swapped, minusf, 2, 0, NULL) );

         vars[0] = xy[1];
         vars[1] = xy[0];
         SCIP_CALL( SCIPexprtreeSetVars(consdata->sepaconvexconcave.f_neg_swapped, 2, vars) );

         SCIP_CALL( SCIPexprintCompile(exprinterpreter, consdata->sepaconvexconcave.f_neg_swapped) );

         /* setup -f(y, xfixed) for computing a convex-concave overestimator in the case where x is at on of it's bounds */
         SCIP_CALL( SCIPexprtreeCopy(SCIPblkmem(scip), &consdata->sepaconvexconcave.f_neg_swapped_yfixed, consdata->sepaconvexconcave.f_neg_swapped) );

         /* y stays y, nothing to substitute
          * x is substituted by SCIP_EXPR_PARAM
          */
         subst[0] = NULL;
         SCIP_CALL( SCIPexprCreate(SCIPblkmem(scip), &subst[1], SCIP_EXPR_PARAM, 0) );

         /* make x a parameter */
         SCIP_CALL( SCIPexprtreeSubstituteVars(consdata->sepaconvexconcave.f_neg_swapped_yfixed, subst) );

         /* reset variables array to {y} and parameters array to {x} */
         one = 1.0;
         SCIP_CALL( SCIPexprtreeSetVars(consdata->sepaconvexconcave.f_neg_swapped_yfixed, 1, &xy[1]) );
         SCIP_CALL( SCIPexprtreeSetParams(consdata->sepaconvexconcave.f_neg_swapped_yfixed, 1, &one) );

         /* free subst[1] */
         SCIPexprFreeDeep(SCIPblkmem(scip), &subst[1]);

         SCIP_CALL( SCIPexprintCompile(exprinterpreter, consdata->sepaconvexconcave.f_neg_swapped_yfixed) );

         /* setup vred(s;y0,x0,xlb,xub) for computing a convex-concave underestimator in the case where x is not at one of its bounds */
         SCIP_CALL( initSepaDataCreateVred(scip, &consdata->sepaconvexconcave.vred_neg_swapped, consdata->sepaconvexconcave.f_neg_swapped) );
         SCIP_CALL( SCIPexprintCompile(exprinterpreter, consdata->sepaconvexconcave.vred_neg_swapped) );
      }
      else
      {
         consdata->sepaconvexconcave.f_neg_swapped = NULL;
         consdata->sepaconvexconcave.f_neg_swapped_yfixed = NULL;
         consdata->sepaconvexconcave.vred_neg_swapped = NULL;
      }

      break;
   }

   default: ;
   }  /*lint !e788*/

   return SCIP_OKAY;
}

/** frees separation data */
static
SCIP_RETCODE freeSepaData(
   SCIP*                 scip,               /**< SCIP data structure */
   SCIP_CONS*            cons                /**< constraint */
   )
{
   SCIP_CONSDATA* consdata;

   assert(scip != NULL);
   assert(cons != NULL);

   consdata = SCIPconsGetData(cons);
   assert(consdata != NULL);
   assert(consdata->f != NULL);

   switch( consdata->convextype )
   {
   case SCIP_BIVAR_CONVEX_CONCAVE:
   {
      if( consdata->sepaconvexconcave.f_yfixed != NULL )
      {
         SCIP_CALL( SCIPexprtreeFree(&consdata->sepaconvexconcave.f_yfixed) );
      }
      if( consdata->sepaconvexconcave.f_neg_swapped != NULL )
      {
         SCIP_CALL( SCIPexprtreeFree(&consdata->sepaconvexconcave.f_neg_swapped) );
      }
      if( consdata->sepaconvexconcave.f_neg_swapped_yfixed != NULL )
      {
         SCIP_CALL( SCIPexprtreeFree(&consdata->sepaconvexconcave.f_neg_swapped_yfixed) );
      }
      if( consdata->sepaconvexconcave.vred != NULL )
      {
         SCIP_CALL( SCIPexprtreeFree(&consdata->sepaconvexconcave.vred) );
      }
      if( consdata->sepaconvexconcave.vred_neg_swapped != NULL )
      {
         SCIP_CALL( SCIPexprtreeFree(&consdata->sepaconvexconcave.vred_neg_swapped) );
      }
      break;
   }

   default: ;
   }  /*lint !e788*/

   return SCIP_OKAY;
}

/** solves an equation f'(s) = constant for a univariate convex or concave function f with respect to bounds on s
 * if there is no s between the bounds such that f'(s) = constant, then it returns the closest bound (and still claims success)
 */
static
SCIP_RETCODE solveDerivativeEquation(
   SCIP*                 scip,               /**< SCIP data structure */
   SCIP_EXPRINT*         exprinterpreter,    /**< expressions interpreter */
   SCIP_EXPRTREE*        f,                  /**< expression tree for f(s) */
   SCIP_Real             targetvalue,        /**< target value for derivative */
   SCIP_Real             lb,                 /**< lower bound on variable */
   SCIP_Real             ub,                 /**< upper bound on variable */
   SCIP_Real*            val,                /**< buffer to store solution value */
   SCIP_Bool*            success             /**< buffer to indicate whether a solution has been found */
   )
{
   SCIP_Real fval;
   SCIP_Real grad;
   SCIP_Real hess;
   SCIP_Real s;
   int iter;

   assert(scip != NULL);
   assert(exprinterpreter != NULL);
   assert(f != NULL);
   assert(SCIPexprtreeGetInterpreterData(f) != NULL);
   assert(SCIPexprtreeGetNVars(f) == 1);
   assert(val != NULL);
   assert(success != NULL);

   if( SCIPisEQ(scip, lb, ub) )
   {
      *val = lb;
      *success = TRUE;
      return SCIP_OKAY;
   }

   *success = FALSE;

   iter = 0;

   /* start at 0.0, projected onto interior of interval
    * we don't want to start at a bound, because we would not recognize if hessian is 0.0 then
    */
   s = MIN(MAX(0.0, lb), ub);
   if( lb >= 0.0 )
      s = lb + 0.1 * (SCIPisInfinity(scip,  ub) ?  lb : (ub - lb));
   else if( ub <= 0.0 )
      s = ub - 0.1 * (SCIPisInfinity(scip, -lb) ? -ub : (ub - lb));
   else
      s = 0.0;

   while( ++iter < NEWTONMAXITER )
   {
      SCIP_CALL( SCIPexprintGrad(exprinterpreter, f, &s, TRUE, &fval, &grad) );
      if( SCIPisRelEQ(scip, grad, targetvalue) )
      {
         /* if grad is targetvalue (w.r.t. epsilon), then we are done */
         *val = s;
         *success = TRUE;
         break;
      }

      SCIP_CALL( SCIPexprintHessianDense(exprinterpreter, f, &s, FALSE, &fval, &hess) );

      /* next iterate would be s - (grad - targetvalue) / hess */

      if( SCIPisEQ(scip, s, lb) && (grad - targetvalue) * hess >= 0 )
      {
         /* if we are on the left boundary and would go left (or stay), then stop
          * (multiply instead of divide by hess for the case that hess is zero and since only the sign matters
          */
         *val = lb;
         *success = TRUE;
         break;
      }
      else if( SCIPisEQ(scip, s, ub) && (grad - targetvalue) * hess <= 0 )
      {
         /* similar, if we are on the right boundary and would go right (or stay), then stop */
         *val = ub;
         *success = TRUE;
         break;
      }
      else if( SCIPisZero(scip, hess) )
      {
         /* hmm, stationary point, don't know how to continue; thus, give up */
         break;
      }

      /* @todo we could also implement a damped Newton method if the step is too large */
      s -= (grad - targetvalue) / hess;

      if( s < lb )
         s = lb;
      else if( s > ub )
         s = ub;
   }

   return SCIP_OKAY;
}

/** generates a cut for f(x,y) + c*z <= rhs with f(x,y) being convex or 1-convex with x or y fixed or convex-concave with y fixed
 * f(x0, y0) + <grad, (x,y)-(x0,y0)> + c*z <= rhs, where grad is gradient of f in (x0, y0)
 */
static
SCIP_RETCODE generateLinearizationCut(
   SCIP*                 scip,               /**< SCIP data structure */
   SCIP_EXPRINT*         exprinterpreter,    /**< expressions interpreter */
   SCIP_CONS*            cons,               /**< constraint */
   SCIP_Real*            x0y0,               /**< value of x and y variables where to generate cut */
   SCIP_Bool             newxy,              /**< whether the last evaluation of f(x,y) with the expression interpreter was at (x0, y0) */
   SCIP_ROW**            row                 /**< storage for cut */
   )
{
#ifndef NDEBUG
   SCIP_VAR*      x;
   SCIP_VAR*      y;
#endif
   SCIP_CONSDATA* consdata;
   char           rowname[SCIP_MAXSTRLEN];
   SCIP_Real      fval;
   SCIP_Real      fgrad[2];
   SCIP_Real      rhs;

   assert(scip != NULL);
   assert(cons != NULL);
   assert(row  != NULL);

   consdata = SCIPconsGetData(cons);
   assert(consdata != NULL);
   assert(!SCIPisInfinity(scip, consdata->rhs));
   assert(newxy || SCIPexprtreeGetInterpreterData(consdata->f) != NULL);

   /* compile expression if evaluated the first time; can only happen if newxy is FALSE */
   if( newxy && SCIPexprtreeGetInterpreterData(consdata->f) == NULL )
   {
      SCIP_CALL( SCIPexprintCompile(exprinterpreter, consdata->f) );
   }

#ifndef NDEBUG
   x = SCIPexprtreeGetVars(consdata->f)[0];
   y = SCIPexprtreeGetVars(consdata->f)[1];
#endif

   assert(consdata->convextype == SCIP_BIVAR_ALLCONVEX ||
      (consdata->convextype == SCIP_BIVAR_1CONVEX_INDEFINITE && (SCIPisEQ(scip, SCIPvarGetLbLocal(x), SCIPvarGetUbLocal(x)) || SCIPisEQ(scip, SCIPvarGetLbLocal(y), SCIPvarGetUbLocal(y)))) ||
      (consdata->convextype == SCIP_BIVAR_CONVEX_CONCAVE && SCIPisEQ(scip, SCIPvarGetLbLocal(y), SCIPvarGetUbLocal(y))) );

   /* compute f(x,y) and gradient of f in (x, y) */
   SCIP_CALL( SCIPexprintGrad(exprinterpreter, consdata->f, x0y0, newxy, &fval, fgrad) );

   rhs = consdata->rhs - fval + fgrad[0] * x0y0[0] + fgrad[1] * x0y0[1];

   /* setup SCIP row */
   (void) SCIPsnprintf(rowname, SCIP_MAXSTRLEN, "%s_linearization_%d", SCIPconsGetName(cons), SCIPgetNLPs(scip));

   SCIP_CALL( SCIPcreateEmptyRowCons(scip, row, SCIPconsGetHdlr(cons), rowname, -SCIPinfinity(scip), rhs, FALSE, FALSE /* modifiable */, TRUE /* removable */) );

   SCIP_CALL( SCIPaddVarsToRow(scip, *row, 2, SCIPexprtreeGetVars(consdata->f), fgrad) );

   if( consdata->z != NULL )
      SCIP_CALL( SCIPaddVarToRow(scip, *row, consdata->z, consdata->zcoef) );

   return SCIP_OKAY;
}

/** Given three points, constructs coefficient of equation for hyperplane generated by these three points.
 * Three points a, b, and c are given.
 * Given coefficients alpha, beta, gamma, and delta, such that a, b, and c, satisfy
 * alpha * x1 + beta * x2 + gamma * x3 = delta and gamma >= 0.0.
 */
static
void getAlphaBetaGammaDelta(
   SCIP_Real             a1,                 /* first coordinate of a */
   SCIP_Real             a2,                 /* second coordinate of a */
   SCIP_Real             a3,                 /* third coordinate of a */
   SCIP_Real             b1,                 /* first coordinate of b */
   SCIP_Real             b2,                 /* second coordinate of b */
   SCIP_Real             b3,                 /* third coordinate of b */
   SCIP_Real             c1,                 /* first coordinate of c */
   SCIP_Real             c2,                 /* second coordinate of c */
   SCIP_Real             c3,                 /* third coordinate of c */
   SCIP_Real*            alpha,              /* coefficient of first coordinate */
   SCIP_Real*            beta,               /* coefficient of second coordinate */
   SCIP_Real*            gamma_,             /* coefficient of third coordinate */
   SCIP_Real*            delta               /* constant right-hand side */
   )
{
   assert(alpha != NULL);
   assert(beta  != NULL);
   assert(gamma_ != NULL);
   assert(delta != NULL);

   *alpha  = -b3*c2 + a3*(-b2+c2) + a2*(b3-c3) + b2*c3;
   *beta   = -(-b3*c1 + a3*(-b1+c1) + a1*(b3-c3) + b1*c3);
   *gamma_ = -a2*b1 + a1*b2 + a2*c1 - b2*c1 - a1*c2 + b1*c2;
   *delta  = -a3*b2*c1 + a2*b3*c1 + a3*b1*c2 - a1*b3*c2 - a2*b1*c3 + a1*b2*c3;

   if( *gamma_ < 0.0 )
   {
      *alpha  = -*alpha;
      *beta   = -*beta;
      *gamma_ = -*gamma_;
      *delta  = -*delta;
   }
}

/** given a convex (concave, resp.) bivariate function, computes an over- (under-, resp.) estimating hyperplane
 *  does not succeed if some variable is unbounded or both variables are fixed
 */
static
SCIP_RETCODE generateEstimatingHyperplane(
   SCIP*                 scip,               /**< SCIP data structure */
   SCIP_EXPRINT*         exprinterpreter,    /**< expression interpreter */
   SCIP_EXPRTREE*        f,                  /**< bivariate function to compute under or overestimator for */
   SCIP_Bool             doover,             /**< whether to compute an overestimator (TRUE) or an underestimator (FALSE) */
   SCIP_Real*            x0y0,               /**< reference values for nonlinear variables */
   SCIP_Real*            coefx,              /**< coefficient of x in estimator */
   SCIP_Real*            coefy,              /**< coefficient of y in estimator */
   SCIP_Real*            constant,           /**< constant part of estimator */
   SCIP_Bool*            success             /**< pointer to indicate whether coefficients where successfully computed */
   )
{
   SCIP_VAR*      x;
   SCIP_VAR*      y;
   SCIP_Real      xlb;
   SCIP_Real      xub;
   SCIP_Real      ylb;
   SCIP_Real      yub;

   SCIP_Real      p1[2];
   SCIP_Real      p2[2];
   SCIP_Real      p3[2];
   SCIP_Real      p4[2];
   SCIP_Real      p1val;
   SCIP_Real      p2val;
   SCIP_Real      p3val;
   SCIP_Real      p4val;

   SCIP_Real      alpha;
   SCIP_Real      beta;
   SCIP_Real      gamma_;
   SCIP_Real      delta;

   SCIP_Bool      tryother;

   assert(scip != NULL);
   assert(exprinterpreter != NULL);
   assert(f    != NULL);
   assert(x0y0 != NULL);
   assert(coefx != NULL);
   assert(coefy != NULL);
   assert(constant != NULL);
   assert(success != NULL);

   *success = FALSE;

   x = SCIPexprtreeGetVars(f)[0];
   y = SCIPexprtreeGetVars(f)[1];

   xlb = SCIPvarGetLbLocal(x);
   xub = SCIPvarGetUbLocal(x);
   ylb = SCIPvarGetLbLocal(y);
   yub = SCIPvarGetUbLocal(y);

   /* reference point should not be outside of bounds */
   assert(SCIPisLE(scip, xlb, x0y0[0]));
   assert(SCIPisGE(scip, xub, x0y0[0]));
   assert(SCIPisLE(scip, ylb, x0y0[1]));
   assert(SCIPisGE(scip, yub, x0y0[1]));

   if( SCIPisInfinity(scip, -xlb) || SCIPisInfinity(scip, xub) || SCIPisInfinity(scip, -ylb) || SCIPisInfinity(scip, yub) )
   {
      SCIPdebugMessage("skip estimating hyperplane since <%s> or <%s> is unbounded\n", SCIPvarGetName(x), SCIPvarGetName(y));
      return SCIP_OKAY;
   }

   if( SCIPisEQ(scip, xlb, xub) && SCIPisEQ(scip, ylb, yub) )
   {
      SCIPdebugMessage("skip estimating hyperplane since both <%s> and <%s> are fixed\n", SCIPvarGetName(x), SCIPvarGetName(y));
      return SCIP_OKAY;
   }

   /* unten links */
   p1[0] = xlb;
   p1[1] = ylb;

   /* unten rechts */
   p2[0] = xub;
   p2[1] = ylb;

   /* oben rechts */
   p3[0] = xub;
   p3[1] = yub;

   /* oben links */
   p4[0] = xlb;
   p4[1] = yub;

   if( SCIPisEQ(scip, xlb, xub) )
   {
      /* secant between p1 and p4: p1val + [(p4val - p1val) / (yub - ylb)] * (y - ylb) */
      assert(!SCIPisEQ(scip, ylb, yub));

      SCIP_CALL( SCIPexprintEval(exprinterpreter, f, p1, &p1val) );
      SCIP_CALL( SCIPexprintEval(exprinterpreter, f, p4, &p4val) );

      if( !finite(p1val) || SCIPisInfinity(scip, REALABS(p1val)) || !finite(p4val) || SCIPisInfinity(scip, REALABS(p4val)) )
      {
         SCIPdebugMessage("skip hyperplane since function cannot be evaluated\n");
         return SCIP_OKAY;
      }

      *coefx = 0.0;
      *coefy = (p4val - p1val) / (yub - ylb);
      *constant = p1val - *coefy * ylb;

      *success = TRUE;

      return SCIP_OKAY;
   }

   if( SCIPisEQ(scip, ylb, yub) )
   {
      /* secant between p1 and p2: p1val + [(p2val - p1val) / (xub - xlb)] * (x - xlb) */
      assert(!SCIPisEQ(scip, xlb, xub));

      SCIP_CALL( SCIPexprintEval(exprinterpreter, f, p1, &p1val) );
      SCIP_CALL( SCIPexprintEval(exprinterpreter, f, p2, &p2val) );

      if( !finite(p1val) || SCIPisInfinity(scip, REALABS(p1val)) || !finite(p2val) || SCIPisInfinity(scip, REALABS(p2val)) )
      {
         SCIPdebugMessage("skip hyperplane since function cannot be evaluated\n");
         return SCIP_OKAY;
      }

      *coefx = (p2val - p1val) / (xub - xlb);
      *coefy = 0.0;
      *constant = p1val - *coefx * xlb;

      *success = TRUE;

      return SCIP_OKAY;
   }

   SCIP_CALL( SCIPexprintEval(exprinterpreter, f, p1, &p1val) );
   SCIP_CALL( SCIPexprintEval(exprinterpreter, f, p2, &p2val) );
   SCIP_CALL( SCIPexprintEval(exprinterpreter, f, p3, &p3val) );
   SCIP_CALL( SCIPexprintEval(exprinterpreter, f, p4, &p4val) );

   /* if we want an underestimator, flip f(x,y), i.e., do as if we compute an overestimator for -f(x,y) */
   if( !doover )
   {
      p1val = -p1val;
      p2val = -p2val;
      p3val = -p3val;
      p4val = -p4val;
   }

   SCIPdebugMessage("p1 = (%g, %g), f(p1) = %g\n", p1[0], p1[1], p1val);
   SCIPdebugMessage("p2 = (%g, %g), f(p2) = %g\n", p2[0], p2[1], p2val);
   SCIPdebugMessage("p3 = (%g, %g), f(p3) = %g\n", p3[0], p3[1], p3val);
   SCIPdebugMessage("p4 = (%g, %g), f(p4) = %g\n", p4[0], p4[1], p4val);

   if( !finite(p1val) || SCIPisInfinity(scip, REALABS(p1val)) || !finite(p2val) || SCIPisInfinity(scip, REALABS(p2val)) ||
      ! finite(p3val) || SCIPisInfinity(scip, REALABS(p3val)) || !finite(p4val) || SCIPisInfinity(scip, REALABS(p4val)) )
   {
      SCIPdebugMessage("skip hyperplane since function cannot be evaluated\n");
      return SCIP_OKAY;
   }

   /* compute coefficients alpha, beta, gamma (>0), delta such that
    *   alpha*x + beta*y + gamma*z = delta
    * is satisfied by at least three of the corner points (p1,f(p1)), ..., (p4,f(p4)) and
    * the fourth corner point lies below this hyperplane.
    * Since we assume that f is convex, we then know that all points (x,y,f(x,y)) are below this hyperplane, i.e.,
    *    alpha*x + beta*y - delta <= -gamma * f(x,y),
    * or, equivalently,
    *   -alpha/gamma*x - beta/gamma*y + delta/gamma >= f(x,y).
    */

   tryother = FALSE;
   if( x0y0[1] <= ylb + (yub - ylb)/(xub - xlb) * (x0y0[0] - xlb) )
   {
      getAlphaBetaGammaDelta(p1[0], p1[1], p1val, p2[0], p2[1], p2val, p3[0], p3[1], p3val, &alpha, &beta, &gamma_, &delta);
      assert(SCIPisInfinity(scip, delta) || SCIPisFeasEQ(scip, alpha * p1[0] + beta * p1[1] + gamma_ * p1val, delta));
      assert(SCIPisInfinity(scip, delta) || SCIPisFeasEQ(scip, alpha * p2[0] + beta * p2[1] + gamma_ * p2val, delta));
      assert(SCIPisInfinity(scip, delta) || SCIPisFeasEQ(scip, alpha * p3[0] + beta * p3[1] + gamma_ * p3val, delta));

      /* if hyperplane through p1,p2,p3 does not overestimate f(p4), then it must be the other variant */
      if( SCIPisInfinity(scip, delta) || alpha * p4[0] + beta * p4[1] + gamma_ * p4val > delta )
         tryother = TRUE;
   }
   else
   {
      getAlphaBetaGammaDelta(p1[0], p1[1], p1val, p3[0], p3[1], p3val, p4[0], p4[1], p4val, &alpha, &beta, &gamma_, &delta);
      assert(SCIPisInfinity(scip, delta) || SCIPisFeasEQ(scip, alpha * p1[0] + beta * p1[1] + gamma_ * p1val, delta));
      assert(SCIPisInfinity(scip, delta) || SCIPisFeasEQ(scip, alpha * p3[0] + beta * p3[1] + gamma_ * p3val, delta));
      assert(SCIPisInfinity(scip, delta) || SCIPisFeasEQ(scip, alpha * p4[0] + beta * p4[1] + gamma_ * p4val, delta));

      /* if hyperplane through p1,p3,p4 does not overestimate f(p2), then it must be the other variant */
      if( SCIPisInfinity(scip, delta) || alpha * p2[0] + beta * p2[1] + gamma_ * p2val > delta )
         tryother = TRUE;
   }

   if( tryother )
   {
      if( x0y0[1] <= yub + (ylb - yub)/(xub - xlb) * (x0y0[0] - xlb) )
      {
         getAlphaBetaGammaDelta(p1[0], p1[1], p1val, p2[0], p2[1], p2val, p4[0], p4[1], p4val, &alpha, &beta, &gamma_, &delta);

         /* hyperplane should be above (p3,f(p3)) and other points should lie on hyperplane */
         assert(SCIPisInfinity(scip, delta) || SCIPisFeasEQ(scip, alpha * p1[0] + beta * p1[1] + gamma_ * p1val, delta));
         assert(SCIPisInfinity(scip, delta) || SCIPisFeasEQ(scip, alpha * p2[0] + beta * p2[1] + gamma_ * p2val, delta));
         assert(SCIPisInfinity(scip, delta) || SCIPisFeasLE(scip, alpha * p3[0] + beta * p3[1] + gamma_ * p3val, delta));
         assert(SCIPisInfinity(scip, delta) || SCIPisFeasEQ(scip, alpha * p4[0] + beta * p4[1] + gamma_ * p4val, delta));
      }
      else
      {
         getAlphaBetaGammaDelta(p2[0], p2[1], p2val, p3[0], p3[1], p3val, p4[0], p4[1], p4val, &alpha, &beta, &gamma_, &delta);

         /* hyperplane should be above (p1,f(p1)) and other points should lie on hyperplane */
         assert(SCIPisInfinity(scip, delta) || SCIPisFeasLE(scip, alpha * p1[0] + beta * p1[1] + gamma_ * p1val, delta));
         assert(SCIPisInfinity(scip, delta) || SCIPisFeasEQ(scip, alpha * p2[0] + beta * p2[1] + gamma_ * p2val, delta));
         assert(SCIPisInfinity(scip, delta) || SCIPisFeasEQ(scip, alpha * p3[0] + beta * p3[1] + gamma_ * p3val, delta));
         assert(SCIPisInfinity(scip, delta) || SCIPisFeasEQ(scip, alpha * p4[0] + beta * p4[1] + gamma_ * p4val, delta));
      }
   }

   SCIPdebugMessage("alpha = %g, beta = %g, gamma = %g, delta = %g\n", alpha, beta, gamma_, delta);

   /* check if bad luck: should not happen if xlb != xub and ylb != yub and numerics are fine */
   if( SCIPisInfinity(scip, delta) || SCIPisZero(scip, gamma_) )
      return SCIP_OKAY;
   assert(!SCIPisNegative(scip, gamma_));

   /* flip hyperplane */
   if( !doover )
      gamma_ = -gamma_;

   *coefx    = -alpha / gamma_;
   *coefy    = -beta  / gamma_;
   *constant =  delta / gamma_;

   *success = TRUE;

   return SCIP_OKAY;
}

/** generates a cut for lhs <= f(x,y) + c*z with f(x,y) being convex */
static
SCIP_RETCODE generateOverestimatingHyperplaneCut(
   SCIP*                 scip,               /**< SCIP data structure */
   SCIP_EXPRINT*         exprinterpreter,    /**< expressions interpreter */
   SCIP_CONS*            cons,               /**< constraint */
   SCIP_Real*            x0y0,               /**< reference values for nonlinear variables */
   SCIP_ROW**            row                 /**< storage for cut */
   )
{
   SCIP_CONSDATA* consdata;
   SCIP_Real coefs[2];
<<<<<<< HEAD
   SCIP_Real constant = 0.0;
=======
   SCIP_Real constant = SCIP_INVALID;
>>>>>>> 496bee94
   SCIP_Bool success;

   assert(scip != NULL);
   assert(cons != NULL);
   assert(row != NULL);

   *row = NULL;

   consdata = SCIPconsGetData(cons);
   assert(consdata != NULL);

   SCIP_CALL( generateEstimatingHyperplane(scip, exprinterpreter, consdata->f, TRUE, x0y0, &coefs[0], &coefs[1], &constant, &success) );

   if( success )
   {
      assert(!SCIPisInfinity(scip, -consdata->lhs));

      SCIP_CALL( SCIPcreateRowCons(scip, row, SCIPconsGetHdlr(cons), "bivaroveresthyperplanecut", 0, NULL, NULL, consdata->lhs - constant, SCIPinfinity(scip), TRUE, FALSE, TRUE) );

      SCIP_CALL( SCIPaddVarsToRow(scip, *row, 2, SCIPexprtreeGetVars(consdata->f), coefs) );
      if( consdata->z != NULL )
         SCIP_CALL( SCIPaddVarToRow(scip, *row, consdata->z, consdata->zcoef) );
   }
   else
   {
      SCIPdebugMessage("failed to compute overestimator for all-convex constraint <%s>\n", SCIPconsGetName(cons));
   }

   return SCIP_OKAY;
}

/** generates a linear underestimator for f(x,y)
 * when the generators of the underestimating segment
 * are contained in y=ylb and y=yub.
 * Generate coefficients cutcoeff = (alpha, beta, gamma, delta), such that
 * alpha * x + beta * y - delta <= gamma * f(x,y)
 */
static
SCIP_RETCODE generateUnderestimatorParallelYFacets(
   SCIP*                 scip,               /**< SCIP data structure */
   SCIP_EXPRINT*         exprinterpreter,    /**< expressions interpreter */
   SCIP_EXPRTREE*        f,                  /**< function f(x,y) */
   SCIP_Real*            xyref,              /**< reference values for x and y */
   SCIP_Real             cutcoeff[4],        /**< cut coefficients alpha, beta, gamma, delta */
   SCIP_Real*            convenvvalue,       /**< function value of the convex envelope */
   SCIP_Bool*            success             /**< buffer to store whether coefficients were successfully computed */
   )
{
   SCIP_VAR*      x;
   SCIP_VAR*      y;
   SCIP_Real      xval;
   SCIP_Real      xlb;
   SCIP_Real      xub;
   SCIP_Real      yval;
   SCIP_Real      ylb;
   SCIP_Real      yub;

   SCIP_Real      t;
   SCIP_EXPR*     vred;
   SCIP_EXPRTREE* vredtree;
   SCIP_EXPR*     e1;
   SCIP_EXPR*     e2;
   SCIP_EXPR*     tmp;
   SCIP_EXPR*     tmp2;
   SCIP_EXPR*     subst[2];

   SCIP_Real      sval;
   SCIP_Real      slb;
   SCIP_Real      sub;
   SCIP_Real      rval;

   SCIP_Real      vredval;
   SCIP_Real      frval;
   SCIP_Real      fsval;
   SCIP_Real      x0y0[2];
   SCIP_Real      grad[2];

   assert(scip != NULL);
   assert(exprinterpreter != NULL);
   assert(f != NULL);
   assert(xyref != NULL);
   assert(success != NULL);

   x = SCIPexprtreeGetVars(f)[0];
   y = SCIPexprtreeGetVars(f)[1];

   xlb = SCIPvarGetLbLocal(x);
   xub = SCIPvarGetUbLocal(x);

   ylb = SCIPvarGetLbLocal(y);
   yub = SCIPvarGetUbLocal(y);

   xval = xyref[0];
   yval = xyref[1];

   *success = FALSE;

   /* check that variables are not unbounded or fixed and reference point is in interior */
   assert(!SCIPisInfinity(scip, -xlb));
   assert(!SCIPisInfinity(scip,  xub));
   assert(!SCIPisInfinity(scip, -ylb));
   assert(!SCIPisInfinity(scip,  yub));
   assert(!SCIPisEQ(scip,xlb,xub));
   assert(!SCIPisEQ(scip,ylb,yub));
   assert(!SCIPisEQ(scip,xlb,xval));
   assert(!SCIPisEQ(scip,xub,xval));
   assert(!SCIPisEQ(scip,ylb,yval));
   assert(!SCIPisEQ(scip,yub,yval));

   SCIPdebugMessage("f(%s, %s) = ", SCIPvarGetName(x), SCIPvarGetName(y));
   SCIPdebug( SCIP_CALL( SCIPexprtreePrintWithNames(f, SCIPgetMessagehdlr(scip), NULL) ) );
   SCIPdebugPrintf("\n");

   t = (yub - yval) / (yub - ylb);

   /* construct v_red(s) := t f(1/t xval + (1-1/t) s, ylb) + (1-t) f(s, yub) */

   /* construct e1 := f(1/t xval + (1-1/t) s, ylb) */
   SCIP_CALL( SCIPexprCopyDeep(SCIPblkmem(scip), &e1, SCIPexprtreeGetRoot(f)) );          /* e1 = f(x,y) */

   SCIP_CALL( SCIPexprCreate(SCIPblkmem(scip), &tmp,  SCIP_EXPR_VARIDX, 0) );             /* tmp  = s */
   SCIP_CALL( SCIPexprCreate(SCIPblkmem(scip), &tmp2, SCIP_EXPR_CONST, 1.0 - 1.0 / t) );  /* tmp2 = 1-1/t */
   SCIP_CALL( SCIPexprCreate(SCIPblkmem(scip), &tmp,  SCIP_EXPR_MUL, tmp, tmp2) );        /* tmp  = (1-1/t)*s */
   if( xval != 0.0 )
   {
      SCIP_CALL( SCIPexprCreate(SCIPblkmem(scip), &tmp2, SCIP_EXPR_CONST, 1/t*xval) );    /* tmp2 = 1/t*xval */
      SCIP_CALL( SCIPexprCreate(SCIPblkmem(scip), &tmp,  SCIP_EXPR_PLUS, tmp, tmp2) );    /* tmp = 1/t*xval + (1-1/t)*s */
   }
   subst[0] = tmp;

   SCIP_CALL( SCIPexprCreate(SCIPblkmem(scip), &subst[1], SCIP_EXPR_CONST, ylb) );        /* tmp = ylb */

   assert(SCIPexprGetOperator(e1) != SCIP_EXPR_VARIDX);  /* substitute cannot substitute the root node, but f should not be a single variable anyway */
   SCIP_CALL( SCIPexprSubstituteVars(SCIPblkmem(scip), e1, subst) );                      /* e1 = f(1/t*xval + (1-1/t)*s, ylb) */

   SCIPexprFreeDeep(SCIPblkmem(scip), &subst[0]);
   SCIPexprFreeDeep(SCIPblkmem(scip), &subst[1]);

   /* construct e2 := f(s, yub) */
   SCIP_CALL( SCIPexprCopyDeep(SCIPblkmem(scip), &e2, SCIPexprtreeGetRoot(f)) );          /* e2 = f(x,y) */

   subst[0] = NULL;

   SCIP_CALL( SCIPexprCreate(SCIPblkmem(scip), &subst[1], SCIP_EXPR_CONST, yub) );

   assert(SCIPexprGetOperator(e2) != SCIP_EXPR_VARIDX);  /* substitute cannot substitute the root node, but f should not be a single variable anyway */
   SCIP_CALL( SCIPexprSubstituteVars(SCIPblkmem(scip), e2, subst) );                  /* e2 = f(s,yub) */

   SCIPexprFreeDeep(SCIPblkmem(scip), &subst[1]);

   /* construct vred := t * e1 + (1-t) * e2 */
   SCIP_CALL( SCIPexprCreate(SCIPblkmem(scip), &tmp, SCIP_EXPR_CONST, t) );               /* tmp = t */
   SCIP_CALL( SCIPexprCreate(SCIPblkmem(scip), &e1, SCIP_EXPR_MUL, e1, tmp) );            /* e1 = t * f(1/t*xval+(1-1/t)*s,ylb) */

   SCIP_CALL( SCIPexprCreate(SCIPblkmem(scip), &tmp, SCIP_EXPR_CONST, 1.0 - t) );         /* tmp = 1 - t */
   SCIP_CALL( SCIPexprCreate(SCIPblkmem(scip), &e2, SCIP_EXPR_MUL, e2, tmp) );            /* e2 = (1-t) * f(s, yub) */

   SCIP_CALL( SCIPexprCreate(SCIPblkmem(scip), &vred, SCIP_EXPR_PLUS, e1, e2) );
   SCIP_CALL( SCIPexprtreeCreate(SCIPblkmem(scip), &vredtree, vred, 1, 0, NULL) );

   SCIP_CALL( SCIPexprintCompile(exprinterpreter, vredtree) );

   /* compute bounds on s */
   slb = (yval - yub) / (ylb - yval) * (xval / t - xub);
   sub = (yval - yub) / (ylb - yval) * (xval / t - xlb);
   if( slb < xlb )
      slb = xlb;
   if( sub > xub )
      sub = xub;

   /* find s in [slb, sub] such that vred'(s) = 0 */
   SCIP_CALL( solveDerivativeEquation(scip, exprinterpreter, vredtree, 0.0, slb, sub, &sval, success) );

   if( *success == FALSE )
   { /* something went wrong when computing s */
      SCIP_CALL( SCIPexprtreeFree(&vredtree) );
      return SCIP_OKAY;
   }

   /* compute r from s */
   rval = 1.0 / t * xval + (1.0 - 1.0 / t) * sval;

   /* compute f(sval, yub) */
   x0y0[0] = sval;
   x0y0[1] = yub;
   SCIP_CALL( SCIPexprtreeEval(f, x0y0, &fsval) );

   /* compute f(rval, ylb) */
   x0y0[0] = rval;
   x0y0[1] = ylb;
   SCIP_CALL( SCIPexprtreeEval(f, x0y0, &frval) );

   if( !SCIPisEQ(scip, sval, xlb) && !SCIPisEQ(scip, sval, xub) )
   {
      x0y0[0] = sval;
      x0y0[1] = yub;

      /* compute f'(xbar, ybar) */
      SCIP_CALL( SCIPexprintGrad(exprinterpreter, f, x0y0, TRUE, &fsval, grad) );
   }
   else if( !SCIPisEQ(scip, rval, xlb) && !SCIPisEQ(scip, rval, xub) )
   {
      x0y0[0] = rval;
      x0y0[1] = ylb;

      /* compute f'(xbar, ybar) */
      SCIP_CALL( SCIPexprintGrad(exprinterpreter, f, x0y0, TRUE, &frval, grad) );
   }
   else
   {
      /* rare case
       * both points (sval, yub) and (rval, ylb) should yield valid inequality
       * for now, just take the first one */
      x0y0[0] = sval;
      x0y0[1] = yub;

      /* compute f'(xbar, ybar) */
      SCIP_CALL( SCIPexprintGrad(exprinterpreter, f, x0y0, TRUE, &fsval, grad) );
   }

   /* compute vred(s) */
   SCIP_CALL( SCIPexprtreeEval(vredtree, &sval, &vredval) );

   /* compute cut coefficients */
   cutcoeff[0]   = (yub - ylb) * grad[0];
   cutcoeff[1]   = fsval - frval - (sval - rval) * grad[0];
   cutcoeff[2]   = yub - ylb;
   cutcoeff[3]   = cutcoeff[0] * xval + cutcoeff[1] * yval - cutcoeff[2] * vredval;
   *convenvvalue = vredval;

   SCIPdebugMessage("Parallel: Cut of (xval,yval)=(%g,%g)\n",xval,yval);
   SCIPdebugMessage("Parallel: r=%g in [%g,%g], s=%g in [%g,%g], f(r,ylb)=%g, f(xlb,s)=%g\n",rval,xlb,xub,sval,ylb,yub,frval,fsval);
   SCIPdebugMessage("(r,ylb)=(%g,%g), (s,yub)=(%g,%g), vredval=%g\n",rval,ylb,sval,yub,vredval);
   SCIPdebugMessage("Parallel: cutcoeff[0]=%g, cutcoeff[1]=%g,cutcoeff[2]=%g,cutcoeff[3]=%g\n",cutcoeff[0]/cutcoeff[2],cutcoeff[1]/cutcoeff[2],cutcoeff[2]/cutcoeff[2],cutcoeff[3]/cutcoeff[2]);

   SCIP_CALL( SCIPexprtreeFree(&vredtree) );

   *success = TRUE;

   return SCIP_OKAY;
}


/** generates a linear underestimator for f(x,y)
 * with f(x,y) being convex in x and convex in y.
 * The segmenent connects orthogonal facets: Either (x=l_x,y=l_y)
 * or (x=u_x,y=u_y).
 * generate coefficients cutcoeff = (alpha, beta, gamma, delta), such that
 * alpha * x + beta * y - delta <= gamma * f(x,y)
 */
static
SCIP_RETCODE generateOrthogonal_lx_ly_Underestimator(
   SCIP*                 scip,               /**< SCIP data structure */
   SCIP_EXPRINT*         exprinterpreter,    /**< expressions interpreter */
   SCIP_EXPRTREE*        f,                  /**< function f(x,y) */
   SCIP_Real*            xyref,              /**< reference values for x and y */
   SCIP_Real             cutcoeff[4],        /**< cut coefficients alpha, beta, gamma, delta */
   SCIP_Real*            convenvvalue,       /**< function value of the convex envelope */
   SCIP_Bool*            success             /**< buffer to store whether coefficients were successfully computed */
   )
{
   SCIP_VAR* x;
   SCIP_VAR* y;
   SCIP_Real xval;
   SCIP_Real xlb;
   SCIP_Real xub;
   SCIP_Real yval;
   SCIP_Real ylb;
   SCIP_Real yub;

   SCIP_Real x0y0[2];

   SCIP_EXPR* vred;
   SCIP_EXPRTREE* vredtree;
   SCIP_EXPR* e1;
   SCIP_EXPR* e2;
   SCIP_EXPR* tmp;
   SCIP_EXPR* expr;
   SCIP_EXPR* expr1;
   SCIP_EXPR* expr2;
   SCIP_EXPR* subst[2];

   SCIP_Real tval, tlb, tub;
   SCIP_Real sval;
   SCIP_Real rval;

   SCIP_Real frval,fsval;
   SCIP_Real grad_rval[2];
   SCIP_Real grad_sval[2];

   assert(scip != NULL);
   assert(exprinterpreter != NULL);
   assert(f != NULL);
   assert(convenvvalue != NULL);
   assert(success != NULL);

   x = SCIPexprtreeGetVars(f)[0];
   y = SCIPexprtreeGetVars(f)[1];

   xlb = SCIPvarGetLbLocal(x);
   xub = SCIPvarGetUbLocal(x);

   ylb = SCIPvarGetLbLocal(y);
   yub = SCIPvarGetUbLocal(y);

   xval = xyref[0];
   yval = xyref[1];

   /* check that variables are not unbounded or fixed and reference point is in interior */
   assert(!SCIPisInfinity(scip, -xlb));
   assert(!SCIPisInfinity(scip,  xub));
   assert(!SCIPisInfinity(scip, -ylb));
   assert(!SCIPisInfinity(scip,  yub));
   assert(!SCIPisEQ(scip,xlb,xub));
   assert(!SCIPisEQ(scip,ylb,yub));
   assert(!SCIPisEQ(scip,xlb,xval));
   assert(!SCIPisEQ(scip,xub,xval));
   assert(!SCIPisEQ(scip,ylb,yval));
   assert(!SCIPisEQ(scip,yub,yval));

   *success = FALSE;

   SCIPdebugMessage("f(%s, %s) = ", SCIPvarGetName(x), SCIPvarGetName(y));
   SCIPdebug( SCIP_CALL( SCIPexprtreePrintWithNames(f, SCIPgetMessagehdlr(scip), NULL) ) );
   SCIPdebugPrintf("\n");
   SCIPdebugMessage("%s[%g,%g] = %g  %s[%g,%g] = %g\n", SCIPvarGetName(x), xlb, xub, xval, SCIPvarGetName(y), ylb, yub, yval);

   /* check in which triangle the point (xval,yval) lies */
   if( yval <= (ylb-yub) / (xub-xlb) * (xval-xlb) + yub )
   {
      /* (xval,yval) lies in lower left triangle, i.e. region A_1 */
      /* construct v_red(t) := t f( xlb, (yval-(1-t)ylb)/t ) + (1-t)*f( (xval-xlb*t)/(1-t), ylb ) */

      /* construct e1 := f(xlb, ylb + (yval-ylb)/t) */
      SCIP_CALL( SCIPexprCreate(SCIPblkmem(scip), &expr, SCIP_EXPR_VARIDX, 0) );           /* expr = t */
      SCIP_CALL( SCIPexprCreate(SCIPblkmem(scip), &tmp,  SCIP_EXPR_CONST, yval-ylb) );     /* tmp  = yval-ylb */
      SCIP_CALL( SCIPexprCreate(SCIPblkmem(scip), &expr, SCIP_EXPR_DIV, tmp, expr) );      /* expr = (yval-ylb) / t */
      if( ylb != 0.0 )
      {
         SCIP_CALL( SCIPexprCreate(SCIPblkmem(scip), &tmp,  SCIP_EXPR_CONST, ylb) );       /* tmp = ylb */
         SCIP_CALL( SCIPexprCreate(SCIPblkmem(scip), &expr, SCIP_EXPR_PLUS, expr, tmp) );  /* expr = ylb + (yval-ylb) / t */
      }
      subst[1] = expr;

      SCIP_CALL( SCIPexprCreate(SCIPblkmem(scip), &subst[0], SCIP_EXPR_CONST, xlb) );      /* subst[0] = xlb */

      SCIP_CALL( SCIPexprCopyDeep(SCIPblkmem(scip), &e1, SCIPexprtreeGetRoot(f)) );        /* e1 = f(x,y) */
      assert(SCIPexprGetOperator(e1) != SCIP_EXPR_VARIDX);  /* expr substitute vars cannot substitute the root node, but f should not be a single variable anyway */
      SCIP_CALL( SCIPexprSubstituteVars(SCIPblkmem(scip), e1, subst) );                    /* e1 = f(xlb, ylb + (yval-ylb)/t) */

      SCIPexprFreeDeep(SCIPblkmem(scip), &subst[0]);
      SCIPexprFreeDeep(SCIPblkmem(scip), &subst[1]);


      /* construct e2 := f((xval-xlb*t)/(1-t), ylb) */
      SCIP_CALL( SCIPexprCreate(SCIPblkmem(scip), &expr1, SCIP_EXPR_VARIDX, 0) );          /* expr1 = t */
      SCIP_CALL( SCIPexprCreate(SCIPblkmem(scip), &tmp,   SCIP_EXPR_CONST, 1.0) );         /* tmp   = 1.0 */
      SCIP_CALL( SCIPexprCreate(SCIPblkmem(scip), &expr1, SCIP_EXPR_MINUS, tmp, expr1) );  /* expr1 = 1-t */

      SCIP_CALL( SCIPexprCreate(SCIPblkmem(scip), &expr2, SCIP_EXPR_VARIDX, 0) );          /* expr2 = t */
      SCIP_CALL( SCIPexprCreate(SCIPblkmem(scip), &tmp,   SCIP_EXPR_CONST, xlb) );         /* tmp   = xlb */
      SCIP_CALL( SCIPexprCreate(SCIPblkmem(scip), &expr2, SCIP_EXPR_MUL, expr2, tmp) );    /* expr2 = xlb * t */
      SCIP_CALL( SCIPexprCreate(SCIPblkmem(scip), &tmp,   SCIP_EXPR_CONST, xval) );        /* tmp   = xval */
      SCIP_CALL( SCIPexprCreate(SCIPblkmem(scip), &expr2, SCIP_EXPR_MINUS, tmp, expr2) );  /* expr2 = xval - xlb * t */

      SCIP_CALL( SCIPexprCreate(SCIPblkmem(scip), &expr,  SCIP_EXPR_DIV, expr2, expr1) );  /* expr =  (xval-t*xlb)/(1-t) */
      subst[0] = expr;

      SCIP_CALL( SCIPexprCreate(SCIPblkmem(scip), &subst[1], SCIP_EXPR_CONST, ylb) );      /* subst[0] = ylb */

      SCIP_CALL( SCIPexprCopyDeep(SCIPblkmem(scip), &e2, SCIPexprtreeGetRoot(f)) );        /* e2 = f(x,y) */
      assert(SCIPexprGetOperator(e2) != SCIP_EXPR_VARIDX);  /* expr substitute vars cannot substitute the root node, but f should not be a single variable anyway */
      SCIP_CALL( SCIPexprSubstituteVars(SCIPblkmem(scip), e2, subst) );                    /* e2 = f((xval-xlb*t)/(1-t), ylb) */

      SCIPexprFreeDeep(SCIPblkmem(scip), &subst[0]);
      SCIPexprFreeDeep(SCIPblkmem(scip), &subst[1]);


      /* construct vred := t * e1 + (1-t) * e2 */
      SCIP_CALL( SCIPexprCreate(SCIPblkmem(scip), &expr,  SCIP_EXPR_VARIDX, 0) );          /* expr  = t */
      SCIP_CALL( SCIPexprCreate(SCIPblkmem(scip), &expr1, SCIP_EXPR_MUL, expr, e1) );      /* expr1 = t * e1*/

      SCIP_CALL( SCIPexprCreate(SCIPblkmem(scip), &expr, SCIP_EXPR_VARIDX, 0) );           /* expr  = t */
      SCIP_CALL( SCIPexprCreate(SCIPblkmem(scip), &tmp,  SCIP_EXPR_CONST, 1.0) );          /* tmp   = 1.0 */
      SCIP_CALL( SCIPexprCreate(SCIPblkmem(scip), &expr, SCIP_EXPR_MINUS, tmp, expr) );    /* expr  = 1 - t */
      SCIP_CALL( SCIPexprCreate(SCIPblkmem(scip), &expr2, SCIP_EXPR_MUL, expr, e2) );      /* expr2 = (1-t) * e2 */

      SCIP_CALL( SCIPexprCreate(SCIPblkmem(scip), &vred, SCIP_EXPR_PLUS, expr1, expr2) );
      SCIP_CALL( SCIPexprtreeCreate(SCIPblkmem(scip), &vredtree, vred, 1, 0, NULL) );
      SCIP_CALL( SCIPexprintCompile(exprinterpreter, vredtree) );

      /* compute bounds on t */
      tlb = (yval-ylb)/(yub-ylb);
      tub = (xub-xval)/(xub-xlb);

      /* find t in [lambalb, tub] such that vred'(t) = 0 */
      SCIP_CALL( solveDerivativeEquation(scip, exprinterpreter, vredtree, 0.0, tlb, tub, &tval, success) );

      /* computing the cut coefficients */
      if( *success == FALSE )
      { /* something went wrong when computing s */
         SCIP_CALL( SCIPexprtreeFree(&vredtree) );
         return SCIP_OKAY;
      }

      /* compute r and s from tval */
      rval = (yval-(1-tval)*ylb)/tval;
      sval = (xval-xlb*tval)/(1-tval);

      SCIPdebugMessage("LowerLeft: t[%g,%g] = %g -> r = %g, s = %g\n",tlb,tub,tval,rval,sval);

      /* compute vred(tval) */
      SCIP_CALL( SCIPexprtreeEval(vredtree, &tval, convenvvalue) );

      /* compute f(s, ylb) and f'(s, ylb) */
      x0y0[0] = sval;
      x0y0[1] = ylb;
      SCIP_CALL( SCIPexprintGrad(exprinterpreter, f, x0y0, TRUE, &fsval, grad_sval) );

      /* compute f(xlb, r) and f'(xlb,r) */
      x0y0[0] = xlb;
      x0y0[1] = rval;
      SCIP_CALL( SCIPexprintGrad(exprinterpreter, f, x0y0, TRUE, &frval, grad_rval) );

      /* generate coefficients cutcoeff = (alpha, beta, gamma, delta), such that
       * alpha * x + beta * y - delta <= gamma * f(x,y) */
      if( !(SCIPisEQ(scip,sval,xub)) )
      {
         /* use the x-axis to determine the second direction */
         cutcoeff[0] = (rval-ylb)* grad_sval[0];
         cutcoeff[1] = (sval-xlb)* grad_sval[0]+frval-fsval;
         cutcoeff[2] = rval-ylb;
         cutcoeff[3] = cutcoeff[0]*xlb+cutcoeff[1]*rval-cutcoeff[2]*frval;
      }
      else if( !(SCIPisEQ(scip,rval,yub)) )
      {
         /* use the y-axis to determine the second direction */
         cutcoeff[0] = (rval-ylb)*grad_rval[1]+fsval-frval;
         cutcoeff[1] = (sval-xlb)*grad_rval[1];
         cutcoeff[2] = sval-xlb;
         cutcoeff[3] = cutcoeff[0]*xlb+cutcoeff[1]*rval-cutcoeff[2]*frval;
      }
      else
      {
         /* the point lies on the segment between (xlb,yub) and (xub,ylb) */
         cutcoeff[0] = (rval-ylb)* MIN(grad_sval[0],grad_rval[0]);
         cutcoeff[1] = (sval-xlb)* MIN(grad_sval[0],grad_rval[0])+frval-fsval;
         cutcoeff[2] = (rval-ylb);
         cutcoeff[3] = cutcoeff[0]*xlb+cutcoeff[1]*rval-cutcoeff[2]*frval;
      }

      SCIPdebugMessage("LowerLeft: Cut of (xval,yval)=(%g,%g)\n",xval,yval);
      SCIPdebugMessage("LowerLeft: r=%g in [%g,%g], s=%g in [%g,%g], f(s,ylb)=%g, f(xlb,r)=%g\n",rval,xlb,xub,sval,ylb,yub,fsval,frval);
      SCIPdebugMessage("(s,ylb)=(%g,%g) (xlb,r)=(%g,%g) t=%g, vredval=%g\n",sval,ylb,xlb,rval,tval,*convenvvalue);
      SCIPdebugMessage("LowerLeft: cutcoeff[0]=%g, cutcoeff[1]=%g,cutcoeff[2]=%g,cutcoeff[3]=%g\n",cutcoeff[0],cutcoeff[1],cutcoeff[2],cutcoeff[3]);

      SCIP_CALL( SCIPexprtreeFree(&vredtree) );
   }
   else
   { /* (xval,yval) lies in the upper right triangle, i.e region A_2 */
      /* construct v_red(t) := t f( xub, yub + (yval-yub)/t ) + (1-t)*f((xval-xub*t)/(1-t), yub) */

      /* construct e1 := f(xub, yub+(yval-yub)/t) */
      SCIP_CALL( SCIPexprCreate(SCIPblkmem(scip), &expr, SCIP_EXPR_VARIDX, 0) );           /* expr     =  t*/
      SCIP_CALL( SCIPexprCreate(SCIPblkmem(scip), &tmp,  SCIP_EXPR_CONST, yval-yub) );     /* tmp  = yval-yub*/
      SCIP_CALL( SCIPexprCreate(SCIPblkmem(scip), &expr, SCIP_EXPR_DIV, tmp, expr) );      /* expr = (yval-yub) / t */
      if( yub != 0.0 )
      {
         SCIP_CALL( SCIPexprCreate(SCIPblkmem(scip), &tmp,  SCIP_EXPR_CONST, yub) );       /* tmp = yub */
         SCIP_CALL( SCIPexprCreate(SCIPblkmem(scip), &expr, SCIP_EXPR_PLUS, expr, tmp) );  /* expr = yub + (yval-yub)/t */
      }
      subst[1] = expr;

      SCIP_CALL( SCIPexprCreate(SCIPblkmem(scip), &subst[0], SCIP_EXPR_CONST, xub) );      /* tmp = xub */

      SCIP_CALL( SCIPexprCopyDeep(SCIPblkmem(scip), &e1, SCIPexprtreeGetRoot(f)) );        /* e1 = f(x,y) */
      assert(SCIPexprGetOperator(e1) != SCIP_EXPR_VARIDX); /* cannot substitute root */
      SCIP_CALL( SCIPexprSubstituteVars(SCIPblkmem(scip), e1, subst) );                    /* e1 = f(xub, yub + (yval-yub)/t) */

      SCIPexprFreeDeep(SCIPblkmem(scip), &subst[0]);
      SCIPexprFreeDeep(SCIPblkmem(scip), &subst[1]);

      /* construct e2 := f((xval-t*xub)/(1-t), yub) */
      SCIP_CALL( SCIPexprCreate(SCIPblkmem(scip), &expr1, SCIP_EXPR_VARIDX, 0) );          /* expr1 = t */
      SCIP_CALL( SCIPexprCreate(SCIPblkmem(scip), &tmp,   SCIP_EXPR_CONST, 1.0) );         /* tmp = 1.0 */
      SCIP_CALL( SCIPexprCreate(SCIPblkmem(scip), &expr1, SCIP_EXPR_MINUS, tmp, expr1) );  /* expr1 = 1-t */

      SCIP_CALL( SCIPexprCreate(SCIPblkmem(scip), &expr2, SCIP_EXPR_VARIDX, 0) );          /* expr2 = t */
      SCIP_CALL( SCIPexprCreate(SCIPblkmem(scip), &tmp,   SCIP_EXPR_CONST, xub) );         /* tmp   = xub */
      SCIP_CALL( SCIPexprCreate(SCIPblkmem(scip), &expr2, SCIP_EXPR_MUL, expr2, tmp) );    /* expr2 = xub * t */
      SCIP_CALL( SCIPexprCreate(SCIPblkmem(scip), &tmp,   SCIP_EXPR_CONST, xval) );        /* tmp   = xval */
      SCIP_CALL( SCIPexprCreate(SCIPblkmem(scip), &expr2, SCIP_EXPR_MINUS, tmp, expr2) );  /* expr2 = xval - xub * t */

      SCIP_CALL( SCIPexprCreate(SCIPblkmem(scip), &expr, SCIP_EXPR_DIV, expr2, expr1) );   /* expr =  (xval-t*xub)/(1-t) */
      subst[0] = expr;

      SCIP_CALL( SCIPexprCreate(SCIPblkmem(scip), &subst[1], SCIP_EXPR_CONST, yub) );      /* tmp = yub */

      SCIP_CALL( SCIPexprCopyDeep(SCIPblkmem(scip), &e2, SCIPexprtreeGetRoot(f)) );        /* e2 = f(x,y) */
      assert(SCIPexprGetOperator(e2) != SCIP_EXPR_VARIDX); /* cannot substitute root */
      SCIP_CALL( SCIPexprSubstituteVars(SCIPblkmem(scip), e2, subst) );                    /* e2 =  f((xval-t*xub)/(1-t), yub) */

      SCIPexprFreeDeep(SCIPblkmem(scip), &subst[0]);
      SCIPexprFreeDeep(SCIPblkmem(scip), &subst[1]);

      /* construct vred := t * e1 + (1-t) * e2 */
      SCIP_CALL( SCIPexprCreate(SCIPblkmem(scip), &expr,  SCIP_EXPR_VARIDX, 0) );          /* expr  = t */
      SCIP_CALL( SCIPexprCreate(SCIPblkmem(scip), &expr1, SCIP_EXPR_MUL, e1, expr) );      /* expr1 = t * e1*/

      SCIP_CALL( SCIPexprCreate(SCIPblkmem(scip), &expr,  SCIP_EXPR_VARIDX, 0) );          /* expr  = t */
      SCIP_CALL( SCIPexprCreate(SCIPblkmem(scip), &tmp,   SCIP_EXPR_CONST, 1.0) );         /* tmp   = 1.0 */
      SCIP_CALL( SCIPexprCreate(SCIPblkmem(scip), &expr,  SCIP_EXPR_MINUS, tmp, expr) );   /* expr  = 1-t */
      SCIP_CALL( SCIPexprCreate(SCIPblkmem(scip), &expr2, SCIP_EXPR_MUL, e2, expr) );      /* expr2 = (1-t) * e2*/


      SCIP_CALL( SCIPexprCreate(SCIPblkmem(scip), &vred, SCIP_EXPR_PLUS, expr1, expr2) );
      SCIP_CALL( SCIPexprtreeCreate(SCIPblkmem(scip), &vredtree, vred, 1, 0, NULL) );
      SCIP_CALL( SCIPexprintCompile(exprinterpreter, vredtree) );

      /* compute bounds on t */
      tlb = (yub-yval)/(yub-ylb);
      tub = (xval-xlb)/(xub-xlb);

      /* find t in [tlb, tub] such that vred'(t) = 0 */
      SCIP_CALL( solveDerivativeEquation(scip, exprinterpreter, vredtree, 0.0, tlb, tub, &tval, success) );

      if( *success == FALSE )
      { /* something went wrong when computing s */
         SCIP_CALL( SCIPexprtreeFree(&vredtree) );
         return SCIP_OKAY;
      }

      /* computing the cut coefficients */

      /* compute r and s from tval */
      rval = (yval-(1-tval)*yub)/tval;
      sval = (xval-xub*tval)/(1-tval);

      /* compute vred(tval) */
      SCIP_CALL( SCIPexprtreeEval(vredtree, &tval, convenvvalue) );

      /* compute f(xub,r) and f'(xub,r) */
      x0y0[0] = xub;
      x0y0[1] = rval;
      SCIP_CALL( SCIPexprintGrad(exprinterpreter, f, x0y0, TRUE, &frval, grad_rval) );

      /* compute f(s,yub) and f'(s,yub) */
      x0y0[0] = sval;
      x0y0[1] = yub;
      SCIP_CALL( SCIPexprintGrad(exprinterpreter, f, x0y0, TRUE, &fsval, grad_sval) );

      /* generate coefficients cutcoeff = (alpha, beta, gamma, delta), such that
       * alpha * x + beta * y - delta <= gamma * f(x,y) */

      if( !(SCIPisEQ(scip,sval,xlb)) )
      { /* use the x-axis to determine the second direction */
         cutcoeff[0] = (yub-rval)*grad_sval[0];
         cutcoeff[1] = (xub-sval)*grad_sval[0]+fsval-frval;
         cutcoeff[2] = yub-rval;
         cutcoeff[3] = cutcoeff[0]*sval+cutcoeff[1]*yub-cutcoeff[2]*fsval;
      }
      else if( !(SCIPisEQ(scip,rval,ylb)) )
      { /* use the y-axis to determine the second direction */
         cutcoeff[0] = (yub-rval)*grad_rval[1]+frval-fsval;
         cutcoeff[1] = (xub-sval)*grad_rval[1];
         cutcoeff[2] = xub-sval;
         cutcoeff[3] = cutcoeff[0]*sval+cutcoeff[1]*yub-cutcoeff[2]*fsval;
      }
      else
      {
         /* the point lies on the segment between (xlb,yub) and (xub,ylb)
          * due to numerics, we get into this case here instead in the LowerLeft
          */
         assert(SCIPisRelLE(scip, yval, (ylb-yub) / (xub-xlb) * (xval-xlb) + yub));

         cutcoeff[0] = (yub-rval)*MIN(grad_sval[0],grad_rval[0]);
         cutcoeff[1] = (xub-sval)*MIN(grad_sval[0],grad_rval[0])+fsval-frval;
         cutcoeff[2] = xub-sval;
         cutcoeff[3] = cutcoeff[0]*sval+cutcoeff[1]*yub-cutcoeff[2]*fsval;
      }

      SCIPdebugMessage("UpperRight: Cut of (xval,yval)=(%g,%g)\n",xval,yval);
      SCIPdebugMessage("UpperRight: r=%g in [%g,%g], s=%g in [%g,%g], f(r,yub)=%g, f(xub,s)=%g\n",rval,xlb,xub,sval,ylb,yub,frval,fsval);
      SCIPdebugMessage("(s,yub)=(%g,%g) (xub,r)=(%g,%g) t=%g, vredval=%g\n",sval,yub,xub,rval,tval,*convenvvalue);
      SCIPdebugMessage("UpperRight: cutcoeff[0]=%g, cutcoeff[1]=%g,cutcoeff[2]=%g,cutcoeff[3]=%g\n",cutcoeff[0],cutcoeff[1],cutcoeff[2],cutcoeff[3]);

      SCIP_CALL( SCIPexprtreeFree(&vredtree) );
   }

   return SCIP_OKAY;
}

/** generates a linear underestimator for f(x,y) with f(x,y) being convex in x and convex in y
 * generate coefficients cutcoeff = (alpha, beta, gamma, delta), such that
 * alpha * x + beta * y - delta <= gamma * f(x,y)
 */
static
SCIP_RETCODE generateOrthogonal_lx_uy_Underestimator(
   SCIP*                 scip,               /**< SCIP data structure */
   SCIP_EXPRINT*         exprinterpreter,    /**< expressions interpreter */
   SCIP_EXPRTREE*        f,                  /**< function f(x,y) */
   SCIP_Real*            xyref,              /**< reference values for x and y */
   SCIP_Real             cutcoeff[4],        /**< cut coefficients alpha, beta, gamma, delta */
   SCIP_Real*            convenvvalue,       /**< function value of the convex envelope */
   SCIP_Bool*            success             /**< buffer to store whether coefficients were successfully computed */
   )
{
   SCIP_VAR* x;
   SCIP_VAR* y;
   SCIP_Real xval;
   SCIP_Real xlb;
   SCIP_Real xub;
   SCIP_Real yval;
   SCIP_Real ylb;
   SCIP_Real yub;
   SCIP_Real x0y0[2];

   SCIP_EXPR* vred;
   SCIP_EXPRTREE* vredtree;
   SCIP_EXPR* e1;
   SCIP_EXPR* e2;
   SCIP_EXPR* tmp;
   SCIP_EXPR* expr;
   SCIP_EXPR* expr1;
   SCIP_EXPR* expr2;
   SCIP_EXPR* subst[2];

   SCIP_Real tval;
   SCIP_Real tlb;
   SCIP_Real tub;
   SCIP_Real sval;
   SCIP_Real rval;

   SCIP_Real frval;
   SCIP_Real fsval;
   SCIP_Real grad_rval[2];
   SCIP_Real grad_sval[2];

   assert(scip != NULL);
   assert(exprinterpreter != NULL);
   assert(f != NULL);
   assert(convenvvalue != NULL);
   assert(success != NULL);

   x = SCIPexprtreeGetVars(f)[0];
   y = SCIPexprtreeGetVars(f)[1];

   xlb = SCIPvarGetLbLocal(x);
   xub = SCIPvarGetUbLocal(x);

   ylb = SCIPvarGetLbLocal(y);
   yub = SCIPvarGetUbLocal(y);

   xval = xyref[0];
   yval = xyref[1];

   /* check that variables are not unbounded or fixed and reference point is in interior */
   assert(!SCIPisInfinity(scip, -xlb));
   assert(!SCIPisInfinity(scip,  xub));
   assert(!SCIPisInfinity(scip, -ylb));
   assert(!SCIPisInfinity(scip,  yub));
   assert(!SCIPisEQ(scip,xlb,xub));
   assert(!SCIPisEQ(scip,ylb,yub));
   assert(!SCIPisEQ(scip,xlb,xval));
   assert(!SCIPisEQ(scip,xub,xval));
   assert(!SCIPisEQ(scip,ylb,yval));
   assert(!SCIPisEQ(scip,yub,yval));

   *success = FALSE;

   SCIPdebugMessage("f(%s, %s) = ", SCIPvarGetName(x), SCIPvarGetName(y));
   SCIPdebug( SCIP_CALL( SCIPexprtreePrintWithNames(f, SCIPgetMessagehdlr(scip), NULL) ) );
   SCIPdebugPrintf("\n");

   /* check in which triangle the point (xval,yval) lies */
   if( yval <= (yub-ylb)/(xub-xlb)*(xval-xlb)+ylb )
   {
      /* lower right triangle, i.e. region A_2 */
      /* construct v_red(t) := t f( xub+(xval-xub)/t, ylb ) + (1-t)*f( xub, (yval-ylb*t)/(1-t)) */

      /* construct e1:= f(xub+(xval-xub)/t, ylb) */
      SCIP_CALL( SCIPexprCreate(SCIPblkmem(scip), &expr, SCIP_EXPR_VARIDX, 0) );           /* expr = t */
      SCIP_CALL( SCIPexprCreate(SCIPblkmem(scip), &tmp,  SCIP_EXPR_CONST, xval-xub) );     /* tmp  = xval-xub */
      SCIP_CALL( SCIPexprCreate(SCIPblkmem(scip), &expr, SCIP_EXPR_DIV, tmp, expr) );      /* expr = (xval-xub)/t */
      if( xub != 0.0 )
      {
         SCIP_CALL( SCIPexprCreate(SCIPblkmem(scip), &tmp,  SCIP_EXPR_CONST, xub) );        /* tmp = xub */
         SCIP_CALL( SCIPexprCreate(SCIPblkmem(scip), &expr, SCIP_EXPR_PLUS, expr, tmp) );   /* expr = xub + (xval-xub)/t */
      }
      subst[0] = expr;

      SCIP_CALL( SCIPexprCreate(SCIPblkmem(scip), &subst[1], SCIP_EXPR_CONST, ylb) );       /* subst[1] = ylb */

      SCIP_CALL( SCIPexprCopyDeep(SCIPblkmem(scip), &e1, SCIPexprtreeGetRoot(f)) );         /* e1 = f(x,y) */
      assert(SCIPexprGetOperator(e1) != SCIP_EXPR_VARIDX);
      SCIP_CALL( SCIPexprSubstituteVars(SCIPblkmem(scip), e1, subst) );                     /* e1 = f(xub + (xval-xub)/t, ylb) */

      SCIPexprFreeDeep(SCIPblkmem(scip), &subst[0]);
      SCIPexprFreeDeep(SCIPblkmem(scip), &subst[1]);


      /* construct e2 := f(xub, (yval-t*ylb)/(1-t)) */
      SCIP_CALL( SCIPexprCreate(SCIPblkmem(scip), &expr1, SCIP_EXPR_VARIDX, 0) );          /* expr1 = t */
      SCIP_CALL( SCIPexprCreate(SCIPblkmem(scip), &tmp,   SCIP_EXPR_CONST, 1.0) );         /* tmp   = 1.0 */
      SCIP_CALL( SCIPexprCreate(SCIPblkmem(scip), &expr1, SCIP_EXPR_MINUS, tmp, expr1) );  /* expr1 = 1-t */

      SCIP_CALL( SCIPexprCreate(SCIPblkmem(scip), &expr2, SCIP_EXPR_VARIDX, 0) );          /* expr2 = t */
      SCIP_CALL( SCIPexprCreate(SCIPblkmem(scip), &tmp,   SCIP_EXPR_CONST, ylb) );         /* tmp   = ylb */
      SCIP_CALL( SCIPexprCreate(SCIPblkmem(scip), &expr2, SCIP_EXPR_MUL, expr2, tmp) );    /* expr2 = ylb * t */
      SCIP_CALL( SCIPexprCreate(SCIPblkmem(scip), &tmp,   SCIP_EXPR_CONST, yval) );        /* tmp   = yval */
      SCIP_CALL( SCIPexprCreate(SCIPblkmem(scip), &expr2, SCIP_EXPR_MINUS, tmp, expr2) );  /* expr2 = yval - ylb * t */

      SCIP_CALL( SCIPexprCreate(SCIPblkmem(scip), &expr, SCIP_EXPR_DIV, expr2, expr1) );   /* expr =  (yval-t*ylb)/(1-t) */
      subst[1] = expr;

      SCIP_CALL( SCIPexprCreate(SCIPblkmem(scip), &subst[0], SCIP_EXPR_CONST, xub) );      /* subst[0] = xub */

      SCIP_CALL( SCIPexprCopyDeep(SCIPblkmem(scip), &e2, SCIPexprtreeGetRoot(f)) );        /* e2 = f(x,y) */
      assert(SCIPexprGetOperator(e2) != SCIP_EXPR_VARIDX);
      SCIP_CALL( SCIPexprSubstituteVars(SCIPblkmem(scip), e2, subst) );                    /* e2 = f(xub, (yval-t*ylb)/(1-t)) */

      SCIPexprFreeDeep(SCIPblkmem(scip), &subst[0]);
      SCIPexprFreeDeep(SCIPblkmem(scip), &subst[1]);


      /* construct vred := t * e1 + (1-t) * e2 */
      SCIP_CALL( SCIPexprCreate(SCIPblkmem(scip), &expr, SCIP_EXPR_VARIDX, 0) );           /* expr  = t */
      SCIP_CALL( SCIPexprCreate(SCIPblkmem(scip), &expr1, SCIP_EXPR_MUL, e1, expr) );      /* expr1 = t * e1*/


      SCIP_CALL( SCIPexprCreate(SCIPblkmem(scip), &expr,  SCIP_EXPR_VARIDX, 0) );          /* expr  = t */
      SCIP_CALL( SCIPexprCreate(SCIPblkmem(scip), &tmp,   SCIP_EXPR_CONST, 1.0) );         /* tmp   = 1.0 */
      SCIP_CALL( SCIPexprCreate(SCIPblkmem(scip), &expr,  SCIP_EXPR_MINUS, tmp, expr) );   /* expr  = 1-t */
      SCIP_CALL( SCIPexprCreate(SCIPblkmem(scip), &expr2, SCIP_EXPR_MUL, e2, expr) );      /* expr2 = (1-t) * e2*/


      SCIP_CALL( SCIPexprCreate(SCIPblkmem(scip), &vred, SCIP_EXPR_PLUS, expr1, expr2) );
      SCIP_CALL( SCIPexprtreeCreate(SCIPblkmem(scip), &vredtree, vred, 1, 0, NULL) );
      SCIP_CALL( SCIPexprintCompile(exprinterpreter, vredtree) );


      /* compute bounds on t */
      tlb = (xub-xval)/(xub-xlb);
      tub = (yub-yval)/(yub-ylb);

      /* find t in [tlb, tub] such that vred'(t) = 0 */
      SCIP_CALL( solveDerivativeEquation(scip, exprinterpreter, vredtree, 0.0, tlb, tub, &tval, success) );

      if( *success == FALSE )
      { /* something went wrong when computing t */
         SCIP_CALL( SCIPexprtreeFree(&vredtree) );
         return SCIP_OKAY;
      }

      /* computing the cut coefficients */

      /* compute r and s from tval */
      rval = xub+(xval-xub)/tval;
      sval = (yval-tval*ylb)/(1-tval);

      /* compute vred(tval) */
      SCIP_CALL( SCIPexprtreeEval(vredtree, &tval, convenvvalue) );

      /* compute f(r, ylb) and f'(r, ylb) */
      x0y0[0] = rval;
      x0y0[1] = ylb;
      SCIP_CALL( SCIPexprintGrad(exprinterpreter, f, x0y0, TRUE, &frval, grad_rval) );

      /* compute f(xub, s) and f'(xub,s) */
      x0y0[0] = xub;
      x0y0[1] = sval;
      SCIP_CALL( SCIPexprintGrad(exprinterpreter, f, x0y0, TRUE, &fsval, grad_sval) );

      /* generate coefficients cutcoeff = (alpha, beta, gamma, delta), such that
       * alpha * x + beta * y - delta <= gamma * f(x,y) */
      if( !(SCIPisEQ(scip,rval,xlb)) )
      {
         /* take the slope along the x-axis and the slope between the points */
         cutcoeff[0] = (sval-ylb)*grad_rval[0];
         cutcoeff[1] = (rval-xub)*grad_rval[0]-frval+fsval;
         cutcoeff[2] = sval-ylb;
         cutcoeff[3] = cutcoeff[0]*xub+cutcoeff[1]*sval-cutcoeff[2]*fsval;
      }
      else if( !(SCIPisEQ(scip,sval,yub)) )
      {
         /* take the slope along the y-axis and the slope between the points */
         cutcoeff[0] = (ylb-sval)*grad_sval[1]-frval+fsval;
         cutcoeff[1] = (xub-rval)*grad_sval[1];
         cutcoeff[2] = xub-rval;
         cutcoeff[3] = cutcoeff[0]*xub+cutcoeff[1]*sval-cutcoeff[2]*fsval;
      }
      else
      {
         /* the point lies on the segment between (xlb,yub) and (xub,ylb) */
         cutcoeff[0] = (sval-ylb)*MIN(grad_sval[0],grad_rval[0]);
         cutcoeff[1] = (rval-xub)*MIN(grad_sval[0],grad_rval[0])+fsval-frval;
         cutcoeff[2] = sval-ylb;
         cutcoeff[3] = cutcoeff[0]*xub+cutcoeff[1]*sval-cutcoeff[2]*fsval;
      }


      SCIPdebugMessage("LowerRight: Cut of (xval,yval)=(%g,%g)\n",xval,yval);
      SCIPdebugMessage("LowerRight: t=%g in [%g,%g], r=%g in [%g,%g], s=%g in [%g,%g]\n",tval,tlb,tub,rval,xlb,xub,sval,ylb,yub);
      SCIPdebugMessage("LowerRight: (r,ylb)=(%g,%g) (xub,sval)=(%g,%g) vredval=%g\n",rval,ylb,xub,sval,*convenvvalue);
      SCIPdebugMessage("LowerRight: cutcoeff[0]=%g, cutcoeff[1]=%g,cutcoeff[2]=%g,cutcoeff[3]=%g\n",cutcoeff[0]/cutcoeff[2],cutcoeff[1]/cutcoeff[2],cutcoeff[2]/cutcoeff[2],cutcoeff[3]/cutcoeff[2]);

      SCIP_CALL( SCIPexprtreeFree(&vredtree) );

   }
   else
   {
      /* (xval,yval) lie in the upper left triangle, i.e. region A_1 */
      /* construct v_red(t) := t f( xlb+(xval-xlb)/t, yub ) + (1-t)*f( xlb, (yval-yub*t)/(1-t) )  */

      /* construct e1:= f(xlb+(xval-xlb)/t, yub) */
      SCIP_CALL( SCIPexprCreate(SCIPblkmem(scip), &expr, SCIP_EXPR_VARIDX, 0) );           /* expr = t */
      SCIP_CALL( SCIPexprCreate(SCIPblkmem(scip), &tmp,  SCIP_EXPR_CONST, xval-xlb) );     /* tmp  = xval-xlb */
      SCIP_CALL( SCIPexprCreate(SCIPblkmem(scip), &expr, SCIP_EXPR_DIV, tmp, expr) );      /* expr = (xval-xlb)/lambda */
      if( xlb != 0.0 )
      {
         SCIP_CALL( SCIPexprCreate(SCIPblkmem(scip), &tmp, SCIP_EXPR_CONST, xlb) );        /* tmp = xlb */
         SCIP_CALL( SCIPexprCreate(SCIPblkmem(scip), &expr,  SCIP_EXPR_PLUS, expr, tmp) ); /* expr = xlb + (xval-xlb)/t */
      }
      subst[0] = expr;

      SCIP_CALL( SCIPexprCreate(SCIPblkmem(scip), &subst[1], SCIP_EXPR_CONST, yub) );      /* subst[1] = yub */

      SCIP_CALL( SCIPexprCopyDeep(SCIPblkmem(scip), &e1, SCIPexprtreeGetRoot(f)) );        /* e1 = f(x,y) */
      assert(SCIPexprGetOperator(e1) != SCIP_EXPR_VARIDX);
      SCIP_CALL( SCIPexprSubstituteVars(SCIPblkmem(scip), e1, subst) );                    /* e1 = f(xlb + (xval-xlb)/t, yub) */

      SCIPexprFreeDeep(SCIPblkmem(scip), &subst[0]);
      SCIPexprFreeDeep(SCIPblkmem(scip), &subst[1]);


      /* construct e2 := f(xlb, (yval-t*yub)/(1-t) ) */
      SCIP_CALL( SCIPexprCreate(SCIPblkmem(scip), &expr1, SCIP_EXPR_VARIDX, 0) );          /* expr1 = t */
      SCIP_CALL( SCIPexprCreate(SCIPblkmem(scip), &tmp,   SCIP_EXPR_CONST, 1.0) );         /* tmp   = 1.0 */
      SCIP_CALL( SCIPexprCreate(SCIPblkmem(scip), &expr1, SCIP_EXPR_MINUS, tmp, expr1) );  /* expr1 = 1-t */

      SCIP_CALL( SCIPexprCreate(SCIPblkmem(scip), &expr2, SCIP_EXPR_VARIDX, 0) );          /* expr2 = t */
      SCIP_CALL( SCIPexprCreate(SCIPblkmem(scip), &tmp,   SCIP_EXPR_CONST, yub) );         /* tmp   = yub */
      SCIP_CALL( SCIPexprCreate(SCIPblkmem(scip), &expr2, SCIP_EXPR_MUL, expr2, tmp) );    /* expr2 = yub * t */
      SCIP_CALL( SCIPexprCreate(SCIPblkmem(scip), &tmp,   SCIP_EXPR_CONST, yval) );        /* tmp   = yval */
      SCIP_CALL( SCIPexprCreate(SCIPblkmem(scip), &expr2, SCIP_EXPR_MINUS, tmp, expr2) );  /* expr2 = yval - yub * t */

      SCIP_CALL( SCIPexprCreate(SCIPblkmem(scip), &expr, SCIP_EXPR_DIV, expr2, expr1) );   /* expr =  (yval-t*yub)/(1-t) */
      subst[1] = expr;

      SCIP_CALL( SCIPexprCreate(SCIPblkmem(scip), &subst[0], SCIP_EXPR_CONST, xlb) );      /* subst[0] = xlb */

      SCIP_CALL( SCIPexprCopyDeep(SCIPblkmem(scip), &e2, SCIPexprtreeGetRoot(f)) );        /* e2 = f(x,y) */
      SCIP_CALL( SCIPexprSubstituteVars(SCIPblkmem(scip), e2, subst) );                    /* e2 = f( xlb , (yval-t*yub)/(1-t) ) */

      SCIPexprFreeDeep(SCIPblkmem(scip), &subst[0]);
      SCIPexprFreeDeep(SCIPblkmem(scip), &subst[1]);


      /* construct vred := t * e1 + (1-t) * e2 */
      SCIP_CALL( SCIPexprCreate(SCIPblkmem(scip), &expr,  SCIP_EXPR_VARIDX, 0) );          /* expr  = t */
      SCIP_CALL( SCIPexprCreate(SCIPblkmem(scip), &expr1, SCIP_EXPR_MUL, e1, expr) );      /* expr1 = t * e1*/


      SCIP_CALL( SCIPexprCreate(SCIPblkmem(scip), &expr, SCIP_EXPR_VARIDX, 0) );           /* expr  = t */
      SCIP_CALL( SCIPexprCreate(SCIPblkmem(scip), &tmp,  SCIP_EXPR_CONST, 1.0) );          /* tmp   = 1.0 */
      SCIP_CALL( SCIPexprCreate(SCIPblkmem(scip), &expr, SCIP_EXPR_MINUS, tmp, expr) );    /* expr  = 1-t */
      SCIP_CALL( SCIPexprCreate(SCIPblkmem(scip), &expr2, SCIP_EXPR_MUL, e2, expr) );      /* expr2 = (1-t) * e2*/


      SCIP_CALL( SCIPexprCreate(SCIPblkmem(scip), &vred, SCIP_EXPR_PLUS, expr1, expr2) );
      SCIP_CALL( SCIPexprtreeCreate(SCIPblkmem(scip), &vredtree, vred, 1, 0, NULL) );
      SCIP_CALL( SCIPexprintCompile(exprinterpreter, vredtree) );


      /* compute bounds on lambda */
      tlb = (xval-xlb)/(xub-xlb);
      tub = (yval-ylb)/(yub-ylb);

      /* find t in [tlb, tub] such that vred'(t) = 0 */
      SCIP_CALL( solveDerivativeEquation(scip, exprinterpreter, vredtree, 0.0, tlb, tub, &tval, success) );

      if( *success == FALSE )
      { /* something went wrong when computing s */
         SCIP_CALL( SCIPexprtreeFree(&vredtree) );
         return SCIP_OKAY;
      }

      /* computing the cut coefficients */

      /* compute r and s from tval */
      rval = xlb+(xval-xlb)/tval;
      sval = (yval-tval*yub)/(1-tval);

      /* compute vred(tval) */
      SCIP_CALL( SCIPexprtreeEval(vredtree, &tval, convenvvalue) );

      /* compute f(r, yub) and f'(r, yub) */
      x0y0[0] = rval;
      x0y0[1] = yub;
      SCIP_CALL( SCIPexprintGrad(exprinterpreter, f, x0y0, TRUE, &frval, grad_rval) );

      /* compute f(xlb, s) and f'(xlb, s) */
      x0y0[0] = xlb;
      x0y0[1] = sval;
      SCIP_CALL( SCIPexprintGrad(exprinterpreter, f, x0y0, TRUE, &fsval, grad_sval) );

      /* generate coefficients cutcoeff = (alpha, beta, gamma, delta), such that
       * alpha * x + beta * y - delta <= gamma * f(x,y) */
      if( !(SCIPisEQ(scip,rval,xub)) )
      {/* take the slope along the x-axis and the slope between the points */
         cutcoeff[0] = (yub-sval)*grad_rval[0];
         cutcoeff[1] = (xlb-rval)*grad_rval[0]-fsval+frval;
         cutcoeff[2] = yub-sval;
         cutcoeff[3] = cutcoeff[0]*xlb+cutcoeff[1]*sval-cutcoeff[2]*fsval;
      }
      else if( !(SCIPisEQ(scip,sval,ylb)) )
      {/* take the slope along the y-axis and the slope between the points */
         cutcoeff[0] = (sval-yub)*grad_sval[1]-fsval+frval;
         cutcoeff[1] = (rval-xlb)*grad_sval[1];
         cutcoeff[2] = rval-xlb;
         cutcoeff[3] = cutcoeff[0]*xlb+cutcoeff[1]*sval-cutcoeff[2]*fsval;
      }
      else
      {/* the point lies on the segment between (xlb,yub) and (xub,ylb) */
         cutcoeff[0] = (yub-sval)*MIN(grad_rval[0],grad_sval[0]);
         cutcoeff[1] = (xlb-rval)*MIN(grad_rval[0],grad_sval[0])-fsval+frval;
         cutcoeff[2] = yub-sval;
         cutcoeff[3] = cutcoeff[0]*xlb+cutcoeff[1]*sval-cutcoeff[2]*fsval;
      }

      SCIPdebugMessage("UpperLeft: Cut of (xval,yval)=(%g,%g)\n",xval,yval);
      SCIPdebugMessage("UpperLeft: r=%g in [%g,%g], s=%g in [%g,%g], f(r,yub)=%g, f(xlb,s)=%g\n",rval,xlb,xub,sval,ylb,yub,frval,fsval);
      SCIPdebugMessage("t=%g in [%g,%g], (r,yub)=(%g,%g) (xlb,sval)=(%g,%g) vredval=%g\n",tval,tlb,tub,rval,yub,xlb,sval,*convenvvalue);
      SCIPdebugMessage("UpperLeft: cutcoeff[0]=%g, cutcoeff[1]=%g,cutcoeff[2]=%g,cutcoeff[3]=%g\n",cutcoeff[0]/cutcoeff[2],cutcoeff[1]/cutcoeff[2],cutcoeff[2]/cutcoeff[2],cutcoeff[3]/cutcoeff[2]);

      SCIP_CALL( SCIPexprtreeFree(&vredtree) );
   }

   return SCIP_OKAY;
}


/** generates a linear underestimator for f(x,y) with f(x,y) being STRICTLY convex in x and concave in y
 *  generate coefficients cutcoeff = (alpha, beta, gamma, delta), such that alpha * x + beta * y - delta <= gamma * f(x,y)
 */
static
SCIP_RETCODE generateConvexConcaveUnderestimator(
   SCIP*                 scip,               /**< SCIP data structure */
   SCIP_EXPRINT*         exprinterpreter,    /**< expressions interpreter */
   SCIP_EXPRTREE*        f,                  /**< function f(x,y) */
   SCIP_EXPRTREE*        f_yfixed,           /**< function f(x;y) with x variable and y parameter */
   SCIP_EXPRTREE*        vred,               /**< function vred(s;x0,y0,ylb,yub) */
   SCIP_Real             xyref[2],           /**< reference values for (x,y) */
   SCIP_Real             cutcoeff[4],        /**< cut coefficients alpha, beta, gamma, delta */
   SCIP_Real*            convenvvalue,       /**< function value of the convex envelope */
   SCIP_Bool*            success             /**< buffer to store whether coefficients were successfully computed */
   )
{
   SCIP_VAR*      x;
   SCIP_VAR*      y;
   SCIP_Real      xval;
   SCIP_Real      xlb;
   SCIP_Real      xub;
   SCIP_Real      yval;
   SCIP_Real      ylb;
   SCIP_Real      yub;

   assert(scip != NULL);
   assert(exprinterpreter != NULL);
   assert(f != NULL);
   assert(success != NULL);
   assert(xyref != NULL);

   x = SCIPexprtreeGetVars(f)[0];
   y = SCIPexprtreeGetVars(f)[1];

   xlb = SCIPvarGetLbLocal(x);
   xub = SCIPvarGetUbLocal(x);

   ylb = SCIPvarGetLbLocal(y);
   yub = SCIPvarGetUbLocal(y);

   xval = xyref[0];
   yval = xyref[1];

   /* reference point should not be outside of bounds */
   assert(SCIPisLE(scip, xlb, xval));
   assert(SCIPisGE(scip, xub, xval));
   assert(SCIPisLE(scip, ylb, yval));
   assert(SCIPisGE(scip, yub, yval));

   *success = FALSE;

   if( SCIPisInfinity(scip, -ylb) || SCIPisInfinity(scip, yub) )
   {
      SCIPdebugMessage("skip convex-concave underestimator, since y is unbounded\n");
      return SCIP_OKAY;
   }

   SCIPdebugMessage("f(%s, %s) = ", SCIPvarGetName(x), SCIPvarGetName(y));
   SCIPdebug( SCIP_CALL( SCIPexprtreePrintWithNames(f, SCIPgetMessagehdlr(scip), NULL) ) );
   SCIPdebugPrintf("\n");

   if( SCIPisEQ(scip, xlb, xub) )
   {
      /* x is fixed, so function is now concave -> generate secant between (x, ylb) and (x, yub) */
      SCIP_Real xy[2];
      SCIP_Real f_ylb;
      SCIP_Real f_yub;
      SCIP_Real slope;

      if( SCIPisEQ(scip, ylb, yub) )
      {
         SCIPdebugMessage("skip convex-concave underestimator, since both x and y are fixed\n");
         return SCIP_OKAY;
      }

      /* get f(x, ylb) */
      xy[0] = xlb;
      xy[1] = ylb;
      SCIP_CALL( SCIPexprintEval(exprinterpreter, f, xy, &f_ylb) );

      if( !finite(f_ylb) )
      {
         SCIPdebugMessage("cannot evaluate function at (xlb, ylb)\n");
         return SCIP_OKAY;
      }

      /* get f(x, yub) */
      xy[1] = yub;
      SCIP_CALL( SCIPexprintEval(exprinterpreter, f, xy, &f_yub) );

      if( !finite(f_yub) )
      {
         SCIPdebugMessage("cannot evaluate function at (xlb, yub)\n");
         return SCIP_OKAY;
      }

      slope = (f_yub - f_ylb) / (yub - ylb);

      /* secant is f(x,ylb) + slope * (y - ylb) <= f(x,y)*/

      cutcoeff[0]   = 0.0;                    /* coefficient of x == 0 */
      cutcoeff[1]   = slope;                  /* coefficient of y == slope */
      cutcoeff[2]   = 1.0;                    /* coefficient of f(x,y) == 1.0 */
      cutcoeff[3]   = -(f_ylb - slope * ylb); /* constant == -(f(x,ylb) - slope * ylb) */
      *convenvvalue = f_ylb+slope*(yval-ylb);

      *success = TRUE;
      return SCIP_OKAY;
   }

   if( SCIPisEQ(scip, ylb, yub) )
   {
      /* y is fixed, so function is now convex -> linearize in (xval, ylb) */
      SCIP_Real xy[2];
      SCIP_Real grad[2];
      SCIP_Real fval;

      xy[0] = xval;
      xy[1] = ylb;
      SCIP_CALL( SCIPexprintGrad(exprinterpreter, f, xy, TRUE, &fval, grad) );

      if( !finite(fval) || !finite(grad[0]) )
      {
         SCIPdebugMessage("cannot evaluate function or derivative in (xval,ylb)\n");
         return SCIP_OKAY;
      }

      /* linearization is f(xval,ylb) + df/dx(xval,ylb) * (x - xval) <= f(x,y) */

      cutcoeff[0]   = grad[0];                  /* coefficient of x == gradient in x */
      cutcoeff[1]   = 0.0;                      /* coefficient of y == 0 */
      cutcoeff[2]   = 1.0;                      /* coefficient of f(x,y) == 1.0 */
      cutcoeff[3]   = -(fval - grad[0] * xval); /* constant == -(f(xval,ylb) - grad * xval) */
      *convenvvalue = fval;

      *success = TRUE;
      return SCIP_OKAY;
   }

   /* compute coefficients of a valid underestimating hyperplane */

   if( SCIPisEQ(scip, xlb, xval) || SCIPisEQ(scip, xub, xval) )
   {
      /* x is at it's lower or upper bound */
      SCIP_Real x0y0[2];
      SCIP_Real gradylb[2];
      SCIP_Real gradyub[2];
      SCIP_Real fvalylb;
      SCIP_Real fvalyub;

      /* compute f'(xval, ylb) and f'(xval, yub) */
      x0y0[0] = xval;
      x0y0[1] = ylb;
      SCIP_CALL( SCIPexprintGrad(exprinterpreter, f, x0y0, TRUE, &fvalylb, gradylb) );

      x0y0[1] = yub;
      SCIP_CALL( SCIPexprintGrad(exprinterpreter, f, x0y0, TRUE, &fvalyub, gradyub) );

      if( !finite(gradylb[0]) || !finite(gradyub[0]) || !finite(fvalylb) || !finite(fvalyub) )
      {
         SCIPdebugMessage("cannot evaluate function or derivative in (xval,ylb) or (xval,ub)\n");
         return SCIP_OKAY;
      }

      /* setup cut coefficients */
      if( SCIPisEQ(scip, xlb, xval) )
         cutcoeff[0]   = (yub - ylb) * MIN(gradylb[0], gradyub[0]);/* coefficient of x */
      else
         cutcoeff[0]   = (yub - ylb) * MAX(gradylb[0], gradyub[0]);/* coefficient of x */
      cutcoeff[1]   = fvalyub - fvalylb;                           /* coefficient of y */
      cutcoeff[2]   = yub - ylb;                                   /* coefficient of f(x,y) */
      cutcoeff[3]   = cutcoeff[0] * xval + cutcoeff[1] * ylb - cutcoeff[2] * fvalylb;   /* constant */
      *convenvvalue = fvalylb;

      SCIPdebugMessage("alpha: %g, beta: %g, gamma: %g, delta: %g\n",
         cutcoeff[0]/cutcoeff[2], cutcoeff[1]/cutcoeff[2], cutcoeff[2]/cutcoeff[2], cutcoeff[3]/cutcoeff[2]);

      *success = TRUE;
      return SCIP_OKAY;
   }

   if( SCIPisEQ(scip, ylb, yval) )
   {
      /* y is at it's lower bound */
      SCIP_Real x0y0[2];
      SCIP_Real grad[2];
      SCIP_Real xtilde;
      SCIP_Real fval, ftilde;

      /* these two cases should have been handled above */
      assert(!SCIPisEQ(scip, xlb, xval));
      assert(!SCIPisEQ(scip, xub, xval));

      assert(f_yfixed != NULL);

      /* compute f(xval, ylb) and f'(xval, ylb) */
      x0y0[0] = xval;
      x0y0[1] = ylb;
      SCIP_CALL( SCIPexprintGrad(exprinterpreter, f, x0y0, TRUE, &fval, grad) );

      if( !finite(fval) || !finite(grad[0]) )
      {
         SCIPdebugMessage("cannot evaluate function or derivative in (xval,ylb)\n");
         return SCIP_OKAY;
      }

      /* setup f(x,yub) */
      SCIPexprtreeSetParamVal(f_yfixed, 0, yub);
      SCIP_CALL( SCIPexprintNewParametrization(exprinterpreter, f_yfixed) );

      SCIPdebugMessage("f(x,yub) = ");
      SCIPdebug( SCIP_CALL( SCIPexprtreePrintWithNames(f_yfixed, SCIPgetMessagehdlr(scip), NULL) ) );
      SCIPdebugPrintf("\n");

      /* find xtilde in [xlb, xub] such that f'(xtilde,yub) = f'(xval,ylb) */
      SCIP_CALL( solveDerivativeEquation(scip, exprinterpreter, f_yfixed, grad[0], xlb, xub, &xtilde, success) );

      if( !*success )
      {
         SCIP_Real fxlb;
         SCIP_Real fxub;

         /* if we could not find an xtilde such that f'(xtilde,yub) = f'(xval,ylb), then probably because f'(x,yub) is constant
          * in this case, choose xtilde from {xlb, xub} such that it maximizes f'(xtilde, yub) - grad[0]*xtilde
          */
         SCIP_CALL( SCIPexprintEval(exprinterpreter, f_yfixed, &xlb, &fxlb) );
         SCIP_CALL( SCIPexprintEval(exprinterpreter, f_yfixed, &xub, &fxub) );

         SCIPdebugMessage("couldn't solve deriv equ, compare f(%g,%g) - %g*%g = %g and f(%g,%g) - %g*%g = %g\n",
            xlb, ylb, grad[0], xlb, fxlb - grad[0] * xlb,
            xub, ylb, grad[0], xub, fxub - grad[0] * xub);

         if( finite(fxlb) && finite(fxub) )
         {
            if( fxlb - grad[0] * xlb > fxub - grad[0] * xub )
               xtilde = xlb;
            else
               xtilde = xub;
            *success = TRUE;
         }
      }

      if( *success )
      {
         /* compute f(xtilde, yub) */
         SCIP_CALL( SCIPexprintEval(exprinterpreter, f_yfixed, &xtilde, &ftilde) );

         SCIPdebugMessage("xtilde = %g, f(%g,%g) = %g\n", xtilde, xtilde, yub, ftilde);

         /* setup cut coefficients */
         cutcoeff[0]   = (yub - ylb) * grad[0];                       /* coefficient of x */
         cutcoeff[1]   = ftilde - fval - grad[0] * (xtilde - xval);   /* coefficient of y */
         cutcoeff[2]   = yub - ylb;                                   /* coefficient of f(x,y) */
         cutcoeff[3]   = cutcoeff[0] * xval + cutcoeff[1] * ylb - cutcoeff[2] * fval;   /* constant */
         *convenvvalue = fval;

         SCIPdebugMessage("alpha: %g, beta: %g, gamma: %g, delta: %g\n", cutcoeff[0], cutcoeff[1], cutcoeff[2], cutcoeff[3]);
      }

      return SCIP_OKAY;
   }

   if( SCIPisEQ(scip, yval, yub) )
   {
      /* y is at it's upper bound */
      SCIP_Real x0y0[2];
      SCIP_Real grad[2];
      SCIP_Real fval;
      SCIP_Real xtilde;
      SCIP_Real ftilde;

      assert(f_yfixed != NULL);

      /* compute f(xval, yub) and f'(xval, yub) */
      x0y0[0] = xval;
      x0y0[1] = yub;
      SCIP_CALL( SCIPexprintGrad(exprinterpreter, f, x0y0, TRUE, &fval, grad) );

      if( !finite(fval) || !finite(grad[0]) )
      {
         SCIPdebugMessage("cannot evaluate function or derivative in (xval,yub)\n");
         return SCIP_OKAY;
      }

      /* setup f(x,ylb) */
      SCIPexprtreeSetParamVal(f_yfixed, 0, ylb);
      SCIP_CALL( SCIPexprintNewParametrization(exprinterpreter, f_yfixed) );

      /* find xtilde in [xlb, xub] such that f'(x,ylb) = f'(xval,yub) */
      SCIP_CALL( solveDerivativeEquation(scip, exprinterpreter, f_yfixed, grad[0], xlb, xub, &xtilde, success) );

      if( !*success )
      {
         SCIP_Real fxlb;
         SCIP_Real fxub;

         /* if we could not find an xtilde such that f'(xtilde,ylb) = f'(xval,yub), then probably because f'(x,ylb) is constant
          * in this case, choose xtilde from {xlb, xub} such that it maximizes f'(xtilde, yub) - grad[0]*xtilde
          */
         SCIP_CALL( SCIPexprintEval(exprinterpreter, f_yfixed, &xlb, &fxlb) );
         SCIP_CALL( SCIPexprintEval(exprinterpreter, f_yfixed, &xub, &fxub) );

         SCIPdebugMessage("couldn't solve deriv equ, compare f(%g,%g) - %g*%g = %g and f(%g,%g) - %g*%g = %g\n",
            xlb, yub, grad[0], xlb, fxlb - grad[0] * xlb,
            xub, yub, grad[0], xub, fxub - grad[0] * xub);

         if( finite(fxlb) && finite(fxub) )
         {
            if( fxlb - grad[0] * xlb < fxub - grad[0] * xub )
               xtilde = xlb;
            else
               xtilde = xub;
            *success = TRUE;
         }
      }

      if( *success )
      {
         /* compute f(xtilde, yub) */
         SCIP_CALL( SCIPexprintEval(exprinterpreter, f_yfixed, &xtilde, &ftilde) );

         SCIPdebugMessage("xtilde = %g, f(%g,%g) = %g\n", xtilde, xtilde, ylb, ftilde);

         /* set up cut coefficients */
         cutcoeff[0]   = (yub - ylb) * grad[0];
         cutcoeff[1]   = grad[0] * (xtilde - xval) - ftilde + fval;
         cutcoeff[2]   = yub - ylb;
         cutcoeff[3]   = cutcoeff[0] * xval + cutcoeff[1] * yub - cutcoeff[2] * fval;
         *convenvvalue = fval;

         SCIPdebugMessage("alpha: %g, beta: %g, gamma: %g, delta: %g\n", cutcoeff[0], cutcoeff[1], cutcoeff[2], cutcoeff[3]);
      }

      return SCIP_OKAY;
   }

   {
      /* x and y are somewhere between the bounds,
       * -> envelope is generated from f(x,y) in y=ylb and in y=yub
       */
      SCIP_Real paramvals[4];
#ifdef SCIP_DEBUG
      const char* paramnames[4] = {"x0", "y0", "ylb", "yub"};
#endif
      SCIP_Real t;
      SCIP_Real slb;
      SCIP_Real sub;
      SCIP_Real sval;
      SCIP_Real rval;
      SCIP_Real fsval;
      SCIP_Real frval;
      SCIP_Real grad[2];
      SCIP_Real x0y0[2];

      assert(vred != NULL);

      /* check that variables are not unbounded or fixed and reference point is in interior
       * @todo it should also work if x is unbounded, or? */
      /* assert(!SCIPisInfinity(scip, -xlb));
         assert(!SCIPisInfinity(scip,  xub)); */
      assert(!SCIPisInfinity(scip, -ylb));
      assert(!SCIPisInfinity(scip,  yub));

      /* update parameter values in vred */
      paramvals[0] = xval;
      paramvals[1] = yval;
      paramvals[2] = ylb;
      paramvals[3] = yub;
      SCIP_CALL( SCIPexprtreeSetParams(vred, 4, paramvals) );
      SCIP_CALL( SCIPexprintNewParametrization(exprinterpreter, vred) );

      SCIPdebugMessage("vred(s;x0,y0,ylb,yub) = ");
      SCIPdebug( SCIPexprtreePrint(vred, SCIPgetMessagehdlr(scip), NULL, NULL, paramnames) );
      SCIPdebugPrintf("\n");

      /* compute bounds on s */
      t = (yub - yval) / (yub - ylb);
      if( !SCIPisInfinity(scip, xub) )
         slb = (yval - yub) / (ylb - yval) * (xval / t - xub);
      else
         slb = -SCIPinfinity(scip);
      if( !SCIPisInfinity(scip, xlb) )
         sub = (yval - yub) / (ylb - yval) * (xval / t - xlb);
      else
         sub =  SCIPinfinity(scip);
      if( slb < xlb )
         slb = xlb;
      if( sub > xub )
         sub = xub;

      /* find s in [slb, sub] such that vred'(s) = 0 */
      SCIP_CALL( solveDerivativeEquation(scip, exprinterpreter, vred, 0.0, slb, sub, &sval, success) );
      assert(!*success || !SCIPisInfinity(scip, REALABS(sval)));

      if( *success )
      {
         /* compute r from s */
         rval = xval / t + (1.0 - 1.0 / t) * sval;

         /* compute f(sval, yub) */
         x0y0[0] = sval;
         x0y0[1] = yub;
         SCIP_CALL( SCIPexprtreeEval(f, x0y0, &fsval) );

         /* compute f(rval, ylb) */
         x0y0[0] = rval;
         x0y0[1] = ylb;
         SCIP_CALL( SCIPexprtreeEval(f, x0y0, &frval) );

         if( !SCIPisEQ(scip, sval, xlb) && !SCIPisEQ(scip, sval, xub) )
         {
            x0y0[0] = sval;
            x0y0[1] = yub;

            /* compute f'(xbar, ybar) */
            SCIP_CALL( SCIPexprintGrad(exprinterpreter, f, x0y0, TRUE, &fsval, grad) );
         }
         else if( !SCIPisEQ(scip, rval, xlb) && !SCIPisEQ(scip, rval, xub) )
         {
            x0y0[0] = rval;
            x0y0[1] = ylb;

            /* compute f'(xbar, ybar) */
            SCIP_CALL( SCIPexprintGrad(exprinterpreter, f, x0y0, TRUE, &frval, grad) );
         }
         else
         {
            /* rare case
             * both points (sval, yub) and (rval, ylb) should yield valid inequality
             * for now, just take the first one */
            x0y0[0] = sval;
            x0y0[1] = yub;

            /* compute f'(xbar, ybar) */
            SCIP_CALL( SCIPexprintGrad(exprinterpreter, f, x0y0, TRUE, &fsval, grad) );
         }

         /* compute vred(s) */
         SCIP_CALL( SCIPexprtreeEval(vred, &sval, convenvvalue) );

         /* compute cut coefficients */
         cutcoeff[0]   = (yub - ylb) * grad[0];
         cutcoeff[1]   = fsval - frval - (sval - rval) * grad[0];
         cutcoeff[2]   = yub - ylb;
         cutcoeff[3]   = cutcoeff[0] * xval + cutcoeff[1] * yval - cutcoeff[2] * *convenvvalue;

         SCIPdebugMessage("Parallel: Cut of (xval,yval)=(%g,%g)\n",xval,yval);
         SCIPdebugMessage("Parallel: r=%g in [%g,%g], s=%g in [%g,%g], f(r,ylb)=%g, f(xlb,s)=%g\n",rval,xlb,xub,sval,ylb,yub,frval,fsval);
         SCIPdebugMessage("(r,ylb)=(%g,%g), (s,yub)=(%g,%g), vredval=%g\n",rval,ylb,sval,yub,*convenvvalue);
         SCIPdebugMessage("Parallel: cutcoeff[0]=%g, cutcoeff[1]=%g,cutcoeff[2]=%g,cutcoeff[3]=%g\n",cutcoeff[0]/cutcoeff[2],cutcoeff[1]/cutcoeff[2],cutcoeff[2]/cutcoeff[2],cutcoeff[3]/cutcoeff[2]);
      }
   }

   return SCIP_OKAY;
}


/** generates a cut for one side of lhs <= f(x,y) + c*z <= rhs with f(x,y) being convex in x and concave in y */
static
SCIP_RETCODE generateConvexConcaveEstimator(
   SCIP*                 scip,               /**< SCIP data structure */
   SCIP_EXPRINT*         exprinterpreter,    /**< expressions interpreter */
   SCIP_CONS*            cons,               /**< constraint */
   SCIP_Real             xyref[2],           /**< reference values for nonlinear variables */
   SCIP_SIDETYPE         violside,           /**< for which side of constraint to find a cut */
   SCIP_ROW**            row                 /**< storage for cut */
   )
{
   SCIP_CONSDATA* consdata;
   SCIP_Real      cutcoeff[4];
   SCIP_Real      dummy;
   SCIP_Bool      success;
   SCIP_Real      coefs[2];
   char           cutname[SCIP_MAXSTRLEN];

   assert(scip != NULL);
   assert(SCIPgetStage(scip) == SCIP_STAGE_SOLVING);
   assert(cons != NULL);
   assert(row  != NULL);

   consdata = SCIPconsGetData(cons);
   assert(consdata != NULL);
   assert(consdata->f != NULL);
   assert(consdata->convextype == SCIP_BIVAR_CONVEX_CONCAVE);

   *row = NULL;

   SCIPdebugMessage("generate %sestimator for convex-concave constraint <%s>\n",
      (violside == SCIP_SIDETYPE_LEFT ? "over" : "under"), SCIPconsGetName(cons));
   SCIPdebugPrintCons(scip, cons, NULL);

   if( violside == SCIP_SIDETYPE_LEFT )
   {
      /* need overestimator */
      assert(!SCIPisInfinity(scip, -consdata->lhs));

      if( consdata->sepaconvexconcave.lineariny )
      {
         /* f is strictly convex in x and linear in y -> overestimator is polyhedral */
         SCIP_Real constant;

         SCIP_CALL( generateEstimatingHyperplane(scip, exprinterpreter, consdata->f, TRUE, xyref, &coefs[0], &coefs[1], &constant, &success) );

         if( success )
         {
            (void) SCIPsnprintf(cutname, SCIP_MAXSTRLEN, "%s_overesthyperplanecut_%d", SCIPconsGetName(cons), SCIPgetNLPs(scip));
            SCIP_CALL( SCIPcreateRowCons(scip, row, SCIPconsGetHdlr(cons), cutname, 0, NULL, NULL, consdata->lhs - constant, SCIPinfinity(scip), TRUE, FALSE, TRUE) );

            SCIP_CALL( SCIPaddVarsToRow(scip, *row, 2, SCIPexprtreeGetVars(consdata->f), coefs) );
            if( consdata->z != NULL )
            {
               SCIP_CALL( SCIPaddVarToRow(scip, *row, consdata->z, consdata->zcoef) );
            }
         }
      }
      else
      {
         SCIP_Real xyref_[2];

         /* f is strictly concave in y -> can compute overestimator by applying generateConvexConcaveUnderstimator on -f(y,x) */
         assert(consdata->sepaconvexconcave.f_neg_swapped != NULL);

         xyref_[0] = xyref[1];
         xyref_[1] = xyref[0];
         SCIP_CALL( generateConvexConcaveUnderestimator(scip, exprinterpreter, consdata->sepaconvexconcave.f_neg_swapped, consdata->sepaconvexconcave.f_neg_swapped_yfixed, consdata->sepaconvexconcave.vred_neg_swapped, xyref_, cutcoeff, &dummy, &success) );

         if( success )
         {
            assert(SCIPisPositive(scip, cutcoeff[2])); /* assert gamma > 0 */

            /* construct row from cut coefficients (alpha, beta, gamma, delta)
             * coefficients are such that alpha * y + beta * x - gamma * (-f(x,y)) <= delta,
             * i.e., gamma * f(x,y) <= delta - alpha * y - beta * x
             * -> lhs <= f(x,y) + c*z <= delta/gamma - alpha/gamma * y - beta/gamma * x + c*z
             */
            coefs[0] = -cutcoeff[1] / cutcoeff[2];
            coefs[1] = -cutcoeff[0] / cutcoeff[2];
            (void) SCIPsnprintf(cutname, SCIP_MAXSTRLEN, "%s_convexconcaveoverest_%d", SCIPconsGetName(cons), SCIPgetNLPs(scip));
            SCIP_CALL( SCIPcreateEmptyRowCons(scip, row, SCIPconsGetHdlr(cons), cutname, consdata->lhs - cutcoeff[3]/cutcoeff[2], SCIPinfinity(scip),
                  TRUE, FALSE /* modifiable */, TRUE /* removable */) );
            SCIP_CALL( SCIPaddVarsToRow(scip, *row, 2, SCIPexprtreeGetVars(consdata->f), coefs) );
            if( consdata->z != NULL )
            {
               SCIP_CALL( SCIPaddVarToRow(scip, *row, consdata->z, consdata->zcoef) );
            }
         }
      }
   }
   else
   {
      /* need underestimator */
      assert(violside == SCIP_SIDETYPE_RIGHT);
      assert(!SCIPisInfinity(scip, consdata->rhs));

      if( consdata->sepaconvexconcave.linearinx )
      {
         /* f is linear in x and strictly concave in y -> underestimator is polyhedral  */
         SCIP_Real constant;

         SCIP_CALL( generateEstimatingHyperplane(scip, exprinterpreter, consdata->f, FALSE, xyref, &coefs[0], &coefs[1], &constant, &success) );

         if( success )
         {
            (void) SCIPsnprintf(cutname, SCIP_MAXSTRLEN, "%s_underesthyperplanecut_%d", SCIPconsGetName(cons), SCIPgetNLPs(scip));
            SCIP_CALL( SCIPcreateRowCons(scip, row, SCIPconsGetHdlr(cons), cutname, 0, NULL, NULL, -SCIPinfinity(scip), consdata->rhs - constant, TRUE, FALSE, TRUE) );

            SCIP_CALL( SCIPaddVarsToRow(scip, *row, 2, SCIPexprtreeGetVars(consdata->f), coefs) );
            if( consdata->z != NULL )
            {
               SCIP_CALL( SCIPaddVarToRow(scip, *row, consdata->z, consdata->zcoef) );
            }
         }
      }
      else
      {
         /* f is strictly convex in x -> can compute underestimator by applying generateConvexConcaveUnderstimator */
         assert(!consdata->sepaconvexconcave.linearinx); /* generateConvexConcaveUnderestimator assumes that if f is strictly convex in x */

         SCIP_CALL( generateConvexConcaveUnderestimator(scip, exprinterpreter, consdata->f, consdata->sepaconvexconcave.f_yfixed, consdata->sepaconvexconcave.vred, xyref, cutcoeff, &dummy, &success) );

         if( success )
         {
            assert(SCIPisPositive(scip, cutcoeff[2])); /* assert gamma > 0 */

            /* construct row from cut coefficients (alpha, beta, gamma, delta)
             * coefficients are such that alpha * x + beta * y - gamma * f(x,y) <= delta,
             * i.e., alpha/gamma * x + beta/gamma * y - delta/gamma <= f(x,y)
             * -> alpha/gamma * x + beta/gamma * y - delta/gamma + c*z <= f(x,y) + c*z <= rhs
             */

            coefs[0] = cutcoeff[0] / cutcoeff[2];
            coefs[1] = cutcoeff[1] / cutcoeff[2];
            (void) SCIPsnprintf(cutname, SCIP_MAXSTRLEN, "%s_convexconcaveunderest_%d", SCIPconsGetName(cons), SCIPgetNLPs(scip));
            SCIP_CALL( SCIPcreateEmptyRowCons(scip, row, SCIPconsGetHdlr(cons), cutname, -SCIPinfinity(scip), consdata->rhs + cutcoeff[3]/cutcoeff[2],
                  TRUE, FALSE /* modifiable */, TRUE /* removable */) );
            SCIP_CALL( SCIPaddVarsToRow(scip, *row, 2, SCIPexprtreeGetVars(consdata->f), coefs) );
            if( consdata->z != NULL )
            {
               SCIP_CALL( SCIPaddVarToRow(scip, *row, consdata->z, consdata->zcoef) );
            }
         }
      }
   }

   return SCIP_OKAY;
}


/** computes an underestimating hyperplane for functions that are convex in x and y if the point to cut off lies on the boundary */
static
SCIP_RETCODE lifting(
   SCIP*                 scip,               /**< SCIP data structure */
   SCIP_EXPRINT*         exprinterpreter,    /**< expressions interpreter */
   SCIP_EXPRTREE*        f,                  /**< function f(x,y) */
   SCIP_Real             xval,               /**< current x value */
   SCIP_Real             yval,               /**< current y value */
   SCIP_Real             xlb,                /**< lower bound x */
   SCIP_Real             xub,                /**< upper bound x */
   SCIP_Real             ylb,                /**< lower bound y */
   SCIP_Real             yub,                /**< upper bound y */
   int                   min_max,            /**< min=-1  max=1 */
   SCIP_Real             cutcoeff[4],        /**< returns the lifting coefficient*/
   SCIP_Real*            convenvvalue        /**< value of the convex envelope at (xval,yval) */
   )
{
   int idx; /* indicates which variable is at the boundary */

   SCIP_Real mu;
   SCIP_Real fval;
   SCIP_Real grad[2];

   SCIP_Real x0y0[2];
   SCIP_Real f_lb;
   SCIP_Real f_ub;
   SCIP_Real grad_lb[2];
   SCIP_Real grad_ub[2];

   assert(SCIPisEQ(scip,xlb,xub) || SCIPisEQ(scip,ylb,yub));

   idx = SCIPisEQ(scip, xlb, xub) ? 0 : 1;

   /* determine mu
    * if f is bivariate quadratic then f_x(xlb,yval) is linear in yval
    * thus the minimum is attained at the lower or the upper bound
    */
   x0y0[0] = xlb;
   x0y0[1] = ylb;
   SCIP_CALL( SCIPexprintGrad(exprinterpreter, f, x0y0, TRUE, &f_lb, grad_lb) );

   x0y0[0] = xub;
   x0y0[1] = yub;
   SCIP_CALL( SCIPexprintGrad(exprinterpreter, f, x0y0, TRUE, &f_ub, grad_ub) );

   /* if min_max=-1 choose min( grad_lb[idx], grad_ub[idx] )
    * if min_max= 1 choose max( grad_lb[idx], grad_ub[idx] )
    */
   if( min_max * (grad_lb[idx] - grad_ub[idx]) >= 0 )
      mu = grad_lb[idx];
   else
      mu = grad_ub[idx];

   /* determine coefficients for the hyperplane */
   x0y0[0] = xval;
   x0y0[1] = yval;
   SCIP_CALL( SCIPexprintGrad(exprinterpreter, f, x0y0, TRUE, &fval, grad) );

   if( idx == 0 )
   {
      cutcoeff[0] = mu;
      cutcoeff[1] = grad[1];
   }
   else
   {
      assert(idx == 1);
      cutcoeff[0] = grad[0];
      cutcoeff[1] = mu;
   }
   cutcoeff[2] = 1;
   cutcoeff[3] = -(fval-cutcoeff[0]*xval-cutcoeff[1]*yval);
   *convenvvalue= fval;

   return SCIP_OKAY;
}

/** generate a linear underestimator for f(x,y) with f(x,y) being convex in x and convex in y and the point to cut off lies on the boundary
 * generate coefficients cutcoeff = (alpha, beta, gamma, delta), such that alpha * x + beta * y - delta <= gamma * f(x,y)
 */
static
SCIP_RETCODE generate1ConvexIndefiniteUnderestimatorAtBoundary(
   SCIP*                 scip,               /**< SCIP data structure */
   SCIP_EXPRINT*         exprinterpreter,    /**< expressions interpreter */
   SCIP_EXPRTREE*        f,                  /**< function f(x,y) */
   SCIP_Real             xyref[2],           /**< reference values for x and y */
   SCIP_Real             cutcoeff[4],        /**< cut coefficients alpha, beta, gamma, delta */
   SCIP_Real*            convenvvalue,       /**< function value of the convex envelope */
   SCIP_Bool*            success             /**< buffer to store whether coefficients were successfully computed */
   )
{
   SCIP_VAR* x;
   SCIP_VAR* y;
   SCIP_Real xval;
   SCIP_Real xlb;
   SCIP_Real xub;
   SCIP_Real yval;
   SCIP_Real ylb;
   SCIP_Real yub;

   assert(scip != NULL);
   assert(exprinterpreter != NULL);
   assert(f != NULL);
   assert(convenvvalue != NULL);
   assert(success != NULL);

   x = SCIPexprtreeGetVars(f)[0];
   y = SCIPexprtreeGetVars(f)[1];

   xlb = SCIPvarGetLbLocal(x);
   xub = SCIPvarGetUbLocal(x);

   ylb = SCIPvarGetLbLocal(y);
   yub = SCIPvarGetUbLocal(y);

   *success = FALSE;

   SCIPdebugMessage("f(%s, %s) = ", SCIPvarGetName(x), SCIPvarGetName(y));
   SCIPdebug( SCIP_CALL( SCIPexprtreePrintWithNames(f, SCIPgetMessagehdlr(scip), NULL) ) );
   SCIPdebugPrintf("\n");

   xval = xyref[0];
   yval = xyref[1];

   SCIPdebugMessage("xval=%g in [%g,%g], yval=%g in [%g,%g]\n",xval,xlb,xub,yval,ylb,yub);

   if( SCIPisEQ(scip, ylb, yub) )
   {
      /* y is fixed, so function is now convex -> linearize in (xval, ylb) */
      SCIP_Real xy[2];
      SCIP_Real grad[2];
      SCIP_Real fval;

      xy[0] = xval;
      xy[1] = ylb;
      SCIP_CALL( SCIPexprintGrad(exprinterpreter, f, xy, TRUE, &fval, grad) );

      /* linearization is f(xval,ylb) + df/dx(xval,ylb) * (x - xval) <= f(x,y) */

      cutcoeff[0] = grad[0];                  /* coefficient of x == gradient in x */
      cutcoeff[1] = 0.0;                      /* coefficient of y == 0 */
      cutcoeff[2] = 1.0;                      /* coefficient of f(x,y) == 1.0 */
      cutcoeff[3] = -(fval - grad[0] * xval); /* constant == -(f(xval,ylb) - grad * xval) */

      *success = TRUE;
      return SCIP_OKAY;
   }

   if( SCIPisEQ(scip, xlb, xub) )
   {
      /* x is fixed, so function is now convex -> linearize in (xlb, yval) */
      SCIP_Real xy[2];
      SCIP_Real grad[2];
      SCIP_Real fval;

      xy[0] = xlb;
      xy[1] = yval;
      SCIP_CALL( SCIPexprintGrad(exprinterpreter, f, xy, TRUE, &fval, grad) );

      /* linearization is f(xlb,yval) + df/dy(xlb,yval) * (y - yval) <= f(x,y) */

      cutcoeff[0] = 0.0;                      /* coefficient of x == 0.0 */
      cutcoeff[1] = grad[1];                  /* coefficient of y == gradient in y */
      cutcoeff[2] = 1.0;                      /* coefficient of f(x,y) == 1.0 */
      cutcoeff[3] = -(fval - grad[1] * yval); /* constant == -(f(xlb,yval) - grad * yval) */

      *success = TRUE;
      return SCIP_OKAY;
   }

   /* check if the points lie on a boundary */
   if( SCIPisEQ(scip, xlb, xval) )
   {
      /* apply a lifting and exploit that the function is convex in x and y
       * Idea: f(xlb,y) + mu (x-xlb) <= f(x,y)
       * determine mu with mu <= min_{x,y} ( f(x,y)-f(xlb,y) ) / (x-xlb)
       * f is convex in x: mu<= min_{y} f_x(xlb,y)
       *
       * mu (x-lb) + f_y(xlb,yval) * y <= f(x,y)
       */

      SCIP_CALL( lifting(scip,exprinterpreter,f,xval,yval,xlb,xlb,ylb,yub,-1,cutcoeff,convenvvalue) );

      SCIPdebugMessage("Boundary x=lb: Cut of (xval,yval)=(%g,%g)\n",xval,yval);
      SCIPdebugMessage("convenvvalue = %g\n",*convenvvalue);
      SCIPdebugMessage("cutcoeff[0]=%g, cutcoeff[1]=%g,cutcoeff[2]=%g,cutcoeff[3]=%g\n",
         cutcoeff[0],cutcoeff[1],cutcoeff[2],cutcoeff[3]);

      *success = TRUE;
      return SCIP_OKAY;
   }

   if( SCIPisEQ(scip, ylb, yval) )
   {
      SCIP_CALL( lifting(scip,exprinterpreter,f,xval,yval,xlb,xub,ylb,ylb,-1,cutcoeff,convenvvalue) );

      SCIPdebugMessage("Boundary y=lb: Cut of (xval,yval)=(%g,%g)\n",xval,yval);
      SCIPdebugMessage("convenvvalue = %g\n",*convenvvalue);
      SCIPdebugMessage("cutcoeff[0]=%g, cutcoeff[1]=%g,cutcoeff[2]=%g,cutcoeff[3]=%g\n",
         cutcoeff[0],cutcoeff[1],cutcoeff[2],cutcoeff[3]);

      *success = TRUE;
      return SCIP_OKAY;
   }

   if( SCIPisEQ(scip, xub, xval) )
   {
      /* apply a lifting and exploit that the function is convex in x and y
       * Idea: f(xlb,y) + mu (xub-x) <= f(x,y)
       * determine mu with mu <= min_{x,y} ( f(x,y)-f(xub,y) ) / (xub-x)
       * f is convex in x: -1 * mu >= min_{y} f_x(xub,y)
       *
       * mu (xub-x)    + f_y(xub,yval) * y <= f(x,y)
       * -mu*x -mu*xub + f_y(xub,yval) * y <= f(x,y)
       */

      SCIP_CALL( lifting(scip,exprinterpreter,f,xval,yval,xub,xub,ylb,yub,1,cutcoeff,convenvvalue) );

      SCIPdebugMessage("Boundary x=ub: Cut of (xval,yval)=(%g,%g)\n",xval,yval);
      SCIPdebugMessage("convenvvalue = %g\n",*convenvvalue);
      SCIPdebugMessage("cutcoeff[0]=%g, cutcoeff[1]=%g,cutcoeff[2]=%g,cutcoeff[3]=%g\n",
         cutcoeff[0],cutcoeff[1],cutcoeff[2],cutcoeff[3]);

      *success = TRUE;
      return SCIP_OKAY;
   }

   if( SCIPisEQ(scip, yub, yval) )
   {
      SCIP_CALL( lifting(scip,exprinterpreter,f,xval,yval,xlb,xub,yub,yub,1,cutcoeff,convenvvalue) );

      SCIPdebugMessage("Boundary y=ub: Cut of (xval,yval)=(%g,%g)\n",xval,yval);
      SCIPdebugMessage("convenvvalue = %g\n",*convenvvalue);
      SCIPdebugMessage("cutcoeff[0]=%g, cutcoeff[1]=%g,cutcoeff[2]=%g,cutcoeff[3]=%g\n",
         cutcoeff[0],cutcoeff[1],cutcoeff[2],cutcoeff[3]);

      *success = TRUE;
      return SCIP_OKAY;
   }

   /* (xval,yval) lies in the interior */
   SCIPerrorMessage("Tries to compute underestimator for a point at the boundary. But point is not on the boundary!\n");
   return SCIP_ERROR;
}

/** generates a linear underestimator for f(x,y) with f(x,y) being convex in x and convex in y but indefinite
 *  This is for the case where the cone of the concave directions is (R_+ x R_-) union (R_\- x R_+).
 *  We consider two cases:
 *    a) the underestimating segmenent connects parallel facets
 *    b) the underestimating segmenent connects orthogonal facets where
 *       x=l_x, y=l_y and x=u_x, y=u_y
 *  We ensure that the parallel facets are the horizontal with y=l_y and y=u_y
 *  We compute the objective value of the two problems.
 *  The smaller objective value corresponds to the convex envelope.
 *  The supporting hyperplane is then constructed at the this point.
 */
static
SCIP_RETCODE generate1ConvexIndefiniteUnderestimatorInTheInteriorPatternA(
   SCIP*                 scip,               /**< SCIP data structure */
   SCIP_EXPRINT*         exprinterpreter,    /**< expressions interpreter */
   SCIP_EXPRTREE*        f,                  /**< function f(x,y) */
   SCIP_Real             xyref[2],           /**< reference values for x and y */
   SCIP_Real             cutcoeff[4],        /**< cut coefficients alpha, beta, gamma, delta */
   SCIP_Real*            convenvvalue,       /**< function value of the convex envelope */
   SCIP_Bool*            success             /**< buffer to store whether coefficients were successfully computed */
   )
{
   SCIP_VAR*      x;
   SCIP_VAR*      y;
   SCIP_Real      xval;
   SCIP_Real      xlb;
   SCIP_Real      xub;
   SCIP_Real      yval;
   SCIP_Real      ylb;
   SCIP_Real      yub;
   SCIP_Real      xub_ylb[2];
   SCIP_Real      xlb_yub[2];
   SCIP_Real      grad_xub_ylb[2];
   SCIP_Real      grad_xlb_yub[2];
   SCIP_Real      fval_xub_ylb;
   SCIP_Real      fval_xlb_yub;

   SCIP_Real      all_cutcoeff[2][4];
   SCIP_Real      all_convenvvalue[2];
   SCIP_Bool      all_success[2];

   SCIP_Real      lowest;
   int            lowestidx;
   int            i;

   SCIP_EXPRTREE* fswapped;
   SCIP_VAR*      vars[2];
   SCIP_Bool      swapped;
   SCIP_Real      swap_buffer;
   SCIP_EXPR*     subst[2];

   assert(scip != NULL);
   assert(exprinterpreter != NULL);
   assert(f != NULL);
   assert(convenvvalue != NULL);
   assert(success != NULL);

   x = SCIPexprtreeGetVars(f)[0];
   y = SCIPexprtreeGetVars(f)[1];

   xlb = SCIPvarGetLbLocal(x);
   xub = SCIPvarGetUbLocal(x);

   ylb = SCIPvarGetLbLocal(y);
   yub = SCIPvarGetUbLocal(y);

   *success = FALSE;

   xval = xyref[0];
   yval = xyref[1];

   xub_ylb[0] = xub;
   xub_ylb[1] = ylb;
   xlb_yub[0] = xlb;
   xlb_yub[1] = yub;

   SCIP_CALL( SCIPexprintGrad(exprinterpreter, f, xub_ylb, TRUE, &fval_xub_ylb, grad_xub_ylb) );
   SCIP_CALL( SCIPexprintGrad(exprinterpreter, f, xlb_yub, TRUE, &fval_xlb_yub, grad_xlb_yub) );

   if( !finite(fval_xub_ylb) || SCIPisInfinity(scip, REALABS(fval_xub_ylb)) || !finite(fval_xlb_yub) || SCIPisInfinity(scip, REALABS(fval_xlb_yub)) )
   {
      SCIPdebugMessage("skip 1-convex underestimator since function cannot be evaluated\n");
      return SCIP_OKAY;
   }

   SCIPdebugMessage("f(%s, %s) = ", SCIPvarGetName(x), SCIPvarGetName(y));
   SCIPdebug( SCIP_CALL( SCIPexprtreePrintWithNames(f, SCIPgetMessagehdlr(scip), NULL) ) );
   SCIPdebugPrintf("\n");

   SCIPdebugMessage("xval=%g in [%g,%g], yval=%g in [%g,%g]\n", xval, xlb, xub, yval, ylb, yub);

   /* assure (xub-xlb)*f_x(xub,ylb) - (yub-ylb)*f_y(xlb,yub) >= f(xub,ylb) - f(xlb,yub) */
   /* f_y(xlb,yub)*(ylb-yub)* + f(xlb,yub) >= f_x(xub,ylb)*(xub-xlb) + f(xub,ylb) */
   if( fval_xub_ylb-fval_xlb_yub <= (xub-xlb)*grad_xub_ylb[0]-(yub-ylb)*grad_xlb_yub[1] )
   {
      swapped = 0;
   }
   else
   {
      /* swap the variables */
      swapped = 1;

      vars[0] = SCIPexprtreeGetVars(f)[1];
      vars[1] = SCIPexprtreeGetVars(f)[0];

      SCIP_CALL( SCIPexprCreate(SCIPblkmem(scip), &subst[0], SCIP_EXPR_VARIDX, 1) );
      SCIP_CALL( SCIPexprCreate(SCIPblkmem(scip), &subst[1], SCIP_EXPR_VARIDX, 0) );

      SCIP_CALL( SCIPexprtreeCopy(SCIPblkmem(scip), &fswapped, f) );
      SCIP_CALL( SCIPexprtreeSubstituteVars(fswapped, subst) );
      SCIP_CALL( SCIPexprtreeSetVars(fswapped, 2, vars) );
      SCIP_CALL( SCIPexprintCompile(exprinterpreter, fswapped) );

      SCIPexprFreeDeep(SCIPblkmem(scip), &subst[0]);
      SCIPexprFreeDeep(SCIPblkmem(scip), &subst[1]);
   }

   if( swapped == 0 )
   {
      /* assume (xval,yval) lie in A1 (lower left triangle) or A2 (upper right triangle) */
      SCIP_CALL( generateOrthogonal_lx_ly_Underestimator(scip, exprinterpreter, f, xyref, all_cutcoeff[0], &all_convenvvalue[0], &all_success[0]) );
      /* assume (xval,yval) lie in A3 */
      SCIP_CALL( generateUnderestimatorParallelYFacets(scip, exprinterpreter, f, xyref, all_cutcoeff[1], &all_convenvvalue[1], &all_success[1]) );
   }
   else
   {
      SCIP_Real xyref_[2];

      assert(swapped == 1);

      xyref_[0] = xyref[1];
      xyref_[1] = xyref[0];

      /* assume (xval,yval) lie in A1 (lower left triangle) or A2 (upper right triangle) */
      SCIP_CALL( generateOrthogonal_lx_ly_Underestimator(scip, exprinterpreter, fswapped, xyref_, all_cutcoeff[0], &all_convenvvalue[0], &all_success[0]) );  /*lint !e644*/
      /* assume (xval,yval) lie in A3 */
      SCIP_CALL( generateUnderestimatorParallelYFacets(scip, exprinterpreter, fswapped, xyref_, all_cutcoeff[1], &all_convenvvalue[1], &all_success[1]) );

      /* swap back */
      swap_buffer        = all_cutcoeff[0][0];
      all_cutcoeff[0][0] = all_cutcoeff[0][1];
      all_cutcoeff[0][1] = swap_buffer;

      swap_buffer        = all_cutcoeff[1][0];
      all_cutcoeff[1][0] = all_cutcoeff[1][1];
      all_cutcoeff[1][1] = swap_buffer;

      SCIP_CALL( SCIPexprtreeFree(&fswapped) );
   }

   /* Select the underestimator with the lowest convex envelope */
   SCIPdebugMessage("\n");
   SCIPdebugMessage("Triangulation: convenvvalue=%g\n", all_convenvvalue[0]);
   SCIPdebugMessage("Parallel    Y: convenvvalue=%g\n", all_convenvvalue[1]);

   lowest = SCIPinfinity(scip);
   lowestidx = -1;

   if( all_success[0] && all_success[1] )
   {
      *success = TRUE;
      for( i = 0; i < 2; ++i )
      {
         if( all_convenvvalue[i] < lowest )
         {
            /* if all_convenvvalue[0] == all_convenvalue[1], take all_convenvvalue[0] */
            lowest = all_convenvvalue[i];
            lowestidx = i;
         }
      }
      assert(lowestidx >= 0);

      *convenvvalue = all_convenvvalue[lowestidx];
      cutcoeff[0] = all_cutcoeff[lowestidx][0];
      cutcoeff[1] = all_cutcoeff[lowestidx][1];
      cutcoeff[2] = all_cutcoeff[lowestidx][2];
      cutcoeff[3] = all_cutcoeff[lowestidx][3];
      assert(SCIPisPositive(scip, cutcoeff[2])); /* assert gamma > 0 */
   }
   else
   {
      *success = FALSE;
   }

   return SCIP_OKAY;
}


/** generates a linear underestimator for f(x,y) with f(x,y) being convex in x and convex in y but indefinite
 *  This is for the case where the cone of the concave directions is (R_+ x R_+) union (R_- x R_-).
 *  We consider two cases:
 *    a) the underestimating segmenent connects parallel facets
 *    b) the underestimating segmenent connects orthogonal facets where
 *       x=l_x, y=u_y and x=u_x, y=l_y
 *  We ensure that the parallel facets are the horizontal with y=l_y and y=u_y
 *  We compute the objective value of the two problems.
 *  The smaller objective value corresponds to the convex envelope.
 *  The supporting hyperplane is then constructed at the this point.
 *  Generates coefficients cutcoeff = (alpha, beta, gamma, delta), such that alpha * x + beta * y - delta <= gamma * f(x,y)
 */
static
SCIP_RETCODE generate1ConvexIndefiniteUnderestimatorInTheInteriorPatternB(
   SCIP*                 scip,               /**< SCIP data structure */
   SCIP_EXPRINT*         exprinterpreter,    /**< expressions interpreter */
   SCIP_EXPRTREE*        f,                  /**< function f(x,y) */
   SCIP_Real             xyref[2],           /**< reference values for x and y */
   SCIP_Real             cutcoeff[4],        /**< cut coefficients alpha, beta, gamma, delta */
   SCIP_Real*            convenvvalue,       /**< function value of the convex envelope */
   SCIP_Bool*            success             /**< buffer to store whether coefficients were successfully computed */
   )
{
   SCIP_VAR*      x;
   SCIP_VAR*      y;
   SCIP_Real      xval;
   SCIP_Real      xlb;
   SCIP_Real      xub;
   SCIP_Real      yval;
   SCIP_Real      ylb;
   SCIP_Real      yub;
   SCIP_Real      xlb_ylb[2];
   SCIP_Real      xub_yub[2];
   SCIP_Real      grad_xlb_ylb[2];
   SCIP_Real      grad_xub_yub[2];
   SCIP_Real      fval_xlb_ylb;
   SCIP_Real      fval_xub_yub;

   SCIP_Real      all_cutcoeff[2][4];
   SCIP_Real      all_convenvvalue[2];
   SCIP_Bool      all_success[2];

   SCIP_Real      lowest;
   int            lowestidx;
   int            i;

   SCIP_EXPRTREE* fswapped;
   SCIP_VAR*      vars[2];
   SCIP_Bool      swapped;
   SCIP_Real      swap_buffer;
   SCIP_EXPR*     subst[2];

   assert(scip != NULL);
   assert(exprinterpreter != NULL);
   assert(f != NULL);
   assert(convenvvalue != NULL);
   assert(success != NULL);

   x = SCIPexprtreeGetVars(f)[0];
   y = SCIPexprtreeGetVars(f)[1];

   xlb = SCIPvarGetLbLocal(x);
   xub = SCIPvarGetUbLocal(x);

   ylb = SCIPvarGetLbLocal(y);
   yub = SCIPvarGetUbLocal(y);

   *success = FALSE;

   SCIPdebugMessage("f(%s, %s) = ", SCIPvarGetName(x), SCIPvarGetName(y));
   SCIPdebug( SCIP_CALL( SCIPexprtreePrintWithNames(f, SCIPgetMessagehdlr(scip), NULL) ) );
   SCIPdebugPrintf("\n");

   xval = xyref[0];
   yval = xyref[1];

   xlb_ylb[0]=xlb;    xlb_ylb[1]=ylb;
   xub_yub[0]=xub;    xub_yub[1]=yub;

   SCIP_CALL( SCIPexprintGrad(exprinterpreter, f, xlb_ylb, TRUE, &fval_xlb_ylb, grad_xlb_ylb) );
   SCIP_CALL( SCIPexprintGrad(exprinterpreter, f, xub_yub, TRUE, &fval_xub_yub, grad_xub_yub) );

   SCIPdebugMessage("xval=%g in [%g,%g], yval=%g in [%g,%g]\n",xval,xlb,xub,yval,ylb,yub);

   /* assure f_y(xlb,ylb)*(yub-ylb)* + f(xlb,ylb) >= f_x(xub,yub)*(xlb-xub) + f(xub,yub) */
   if( SCIPisGE( scip, fval_xlb_ylb+(yub-ylb)*grad_xlb_ylb[1], fval_xub_yub+(xlb-xub)*grad_xub_yub[0] ) )
   {
      swapped = 0;
   }
   else
   {
      /* swap the variables */
      swapped = 1;

      vars[0] = SCIPexprtreeGetVars(f)[1];
      vars[1] = SCIPexprtreeGetVars(f)[0];

      SCIP_CALL( SCIPexprCreate(SCIPblkmem(scip), &subst[0], SCIP_EXPR_VARIDX, 1) );
      SCIP_CALL( SCIPexprCreate(SCIPblkmem(scip), &subst[1], SCIP_EXPR_VARIDX, 0) );

      SCIP_CALL( SCIPexprtreeCopy(SCIPblkmem(scip), &fswapped, f) );
      SCIP_CALL( SCIPexprtreeSubstituteVars(fswapped, subst) );
      SCIP_CALL( SCIPexprtreeSetVars(fswapped, 2, vars) );
      SCIP_CALL( SCIPexprintCompile(exprinterpreter, fswapped) );

      SCIPexprFreeDeep(SCIPblkmem(scip), &subst[0]);
      SCIPexprFreeDeep(SCIPblkmem(scip), &subst[1]);
   }

   if( swapped == 0 )
   {
      /* assume (xval,yval) lie in A1 (lower left triangle) or A2 (upper right triangle) */
      SCIP_CALL( generateOrthogonal_lx_uy_Underestimator(scip, exprinterpreter, f, xyref, all_cutcoeff[0], &all_convenvvalue[0], &all_success[0]) );
      /* assume (xval,yval) lie in A3*/
      SCIP_CALL( generateUnderestimatorParallelYFacets(scip, exprinterpreter, f, xyref, all_cutcoeff[1], &all_convenvvalue[1], &all_success[1]) );
   }
   else
   {
      SCIP_Real xyref_[2];

      assert(swapped == 1);

      xyref_[0] = xyref[1];
      xyref_[1] = xyref[0];
      /* assume (xval,yval) lie in A1 (upper left triangle) or A2 (lower left triangle) */
      SCIP_CALL( generateOrthogonal_lx_uy_Underestimator(scip, exprinterpreter, fswapped, xyref_, all_cutcoeff[0], &all_convenvvalue[0], &all_success[0]) );  /*lint !e644*/
      /* assume (xval,yval) lie in A3 */
      SCIP_CALL( generateUnderestimatorParallelYFacets(scip, exprinterpreter, fswapped, xyref_, all_cutcoeff[1], &all_convenvvalue[1], &all_success[1]) );

      /* swap back */
      swap_buffer        = all_cutcoeff[0][0];
      all_cutcoeff[0][0] = all_cutcoeff[0][1];
      all_cutcoeff[0][1] = swap_buffer;

      swap_buffer        = all_cutcoeff[1][0];
      all_cutcoeff[1][0] = all_cutcoeff[1][1];
      all_cutcoeff[1][1] = swap_buffer;

      SCIP_CALL( SCIPexprtreeFree(&fswapped) );
   }

   /* select the underestimator with the lowest convex envelope */
   SCIPdebugMessage("\n");
   SCIPdebugMessage("Triangulation: convenvvalue=%g\n", all_convenvvalue[0]);
   SCIPdebugMessage("Parallel    Y: convenvvalue=%g\n", all_convenvvalue[1]);

   lowest = SCIPinfinity(scip);
   lowestidx = -1;

   if( all_success[0] && all_success[1] )
   {
      *success = TRUE;
      for( i = 0; i < 2; ++i )
      {
         /* if all_convenvvalue[0]==all_convenvalue[1], take all_convenvvalue[0] */
         if( all_convenvvalue[i] < lowest )
         {
            lowest = all_convenvvalue[i];
            lowestidx = i;
         }
      }
      assert(lowestidx >= 0);

      *convenvvalue = all_convenvvalue[lowestidx];
      cutcoeff[0] = all_cutcoeff[lowestidx][0];
      cutcoeff[1] = all_cutcoeff[lowestidx][1];
      cutcoeff[2] = all_cutcoeff[lowestidx][2];
      cutcoeff[3] = all_cutcoeff[lowestidx][3];
      assert(SCIPisPositive(scip, cutcoeff[2])); /* assert gamma > 0 */
   }
   else
   {
      *success = FALSE;
   }

   return SCIP_OKAY;
}


/** generates a linear underestimator for f(x,y) with f(x,y) being convex in x and convex in y but indefinite
 * generate coefficients cutcoeff = (alpha, beta, gamma, delta), such that alpha * x + beta * y - delta <= gamma * f(x,y)
 * 1. If the point lies on the boundary we apply the lifting technique.
 * 2. If the point lies in the interior we check the pattern of
 *    the concave directions and compute the corresponding underestimators.
 */
static
SCIP_RETCODE generate1ConvexIndefiniteUnderestimator(
   SCIP*                 scip,               /**< SCIP data structure */
   SCIP_EXPRINT*         exprinterpreter,    /**< expressions interpreter */
   SCIP_CONS*            cons,               /**< constraint */
   SCIP_Real*            xyref,              /**< reference values for x and y */
   SCIP_ROW**            row                 /**< storage for cut */
   )
{
   SCIP_CONSDATA* consdata;
   SCIP_EXPRTREE* f;
   SCIP_Real      cutcoeff[4];
   SCIP_Bool      success;
   SCIP_Real      rhs;
   SCIP_Real      convenvvalue;

   SCIP_VAR*      x;
   SCIP_VAR*      y;
   SCIP_Real      xval;
   SCIP_Real      xlb;
   SCIP_Real      xub;
   SCIP_Real      yval;
   SCIP_Real      ylb;
   SCIP_Real      yub;
   SCIP_Real      xy_mid[2];
   SCIP_Real      fval_mid;
   SCIP_Real      hess[4];

   assert(scip != NULL);
   assert(cons != NULL);
   assert(row  != NULL);

   consdata = SCIPconsGetData(cons);
   assert(consdata != NULL);

   assert(consdata->convextype == SCIP_BIVAR_1CONVEX_INDEFINITE);

   assert(!SCIPisInfinity(scip, consdata->rhs));

   f = consdata->f;

   x = SCIPexprtreeGetVars(f)[0];
   y = SCIPexprtreeGetVars(f)[1];

   xlb = SCIPvarGetLbLocal(x);
   xub = SCIPvarGetUbLocal(x);

   ylb = SCIPvarGetLbLocal(y);
   yub = SCIPvarGetUbLocal(y);

   xy_mid[0] = 0.5 * (xlb+xub);
   xy_mid[1] = 0.5 * (ylb+yub);

   xval = xyref[0];
   yval = xyref[1];

   /* assert that the bounds are finite */
   if( SCIPisInfinity(scip, -xlb) || SCIPisInfinity(scip, xub) || SCIPisInfinity(scip, -ylb) || SCIPisInfinity(scip, yub) )
   {
      SCIPdebugMessage("skip underestimate for 1-convex indefinite constraint <%s> since <%s> or <%s> is unbounded\n", SCIPconsGetName(cons), SCIPvarGetName(x), SCIPvarGetName(y));
      return SCIP_OKAY;
   }

   /* (xval,yval) lie on a boundary */
   if( SCIPisEQ(scip,xval,xlb) || SCIPisEQ(scip,xval,xub) || SCIPisEQ(scip,yval,ylb) || SCIPisEQ(scip,yval,yub) )
   {
      SCIP_CALL( generate1ConvexIndefiniteUnderestimatorAtBoundary(scip, exprinterpreter, f, xyref, cutcoeff, &convenvvalue, &success) );
   }
   else
   {
      /* (xval,yxal) lies in the interior */
      /* check the pattern of the concave directions */
      SCIP_CALL( SCIPexprintHessianDense(exprinterpreter, f, xy_mid, TRUE, &fval_mid, hess) );

      if( hess[1] > 0.0 )
      {
         /* Pattern A: (R>=0 x R<=0) union (R<=0 x R>=0)*/
         SCIPdebugMessage("Pattern A\n");
         SCIP_CALL( generate1ConvexIndefiniteUnderestimatorInTheInteriorPatternA(scip, exprinterpreter, f, xyref, cutcoeff, &convenvvalue, &success) );
      }
      else
      {
         /* Pattern B: (R>=0 x R>=0) union (R<=0 x R <=0)*/
         SCIPdebugMessage("Pattern B\n");
         SCIP_CALL( generate1ConvexIndefiniteUnderestimatorInTheInteriorPatternB(scip, exprinterpreter, f, xyref, cutcoeff, &convenvvalue, &success) );
      }
   }

   if( !success )
   {
      /* bad luck */
      *row = NULL;
      return SCIP_OKAY;
   }


   /* construct row from cut coefficients (alpha, beta, gamma, delta)
    * coefficients are such that alpha * x + beta * y - gamma * f(x,y) <= delta,
    * i.e., alpha/gamma * x + beta/gamma * y - delta/gamma <= f(x,y)
    * -> alpha/gamma * x + beta/gamma * y - delta/gamma + c*z <= f(x,y) + c*z <= rhs
    */

   assert(SCIPisPositive(scip, cutcoeff[2])); /* assert gamma > 0 */

   if( SCIPisInfinity(scip, REALABS(cutcoeff[0]/cutcoeff[2])) ||
      SCIPisInfinity( scip, REALABS(cutcoeff[1]/cutcoeff[2])) ||
      SCIPisInfinity( scip, REALABS(cutcoeff[3]/cutcoeff[2])) )
   {
      *row = NULL;
      return SCIP_OKAY;
   }

   rhs = consdata->rhs + cutcoeff[3]/cutcoeff[2];
   SCIP_CALL( SCIPcreateEmptyRowCons(scip, row, SCIPconsGetHdlr(cons), "1ConvexUnderest", -SCIPinfinity(scip), rhs,
         TRUE, FALSE /* modifiable */, TRUE /* removable */) );
   SCIP_CALL( SCIPaddVarToRow(scip, *row, SCIPexprtreeGetVars(consdata->f)[0], cutcoeff[0] / cutcoeff[2]) );
   SCIP_CALL( SCIPaddVarToRow(scip, *row, SCIPexprtreeGetVars(consdata->f)[1], cutcoeff[1] / cutcoeff[2]) );
   if( consdata->z != NULL )
   {
      SCIP_CALL( SCIPaddVarToRow(scip, *row, consdata->z, consdata->zcoef) );
   }

   return SCIP_OKAY;
}

/** generates a cut */
static
SCIP_RETCODE generateCut(
   SCIP*                 scip,               /**< SCIP data structure */
   SCIP_EXPRINT*         exprinterpreter,    /**< expressions interpreter */
   SCIP_CONS*            cons,               /**< constraint */
   SCIP_SOL*             sol,                /**< solution to separate, or NULL if LP solution should be used */
   SCIP_SIDETYPE         violside,           /**< for which side of constraint we want to generate a cut */
   SCIP_Real             cutmaxrange,        /**< bound on cut coef range */
   SCIP_ROW**            row                 /**< storage for cut */
   )
{
   SCIP_CONSDATA* consdata;
   SCIP_VAR* x;
   SCIP_VAR* y;
   SCIP_Real x0y0[2];

   assert(scip != NULL);
   assert(cons != NULL);
   assert(row  != NULL);

   consdata = SCIPconsGetData(cons);
   assert(consdata != NULL);

   *row = NULL;

   x = SCIPexprtreeGetVars(consdata->f)[0];
   y = SCIPexprtreeGetVars(consdata->f)[1];

   x0y0[0] = SCIPgetSolVal(scip, sol, x);
   x0y0[1] = SCIPgetSolVal(scip, sol, y);

   assert(SCIPisFeasLE(scip, SCIPvarGetLbLocal(x), x0y0[0]));
   assert(SCIPisFeasGE(scip, SCIPvarGetUbLocal(x), x0y0[0]));
   assert(SCIPisFeasLE(scip, SCIPvarGetLbLocal(y), x0y0[1]));
   assert(SCIPisFeasGE(scip, SCIPvarGetUbLocal(y), x0y0[1]));

   /* project into box */
   x0y0[0] = MIN(MAX(SCIPvarGetLbLocal(x),x0y0[0]),SCIPvarGetUbLocal(x));  /*lint !e666*/
   x0y0[1] = MIN(MAX(SCIPvarGetLbLocal(y),x0y0[1]),SCIPvarGetUbLocal(y));  /*lint !e666*/

   SCIPdebugPrintf("\n");
   SCIPdebugMessage("generate cut for constraint <%s> with %s hand side violated by %g\n", SCIPconsGetName(cons), violside == SCIP_SIDETYPE_LEFT ? "left" : "right", violside == SCIP_SIDETYPE_LEFT ? consdata->lhsviol : consdata->rhsviol);
   SCIPdebugMessage("convextype = %d\n",consdata->convextype);
   SCIPdebugMessage("%s = %g with bounds [%g, %g], %s = %g with bounds [%g, %g]",
      SCIPvarGetName(x), SCIPgetSolVal(scip, sol, x), SCIPvarGetLbLocal(x), SCIPvarGetUbLocal(x),
      SCIPvarGetName(y), SCIPgetSolVal(scip, sol, y), SCIPvarGetLbLocal(y), SCIPvarGetUbLocal(y));
   if( consdata->z != NULL )
      SCIPdebugPrintf(", %s = %g with bounds [%g, %g]", SCIPvarGetName(consdata->z), SCIPgetSolVal(scip, sol, consdata->z), SCIPvarGetLbLocal(consdata->z), SCIPvarGetUbLocal(consdata->z));
   SCIPdebugPrintf("\n");
   SCIPdebugPrintCons(scip, cons, NULL);
   SCIPdebugPrintf("\n");

   switch( consdata->convextype )
   {
   case SCIP_BIVAR_ALLCONVEX:
   {
      if( violside == SCIP_SIDETYPE_RIGHT )
      {
         /* rhs is violated */
         SCIP_CALL( generateLinearizationCut(scip, exprinterpreter, cons, x0y0, FALSE, row) );
      }
      else
      {
         /* lhs is violated */
         SCIP_CALL( generateOverestimatingHyperplaneCut(scip, exprinterpreter, cons, x0y0, row) );
      }

      break;
   }

   case SCIP_BIVAR_CONVEX_CONCAVE:
   {
      SCIP_CALL( generateConvexConcaveEstimator(scip, exprinterpreter, cons, x0y0, violside, row) );
      break;
   }

   case SCIP_BIVAR_1CONVEX_INDEFINITE:
   {
      if( violside == SCIP_SIDETYPE_RIGHT )
      {
         /* rhs is violated */
         SCIP_CALL( generate1ConvexIndefiniteUnderestimator(scip, exprinterpreter, cons, x0y0, row) );
      }
      else
      {
         /* lhs is violated */
         SCIP_CALL( generateOverestimatingHyperplaneCut(scip, exprinterpreter, cons, x0y0, row) );
      }
      break;
   }
   default:
   {
      SCIPdebugMessage("cut generation for convexity type not implemented\n");
   }
   }  /*lint !e788*/

   if( *row == NULL )
      return SCIP_OKAY;

   SCIPdebug( SCIP_CALL( SCIPprintRow(scip, *row, NULL) ) );

   /* check numerics */
   {
      SCIP_Real mincoef;
      SCIP_Real maxcoef;

      mincoef = SCIPgetRowMinCoef(scip, *row);
      maxcoef = SCIPgetRowMaxCoef(scip, *row);

      while( maxcoef / mincoef > cutmaxrange )
      {
         SCIP_VAR* var;
         SCIP_Real coef;
         SCIP_Real constant;
         int j;

         /* if range of coefficients is bad, find very small coefficients and make them zero */
         SCIPdebugMessage("cut coefficients for constraint <%s> have very large range: mincoef = %g maxcoef = %g\n", SCIPconsGetName(cons), mincoef, maxcoef);

         /* if minimal coefficient is given by z, then give up (probably the maximal coefficient is the problem) */
         if( mincoef == consdata->zcoef )  /*lint !e777*/
         {
            SCIPdebugMessage("could not eliminate small coefficient, since it comes from linear part\n");
            break;
         }

         constant = 0.0;
         for( j = 0; j < SCIProwGetNNonz(*row); ++j )
         {
            coef = SCIProwGetVals(*row)[j];
            if( !SCIPisEQ(scip, REALABS(coef), mincoef) )
               continue;

            var = SCIPcolGetVar(SCIProwGetCols(*row)[j]);
            assert(var != NULL);

            /* try to eliminate coefficient with minimal absolute value by weakening cut and try again */
            if( ((coef > 0.0 && violside == SCIP_SIDETYPE_RIGHT) || (coef < 0.0 && violside == SCIP_SIDETYPE_LEFT)) && !SCIPisInfinity(scip, -SCIPvarGetLbLocal(var)) )
            {
               SCIPdebugMessage("eliminate coefficient %g for <%s> = %g [%g, %g]\n", coef, SCIPvarGetName(var), SCIPgetSolVal(scip, sol, var), SCIPvarGetLbLocal(var), SCIPvarGetUbLocal(var));

               constant += coef * (SCIProwIsLocal(*row) ? SCIPvarGetLbLocal(var) : SCIPvarGetLbGlobal(var));
               SCIP_CALL( SCIPaddVarToRow(scip, *row, var, -coef) );
               continue;
            }

            if( ((coef < 0.0 && violside == SCIP_SIDETYPE_RIGHT) || (coef > 0.0 && violside == SCIP_SIDETYPE_LEFT)) && !SCIPisInfinity(scip, SCIPvarGetUbLocal(var)) )
            {
               SCIPdebugMessage("eliminate coefficient %g for <%s> = %g [%g, %g]\n", coef, SCIPvarGetName(var), SCIPgetSolVal(scip, sol, var), SCIPvarGetLbLocal(var), SCIPvarGetUbLocal(var));

               constant += coef * (SCIProwIsLocal(*row) ? SCIPvarGetUbLocal(var) : SCIPvarGetUbGlobal(var));
               SCIP_CALL( SCIPaddVarToRow(scip, *row, var, -coef) );
               continue;
            }

            break;
         }

         if( j < SCIProwGetNNonz(*row) )
         {
            SCIPdebugMessage("could not eliminate small coefficient\n");
            SCIP_CALL( SCIPreleaseRow(scip, row) );
            break;
         }

         if( violside == SCIP_SIDETYPE_LEFT )
         {
            SCIP_CALL( SCIPchgRowLhs(scip, *row, SCIProwGetLhs(*row) - constant) );
         }
         else
         {
            SCIP_CALL( SCIPchgRowRhs(scip, *row, SCIProwGetRhs(*row) - constant) );
         }

         /* update min/max coefficient */
         mincoef = SCIPgetRowMinCoef(scip, *row);
         maxcoef = SCIPgetRowMaxCoef(scip, *row);
      };

      /* avoid numerically very bad cuts */
      if( maxcoef / mincoef > cutmaxrange )
      {
         SCIPdebugMessage("drop row for constraint <%s> because range of coefficients is too large: mincoef = %g, maxcoef = %g -> range = %g\n",
            SCIPconsGetName(cons), mincoef, maxcoef, maxcoef / mincoef);
      }

      if( *row != NULL &&
         (  (violside == SCIP_SIDETYPE_LEFT  && SCIPisInfinity(scip, -SCIProwGetLhs(*row))) ||
            (violside == SCIP_SIDETYPE_RIGHT && SCIPisInfinity(scip,  SCIProwGetRhs(*row)))) )
      {
         SCIPdebugMessage("drop row for constraint <%s> because of very large side: %g\n", SCIPconsGetName(cons), violside == SCIP_SIDETYPE_LEFT ? -SCIProwGetLhs(*row) : SCIProwGetRhs(*row));
         SCIP_CALL( SCIPreleaseRow(scip, row) );
      }
   }

   return SCIP_OKAY;
}

/** returns whether one side of a constraint function is convex w.r.t. local bounds
 * i.e., if side == RIGHT, then returns whether constraint function is convex  w.r.t. local bounds
 * and   if side == LEFT,  then returns whether constraint function is concave w.r.t. local bounds
 */
static
SCIP_Bool isConvexLocal(
   SCIP*                 scip,               /**< SCIP data structure */
   SCIP_CONS*            cons,               /**< constraint */
   SCIP_SIDETYPE         side                /**< constraint side to consider */
   )
{
   SCIP_CONSDATA* consdata;
   SCIP_VAR** xy;

   consdata = SCIPconsGetData(cons);
   assert(consdata != NULL);
   assert(consdata->f != NULL);

   switch( consdata->convextype )
   {
   case SCIP_BIVAR_ALLCONVEX:
      /* always convex w.r.t. right hand side and concave w.r.t. left hand side */
      return side == SCIP_SIDETYPE_RIGHT;

   case SCIP_BIVAR_1CONVEX_INDEFINITE:
   {
      /* always not convex w.r.t. left hand side */
      if( side == SCIP_SIDETYPE_LEFT )
         return FALSE;

      xy = SCIPexprtreeGetVars(consdata->f);
      assert(xy != NULL);

      /* convex w.r.t. right hand side if one of the variables is fixed */
      return SCIPisEQ(scip, SCIPvarGetLbLocal(xy[0]), SCIPvarGetUbLocal(xy[0])) ||
         SCIPisEQ(scip, SCIPvarGetLbLocal(xy[1]), SCIPvarGetUbLocal(xy[1]));
   }

   case SCIP_BIVAR_CONVEX_CONCAVE:
   {
      xy = SCIPexprtreeGetVars(consdata->f);
      assert(xy != NULL);

      /* convex w.r.t. right hand side if y is fixed and
       * convex w.r.t. left  hand side if x is fixed */
      return (side == SCIP_SIDETYPE_RIGHT && SCIPisEQ(scip, SCIPvarGetLbLocal(xy[1]), SCIPvarGetUbLocal(xy[1]))) ||
         (side == SCIP_SIDETYPE_LEFT && SCIPisEQ(scip, SCIPvarGetLbLocal(xy[0]), SCIPvarGetUbLocal(xy[0])));
   }

   default:
      return FALSE;
   }  /*lint !e788*/
}

/** tries to separate solution or LP solution by a linear cut
 *
 *  assumes that constraint violations have been computed
 */
static
SCIP_RETCODE separatePoint(
   SCIP*                 scip,               /**< SCIP data structure */
   SCIP_CONSHDLR*        conshdlr,           /**< quadratic constraints handler */
   SCIP_CONS**           conss,              /**< constraints */
   int                   nconss,             /**< number of constraints */
   int                   nusefulconss,       /**< number of constraints that seem to be useful */
   SCIP_SOL*             sol,                /**< solution to separate, or NULL if LP solution should be used */
   SCIP_Real             minefficacy,        /**< minimal efficacy of a cut if it should be added to the LP */
   SCIP_Bool             inenforcement,      /**< whether we are in constraint enforcement */
   SCIP_RESULT*          result,             /**< result of separation */
   SCIP_Real*            bestefficacy        /**< buffer to store best efficacy of a cut that was added to the LP, if found; or NULL if not of interest */
   )
{
   SCIP_CONSHDLRDATA* conshdlrdata;
   SCIP_CONSDATA*     consdata;
   SCIP_SIDETYPE      violside;
   SCIP_Real          feasibility;
   SCIP_Real          efficacy;
   SCIP_Real          norm;
   int                c;
   SCIP_ROW*          row;

   assert(scip         != NULL);
   assert(conshdlr     != NULL);
   assert(conss        != NULL || nconss == 0);
   assert(nusefulconss <= nconss);
   assert(result       != NULL);

   *result = SCIP_FEASIBLE;

   if( bestefficacy != NULL )
      *bestefficacy = 0.0;

   conshdlrdata = SCIPconshdlrGetData(conshdlr);
   assert(conshdlrdata != NULL);

   for( c = 0; c < nconss; ++c )
   {
      assert(conss != NULL);
      consdata = SCIPconsGetData(conss[c]);
      assert(consdata != NULL);

      if( SCIPisGT(scip, consdata->lhsviol, SCIPfeastol(scip)) || SCIPisGT(scip, consdata->rhsviol, SCIPfeastol(scip)) )
      {
         /* we are not feasible anymore */
         if( *result == SCIP_FEASIBLE )
            *result = SCIP_DIDNOTFIND;

         violside = SCIPisGT(scip, consdata->lhsviol, SCIPfeastol(scip)) ? SCIP_SIDETYPE_LEFT : SCIP_SIDETYPE_RIGHT;

         /* generate cut */
         SCIP_CALL( generateCut(scip, conshdlrdata->exprinterpreter, conss[c], sol, violside, conshdlrdata->cutmaxrange, &row) );
         if( row == NULL ) /* failed to generate cut */
            continue;

         if( sol == NULL )
            feasibility = SCIPgetRowLPFeasibility(scip, row);
         else
            feasibility = SCIPgetRowSolFeasibility(scip, row, sol);
         norm = SCIPgetRowMaxCoef(scip, row);

         /* in difference to SCIPgetCutEfficacy, we scale by norm only if the norm is > 1.0
          * this avoid finding cuts efficiant which are only very slightly violated
          * CPLEX does not seem to scale row coefficients up too
          */
         if( norm > 1.0 )
            efficacy = -feasibility / norm;
         else
            efficacy = -feasibility;

         /* if cut is strong enough or it's weak but we separate on a convex function and accept weak cuts there, add cut to SCIP */
         if( SCIPisGT(scip, efficacy, minefficacy) ||
            (inenforcement && SCIPisGT(scip, efficacy, SCIPfeastol(scip)) && isConvexLocal(scip, conss[c], violside)) )
         {
            SCIP_Bool infeasible;

            /* cut cuts off solution sufficiently */
            SCIP_CALL( SCIPaddCut(scip, sol, row, FALSE, &infeasible) );
            if ( infeasible )
            {
               SCIPdebugMessage("cut for constraint <%s> is infeasible -> cutoff.\n", SCIPconsGetName(conss[c]));
               *result = SCIP_CUTOFF;
            }
            else
            {
               SCIPdebugMessage("added cut with efficacy %g for constraint <%s> violated by %g\n", efficacy, SCIPconsGetName(conss[c]), MAX(consdata->lhsviol, consdata->rhsviol));
               *result = SCIP_SEPARATED;
            }
            if( bestefficacy != NULL && efficacy > *bestefficacy )
               *bestefficacy = efficacy;

            /* mark row as not removable from LP for current node, if in enforcement */
            if( inenforcement && !conshdlrdata->enfocutsremovable )
               SCIPmarkRowNotRemovableLocal(scip, row);
         }
         else
         {
            SCIPdebugMessage("abandon cut since efficacy %g is too small\n", efficacy);
         }

         SCIP_CALL( SCIPreleaseRow(scip, &row) );
      }

      if ( *result == SCIP_CUTOFF )
         break;

      /* enforce only useful constraints
       * others are only checked and enforced if we are still feasible or have not found a separating cut yet
       */
      if( c >= nusefulconss && *result == SCIP_FEASIBLE )
         break;
   }

   return SCIP_OKAY;
}

/** processes the event that a new primal solution has been found adds linearizations of all-convex constraints to the cutpool */
static
SCIP_DECL_EVENTEXEC(processNewSolutionEvent)
{
   SCIP_CONSHDLR* conshdlr;
   SCIP_CONSHDLRDATA* conshdlrdata;
   SCIP_CONS**    conss;
   int            nconss;
   SCIP_CONSDATA* consdata;
   int            c;
   SCIP_SOL*      sol;
   SCIP_ROW*      row;
   SCIP_Real      x0y0[2];

   assert(scip != NULL);
   assert(event != NULL);
   assert(eventdata != NULL);
   assert(eventhdlr != NULL);

   assert((SCIPeventGetType(event) & SCIP_EVENTTYPE_SOLFOUND) != 0);

   conshdlr = (SCIP_CONSHDLR*)eventdata;

   nconss = SCIPconshdlrGetNConss(conshdlr);

   if( nconss == 0 )
      return SCIP_OKAY;

   conshdlrdata = SCIPconshdlrGetData(conshdlr);
   assert(conshdlrdata != NULL);

   sol = SCIPeventGetSol(event);
   assert(sol != NULL);

   /* we are only interested in solution coming from some heuristic other than trysol, but not from the tree
    * the reason for ignoring trysol solutions is that they may come from an NLP solve in sepalp, where we already added linearizations,
    * or are from the tree, but postprocessed via proposeFeasibleSolution
    */
   if( SCIPsolGetHeur(sol) == NULL || SCIPsolGetHeur(sol) == conshdlrdata->trysolheur )
      return SCIP_OKAY;

   conss = SCIPconshdlrGetConss(conshdlr);
   assert(conss != NULL);

   SCIPdebugMessage("catched new sol event %x from heur <%s>; have %d conss\n", SCIPeventGetType(event), SCIPheurGetName(SCIPsolGetHeur(sol)), nconss);

   row = NULL;

   for( c = 0; c < nconss; ++c )
   {
      if( SCIPconsIsLocal(conss[c]) )
         continue;

      consdata = SCIPconsGetData(conss[c]);
      assert(consdata != NULL);

      if( consdata->convextype == SCIP_BIVAR_ALLCONVEX && !SCIPisInfinity(scip, consdata->rhs) )
      {
         SCIP_CALL( SCIPgetSolVals(scip, sol, 2, SCIPexprtreeGetVars(consdata->f), x0y0) );
         SCIP_CALL( generateLinearizationCut(scip, conshdlrdata->exprinterpreter, conss[c], x0y0, TRUE, &row) );
      }
      else
         continue;

      if( row == NULL )
         continue;

      assert(!SCIProwIsLocal(row));

      SCIP_CALL( SCIPaddPoolCut(scip, row) );
      SCIP_CALL( SCIPreleaseRow(scip, &row) );
   }

   return SCIP_OKAY;
}

/** registers unfixed variables in nonlinear terms of violated constraints as external branching candidates
 * We score the variables by their gap between the convex envelope and the bivariate function in the current (x,y).
 * This value is given by the constraint violation, since we assume that cuts have been generated which support
 * the convex envelope in the LP.
 */
static
SCIP_RETCODE registerBranchingVariables(
   SCIP*                 scip,               /**< SCIP data structure */
   SCIP_CONS**           conss,              /**< constraints to check */
   int                   nconss,             /**< number of constraints to check */
   int*                  nnotify             /**< counter for number of notifications performed */
   )
{
   SCIP_CONSDATA* consdata;
   SCIP_VAR**     xy;
   int            c;

   assert(scip != NULL);
   assert(conss != NULL || nconss == 0);

   *nnotify = 0;

   for( c = 0; c < nconss; ++c )
   {
      assert(conss != NULL);
      consdata = SCIPconsGetData(conss[c]);
      assert(consdata != NULL);
      SCIPdebugMessage("cons <%s> violation: %g %g\n", SCIPconsGetName(conss[c]), consdata->lhsviol, consdata->rhsviol);

      xy = SCIPexprtreeGetVars(consdata->f);
      assert(xy != NULL);

      /* @todo prefer binary before continuous, prefer unbounded before bounded */

      switch( consdata->convextype )
      {
      case SCIP_BIVAR_CONVEX_CONCAVE:
      {
         /* need to branch on the variable in which function is concave (or linear) */
         if( !SCIPisFeasZero(scip, consdata->lhsviol) )
         {
            /* regarding left hand side, we are concave in x and convex in y, so branch on x, if not fixed */
            if( !SCIPisEQ(scip, SCIPvarGetLbLocal(xy[0]), SCIPvarGetUbLocal(xy[0])) )
            {
               SCIPdebugMessage("register variable x = <%s> in convex-concave <%s> with violation %g %g\n", SCIPvarGetName(xy[0]), SCIPconsGetName(conss[c]), consdata->lhsviol, consdata->rhsviol);
               SCIP_CALL( SCIPaddExternBranchCand(scip, xy[0], consdata->lhsviol, SCIP_INVALID) );
               ++*nnotify;
            }
         }
         if( !SCIPisFeasZero(scip, consdata->rhsviol) )
         {
            /* regarding right hand side, we are convex in x and concave in y, so branch on y, if not fixed */
            if( !SCIPisEQ(scip, SCIPvarGetLbLocal(xy[1]), SCIPvarGetUbLocal(xy[1])) )
            {
               SCIPdebugMessage("register variable y = <%s> in convex-concave <%s> with violation %g %g\n", SCIPvarGetName(xy[1]), SCIPconsGetName(conss[c]), consdata->lhsviol, consdata->rhsviol);
               SCIP_CALL( SCIPaddExternBranchCand(scip, xy[1], consdata->lhsviol, SCIP_INVALID) );
               ++*nnotify;
            }
         }
         break;
      }

      case SCIP_BIVAR_1CONVEX_INDEFINITE:
      {
         if( !SCIPisFeasZero(scip, consdata->rhsviol) )
            if( SCIPisEQ(scip, SCIPvarGetLbLocal(xy[0]), SCIPvarGetUbLocal(xy[0])) || SCIPisEQ(scip, SCIPvarGetLbLocal(xy[1]), SCIPvarGetUbLocal(xy[1])) )
               break;

         /* register both variables, if not fixed */
         if( !SCIPisEQ(scip, SCIPvarGetLbLocal(xy[0]), SCIPvarGetUbLocal(xy[0])) )
         {
            SCIPdebugMessage("register variable x = <%s> in <%s> with violation %g %g\n", SCIPvarGetName(xy[0]), SCIPconsGetName(conss[c]), consdata->lhsviol, consdata->rhsviol);
            SCIP_CALL( SCIPaddExternBranchCand(scip, xy[0], consdata->lhsviol, SCIP_INVALID) );
            ++*nnotify;
         }

         if( !SCIPisEQ(scip, SCIPvarGetLbLocal(xy[1]), SCIPvarGetUbLocal(xy[1])) )
         {
            SCIPdebugMessage("register variable y = <%s> in <%s> with violation %g %g\n", SCIPvarGetName(xy[1]), SCIPconsGetName(conss[c]), consdata->lhsviol, consdata->rhsviol);
            SCIP_CALL( SCIPaddExternBranchCand(scip, xy[1], consdata->lhsviol, SCIP_INVALID) );
            ++*nnotify;
         }

         break;
      }

      case SCIP_BIVAR_ALLCONVEX:
      {
         if( SCIPisFeasZero(scip, consdata->lhsviol) )
            continue;
      }  /*lint -fallthrough*/

      default:
      {
         /* register both variables, if not fixed */
         if( !SCIPisEQ(scip, SCIPvarGetLbLocal(xy[0]), SCIPvarGetUbLocal(xy[0])) )
         {
            SCIPdebugMessage("register variable x = <%s> in <%s> with violation %g %g\n", SCIPvarGetName(xy[0]), SCIPconsGetName(conss[c]), consdata->lhsviol, consdata->rhsviol);
            SCIP_CALL( SCIPaddExternBranchCand(scip, xy[0], consdata->lhsviol, SCIP_INVALID) );
            ++*nnotify;
         }

         if( !SCIPisEQ(scip, SCIPvarGetLbLocal(xy[1]), SCIPvarGetUbLocal(xy[1])) )
         {
            SCIPdebugMessage("register variable y = <%s> in <%s> with violation %g %g\n", SCIPvarGetName(xy[1]), SCIPconsGetName(conss[c]), consdata->lhsviol, consdata->rhsviol);
            SCIP_CALL( SCIPaddExternBranchCand(scip, xy[1], consdata->lhsviol, SCIP_INVALID) );
            ++*nnotify;
         }
      }
      }  /*lint !e788*/
   }

   return SCIP_OKAY;
}

/** registers a nonlinear variable from a violated constraint as branching candidate that has a large absolute value in the LP relaxation */
static
SCIP_RETCODE registerLargeLPValueVariableForBranching(
   SCIP*                 scip,               /**< SCIP data structure */
   SCIP_CONS**           conss,              /**< constraints */
   int                   nconss,             /**< number of constraints */
   SCIP_VAR**            brvar               /**< buffer to store branching variable */
   )
{
   SCIP_CONSDATA*      consdata;
   SCIP_VAR*           var;
   SCIP_Real           val;
   SCIP_Real           brvarval;
   int                 i;
   int                 c;

   assert(scip  != NULL);
   assert(conss != NULL || nconss == 0);

   *brvar = NULL;
   brvarval = -1.0;

   for( c = 0; c < nconss; ++c )
   {
      assert(conss != NULL);
      consdata = SCIPconsGetData(conss[c]);
      assert(consdata != NULL);
      assert(consdata->f != NULL);

      if( !SCIPisGT(scip, consdata->lhsviol, SCIPfeastol(scip)) && !SCIPisGT(scip, consdata->rhsviol, SCIPfeastol(scip)) )
         continue;

      for( i = 0; i < 2; ++i )
      {
         var = SCIPexprtreeGetVars(consdata->f)[i];
         /* do not propose fixed variables */
         if( SCIPisEQ(scip, SCIPvarGetLbLocal(var), SCIPvarGetUbLocal(var)) )
            continue;
         val = SCIPgetSolVal(scip, NULL, var);
         if( REALABS(val) > brvarval )
         {
            brvarval = REALABS(val);
            *brvar = var;
         }
      }
   }

   if( *brvar != NULL )
   {
      SCIP_CALL( SCIPaddExternBranchCand(scip, *brvar, brvarval, SCIP_INVALID) );
   }

   return SCIP_OKAY;
}

/** enforces violated bivariate constraints where both nonlinear variables can be assumed to be fixed
 * apply a bound change to the remaining linear variable, or recognizing infeasibility
 */
static
SCIP_RETCODE enforceViolatedFixedNonlinear(
   SCIP*                 scip,               /**< SCIP data structure */
   SCIP_CONS**           conss,              /**< constraints */
   int                   nconss,             /**< number of constraints */
   SCIP_Bool*            reduceddom,         /**< whether a domain has been reduced */
   SCIP_Bool*            infeasible          /**< whether we detected infeasibility */
   )
{
   SCIP_CONSDATA*      consdata;
   SCIP_INTERVAL       nonlinact;
   SCIP_Real           lhs;
   SCIP_Real           rhs;
   int                 c;

   assert(scip  != NULL);
   assert(conss != NULL || nconss == 0);
   assert(reduceddom != NULL);
   assert(infeasible != NULL);

   *reduceddom = FALSE;
   *infeasible = FALSE;

   for( c = 0; c < nconss; ++c )
   {
      assert(conss != NULL);
      consdata = SCIPconsGetData(conss[c]);
      assert(consdata != NULL);

      if( !SCIPisGT(scip, consdata->lhsviol, SCIPfeastol(scip)) && !SCIPisGT(scip, consdata->rhsviol, SCIPfeastol(scip)) )
         continue;

      /* get activity for f(x,y) */
      SCIP_CALL( SCIPevalExprtreeLocalBounds(scip, consdata->f, SCIPinfinity(scip), &nonlinact) );
      assert(!SCIPintervalIsEmpty(nonlinact));

      /* if all variables are fixed (at least up to epsilson), then the activity of the nonlinear part should be bounded */
      assert(!SCIPisInfinity(scip, -SCIPintervalGetInf(nonlinact)));
      assert(!SCIPisInfinity(scip,  SCIPintervalGetSup(nonlinact)));

      if( !SCIPisInfinity(scip, -consdata->lhs) )
         lhs = consdata->lhs - SCIPintervalGetSup(nonlinact);
      else
         lhs = -SCIPinfinity(scip);

      if( !SCIPisInfinity(scip,  consdata->rhs) )
         rhs = consdata->rhs - SCIPintervalGetInf(nonlinact);
      else
         rhs = SCIPinfinity(scip);

      if( consdata->z != NULL )
      {
         SCIP_Bool tightened;
         SCIP_Real coef;

         coef = consdata->zcoef;
         assert(!SCIPisZero(scip, coef));

         SCIPdebugMessage("Linear constraint with one variable: %g <= %g <%s> <= %g\n", lhs, coef, SCIPvarGetName(consdata->z), rhs);

         /* possibly correct lhs/rhs */
         if( coef >= 0.0 )
         {
            if( !SCIPisInfinity(scip, -lhs) )
               lhs /= coef;
            if( !SCIPisInfinity(scip,  rhs) )
               rhs /= coef;
         }
         else
         {
            SCIP_Real h;
            h = rhs;
            if( !SCIPisInfinity(scip, -lhs) )
               rhs = lhs/coef;
            else
               rhs = SCIPinfinity(scip);

            if( !SCIPisInfinity(scip,  h) )
               lhs = h/coef;
            else
               lhs = -SCIPinfinity(scip);
         }
         SCIPdebugMessage("Linear constraint is a bound: %g <= <%s> <= %g\n", lhs, SCIPvarGetName(consdata->z), rhs);

         if( !SCIPisInfinity(scip, -lhs) )
         {
            SCIP_CALL( SCIPtightenVarLb(scip, consdata->z, lhs, TRUE, infeasible, &tightened) );
            if( *infeasible )
            {
               SCIPdebugMessage("Lower bound leads to infeasibility.\n");
               return SCIP_OKAY;
            }
            if( tightened )
            {
               SCIPdebugMessage("Lower bound changed.\n");
               *reduceddom = TRUE;
               return SCIP_OKAY;
            }
         }

         if( !SCIPisInfinity(scip, rhs) )
         {
            SCIP_CALL( SCIPtightenVarUb(scip, consdata->z, rhs, TRUE, infeasible, &tightened) );
            if( *infeasible )
            {
               SCIPdebugMessage("Upper bound leads to infeasibility.\n");
               return SCIP_OKAY;
            }
            if( tightened )
            {
               SCIPdebugMessage("Upper bound changed.\n");
               *reduceddom = TRUE;
               return SCIP_OKAY;
            }
         }
      }
      else
      {
         /* no variable, thus check feasibility of lhs <= 0.0 <= rhs */
         *infeasible = SCIPisFeasGT(scip, lhs, 0.0) || SCIPisFeasLT(scip, rhs, 0.0);
      }
   }

   return SCIP_OKAY;
}

/** tightens bounds on a variable to given interval */
static
SCIP_RETCODE propagateBoundsTightenVar(
   SCIP*                 scip,               /**< SCIP data structure */
   SCIP_VAR*             var,                /**< variable which bounds to tighten */
   SCIP_INTERVAL         bounds,             /**< new bounds */
   SCIP_CONS*            cons,               /**< constraint that is propagated */
   SCIP_RESULT*          result,             /**< pointer where to update the result of the propagation call */
   int*                  nchgbds             /**< buffer where to add the the number of changed bounds */
   )
{
   SCIP_Bool infeas;
   SCIP_Bool tightened;
   SCIP_Real bnd;

   assert(scip    != NULL);
   assert(var     != NULL);
   assert(result  != NULL);
   assert(*result == SCIP_DIDNOTFIND || *result == SCIP_REDUCEDDOM);
   assert(nchgbds != NULL);

   if( SCIPintervalIsPositiveInfinity(SCIPinfinity(scip), bounds) ||
      SCIPintervalIsNegativeInfinity(SCIPinfinity(scip), bounds) ||
      SCIPintervalIsEmpty(bounds) )
   {
      /* domain outside [-infty, +infty] or empty -> declare node infeasible */
      SCIPdebugMessage("found <%s> infeasible due to domain propagation for variable <%s>\n", cons != NULL ? SCIPconsGetName(cons) : "???", SCIPvarGetName(var));  /*lint !e585*/
      *result = SCIP_CUTOFF;
      return SCIP_OKAY;
   }

   if( !SCIPisInfinity(scip, -SCIPintervalGetInf(bounds)) && SCIPvarGetStatus(var) != SCIP_VARSTATUS_MULTAGGR )
   {
      bnd = SCIPadjustedVarLb(scip, var, SCIPintervalGetInf(bounds));
      SCIP_CALL( SCIPtightenVarLb(scip, var, bnd, FALSE, &infeas, &tightened) );
      if( infeas )
      {
         SCIPdebugMessage("found <%s> infeasible due to domain propagation for variable <%s>\n", cons != NULL ? SCIPconsGetName(cons) : "???", SCIPvarGetName(var));  /*lint !e585*/
         *result = SCIP_CUTOFF;
         return SCIP_OKAY;
      }
      if( tightened )
      {
         SCIPdebugMessage("tightened lower bound of variable <%s> in constraint <%s> to %g\n", SCIPvarGetName(var), cons != NULL ? SCIPconsGetName(cons) : "???", SCIPvarGetLbLocal(var));  /*lint !e585*/
         ++*nchgbds;
         *result = SCIP_REDUCEDDOM;
      }
   }

   if( !SCIPisInfinity(scip, SCIPintervalGetSup(bounds)) && SCIPvarGetStatus(var) != SCIP_VARSTATUS_MULTAGGR )
   {
      bnd = SCIPadjustedVarLb(scip, var, SCIPintervalGetSup(bounds));
      SCIP_CALL( SCIPtightenVarUb(scip, var, bnd, FALSE, &infeas, &tightened) );
      if( infeas )
      {
         SCIPdebugMessage("found <%s> infeasible due to domain propagation for variable <%s>\n", cons != NULL ? SCIPconsGetName(cons) : "???", SCIPvarGetName(var));  /*lint !e585*/
         *result = SCIP_CUTOFF;
         return SCIP_OKAY;
      }
      if( tightened )
      {
         SCIPdebugMessage("tightened upper bound of variable <%s> in constraint <%s> to %g\n", SCIPvarGetName(var), cons != NULL ? SCIPconsGetName(cons) : "???", SCIPvarGetUbLocal(var));  /*lint !e585*/
         ++*nchgbds;
         *result = SCIP_REDUCEDDOM;
      }
   }

   return SCIP_OKAY;
}

/** tightens bounds of z in a single bivariate constraint
 * checks for redundancy and infeasibility
 */
static
SCIP_RETCODE propagateBoundsCons(
   SCIP*                 scip,               /**< SCIP data structure */
   SCIP_CONSHDLR*        conshdlr,           /**< constraint handler */
   SCIP_CONS*            cons,               /**< constraint to process */
   SCIP_RESULT*          result,             /**< pointer to store the result of the propagation call */
   int*                  nchgbds,            /**< buffer where to add the the number of changed bounds */
   SCIP_Bool*            redundant           /**< buffer where to store whether constraint has been found to be redundant */
   )
{
   SCIP_CONSHDLRDATA* conshdlrdata;
   SCIP_CONSDATA* consdata;
   SCIP_INTERVAL  consbounds;    /* left and right side of constraint */
   SCIP_INTERVAL  ftermactivity; /* activity of f(x,y) */
   SCIP_INTERVAL  ztermactivity; /* activity of c*z */
   SCIP_INTERVAL  consactivity;  /* activity of f(x,y) + c*z */
   SCIP_INTERVAL  tmp;
   SCIP_Bool      cutoff;

   assert(scip    != NULL);
   assert(cons    != NULL);
   assert(result  != NULL);
   assert(nchgbds != NULL);

   conshdlrdata = SCIPconshdlrGetData(conshdlr);
   assert(conshdlrdata != NULL);
   assert(conshdlrdata->exprgraph != NULL);

   consdata = SCIPconsGetData(cons);
   assert(consdata != NULL);
   assert(consdata->exprgraphnode != NULL);

   *result = SCIP_DIDNOTRUN;
   *redundant = FALSE;

   /* extend interval by epsilon to avoid cutoff in forward propagation if constraint is only almost feasible */
   SCIPintervalSetBounds(&consbounds,
      -infty2infty(SCIPinfinity(scip), INTERVALINFTY, -consdata->lhs+SCIPepsilon(scip)),    /*lint !e666*/
      +infty2infty(SCIPinfinity(scip), INTERVALINFTY,  consdata->rhs+SCIPepsilon(scip)) );  /*lint !e666*/

   /* get activity for f(x,y) */
   ftermactivity = SCIPexprgraphGetNodeBounds(consdata->exprgraphnode);
   assert(!SCIPintervalIsEmpty(ftermactivity) );

   /* get activity for c*z */
   if( consdata->z != NULL )
   {
      SCIPintervalSetBounds(&ztermactivity,
         -infty2infty(SCIPinfinity(scip), INTERVALINFTY, -MIN(SCIPvarGetLbLocal(consdata->z), SCIPvarGetUbLocal(consdata->z))),   /*lint !e666*/
         +infty2infty(SCIPinfinity(scip), INTERVALINFTY,  MAX(SCIPvarGetLbLocal(consdata->z), SCIPvarGetUbLocal(consdata->z))));  /*lint !e666*/
      SCIPintervalMulScalar(INTERVALINFTY, &ztermactivity, ztermactivity, consdata->zcoef);
   }
   else
   {
      SCIPintervalSet(&ztermactivity, 0.0);
   }

   /* get activity for f(x,y)+c*z */
   SCIPintervalAdd(INTERVALINFTY, &consactivity, ftermactivity, ztermactivity);

   /* check redundancy */
   if( SCIPintervalIsSubsetEQ(INTERVALINFTY, consactivity, consbounds) )
   {
      SCIPdebugMessage("found constraint <%s> to be redundant: sides: [%g, %g], activity: [%g, %g]\n",
         SCIPconsGetName(cons), consdata->lhs, consdata->rhs, SCIPintervalGetInf(consactivity), SCIPintervalGetSup(consactivity));
      *redundant = TRUE;
      return SCIP_OKAY;
   }

   /* check infeasibility */
   if( SCIPintervalAreDisjoint(consbounds, consactivity) )
   {
      SCIPdebugMessage("found constraint <%s> to be infeasible; sides: [%g, %g], activity: [%g, %g], infeas: %g\n",
         SCIPconsGetName(cons), consdata->lhs, consdata->rhs, SCIPintervalGetInf(consactivity), SCIPintervalGetSup(consactivity),
         MAX(consdata->lhs - SCIPintervalGetSup(consactivity), SCIPintervalGetInf(consactivity) - consdata->rhs));  /*lint !e666*/
      *result = SCIP_CUTOFF;
      return SCIP_OKAY;
   }

   /* try to tighten bounds on z */
   if( consdata->z != NULL )
   {
      *result = SCIP_DIDNOTFIND;

      /* compute ([lhs, rhs] - f([xlb,xub], [ylb,yub])) / zcoef */
      SCIPintervalSub(INTERVALINFTY, &tmp, consbounds, ftermactivity);
      SCIPintervalDivScalar(INTERVALINFTY, &tmp, tmp, consdata->zcoef);

      SCIP_CALL( propagateBoundsTightenVar(scip, consdata->z, tmp, cons, result, nchgbds) );

      if( *result == SCIP_CUTOFF )
         return SCIP_OKAY;

      if( *result == SCIP_SUCCESS )
      {
         SCIPintervalSetBounds(&ztermactivity,
            -infty2infty(SCIPinfinity(scip), INTERVALINFTY, -MIN(SCIPvarGetLbLocal(consdata->z), SCIPvarGetUbLocal(consdata->z))),   /*lint !e666*/
            +infty2infty(SCIPinfinity(scip), INTERVALINFTY,  MAX(SCIPvarGetLbLocal(consdata->z), SCIPvarGetUbLocal(consdata->z))));  /*lint !e666*/
         SCIPintervalMulScalar(INTERVALINFTY, &ztermactivity, ztermactivity, consdata->zcoef);
      }
   }

   /* set bounds for exprgraphnode = [lhs,rhs] - c*z */
   SCIPintervalSub(INTERVALINFTY, &tmp, consbounds, ztermactivity);
   SCIPexprgraphTightenNodeBounds(conshdlrdata->exprgraph, consdata->exprgraphnode, tmp, 0.05, &cutoff);
   if( cutoff )
   {
      SCIPdebugMessage("found constraint <%s> infeasible%s\n", SCIPconsGetName(cons), SCIPinProbing(scip) ? " in probing" : "");
      *result = SCIP_CUTOFF;
      return SCIP_OKAY;
   }

   return SCIP_OKAY;
}

/** calls domain propagation for a set of constraints */
static
SCIP_RETCODE propagateBounds(
   SCIP*                 scip,               /**< SCIP data structure */
   SCIP_CONSHDLR*        conshdlr,           /**< constraint handler */
   SCIP_CONS**           conss,              /**< constraints to process */
   int                   nconss,             /**< number of constraints */
   SCIP_RESULT*          result,             /**< pointer to store the result of the propagation calls */
   int*                  nchgbds,            /**< buffer where to add the the number of changed bounds */
   int*                  ndelconss           /**< buffer where to increase if a constraint was deleted (locally) due to redundancy */
   )
{
   SCIP_CONSHDLRDATA* conshdlrdata;
   SCIP_CONSDATA* consdata;
   SCIP_RESULT propresult;
   SCIP_Bool   redundant;
   SCIP_Bool   domainerror;
   int         roundnr;
   SCIP_Bool   success;
   int         nvars;
   SCIP_VAR**  vars;
   SCIP_EXPRGRAPHNODE** varnodes;
   SCIP_Bool   cutoff;
   int         c;
   int         i;

   assert(scip != NULL);
   assert(conshdlr != NULL);
   assert(conss != NULL || nconss == 0);
   assert(result != NULL);
   assert(nchgbds != NULL);
   assert(ndelconss != NULL);

   conshdlrdata = SCIPconshdlrGetData(conshdlr);
   assert(conshdlrdata != NULL);
   assert(conshdlrdata->exprgraph != NULL);

   *result = SCIP_DIDNOTRUN;

   if( nconss == 0 )
      return SCIP_OKAY;

   if( conshdlrdata->ispropagated )
   {
      /* check whether there was also no tightening in the bounds of the linear variables
       * @todo put this in processLinearVarEvent
       */
      for( c = 0; c < nconss; ++c )
      {
         assert(conss[c] != NULL);  /*lint !e613*/

         consdata = SCIPconsGetData(conss[c]);  /*lint !e613*/
         assert(consdata != NULL);
         if( !consdata->ispropagated )
            break;
      }
      if( c == nconss )
         return SCIP_OKAY;
   }

   *result = SCIP_DIDNOTFIND;

   roundnr = 0;
   do
   {
      success = FALSE;

      SCIPdebugMessage("starting domain propagation round %d for %d constraints\n", roundnr, nconss);

      conshdlrdata->ispropagated = TRUE;

      /* propagate variable bounds through expression graph
       * roundnr == 0 clears remainings from a previous backward propagation
       * @todo could give FALSE if no linear variable in the constraints had been relaxed since last time
       */
      SCIP_CALL( SCIPexprgraphPropagateVarBounds(conshdlrdata->exprgraph, INTERVALINFTY, roundnr == 0, &domainerror) );

      if( domainerror )
      {
         SCIPdebugMessage("current bounds out of domain for some expression, do cutoff\n");
         *result = SCIP_CUTOFF;
         break;
      }

      /* check for redundancy and infeasibility of constraints
       * tighten bounds on linear variables
       * setup bounds for expression graph nodes */
      for( c = 0; c < nconss && *result != SCIP_CUTOFF; ++c )
      {
         assert(conss != NULL);
         if( !SCIPconsIsEnabled(conss[c]) || SCIPconsIsDeleted(conss[c]) )
            continue;

         consdata = SCIPconsGetData(conss[c]);
         assert(consdata != NULL);

         SCIP_CALL( propagateBoundsCons(scip, conshdlr, conss[c], &propresult, nchgbds, &redundant) );
         if( propresult != SCIP_DIDNOTFIND && propresult != SCIP_DIDNOTRUN )
         {
            *result = propresult;
            success = TRUE;
         }
         if( redundant )
         {
            SCIPdebugMessage("delete redundant constraint <%s> locally\n", SCIPconsGetName(conss[c]));
            SCIP_CALL( SCIPdelConsLocal(scip, conss[c]) );
            ++*ndelconss;
         }

         consdata->ispropagated = TRUE;
      }
      if( *result == SCIP_CUTOFF )
         break;

      /* propagate backward through expression graph */
      SCIPdebugMessage("start backward propagation in expression graph\n");

      /* compute bound tightenings for nonlinear variables */
      SCIPexprgraphPropagateNodeBounds(conshdlrdata->exprgraph, INTERVALINFTY, 0.05, &cutoff);

      if( cutoff )
      {
         SCIPdebugMessage("backward propagation found problem infeasible%s\n", SCIPinProbing(scip) ? " in probing" : "");
         *result = SCIP_CUTOFF;
         break;
      }

      /* put back new bounds into SCIP variables */
      nvars = SCIPexprgraphGetNVars(conshdlrdata->exprgraph);
      vars  = (SCIP_VAR**)SCIPexprgraphGetVars(conshdlrdata->exprgraph);
      varnodes = SCIPexprgraphGetVarNodes(conshdlrdata->exprgraph);
      propresult = SCIP_DIDNOTFIND;
      for( i = 0; i < nvars && propresult != SCIP_CUTOFF; ++i )
      {
         SCIP_CALL( propagateBoundsTightenVar(scip, vars[i], SCIPexprgraphGetNodeBounds(varnodes[i]), NULL, &propresult, nchgbds) );
      }
      if( propresult != SCIP_DIDNOTFIND )
      {
         *result = propresult;
         success = TRUE;
      }
   }
   while( success && *result != SCIP_CUTOFF && ++roundnr < conshdlrdata->maxproprounds );

   return SCIP_OKAY;
}


/** Given a solution where every bivariate constraint is either feasible or can be made feasible by
 * moving the linear variable, construct the corresponding feasible solution and pass it to the trysol heuristic.
 * The method assumes that this is always possible and that not all constraints are feasible already.
 */
static
SCIP_RETCODE proposeFeasibleSolution(
   SCIP*                 scip,               /**< SCIP data structure */
   SCIP_CONSHDLR*        conshdlr,           /**< constraint handler */
   SCIP_CONS**           conss,              /**< constraints to process */
   int                   nconss,             /**< number of constraints */
   SCIP_SOL*             sol,                /**< solution to process */
   SCIP_Bool*            success             /**< buffer to store whether we succeeded to construct a solution that satisfies all provided constraints */
   )
{
   SCIP_CONSHDLRDATA* conshdlrdata;
   SCIP_CONSDATA* consdata;
   SCIP_SOL* newsol;
   SCIP_VAR* var;
   int c;
   SCIP_Real viol;
   SCIP_Real delta;
   SCIP_Real gap;

   assert(scip  != NULL);
   assert(conshdlr != NULL);
   assert(conss != NULL || nconss == 0);
   assert(success != NULL);

   conshdlrdata = SCIPconshdlrGetData(conshdlr);
   assert(conshdlrdata != NULL);
   assert(conshdlrdata->trysolheur != NULL);

   *success = FALSE;

   if( sol != NULL )
   {
      SCIP_CALL( SCIPcreateSolCopy(scip, &newsol, sol) );
   }
   else
   {
      SCIP_CALL( SCIPcreateLPSol(scip, &newsol, NULL) );
   }
   SCIP_CALL( SCIPunlinkSol(scip, newsol) );

   for( c = 0; c < nconss; ++c )
   {
      consdata = SCIPconsGetData(conss[c]);  /*lint !e613*/
      assert(consdata != NULL);

      /* recompute violation of solution in case solution has changed
       * get absolution violation and sign */
      if( SCIPisGT(scip, consdata->lhsviol, SCIPfeastol(scip)) )
      {
         SCIP_CALL( computeViolation(scip, conss[c], conshdlrdata->exprinterpreter, newsol) );  /*lint !e613*/
         viol = consdata->lhs - consdata->activity;
      }
      else if( SCIPisGT(scip, consdata->rhsviol, SCIPfeastol(scip)) )
      {
         SCIP_CALL( computeViolation(scip, conss[c], conshdlrdata->exprinterpreter, newsol) );  /*lint !e613*/
         viol = consdata->rhs - consdata->activity;
      }
      else
         continue; /* constraint is satisfied */

      assert(viol != 0.0);
      if( consdata->mayincreasez &&
         ((viol > 0.0 && consdata->zcoef > 0.0) || (viol < 0.0 && consdata->zcoef < 0.0)) )
      {
         /* have variable where increasing makes the constraint less violated */
         var = consdata->z;
         /* compute how much we would like to increase var */
         delta = viol / consdata->zcoef;
         assert(delta > 0.0);
         /* if var has an upper bound, may need to reduce delta */
         if( !SCIPisInfinity(scip, SCIPvarGetUbGlobal(var)) )
         {
            gap = SCIPvarGetUbGlobal(var) - SCIPgetSolVal(scip, newsol, var);
            delta = MIN(MAX(0.0, gap), delta);
         }
         if( SCIPisPositive(scip, delta) )
         {
            /* if variable is integral, round delta up so that it will still have an integer value */
            if( SCIPvarIsIntegral(var) )
               delta = SCIPceil(scip, delta);

            SCIP_CALL( SCIPincSolVal(scip, newsol, var, delta) );
            SCIPdebugMessage("increase <%s> by %g to %g\n", SCIPvarGetName(var), delta, SCIPgetSolVal(scip, newsol, var));

            /* adjust constraint violation, if satisfied go on to next constraint */
            viol -= consdata->zcoef * delta;
            if( SCIPisZero(scip, viol) )
               continue;
         }
      }

      assert(viol != 0.0);
      if( consdata->maydecreasez &&
         ((viol > 0.0 && consdata->zcoef < 0.0) || (viol < 0.0 && consdata->zcoef > 0.0)) )
      {
         /* have variable where decreasing makes constraint less violated */
         var = consdata->z;
         /* compute how much we would like to decrease var */
         delta = viol / consdata->zcoef;
         assert(delta < 0.0);
         /* if var has a lower bound, may need to reduce delta */
         if( !SCIPisInfinity(scip, -SCIPvarGetLbGlobal(var)) )
         {
            gap = SCIPgetSolVal(scip, newsol, var) - SCIPvarGetLbGlobal(var);
            delta = MAX(MIN(0.0, gap), delta);
         }
         if( SCIPisNegative(scip, delta) )
         {
            /* if variable is integral, round delta down so that it will still have an integer value */
            if( SCIPvarIsIntegral(var) )
               delta = SCIPfloor(scip, delta);
            SCIP_CALL( SCIPincSolVal(scip, newsol, var, delta) );
            SCIPdebugMessage("increase <%s> by %g to %g\n", SCIPvarGetName(var), delta, SCIPgetSolVal(scip, newsol, var));

            /* adjust constraint violation, if satisfied go on to next constraint */
            viol -= consdata->zcoef * delta;
            if( SCIPisZero(scip, viol) )
               continue;
         }
      }

      /* still here... so maybe we could not make constraint feasible due to variable bounds
       * check if we are feasible w.r.t. (relative) feasibility tolerance */
      SCIP_CALL( computeViolation(scip, conss[c], conshdlrdata->exprinterpreter, newsol) );  /*lint !e613*/
      /* if still violated, we give up */
      if( SCIPisGT(scip, consdata->lhsviol, SCIPfeastol(scip)) || SCIPisGT(scip, consdata->rhsviol, SCIPfeastol(scip)) )
         break;

      /* if objective value is not better than current upper bound, we give up */
      if( !SCIPisInfinity(scip, SCIPgetUpperbound(scip)) && !SCIPisSumLT(scip, SCIPgetSolTransObj(scip, newsol), SCIPgetUpperbound(scip)) )
         break;
   }

   /* if we have a solution that should satisfy all nonlinear constraints and has a better objective than the current upper bound,
    * then pass it to the trysol heuristic */
   if( c == nconss )
   {
      SCIPdebugMessage("pass solution with objective value %g to trysol heuristic\n", SCIPgetSolTransObj(scip, newsol));

      SCIP_CALL( SCIPheurPassSolTrySol(scip, conshdlrdata->trysolheur, newsol) );
      *success = TRUE;
   }

   SCIP_CALL( SCIPfreeSol(scip, &newsol) );

   return SCIP_OKAY;
}

/** creates bivariate constraint from quadratic constraint data of the form
 * lhs <= xsqrcoef * x^2 + xlincoef * x + ysqrcoef * y^2 + ylincoef * y + bilincoef * x*y + zcoef * z <= rhs
 */
static
SCIP_RETCODE createConsFromQuadTerm(
   SCIP*                 scip,               /**< SCIP data structure */
   SCIP_CONS*            srccons,            /**< source constraint to take attributes from */
   SCIP_CONS**           cons,               /**< pointer to store new constraint */
   const char*           name,               /**< name of new constraint */
   SCIP_VAR*             x,                  /**< first nonlinear variable */
   SCIP_VAR*             y,                  /**< second nonlinear variable */
   SCIP_VAR*             z,                  /**< linear variable, can be NULL */
   SCIP_Real             coefxx,             /**< coefficient of x^2 */
   SCIP_Real             coefx,              /**< coefficient of x */
   SCIP_Real             coefyy,             /**< coefficient of y^2 */
   SCIP_Real             coefy,              /**< coefficient of y */
   SCIP_Real             coefxy,             /**< coefficient of x*y */
   SCIP_Real             coefz,              /**< coefficient of z */
   SCIP_Real             lhs,                /**< left-hand-side */
   SCIP_Real             rhs                 /**< right-hand-side */
   )
{
   SCIP_Real mult;
   SCIP_VAR* xy[2];
   SCIP_BIVAR_CONVEXITY convextype;
   SCIP_EXPR* e;
   SCIP_EXPRTREE* exprtree;

   SCIP_EXPR* children[2];
   SCIP_Real  lincoefs[2];
   SCIP_QUADELEM quadelems[3];
   int nquadelems;

   assert(scip != NULL);
   assert(srccons != NULL);
   assert(cons != NULL);
   assert(name != NULL);

   assert(x != NULL);
   assert(y != NULL);
   assert(SCIPisLE(scip, lhs, rhs));

   if( coefxx >= 0 && coefyy >= 0 && 4 * coefxx * coefyy >= coefxy * coefxy )
   {
      /* quadratic term is convex in both variables (jointly) */
      mult =  1.0;
      convextype = SCIP_BIVAR_ALLCONVEX;
   }
   else if( coefxx <= 0 && coefyy <= 0 && 4 * coefxx * coefyy >= coefxy * coefxy )
   {
      /* quadratic term is concave in both variables (jointly) */
      mult = -1.0;
      convextype = SCIP_BIVAR_ALLCONVEX;
   }
   else if( coefxx > 0 && coefyy > 0 )
   {
      /* indefinite but 1-convex */
      assert(4 * coefxx * coefyy < coefxy * coefxy); /* assert indefiniteness */
      mult =  1.0;
      convextype = SCIP_BIVAR_1CONVEX_INDEFINITE;
   }
   else if( coefxx < 0 && coefyy < 0 )
   {
      /* indefinite but 1-convex */
      assert(4 * coefxx * coefyy < coefxy * coefxy); /* assert indefiniteness */
      mult = -1.0;
      convextype = SCIP_BIVAR_1CONVEX_INDEFINITE;
   }
   else
   {
      /* convex in one variable and concave in other variable */
      assert(coefxx * coefyy <= 0);
      convextype = SCIP_BIVAR_CONVEX_CONCAVE;
      if( coefxx != 0.0 )
      {
         /* if coefxx < 0 (and thus coefyy >= 0) f(x,y) is concave in x and convex in y
          * but we need convex in x and concave in y, thus we multiply by -1
          */
         if( coefxx < 0.0 )
            mult =  -1.0;
         else
            mult =  1.0;
      }
      else if( coefyy != 0.0 )
      {
         /* coefxx == 0.0 */
         /* if coefyy < 0 (and coefxx == 0) f(x,y) is concave in y and convex in x
          * otherwise we convert to convex in y and concave in x by multiplying by -1
          */
         if( coefyy < 0.0 )
            mult =  1.0;
         else
            mult =  -1.0;
      }
      else
      {
         /* coefxx == 0.0 && coefyy == 0.0 && coefxy != 0.0 */
         assert(coefxy != 0.0);
         mult = 1.0;
      }
   }

   SCIP_CALL( SCIPexprCreate(SCIPblkmem(scip), &children[0], SCIP_EXPR_VARIDX, 0) );
   SCIP_CALL( SCIPexprCreate(SCIPblkmem(scip), &children[1], SCIP_EXPR_VARIDX, 1) );

   lincoefs[0] = coefx * mult;
   lincoefs[1] = coefy * mult;

   nquadelems = 0;
   if( coefxx != 0.0 )
   {
      quadelems[nquadelems].idx1 = 0;
      quadelems[nquadelems].idx2 = 0;
      quadelems[nquadelems].coef = coefxx * mult;
      ++nquadelems;
   }
   if( coefyy != 0.0 )
   {
      quadelems[nquadelems].idx1 = 1;
      quadelems[nquadelems].idx2 = 1;
      quadelems[nquadelems].coef = coefyy * mult;
      ++nquadelems;
   }
   if( coefxy != 0.0 )
   {
      quadelems[nquadelems].idx1 = 0;
      quadelems[nquadelems].idx2 = 1;
      quadelems[nquadelems].coef = coefxy * mult;
      ++nquadelems;
   }

   SCIP_CALL( SCIPexprCreateQuadratic(SCIPblkmem(scip), &e, 2, children, 0.0, (coefx != 0.0 || coefy != 0.0) ? lincoefs : NULL, nquadelems, quadelems) );  /*lint !e826*/
   assert(e != NULL);

   xy[0] = x;
   xy[1] = y;

   SCIP_CALL( SCIPexprtreeCreate(SCIPblkmem(scip), &exprtree, e, 2, 0, NULL) );
   SCIP_CALL( SCIPexprtreeSetVars(exprtree, 2, xy) );

   if( mult == -1.0 )
   {
      SCIP_Real tmp;
      tmp = lhs;
      lhs = -rhs;
      rhs = -tmp;
      coefz = -coefz;
   }
   else
   {
      assert(mult == 1.0);
   }

   SCIPdebugMessage("upgrading constraint <%s> to bivariate constraint <%s> with convexity type %d\n", SCIPconsGetName(srccons), name, convextype);

   SCIP_CALL( SCIPcreateConsBivariate(scip, cons, name,
         exprtree, convextype, z, coefz, lhs, rhs,
         SCIPconsIsInitial(srccons), SCIPconsIsSeparated(srccons), SCIPconsIsEnforced(srccons),
         SCIPconsIsChecked(srccons), SCIPconsIsPropagated(srccons), SCIPconsIsLocal(srccons),
         SCIPconsIsModifiable(srccons), SCIPconsIsDynamic(srccons), SCIPconsIsRemovable(srccons),
         SCIPconsIsStickingAtNode(srccons)) );
   SCIPdebugPrintCons(scip, *cons, NULL);

   SCIP_CALL( SCIPexprtreeFree(&exprtree) );

   return SCIP_OKAY;
}

/** creates expression tree for monomial of the form coef * x^p * y^q with x >= 0 and y >= 0 and checks its convexity type */
static
SCIP_RETCODE createExprtreeFromMonomial(
   SCIP*                 scip,               /**< SCIP data structure */
   SCIP_VAR*             x,                  /**< first variable */
   SCIP_VAR*             y,                  /**< second variable */
   SCIP_Real             coef,               /**< monomial coefficient */
   SCIP_Real             p,                  /**< exponent of x */
   SCIP_Real             q,                  /**< exponent of y */
   SCIP_EXPRTREE**       exprtree,           /**< buffer to store pointer to expression tree */
   SCIP_Real*            mult,               /**< buffer to store multiplicator for generated expression tree */
   SCIP_BIVAR_CONVEXITY* convextype          /**< buffer to store convexity type of expression tree */
   )
{
   SCIP_Bool swapvars;
   SCIP_EXPR* children[2];
   int childidxs[2];
   SCIP_Real exponents[2];
   SCIP_VAR* vars[2];
   SCIP_EXPR* e;
   SCIP_EXPRDATA_MONOMIAL* monomial;

   assert(scip != NULL);
   assert(x != NULL);
   assert(y != NULL);
   assert(!SCIPisZero(scip, coef));
   assert(!SCIPisZero(scip, p));
   assert(!SCIPisZero(scip, q));
   assert(exprtree != NULL);
   assert(mult != NULL);
   assert(convextype != NULL);

   /* determine convexity type, and whether to negate monomial or swap variables */
   *mult = coef < 0.0 ? -1.0 : 1.0;  /* for the check, assume that monomial has positive coefficient */
   swapvars = FALSE;
   *convextype = SCIP_BIVAR_UNKNOWN;
   if( (p + q >= 1.0 && ((p > 1.0 && q < 0.0) || (p < 0.0 && q > 1.0))) ||
      (p < 0.0 && q < 0.0) )
   {
      *convextype = SCIP_BIVAR_ALLCONVEX;
   }
   else if( (p > 1.0 && q > 1.0) || (p + q < 1.0 && ((p > 1.0 && q < 0.0) || (p < 0.0 && q > 1.0))) )
   {
      *convextype = SCIP_BIVAR_1CONVEX_INDEFINITE;
   }
   else if( (p < 0.0 || p > 1.0) && q > 0.0 && q < 1.0 )
   {
      *convextype = SCIP_BIVAR_CONVEX_CONCAVE;
   }
   else if( (p < 0.0 || p > 1.0) && q == 1.0 )
   {
      *mult *= -1.0;
      swapvars = TRUE;
      *convextype = SCIP_BIVAR_CONVEX_CONCAVE;
   }
   else if( (q < 0.0 || q > 1.0) && p > 0.0 && p <= 1.0 )
   {
      swapvars = TRUE;
      *convextype = SCIP_BIVAR_CONVEX_CONCAVE;
   }
   else if( p > 0.0 && p < 1.0 && q > 0.0 && q < 1.0 && p + q > 1.0 )
   {
      *mult *= -1.0;
      *convextype = SCIP_BIVAR_1CONVEX_INDEFINITE;
   }
   else if( p == 1.0 && q > 0.0 && q < 1.0 )
   {
      *convextype = SCIP_BIVAR_CONVEX_CONCAVE;
   }
   else if( q == 1.0 && p > 0.0 && p < 1.0 )
   {
      swapvars = TRUE;
      *convextype = SCIP_BIVAR_CONVEX_CONCAVE;
   }
   else if( p == 1.0 && q == 1.0 )
   {
      *convextype = SCIP_BIVAR_CONVEX_CONCAVE;
   }
   else if( p > 0.0 && p < 1.0 && q > 0.0 && q < 1.0 && p + q <= 1.0 )
   {
      *mult *= -1.0;
      *convextype = SCIP_BIVAR_ALLCONVEX;
   }
   assert(*convextype != SCIP_BIVAR_UNKNOWN); /* there should be no case where this can still happen */

   /* setup expression tree */
   SCIP_CALL( SCIPexprCreate(SCIPblkmem(scip), &children[0], SCIP_EXPR_VARIDX, 0) );
   SCIP_CALL( SCIPexprCreate(SCIPblkmem(scip), &children[1], SCIP_EXPR_VARIDX, 1) );
   childidxs[0] = 0;
   childidxs[1] = 1;
   if( !swapvars )
   {
      exponents[0] = p;
      exponents[1] = q;
      vars[0] = x;
      vars[1] = y;
   }
   else
   {
      exponents[0] = q;
      exponents[1] = p;
      vars[0] = y;
      vars[1] = x;
   }
   SCIP_CALL( SCIPexprCreateMonomial(SCIPblkmem(scip), &monomial, *mult*coef, 2, childidxs, exponents) );

   SCIP_CALL( SCIPexprCreatePolynomial(SCIPblkmem(scip), &e, 2, children, 1, &monomial, 0.0, FALSE) );
   assert( e != NULL );

   SCIP_CALL( SCIPexprtreeCreate(SCIPblkmem(scip), exprtree, e, 2, 0, NULL) );
   SCIP_CALL( SCIPexprtreeSetVars(*exprtree, 2, vars) );

   return SCIP_OKAY;
}

/** creates bivariate constraint from monomial of the form coef * x^p * y^q with x >= 0 and y >= 0
 * lhs <= coef * x^p * y^q + zcoef * z <= rhs
 */
static
SCIP_RETCODE createConsFromMonomial(
   SCIP*                 scip,               /**< SCIP data structure */
   SCIP_CONS*            srccons,            /**< source constraint to take attributes from, or NULL */
   SCIP_CONS**           cons,               /**< pointer to store new constraint */
   const char*           name,               /**< name of new constraint */
   SCIP_VAR*             x,                  /**< first nonlinear variable */
   SCIP_VAR*             y,                  /**< second nonlinear variable */
   SCIP_VAR*             z,                  /**< linear variable, can be NULL */
   SCIP_Real             coef,               /**< monomial coefficient */
   SCIP_Real             p,                  /**< exponent of x */
   SCIP_Real             q,                  /**< exponent of y */
   SCIP_Real             zcoef,              /**< coefficient of z */
   SCIP_Real             lhs,                /**< left-hand-side */
   SCIP_Real             rhs                 /**< right-hand-side */
   )
{
   SCIP_Real mult;
   SCIP_BIVAR_CONVEXITY convextype;
   SCIP_EXPRTREE* exprtree;

   assert(scip != NULL);
   assert(cons != NULL);
   assert(name != NULL);

   assert(x != NULL);
   assert(y != NULL);
   assert(!SCIPisZero(scip, coef));
   assert(!SCIPisZero(scip, p));
   assert(!SCIPisZero(scip, q));
   assert(SCIPisLE(scip, lhs, rhs));

   SCIP_CALL( createExprtreeFromMonomial(scip, x, y, coef, p, q, &exprtree, &mult, &convextype) );

   if( mult == -1.0 )
   {
      SCIP_Real tmp;
      tmp = lhs;
      lhs = -rhs;
      rhs = -tmp;
      zcoef = -zcoef;
   }
   else
   {
      assert(mult == 1.0);
   }

   SCIPdebugMessage("upgrading monomial %g<%s>^%g<%s>^%g from constraint <%s> to bivariate constraint with convexity type %d\n",  /*lint !e585*/
      coef, SCIPvarGetName(x), p, SCIPvarGetName(y), q, srccons != NULL ? SCIPconsGetName(srccons) : "??", convextype);  /*lint !e585*/

   if( srccons != NULL )
   {
      SCIP_CALL( SCIPcreateConsBivariate(scip, cons, name,
            exprtree, convextype, z, zcoef, lhs, rhs,
            SCIPconsIsInitial(srccons), SCIPconsIsSeparated(srccons), SCIPconsIsEnforced(srccons),
            SCIPconsIsChecked(srccons), SCIPconsIsPropagated(srccons), SCIPconsIsLocal(srccons),
            SCIPconsIsModifiable(srccons), SCIPconsIsDynamic(srccons), SCIPconsIsRemovable(srccons),
            SCIPconsIsStickingAtNode(srccons)) );
   }
   else
   {
      SCIP_CALL( SCIPcreateConsBivariate(scip, cons, name,
            exprtree, convextype, z, zcoef, lhs, rhs,
            TRUE, TRUE, TRUE, TRUE, TRUE, FALSE, FALSE, FALSE, FALSE, FALSE) );
   }
   SCIPdebugPrintCons(scip, *cons, NULL);

   SCIP_CALL( SCIPexprtreeFree(&exprtree) );

   return SCIP_OKAY;
}

/*
 * Callback methods of constraint handler
 */

/** copy method for constraint handler plugins (called when SCIP copies plugins) */
static
SCIP_DECL_CONSHDLRCOPY(conshdlrCopyBivariate)
{  /*lint --e{715}*/
   assert(scip != NULL);
   assert(conshdlr != NULL);
   /* assert(strcmp(SCIPconshdlrGetName(conshdlr), CONSHDLR_NAME) == 0); */

   /* call inclusion method of constraint handler */
   SCIP_CALL( SCIPincludeConshdlrBivariate(scip) );

   *valid = TRUE;

   return SCIP_OKAY;
}

/** destructor of constraint handler to free constraint handler data (called when SCIP is exiting) */
static
SCIP_DECL_CONSFREE(consFreeBivariate)
{  /*lint --e{715}*/
   SCIP_CONSHDLRDATA* conshdlrdata;

   assert(scip     != NULL);
   assert(conshdlr != NULL);

   conshdlrdata = SCIPconshdlrGetData(conshdlr);
   assert(conshdlrdata != NULL);
   assert(conshdlrdata->exprinterpreter != NULL);
   assert(conshdlrdata->exprgraph != NULL);
   assert(SCIPexprgraphGetNVars(conshdlrdata->exprgraph) == 0);

   /* free expression graph */
   SCIP_CALL( SCIPexprgraphFree(&conshdlrdata->exprgraph) );

   if( conshdlrdata->exprinterpreter != NULL )
   {
      SCIP_CALL( SCIPexprintFree(&conshdlrdata->exprinterpreter) );
   }

   SCIPfreeMemory(scip, &conshdlrdata);

   return SCIP_OKAY;
}

/** initialization method of constraint handler (called after problem was transformed) */
static
SCIP_DECL_CONSINIT(consInitBivariate)
{  /*lint --e{715}*/
   SCIP_CONSHDLRDATA* conshdlrdata;

   assert(scip != NULL);
   assert(conshdlr != NULL);

   conshdlrdata = SCIPconshdlrGetData(conshdlr);
   assert(conshdlrdata != NULL);

   conshdlrdata->subnlpheur = SCIPfindHeur(scip, "subnlp");
   conshdlrdata->trysolheur = SCIPfindHeur(scip, "trysol");

   return SCIP_OKAY;
}

/** deinitialization method of constraint handler (called before transformed problem is freed) */
static
SCIP_DECL_CONSEXIT(consExitBivariate)
{  /*lint --e{715}*/
   SCIP_CONSHDLRDATA* conshdlrdata;

   assert(scip != NULL);
   assert(conshdlr != NULL);

   conshdlrdata = SCIPconshdlrGetData(conshdlr);
   assert(conshdlrdata != NULL);

   conshdlrdata->subnlpheur = NULL;
   conshdlrdata->trysolheur = NULL;

   return SCIP_OKAY;
}

/** presolving initialization method of constraint handler (called when presolving is about to begin) */
static
SCIP_DECL_CONSINITPRE(consInitpreBivariate)
{  /*lint --e{715}*/
   SCIP_CONSDATA*     consdata;
   int                c;

   assert(scip  != NULL);
   assert(conss != NULL || nconss == 0);

   for( c = 0; c < nconss; ++c )
   {
      consdata = SCIPconsGetData(conss[c]);  /*lint !e613*/
      assert(consdata != NULL);

      /* reset may{in,de}creasez to FALSE in case some values are still set from a previous solve round */
      consdata->mayincreasez = FALSE;
      consdata->maydecreasez = FALSE;
   }

   return SCIP_OKAY;
}

/** presolving deinitialization method of constraint handler (called after presolving has been finished) */
static
SCIP_DECL_CONSEXITPRE(consExitpreBivariate)
{  /*lint --e{715}*/
   SCIP_CONSHDLRDATA* conshdlrdata;
   int                c;
   SCIP_Bool          changed;
   SCIP_Bool          upgraded;
#ifndef NDEBUG
   SCIP_CONSDATA*     consdata;
#endif

   assert(scip  != NULL);
   assert(conss != NULL || nconss == 0);

   conshdlrdata = SCIPconshdlrGetData(conshdlr);
   assert(conshdlrdata != NULL);

   if( !conshdlrdata->isremovedfixings )
   {
      SCIP_CALL( removeFixedNonlinearVariables(scip, conshdlr) );
      assert(conshdlrdata->isremovedfixings);
      /* @todo call expression graph simplifier? */
   }

   for( c = 0; c < nconss; ++c )
   {
      assert(conss != NULL);  /* for flexelint */
      assert(conss[c] != NULL);

      /* make sure variable fixations have been resolved */
      SCIP_CALL( removeFixedVariables(scip, conshdlr, conss[c], &changed, &upgraded) );
      assert(!upgraded);

#ifndef NDEBUG
      consdata = SCIPconsGetData(conss[c]);
      assert(consdata != NULL);

      assert(consdata->f != NULL);
      assert(SCIPexprtreeGetNVars(consdata->f) == 2);
      assert(consdata->z == NULL || SCIPvarIsActive(consdata->z) || SCIPvarGetStatus(consdata->z) == SCIP_VARSTATUS_MULTAGGR);
#endif

      /* tell SCIP that we have something nonlinear */
      if( SCIPconsIsAdded(conss[c]) )
         SCIPenableNLP(scip);
   }

   return SCIP_OKAY;
}

/** solving process initialization method of constraint handler (called when branch and bound process is about to begin) */
static
SCIP_DECL_CONSINITSOL(consInitsolBivariate)
{  /*lint --e{715}*/
   SCIP_CONSHDLRDATA* conshdlrdata;
   SCIP_CONSDATA*     consdata;
   int                c;
#ifdef TYPESTATISTICS
   int                nconvextypeslhs[(int)SCIP_BIVAR_UNKNOWN+1];
   int                nconvextypesrhs[(int)SCIP_BIVAR_UNKNOWN+1];
#endif

   assert(scip  != NULL);
   assert(conss != NULL || nconss == 0);

   conshdlrdata = SCIPconshdlrGetData(conshdlr);
   assert(conshdlrdata != NULL);

#ifdef TYPESTATISTICS
   BMSclearMemoryArray(nconvextypeslhs, (int)SCIP_BIVAR_UNKNOWN+1);
   BMSclearMemoryArray(nconvextypesrhs, (int)SCIP_BIVAR_UNKNOWN+1);
#endif

   for( c = 0; c < nconss; ++c )
   {
      assert(conss[c] != NULL);  /*lint !e613*/

      consdata = SCIPconsGetData(conss[c]);  /*lint !e613*/
      assert(consdata != NULL);

      /* check if linear variable can be rounded up or down without harming other constraints */
      if( consdata->z != NULL )
      {
         int poslock;
         int neglock;

         if( consdata->zcoef > 0.0 )
         {
            poslock = !SCIPisInfinity(scip, -consdata->lhs) ? 1 : 0;
            neglock = !SCIPisInfinity(scip,  consdata->rhs) ? 1 : 0;
         }
         else
         {
            poslock = !SCIPisInfinity(scip,  consdata->rhs) ? 1 : 0;
            neglock = !SCIPisInfinity(scip, -consdata->lhs) ? 1 : 0;
         }

         if( SCIPvarGetNLocksDown(consdata->z) - neglock == 0 )
         {
            /* for c*z + f(x,y) \in [lhs, rhs], we can decrease z without harming other constraints */
            consdata->maydecreasez = TRUE;
            SCIPdebugMessage("may decrease <%s> to become feasible\n", SCIPvarGetName(consdata->z));
         }

         if( SCIPvarGetNLocksDown(consdata->z) - poslock == 0 )
         {
            /* for c*x + f(x,y) \in [lhs, rhs], we can increase x without harming other constraints */
            consdata->mayincreasez = TRUE;
            SCIPdebugMessage("may increase <%s> to become feasible\n", SCIPvarGetName(consdata->z));
         }
      }

      /* add nlrow respresentation to NLP, if NLP had been constructed */
      if( SCIPisNLPConstructed(scip) && SCIPconsIsEnabled(conss[c]) )  /*lint !e613*/
      {
         SCIP_NLROW* nlrow;

         SCIP_CALL( SCIPcreateNlRow(scip, &nlrow, SCIPconsGetName(conss[c]), 0.0,
               consdata->z != NULL ? 1 : 0, consdata->z != NULL ? &consdata->z : NULL, &consdata->zcoef,
               0, NULL, 0, NULL,
               consdata->f, consdata->lhs, consdata->rhs) );  /*lint !e826 !e613*/

         SCIP_CALL( SCIPaddNlRow(scip, nlrow) );
         SCIP_CALL( SCIPreleaseNlRow(scip, &nlrow) );
      }

      /* initialize data for cut generation */
      SCIP_CALL( initSepaData(scip, conshdlrdata->exprinterpreter, conss[c]) );  /*lint !e613*/

#ifdef TYPESTATISTICS
      if( !SCIPisInfinity(scip, -consdata->lhs) )
         ++nconvextypeslhs[consdata->convextype];
      if( !SCIPisInfinity(scip,  consdata->rhs) )
         ++nconvextypesrhs[consdata->convextype];
#endif
   }

   conshdlrdata->newsoleventfilterpos = -1;
   if( nconss != 0 )
   {
      SCIP_EVENTHDLR* eventhdlr;

      eventhdlr = SCIPfindEventhdlr(scip, CONSHDLR_NAME"_newsolution");
      assert(eventhdlr != NULL);

      SCIP_CALL( SCIPcatchEvent(scip, SCIP_EVENTTYPE_SOLFOUND, eventhdlr, (SCIP_EVENTDATA*)conshdlr, &conshdlrdata->newsoleventfilterpos) );

#ifdef TYPESTATISTICS
      for( c = 0; c <= (int)SCIP_BIVAR_UNKNOWN; ++c )
      {
         const char* typename;
         switch( c )
         {
         case SCIP_BIVAR_ALLCONVEX:
            typename = "allconvex";
            break;
         case SCIP_BIVAR_1CONVEX_INDEFINITE:
            typename = "1-convex";
            break;
         case SCIP_BIVAR_CONVEX_CONCAVE:
            typename = "convex-concave";
            break;
         case SCIP_BIVAR_UNKNOWN:
            typename = "unknown";
            break;
         }
         SCIPverbMessage(scip, SCIP_VERBLEVEL_HIGH, NULL, "%4d left and %4d right bivariate constraints of type [%s]\n", nconvextypeslhs[c], nconvextypesrhs[c], typename);
      }
#endif

      SCIPverbMessage(scip, SCIP_VERBLEVEL_HIGH, NULL, "NOTE: the constraint handler for bivariate constraints is still experimental!\n");
   }

   /* reset counter */
   conshdlrdata->lastenfolpnode = NULL;
   conshdlrdata->nenfolprounds = 0;

   return SCIP_OKAY;
}

/** solving process deinitialization method of constraint handler (called before branch and bound process data is freed) */
static
SCIP_DECL_CONSEXITSOL(consExitsolBivariate)
{  /*lint --e{715}*/
   SCIP_CONSHDLRDATA* conshdlrdata;
   int c;

   assert(scip  != NULL);
   assert(conss != NULL || nconss == 0);

   conshdlrdata = SCIPconshdlrGetData(conshdlr);
   assert(conshdlrdata != NULL);

   if( conshdlrdata->newsoleventfilterpos >= 0 )
   {
      SCIP_EVENTHDLR* eventhdlr;

      eventhdlr = SCIPfindEventhdlr(scip, CONSHDLR_NAME"_newsolution");
      assert(eventhdlr != NULL);

      SCIP_CALL( SCIPdropEvent(scip, SCIP_EVENTTYPE_SOLFOUND, eventhdlr, (SCIP_EVENTDATA*)conshdlr, conshdlrdata->newsoleventfilterpos) );
      conshdlrdata->newsoleventfilterpos = -1;
   }

   for( c = 0; c < nconss; ++c )
   {
      /* free data for cut generation */
      assert(conss[c] != NULL);  /*lint !e613*/

      SCIP_CALL( freeSepaData(scip, conss[c]) );  /*lint !e613*/
   }

   return SCIP_OKAY;
}

/** frees specific constraint data */
static
SCIP_DECL_CONSDELETE(consDeleteBivariate)
{  /*lint --e{715}*/
#ifndef NDEBUG
   SCIP_CONSHDLRDATA* conshdlrdata;
#endif

   assert(scip != NULL);
   assert(cons != NULL);
   assert(consdata != NULL);

#ifndef NDEBUG
   conshdlrdata = SCIPconshdlrGetData(conshdlr);
   assert(conshdlrdata != NULL);
#endif

   /* expression should have been removed from expression graph when constraint was deactivated */
   assert((*consdata)->exprgraphnode == NULL);

   if( (*consdata)->f != NULL )
   {
      SCIP_CALL( SCIPexprtreeFree(&(*consdata)->f) );
   }

   SCIPfreeMemory(scip, consdata);
   *consdata = NULL;

   return SCIP_OKAY;
}

/** transforms constraint data into data belonging to the transformed problem */
static
SCIP_DECL_CONSTRANS(consTransBivariate)
{  /*lint --e{715}*/
   SCIP_CONSDATA* sourcedata;
   SCIP_CONSDATA* targetdata;

   SCIP_VAR* targetvars[2];

   sourcedata = SCIPconsGetData(sourcecons);
   assert(sourcedata != NULL);

   SCIP_CALL( SCIPduplicateMemory(scip, &targetdata, sourcedata) );
   assert(targetdata->eventfilterpos == -1);

   assert(sourcedata->f != NULL);
   SCIP_CALL( SCIPexprtreeCopy(SCIPblkmem(scip), &targetdata->f, sourcedata->f) );
   SCIP_CALL( SCIPgetTransformedVars(scip, 2, SCIPexprtreeGetVars(sourcedata->f), targetvars) );
   SCIP_CALL( SCIPexprtreeSetVars(targetdata->f, 2, targetvars) );

   if( sourcedata->z != NULL )
   {
      SCIP_CALL( SCIPgetTransformedVar(scip, sourcedata->z, &targetdata->z) );
   }

   SCIP_CALL( SCIPcreateCons(scip, targetcons, SCIPconsGetName(sourcecons), conshdlr, targetdata,
         SCIPconsIsInitial(sourcecons), SCIPconsIsSeparated(sourcecons), SCIPconsIsEnforced(sourcecons),
         SCIPconsIsChecked(sourcecons), SCIPconsIsPropagated(sourcecons),  SCIPconsIsLocal(sourcecons),
         SCIPconsIsModifiable(sourcecons), SCIPconsIsDynamic(sourcecons), SCIPconsIsRemovable(sourcecons),
         SCIPconsIsStickingAtNode(sourcecons)) );

   return SCIP_OKAY;
}

/** LP initialization method of constraint handler (called before the initial LP relaxation at a node is solved) */
static
SCIP_DECL_CONSINITLP(consInitlpBivariate)
{  /*lint --e{715}*/
   SCIP_CONSHDLRDATA* conshdlrdata;
   SCIP_CONSDATA*     consdata;
   SCIP_ROW*          row1;
   SCIP_ROW*          row2;
   SCIP_Real          xy[2];
   int                c;
   int                i;
   int                ix;
   int                iy;
   int                nref;
   SCIP_Real          lb[2];
   SCIP_Real          ub[2];
   SCIP_Bool          unbounded[2];

   assert(scip != NULL);
   assert(conshdlr != NULL);
   assert(conss != NULL || nconss == 0);

   conshdlrdata = SCIPconshdlrGetData(conshdlr);
   assert(conshdlrdata != NULL);

   nref = conshdlrdata->ninitlprefpoints;

   if( nref == 0 )
   {
      SCIPdebugMessage("skip LP initialization since ninitlprefpoints is 0\n");
      return SCIP_OKAY;
   }

   row1 = NULL;
   row2 = NULL;

   for( c = 0; c < nconss; ++c )
   {
      assert(conss[c] != NULL);  /*lint !e613*/

      consdata = SCIPconsGetData(conss[c]);  /*lint !e613*/
      assert(consdata != NULL);
      assert(consdata->f != NULL);

      if( SCIPexprtreeGetInterpreterData(consdata->f) == NULL )
      {
         SCIP_CALL( SCIPexprintCompile(conshdlrdata->exprinterpreter, consdata->f) );
      }

      /* create a bounded rectangle in which we take reference points for initial cut generation
       * For a missing bound, we either reflect the other bound at 0.0 if finite and on the right side,
       * or double the other bound if on the same side but not 0.0, or set it to +/-1000.0.
       */
      for( i = 0; i < 2; ++i )
      {
         lb[i] = SCIPvarGetLbGlobal(SCIPexprtreeGetVars(consdata->f)[i]);
         ub[i] = SCIPvarGetUbGlobal(SCIPexprtreeGetVars(consdata->f)[i]);

         unbounded[i] = FALSE;
         if( SCIPisInfinity(scip, -lb[i]) )
         {
            unbounded[i] = TRUE;
            ub[i] = MIN(INITLPMAXVARVAL, ub[i]);
            if( SCIPisPositive(scip, ub[i]) )
               lb[i] = -ub[i];
            else if( SCIPisZero(scip, ub[i]) )
               lb[i] = -INITLPMAXVARVAL;
            else
               lb[i] = 2.0 * ub[i];
         }
         else if( SCIPisInfinity(scip, ub[i]) )
         {
            unbounded[i] = TRUE;
            assert(!SCIPisInfinity(scip, -lb[i]));
            lb[i] = MAX(-INITLPMAXVARVAL, lb[i]);
            if( SCIPisNegative(scip, lb[i]) )
               ub[i] = -lb[i];
            else if( SCIPisZero(scip, lb[i]) )
               ub[i] = INITLPMAXVARVAL;
            else
               ub[i] = 2.0 * lb[i];
         }
      }

      for( ix = 0; ix < nref; ++ix )
      {
         if( nref > 1 )
            xy[0] = lb[0] + ix * (ub[0] - lb[0]) / (nref - 1.0);
         else
            xy[0] = (lb[0] + ub[0]) / 2.0;

         for( iy = 0; iy < nref; ++iy )
         {
            if( nref > 1 )
               xy[1] = lb[1] + iy * (ub[1] - lb[1]) / (nref - 1.0);
            else
               xy[1] = (lb[1] + ub[1]) / 2.0;

            SCIPdebugMessage("cons <%s>: generate cuts for <%s> = %g [%g,%g], <%s> = %g [%g,%g]\n",
               SCIPconsGetName(conss[c]),  /*lint !e613*/
               SCIPvarGetName(SCIPexprtreeGetVars(consdata->f)[0]), xy[0],
               SCIPvarGetLbGlobal(SCIPexprtreeGetVars(consdata->f)[0]), SCIPvarGetUbGlobal(SCIPexprtreeGetVars(consdata->f)[0]),
               SCIPvarGetName(SCIPexprtreeGetVars(consdata->f)[1]), xy[1],
               SCIPvarGetLbGlobal(SCIPexprtreeGetVars(consdata->f)[1]), SCIPvarGetUbGlobal(SCIPexprtreeGetVars(consdata->f)[1])
               );

            /* try to generate one cut for each side */
            switch( consdata->convextype )
            {
            case SCIP_BIVAR_ALLCONVEX:
            {
               if( !SCIPisInfinity(scip, -consdata->lhs) && !unbounded[0] && !unbounded[1] && (ix == 0 || ix == nref-1) && (iy == 0 || iy == nref-1) )
               {
                  /* lhs is finite and both variables are bounded, so can do overest. hyperplane
                   * do this only for corner points, since we can get at most two cuts out of it
                   * @todo generate only two cuts instead of four
                   */
                  SCIP_CALL( generateOverestimatingHyperplaneCut(scip, conshdlrdata->exprinterpreter, conss[c], xy, &row1) );  /*lint !e613*/
               }
               if( !SCIPisInfinity(scip,  consdata->rhs) )
               {
                  /* rhs is finite */
                  SCIP_CALL( generateLinearizationCut(scip, conshdlrdata->exprinterpreter, conss[c], xy, TRUE, &row2) );  /*lint !e613*/
               }
               break;
            }

            case SCIP_BIVAR_CONVEX_CONCAVE:
            {
               if( !SCIPisInfinity(scip, -consdata->lhs) && !unbounded[0])
               {
                  /* lhs is finite and x is bounded */
                  SCIP_CALL( generateConvexConcaveEstimator(scip, conshdlrdata->exprinterpreter, conss[c], xy, SCIP_SIDETYPE_LEFT, &row1) );  /*lint !e613*/
               }
               if( !SCIPisInfinity(scip,  consdata->rhs) && !unbounded[1])
               {
                  /* rhs is finite and y is bounded */
                  SCIP_CALL( generateConvexConcaveEstimator(scip, conshdlrdata->exprinterpreter, conss[c], xy, SCIP_SIDETYPE_RIGHT, &row2) );  /*lint !e613*/
               }
               break;
            }

            case SCIP_BIVAR_1CONVEX_INDEFINITE:
            {
               if( !SCIPisInfinity(scip, -consdata->lhs) && !unbounded[0] && !unbounded[1] && (ix == 0 || ix == nref-1) && (iy == 0 || iy == nref-1) )
               {
                  /* lhs is finite and both variables are bounded
                   * do this only for corner points, since we can get at most two cuts out of it
                   * @todo generate only two cuts instead of four
                   */
                  SCIP_CALL( generateOverestimatingHyperplaneCut(scip, conshdlrdata->exprinterpreter, conss[c], xy, &row1) );  /*lint !e613*/
               }
               if( !SCIPisInfinity(scip,  consdata->rhs) && !unbounded[0] && !unbounded[1] )
               { /* rhs is finite and both variables are bounded */
                  SCIP_CALL( generate1ConvexIndefiniteUnderestimator(scip, conshdlrdata->exprinterpreter, conss[c], xy, &row2) );  /*lint !e613*/
               }
               break;
            }

            default:
            {
               SCIPwarningMessage(scip, "initlp for convexity type %d not implemented\n", consdata->convextype);
            }
            }  /*lint !e788*/

            /* check numerics */
            if( row1 != NULL )
            {
               if( SCIPgetRowMaxCoef(scip, row1) / SCIPgetRowMinCoef(scip, row1) > conshdlrdata->cutmaxrange )
               {
                  SCIPdebugMessage("drop row1 for constraint <%s> because range of coefficients is too large: mincoef = %g, maxcoef = %g -> range = %g\n",
                     SCIPconsGetName(conss[c]), SCIPgetRowMinCoef(scip, row1), SCIPgetRowMaxCoef(scip, row1), SCIPgetRowMaxCoef(scip, row1) / SCIPgetRowMinCoef(scip, row1));  /*lint !e613*/
                  SCIP_CALL( SCIPreleaseRow(scip, &row1) );
               }
               else if( SCIPisInfinity(scip, -SCIProwGetLhs(row1)) )
               {
                  /* row1 should be a cut with finite lhs, but infinite rhs */
                  assert(SCIPisInfinity(scip, SCIProwGetRhs(row1)));
                  SCIPdebugMessage("drop row1 for constraint <%s> because of very large lhs: %g\n", SCIPconsGetName(conss[c]), SCIProwGetLhs(row1));  /*lint !e613*/
                  SCIP_CALL( SCIPreleaseRow(scip, &row1) );
               }
            }

            if( row2 != NULL )
            {
               if( SCIPgetRowMaxCoef(scip, row2) / SCIPgetRowMinCoef(scip, row2) > conshdlrdata->cutmaxrange )
               {
                  SCIPdebugMessage("drop row2 for constraint <%s> because range of coefficients is too large: mincoef = %g, maxcoef = %g -> range = %g\n",
                     SCIPconsGetName(conss[c]), SCIPgetRowMinCoef(scip, row2), SCIPgetRowMaxCoef(scip, row2), SCIPgetRowMaxCoef(scip, row2) / SCIPgetRowMinCoef(scip, row2));  /*lint !e613*/
                  SCIP_CALL( SCIPreleaseRow(scip, &row2) );
               }
               else if( SCIPisInfinity(scip, SCIProwGetRhs(row2)) )
               {
                  /* row2 should be a cut with finite rhs, but infinite lhs */
                  assert(SCIPisInfinity(scip, SCIProwGetRhs(row2)));
                  SCIPdebugMessage("drop row2 for constraint <%s> because of very large rhs: %g\n", SCIPconsGetName(conss[c]), SCIProwGetLhs(row2));  /*lint !e613*/
                  SCIP_CALL( SCIPreleaseRow(scip, &row2) );
               }
            }

            /* add to LP */
            if( row1 != NULL )
            {
               SCIP_Bool infeasible;
               SCIP_CALL( SCIPaddCut(scip, NULL, row1, FALSE /* forcecut */, &infeasible) );
               assert( ! infeasible );
               SCIPdebug( SCIP_CALL( SCIPprintRow(scip, row1, NULL) ) );
               SCIP_CALL( SCIPreleaseRow(scip, &row1) );
            }
            if( row2 != NULL )
            {
               SCIP_Bool infeasible;
               SCIP_CALL( SCIPaddCut(scip, NULL, row2, FALSE /* forcecut */, &infeasible) );
               assert( ! infeasible );
               SCIPdebug( SCIP_CALL( SCIPprintRow(scip, row2, NULL) ) );
               SCIP_CALL( SCIPreleaseRow(scip, &row2) );
            }
         }
      }
   }

   return SCIP_OKAY;
}

/** separation method of constraint handler for LP solutions */
static
SCIP_DECL_CONSSEPALP(consSepalpBivariate)
{  /*lint --e{715}*/
   SCIP_CONSHDLRDATA* conshdlrdata;
   SCIP_CONS*         maxviolcon;

   assert(scip     != NULL);
   assert(conshdlr != NULL);
   assert(conss    != NULL || nconss == 0);
   assert(result   != NULL);

   *result = SCIP_DIDNOTFIND;

   conshdlrdata = SCIPconshdlrGetData(conshdlr);
   assert(conshdlrdata != NULL);

   SCIP_CALL( computeViolations(scip, conss, nconss, conshdlrdata->exprinterpreter, NULL, &maxviolcon) );
   if( maxviolcon == NULL )
      return SCIP_OKAY;

   /* @todo add separation of convex (only?) constraints in nlp relaxation solution */

   SCIP_CALL( separatePoint(scip, conshdlr, conss, nconss, nusefulconss, NULL, conshdlrdata->mincutefficacysepa, FALSE, result, NULL) );

   return SCIP_OKAY;
}

/** separation method of constraint handler for arbitrary primal solutions */
static
SCIP_DECL_CONSSEPASOL(consSepasolBivariate)
{  /*lint --e{715}*/
   SCIP_CONSHDLRDATA* conshdlrdata;
   SCIP_CONS*         maxviolcon;

   assert(scip     != NULL);
   assert(conshdlr != NULL);
   assert(conss    != NULL || nconss == 0);
   assert(sol      != NULL);
   assert(result   != NULL);

   conshdlrdata = SCIPconshdlrGetData(conshdlr);
   assert(conshdlrdata != NULL);

   *result = SCIP_DIDNOTFIND;

   SCIP_CALL( computeViolations(scip, conss, nconss, conshdlrdata->exprinterpreter, sol, &maxviolcon) );
   if( maxviolcon == NULL )
      return SCIP_OKAY;

   SCIP_CALL( separatePoint(scip, conshdlr, conss, nconss, nusefulconss, sol, conshdlrdata->mincutefficacysepa, FALSE, result, NULL) );

   return SCIP_OKAY;
}

/** constraint enforcing method of constraint handler for LP solutions */
static
SCIP_DECL_CONSENFOLP(consEnfolpBivariate)
{  /*lint --e{715}*/
   SCIP_CONSHDLRDATA* conshdlrdata;
   SCIP_CONSDATA*     consdata;
   SCIP_CONS*         maxviolcons;
   SCIP_Real          maxviol;
   SCIP_RESULT        propresult;
   SCIP_RESULT        separateresult;
   int                dummy;
   int                nnotify;
   SCIP_Real          sepaefficacy;
   SCIP_Real          minefficacy;

   assert(scip     != NULL);
   assert(conshdlr != NULL);
   assert(conss    != NULL || nconss == 0);
   assert(result   != NULL);

   conshdlrdata = SCIPconshdlrGetData(conshdlr);
   assert(conshdlrdata != NULL);

   SCIP_CALL( computeViolations(scip, conss, nconss, conshdlrdata->exprinterpreter, NULL, &maxviolcons) );
   if( maxviolcons == NULL )
   {
      *result = SCIP_FEASIBLE;
      return SCIP_OKAY;
   }

   *result = SCIP_INFEASIBLE;

   /* if we are above the 100'th enforcement round for this node, something is strange
    * (maybe the LP does not think that the cuts we add are violated, or we do ECP on a high-dimensional convex function)
    * in this case, check if some limit is hit or SCIP should stop for some other reason and terminate enforcement by creating a dummy node
    * (in optimized more, returning SCIP_INFEASIBLE in *result would be sufficient, but in debug mode this would give an assert in scip.c)
    * the reason to wait for 100 rounds is to avoid calls to SCIPisStopped in normal runs, which may be expensive
    * we only increment nenfolprounds until 101 to avoid an overflow
    */
   if( conshdlrdata->lastenfolpnode == SCIPgetCurrentNode(scip) )
   {
      if( conshdlrdata->nenfolprounds > 100 )
      {
         if( SCIPisStopped(scip) )
         {
            SCIP_NODE* child;

            SCIP_CALL( SCIPcreateChild(scip, &child, 1.0, SCIPnodeGetEstimate(SCIPgetCurrentNode(scip))) );
            *result = SCIP_BRANCHED;

            return SCIP_OKAY;
         }
      }
      else
         ++conshdlrdata->nenfolprounds;
   }
   else
   {
      conshdlrdata->lastenfolpnode = SCIPgetCurrentNode(scip);
      conshdlrdata->nenfolprounds = 0;
   }

   consdata = SCIPconsGetData(maxviolcons);
   assert(consdata != NULL);
   maxviol = consdata->lhsviol + consdata->rhsviol;
   assert(SCIPisGT(scip, maxviol, SCIPfeastol(scip)));

   SCIPdebugMessage("enfolp with max violation %g in cons <%s>\n", maxviol, SCIPconsGetName(maxviolcons));

   /* run domain propagation */
   dummy = 0;
   SCIP_CALL( propagateBounds(scip, conshdlr, conss, nconss, &propresult, &dummy, &dummy) );
   if( propresult == SCIP_CUTOFF || propresult == SCIP_REDUCEDDOM )
   {
      *result = propresult;
      return SCIP_OKAY;
   }

   /* we would like a cut that is efficient enough that it is not redundant in the LP (>feastol)
    * however, if the maximal violation is very small, also the best cut efficacy cannot be large
    * thus, in the latter case, we are also happy if the efficacy is at least, say, 75% of the maximal violation
    * but in any case we need an efficacy that is at least feastol
    */
   minefficacy = MIN(0.75*maxviol, conshdlrdata->mincutefficacyenfo);  /*lint !e666*/
   minefficacy = MAX(minefficacy, SCIPfeastol(scip));  /*lint !e666*/
   SCIP_CALL( separatePoint(scip, conshdlr, conss, nconss, nusefulconss, NULL, minefficacy, TRUE, &separateresult, &sepaefficacy) );
   if( separateresult == SCIP_SEPARATED )
   {
      SCIPdebugMessage("separation succeeded (bestefficacy = %g, minefficacy = %g)\n", sepaefficacy, minefficacy);
      *result = SCIP_SEPARATED;
      return SCIP_OKAY;
   }

   /* we are not feasible, the whole node is not infeasible, and we cannot find a good cut
    * -> collect variables for branching
    */

   SCIPdebugMessage("separation failed (bestefficacy = %g < %g = minefficacy ); max viol: %g\n", sepaefficacy, minefficacy, maxviol);

   /* find branching candidates */
   SCIP_CALL( registerBranchingVariables(scip, conss, nconss, &nnotify) );

   if( nnotify == 0 && !solinfeasible && minefficacy > SCIPfeastol(scip) )
   {
      /* fallback 1: we also have no branching candidates, so try to find a weak cut */
      SCIP_CALL( separatePoint(scip, conshdlr, conss, nconss, nusefulconss, NULL, SCIPfeastol(scip), TRUE, &separateresult, &sepaefficacy) );
      if( separateresult == SCIP_SEPARATED )
      {
         *result = SCIP_SEPARATED;
         return SCIP_OKAY;
      }
   }

   if( nnotify == 0 && !solinfeasible )
   {
      /* fallback 2: separation probably failed because of numerical difficulties with a convex constraint;
       * if noone declared solution infeasible yet and we had not even found a weak cut, try to resolve by branching
       */
      SCIP_VAR* brvar = NULL;
      SCIP_CALL( registerLargeLPValueVariableForBranching(scip, conss, nconss, &brvar) );
      if( brvar == NULL )
      {
         /* fallback 3: all nonlinear variables in all violated constraints seem to be fixed -> treat as linear constraint in one variable */
         SCIP_Bool reduceddom;
         SCIP_Bool infeasible;

         SCIP_CALL( enforceViolatedFixedNonlinear(scip, conss, nconss, &reduceddom, &infeasible) );
         /* if the linear constraints are actually feasible, then adding them and returning SCIP_CONSADDED confuses SCIP when it enforces the new constraints again and nothing resolves the infeasiblity that we declare here
          * thus, we only add them if considered violated, and otherwise claim the solution is feasible (but print a warning)
          */
         if ( infeasible )
            *result = SCIP_CUTOFF;
         else if ( reduceddom )
            *result = SCIP_REDUCEDDOM;
         else
         {
            *result = SCIP_FEASIBLE;
            SCIPwarningMessage(scip, "could not enforce feasibility by separating or branching; declaring solution with viol %g as feasible\n", maxviol);
         }
         return SCIP_OKAY;
      }
      else
      {
         SCIPdebugMessage("Could not find any usual branching variable candidate. Proposed variable <%s> with LP value %g for branching.\n", SCIPvarGetName(brvar), SCIPgetSolVal(scip, NULL, brvar));
         nnotify = 1;
      }
   }

   assert(*result == SCIP_INFEASIBLE && (solinfeasible || nnotify > 0));
   return SCIP_OKAY;
}


/** constraint enforcing method of constraint handler for pseudo solutions */
static
SCIP_DECL_CONSENFOPS(consEnfopsBivariate)
{  /*lint --e{715}*/
   SCIP_CONSHDLRDATA* conshdlrdata;
   SCIP_CONS*         maxviolcons;
   SCIP_CONSDATA*     consdata;
   SCIP_RESULT        propresult;
   SCIP_VAR*          var;
   int                nnotify;
   int                dummy;
   int                c;
   int                i;

   assert(scip != NULL);
   assert(conshdlr != NULL);
   assert(conss != NULL || nconss == 0);

   conshdlrdata = SCIPconshdlrGetData(conshdlr);
   assert(conshdlrdata != NULL);

   SCIP_CALL( computeViolations(scip, conss, nconss, conshdlrdata->exprinterpreter, NULL, &maxviolcons) );
   if( maxviolcons == NULL )
   {
      *result = SCIP_FEASIBLE;
      return SCIP_OKAY;
   }

   *result = SCIP_INFEASIBLE;

   SCIPdebugMessage("enfops with max violation in cons <%s>\n", SCIPconsGetName(maxviolcons));

   /* run domain propagation */
   dummy = 0;
   SCIP_CALL( propagateBounds(scip, conshdlr, conss, nconss, &propresult, &dummy, &dummy) );
   if( propresult == SCIP_CUTOFF || propresult == SCIP_REDUCEDDOM )
   {
      *result = propresult;
      return SCIP_OKAY;
   }

   /* we are not feasible and we cannot proof that the whole node is infeasible
    * -> collect all variables in violated constraints for branching
    */

   nnotify = 0;
   for( c = 0; c < nconss; ++c )
   {
      assert(conss != NULL);
      consdata = SCIPconsGetData(conss[c]);
      assert(consdata != NULL);
      assert(consdata->f != NULL);

      if( !SCIPisGT(scip, consdata->lhsviol, SCIPfeastol(scip)) && !SCIPisGT(scip, consdata->rhsviol, SCIPfeastol(scip)) )
         continue;

      /* if nonlinear variables are fixed, z should be propagated such that the constraint becomes feasible,
       * so there should be no branching on z necessary
       */
      if( consdata->z != NULL && !SCIPisRelEQ(scip, SCIPvarGetLbLocal(consdata->z), SCIPvarGetUbLocal(consdata->z)) )
      {
         SCIP_CALL( SCIPaddExternBranchCand(scip, consdata->z, MAX(consdata->lhsviol, consdata->rhsviol), SCIP_INVALID) );
         ++nnotify;
      }

      for( i = 0; i < 2; ++i )
      {
         var = SCIPexprtreeGetVars(consdata->f)[i];
         if( !SCIPisRelEQ(scip, SCIPvarGetLbLocal(var), SCIPvarGetUbLocal(var)) )
         {
            SCIP_CALL( SCIPaddExternBranchCand(scip, var, MAX(consdata->lhsviol, consdata->rhsviol), SCIP_INVALID) );
            ++nnotify;
         }
      }
   }

   if( nnotify == 0 )
   {
      SCIPdebugMessage("All variables in violated constraints fixed (up to epsilon). Cannot find branching candidate. Forcing solution of LP.\n");
      *result = SCIP_SOLVELP;
   }

   assert(*result == SCIP_SOLVELP || (*result == SCIP_INFEASIBLE && nnotify > 0));
   return SCIP_OKAY;
}

/** feasibility check method of constraint handler for integral solutions */
static
SCIP_DECL_CONSCHECK(consCheckBivariate)
{  /*lint --e{715}*/
   SCIP_CONSHDLRDATA* conshdlrdata;
   SCIP_CONSDATA*     consdata;
   SCIP_Real          maxviol;
   int                c;
   SCIP_Bool          maypropfeasible; /* whether we may be able to propose a feasible solution */

   assert(scip   != NULL);
   assert(conss  != NULL || nconss == 0);
   assert(sol    != NULL);
   assert(result != NULL);

   conshdlrdata = SCIPconshdlrGetData(conshdlr);
   assert(conshdlrdata != NULL);

   *result = SCIP_FEASIBLE;

   maxviol = 0.0;
   maypropfeasible = conshdlrdata->linfeasshift && (conshdlrdata->trysolheur != NULL);
   for( c = 0; c < nconss; ++c )
   {
      assert(conss != NULL);
      SCIP_CALL( computeViolation(scip, conss[c], conshdlrdata->exprinterpreter, sol) );

      consdata = SCIPconsGetData(conss[c]);
      assert(consdata != NULL);

      if( SCIPisGT(scip, consdata->lhsviol, SCIPfeastol(scip)) || SCIPisGT(scip, consdata->rhsviol, SCIPfeastol(scip)) )
      {
         *result = SCIP_INFEASIBLE;
         if( printreason )
         {
            SCIP_CALL( SCIPprintCons(scip, conss[c], NULL) );
            SCIPinfoMessage(scip, NULL, ";\n");
            {
               SCIPinfoMessage(scip, NULL, "violation: left hand side is violated by %.15g (scaled: %.15g)\n", consdata->lhs - consdata->activity, consdata->lhsviol);
            }
            if( SCIPisGT(scip, consdata->rhsviol, SCIPfeastol(scip)) )
            {
               SCIPinfoMessage(scip, NULL, "violation: right hand side is violated by %.15g (scaled: %.15g)\n", consdata->activity - consdata->rhs, consdata->rhsviol);
            }
         }

         if( (conshdlrdata->subnlpheur == NULL || sol == NULL) && !maypropfeasible )
            return SCIP_OKAY;

         if( consdata->lhsviol > maxviol || consdata->rhsviol > maxviol )
            maxviol = consdata->lhsviol + consdata->rhsviol;

         /* do not try to shift linear variables if activity is at infinity (leads to setting variable to infinity in solution, which is not allowed) */
         if( maypropfeasible && SCIPisInfinity(scip, REALABS(consdata->activity)) )
            maypropfeasible = FALSE;

         if( maypropfeasible )
         {
            if( SCIPisGT(scip, consdata->lhsviol, SCIPfeastol(scip)) )
            {
               /* check if the linear variable may help to get the left hand side satisfied
                * if not, then we cannot get feasible */
               if( !(consdata->mayincreasez && consdata->zcoef > 0.0) && !(consdata->maydecreasez && consdata->zcoef < 0.0) )
                  maypropfeasible = FALSE;
            }
            else
            {
               assert(SCIPisGT(scip, consdata->rhsviol, SCIPfeastol(scip)));
               /* check if the linear variable may help to get the right hand side satisfied
                * if not, then we cannot get feasible */
               if( !(consdata->mayincreasez && consdata->zcoef < 0.0) && !(consdata->maydecreasez && consdata->zcoef > 0.0) )
                  maypropfeasible = FALSE;
            }
         }
      }
   }

   if( *result == SCIP_INFEASIBLE && maypropfeasible )
   {
      SCIP_Bool success;

      SCIP_CALL( proposeFeasibleSolution(scip, conshdlr, conss, nconss, sol, &success) );

      /* do not pass solution to NLP heuristic if we made it feasible this way */
      if( success )
         return SCIP_OKAY;
   }

   if( *result == SCIP_INFEASIBLE && conshdlrdata->subnlpheur != NULL && sol != NULL )
   {
      SCIP_CALL( SCIPupdateStartpointHeurSubNlp(scip, conshdlrdata->subnlpheur, sol, maxviol) );
   }

   return SCIP_OKAY;
}

/** domain propagation method of constraint handler */
static
SCIP_DECL_CONSPROP(consPropBivariate)
{  /*lint --e{715}*/
   int dummy;

   assert(scip != NULL);
   assert(conshdlr != NULL);
   assert(conss != NULL || nconss == 0);
   assert(result != NULL);

   dummy = 0;
   SCIP_CALL( propagateBounds(scip, conshdlr, conss, nconss, result, &dummy, &dummy) );

   return SCIP_OKAY;
}

/** presolving method of constraint handler */
static
SCIP_DECL_CONSPRESOL(consPresolBivariate)
{  /*lint --e{715}*/
#ifndef NDEBUG
   SCIP_CONSDATA*     consdata;
#endif
   SCIP_CONSHDLRDATA* conshdlrdata;
   SCIP_RESULT        propresult;
   SCIP_Bool          havechange;
   SCIP_Bool          upgraded;
   int                c;

   assert(scip     != NULL);
   assert(conshdlr != NULL);
   assert(conss    != NULL || nconss == 0);
   assert(result   != NULL);

   *result = SCIP_DIDNOTFIND;

   conshdlrdata = SCIPconshdlrGetData(conshdlr);
   assert(conshdlrdata != NULL);
   assert(conshdlrdata->exprgraph != NULL);

   if( !conshdlrdata->isremovedfixings )
   {
      SCIP_CALL( removeFixedNonlinearVariables(scip, conshdlr) );
      assert(conshdlrdata->isremovedfixings);
   }
   /* @todo call expression graph simplifier, if not done yet? */

   for( c = 0; c < nconss; ++c )
   {
      assert(conss != NULL);

#ifndef NDEBUG
      consdata = SCIPconsGetData(conss[c]);
      assert(consdata != NULL);
#endif

      SCIPdebugMessage("process constraint <%s>\n", SCIPconsGetName(conss[c]));
      SCIPdebugPrintCons(scip, conss[c], NULL);

      havechange = FALSE;

      SCIP_CALL( removeFixedVariables(scip, conshdlr, conss[c], &havechange, &upgraded) );
      if( upgraded )
      {
         SCIP_CALL( SCIPdelCons(scip, conss[c]) );
         ++*nupgdconss;
         continue;
      }
      if( havechange )
      {
         SCIPdebugMessage("removed fixed variables -> ");
         SCIPdebugPrintCons(scip, conss[c], NULL);
      }
   }

   /* run domain propagation */
   SCIP_CALL( propagateBounds(scip, conshdlr, conss, nconss, &propresult, nchgbds, ndelconss) );
   switch( propresult )
   {
   case SCIP_REDUCEDDOM:
      *result = SCIP_SUCCESS;
      break;
   case SCIP_CUTOFF:
      SCIPdebugMessage("propagation says problem is infeasible in presolve\n");
      *result = SCIP_CUTOFF;
      return SCIP_OKAY;
   default:
      assert(propresult == SCIP_DIDNOTFIND || propresult == SCIP_DIDNOTRUN);
   }  /*lint !e788*/

   /* ensure we are called again if we are about to finish, since another presolver may still fix some variable and we cannot remove these fixations in exitpre anymore */
   if( !SCIPconshdlrWasPresolvingDelayed(conshdlr) && SCIPisPresolveFinished(scip) )
      *result = SCIP_DELAYED;

   return SCIP_OKAY;
}

/** variable rounding lock method of constraint handler */
static
SCIP_DECL_CONSLOCK(consLockBivariate)
{  /*lint --e{715}*/
   SCIP_CONSDATA* consdata;

   assert(scip != NULL);
   assert(cons != NULL);

   consdata = SCIPconsGetData(cons);
   assert(consdata != NULL);

   if( consdata->z != NULL )
   {
      if( consdata->zcoef > 0 )
      {
         if( !SCIPisInfinity(scip, -consdata->lhs) )
         {
            SCIP_CALL( SCIPaddVarLocks(scip, consdata->z, nlockspos, nlocksneg) );
         }
         if( !SCIPisInfinity(scip,  consdata->rhs) )
         {
            SCIP_CALL( SCIPaddVarLocks(scip, consdata->z, nlocksneg, nlockspos) );
         }
      }
      else
      {
         if( !SCIPisInfinity(scip, -consdata->lhs) )
         {
            SCIP_CALL( SCIPaddVarLocks(scip, consdata->z, nlocksneg, nlockspos) );
         }
         if( !SCIPisInfinity(scip,  consdata->rhs) )
         {
            SCIP_CALL( SCIPaddVarLocks(scip, consdata->z, nlockspos, nlocksneg) );
         }
      }
   }

   return SCIP_OKAY;
}


/** constraint activation notification method of constraint handler */
static
SCIP_DECL_CONSACTIVE(consActiveBivariate)
{  /*lint --e{715}*/
   SCIP_CONSHDLRDATA* conshdlrdata;
   SCIP_CONSDATA* consdata;
   SCIP_Bool exprtreeisnew;

   assert(scip != NULL);
   assert(conshdlr != NULL);
   assert(cons != NULL);
   assert(SCIPconsIsTransformed(cons));

   conshdlrdata = SCIPconshdlrGetData(conshdlr);
   assert(conshdlrdata != NULL);
   assert(conshdlrdata->exprgraph != NULL);

   consdata = SCIPconsGetData(cons);
   assert(consdata != NULL);
   assert(consdata->exprgraphnode == NULL);

   SCIPdebugMessage("activate %scons <%s>\n", SCIPconsIsTransformed(cons) ? "transformed " : "", SCIPconsGetName(cons));

   /* add exprtree to expression graph */
   SCIP_CALL( SCIPexprgraphAddExprtreeSum(conshdlrdata->exprgraph, 1, &consdata->f, NULL, &consdata->exprgraphnode, &exprtreeisnew) );
   assert(consdata->exprgraphnode != NULL);

   /* mark that variables in constraint should not be multiaggregated (bad for bound tightening and branching) */
   if( SCIPvarIsActive(SCIPexprtreeGetVars(consdata->f)[0]) )
   {
      SCIP_CALL( SCIPmarkDoNotMultaggrVar(scip, SCIPexprtreeGetVars(consdata->f)[0]) );
   }
   if( SCIPvarIsActive(SCIPexprtreeGetVars(consdata->f)[1]) )
   {
      SCIP_CALL( SCIPmarkDoNotMultaggrVar(scip, SCIPexprtreeGetVars(consdata->f)[1]) );
   }
   if( consdata->z != NULL && SCIPvarIsActive(consdata->z) )
   {
      SCIP_CALL( SCIPmarkDoNotMultaggrVar(scip, consdata->z) );
   }

   return SCIP_OKAY;
}

/** constraint deactivation notification method of constraint handler */
static
SCIP_DECL_CONSDEACTIVE(consDeactiveBivariate)
{  /*lint --e{715}*/
   SCIP_CONSHDLRDATA* conshdlrdata;
   SCIP_CONSDATA* consdata;

   assert(scip != NULL);
   assert(conshdlr != NULL);
   assert(cons != NULL);
   assert(SCIPconsIsTransformed(cons));

   conshdlrdata = SCIPconshdlrGetData(conshdlr);
   assert(conshdlrdata != NULL);
   assert(conshdlrdata->exprgraph != NULL);

   consdata = SCIPconsGetData(cons);
   assert(consdata != NULL);
   assert(consdata->exprgraphnode != NULL);

   SCIPdebugMessage("deactivate %scons <%s>\n", SCIPconsIsTransformed(cons) ? "transformed " : "", SCIPconsGetName(cons));

   SCIP_CALL( SCIPexprgraphReleaseNode(conshdlrdata->exprgraph, &consdata->exprgraphnode) );

   return SCIP_OKAY;
}

/** constraint enabling notification method of constraint handler */
static
SCIP_DECL_CONSENABLE(consEnableBivariate)
{  /*lint --e{715}*/
   SCIP_CONSHDLRDATA* conshdlrdata;
   SCIP_CONSDATA* consdata;

   assert(scip != NULL);
   assert(conshdlr != NULL);
   assert(cons != NULL);
   assert(SCIPconsIsTransformed(cons));
   assert(SCIPconsIsActive(cons));

   conshdlrdata = SCIPconshdlrGetData(conshdlr);
   assert(conshdlrdata != NULL);
   assert(conshdlrdata->exprgraph != NULL);

   consdata = SCIPconsGetData(cons);
   assert(consdata != NULL);
   assert(consdata->exprgraphnode != NULL);

   SCIPdebugMessage("enable %scons <%s>\n", SCIPconsIsTransformed(cons) ? "transformed " : "", SCIPconsGetName(cons));

   /* enable node of expression in expression graph */
   SCIPexprgraphEnableNode(conshdlrdata->exprgraph, consdata->exprgraphnode);

   /* enable event catching for linear variables */
   SCIP_CALL( catchLinearVarEvents(scip, cons) );

   return SCIP_OKAY;
}

/** constraint disabling notification method of constraint handler */
static
SCIP_DECL_CONSDISABLE(consDisableBivariate)
{  /*lint --e{715}*/
   SCIP_CONSHDLRDATA* conshdlrdata;
   SCIP_CONSDATA* consdata;

   assert(scip != NULL);
   assert(conshdlr != NULL);
   assert(cons != NULL);
   assert(SCIPconsIsTransformed(cons));

   conshdlrdata = SCIPconshdlrGetData(conshdlr);
   assert(conshdlrdata != NULL);
   assert(conshdlrdata->exprgraph != NULL);

   consdata = SCIPconsGetData(cons);
   assert(consdata != NULL);
   assert(consdata->exprgraphnode != NULL);

   SCIPdebugMessage("disable %scons <%s>\n", SCIPconsIsTransformed(cons) ? "transformed " : "", SCIPconsGetName(cons));

   /* disable node of expression in expression graph */
   SCIPexprgraphDisableNode(conshdlrdata->exprgraph, consdata->exprgraphnode);

   SCIP_CALL( dropLinearVarEvents(scip, cons) );

   return SCIP_OKAY;
}

/** constraint display method of constraint handler */
static
SCIP_DECL_CONSPRINT(consPrintBivariate)
{  /*lint --e{715}*/
   SCIP_CONSDATA* consdata;

   assert(scip != NULL);
   assert(cons != NULL);

   consdata = SCIPconsGetData(cons);
   assert(consdata != NULL);

   /* print left hand side for ranged rows */
   if( !SCIPisInfinity(scip, -consdata->lhs)
      && !SCIPisInfinity(scip, consdata->rhs)
      && !SCIPisEQ(scip, consdata->lhs, consdata->rhs) )
      SCIPinfoMessage(scip, file, "%.15g <= ", consdata->lhs);

   /* print coefficients and variables */
   SCIP_CALL( SCIPexprtreePrintWithNames(consdata->f, SCIPgetMessagehdlr(scip), file) );

   if( consdata->z != NULL )
   {
      SCIPinfoMessage(scip, file, "%+.15g", consdata->zcoef);
      SCIP_CALL( SCIPwriteVarName(scip, file, consdata->z, TRUE) );
   }

   /* print right hand side */
   if( SCIPisEQ(scip, consdata->lhs, consdata->rhs) )
   {
      SCIPinfoMessage(scip, file, " == %.15g", consdata->rhs);
   }
   else if( !SCIPisInfinity(scip, consdata->rhs) )
   {
      SCIPinfoMessage(scip, file, " <= %.15g", consdata->rhs);
   }
   else if( !SCIPisInfinity(scip, -consdata->lhs) )
   {
      SCIPinfoMessage(scip, file, " >= %.15g", consdata->lhs);
   }
   else
   {
      SCIPinfoMessage(scip, file, " [free]");
   }

   /* print convexity type, if known */
   switch( consdata->convextype )
   {
   case SCIP_BIVAR_ALLCONVEX:
      SCIPinfoMessage(scip, file, " [allconvex]");
      break;
   case SCIP_BIVAR_1CONVEX_INDEFINITE:
      SCIPinfoMessage(scip, file, " [1-convex]");
      break;
   case SCIP_BIVAR_CONVEX_CONCAVE:
      SCIPinfoMessage(scip, file, " [convex-concave]");
      break;
   default: ;
   }  /*lint !e788*/

   return SCIP_OKAY;
}

/** constraint copying method of constraint handler */
static
SCIP_DECL_CONSCOPY(consCopyBivariate)
{  /*lint --e{715}*/
   SCIP_CONSDATA*    consdata;
   SCIP_EXPRTREE*    f;
   SCIP_VAR*         xy[2];
   SCIP_VAR*         z;

   assert(scip != NULL);
   assert(cons != NULL);
   assert(sourcescip != NULL);
   assert(sourceconshdlr != NULL);
   assert(sourcecons != NULL);
   assert(varmap != NULL);
   assert(valid != NULL);

   consdata = SCIPconsGetData(sourcecons);
   assert(consdata != NULL);
   assert(consdata->f != NULL);

   *valid = TRUE;

   if( consdata->z != NULL )
   {
      SCIP_CALL( SCIPgetVarCopy(sourcescip, scip, consdata->z, &z, varmap, consmap, global, valid) );
      assert(!*valid || z != NULL);
   }
   else
      z = NULL;

   if( *valid )
   {
      SCIP_CALL( SCIPgetVarCopy(sourcescip, scip, SCIPexprtreeGetVars(consdata->f)[0], &xy[0], varmap, consmap, global, valid) );
      assert(!*valid || xy[0] != NULL);
   }

   if( *valid )
   {
      SCIP_CALL( SCIPgetVarCopy(sourcescip, scip, SCIPexprtreeGetVars(consdata->f)[1], &xy[1], varmap, consmap, global, valid) );
      assert(!*valid || xy[1] != NULL);
   }

   if( *valid )
   {
      SCIP_CALL( SCIPexprtreeCopy(SCIPblkmem(scip), &f, consdata->f) );
      SCIP_CALL( SCIPexprtreeSetVars(f, 2, xy) );
   }
   else
      f = NULL;

   if( *valid )
   {
      SCIP_CALL( SCIPcreateConsBivariate(scip, cons, name ? name : SCIPconsGetName(sourcecons),
            f, consdata->convextype, z, consdata->zcoef, consdata->lhs, consdata->rhs,
            initial, separate, enforce, check, propagate, local, modifiable, dynamic, removable, stickingatnode) );
   }

   if( f != NULL )
   {
      SCIP_CALL( SCIPexprtreeFree(&f) );
   }

   return SCIP_OKAY;
}

/** constraint method of constraint handler which returns the variables (if possible) */
static
SCIP_DECL_CONSGETVARS(consGetVarsBivariate)
{  /*lint --e{715}*/

   if( varssize < 3 )
      (*success) = FALSE;
   else
   {
      SCIP_CONSDATA* consdata;

      assert(cons != NULL);
      assert(vars != NULL);

      consdata = SCIPconsGetData(cons);
      assert(consdata != NULL);

      vars[0] = SCIPexprtreeGetVars(consdata->f)[0];
      vars[1] = SCIPexprtreeGetVars(consdata->f)[1];
      vars[2] = consdata->z;
      (*success) = TRUE;
   }

   return SCIP_OKAY;
}

/** constraint method of constraint handler which returns the number of variables (if possible) */
static
SCIP_DECL_CONSGETNVARS(consGetNVarsBivariate)
{  /*lint --e{715}*/

   (*nvars) = 3;
   (*success) = TRUE;

   return SCIP_OKAY;
}

/*
 * Quadratic constraint upgrading
 */

/** tries to upgrade a quadratic constraint into a bivariate constraint */
static
SCIP_DECL_QUADCONSUPGD(quadconsUpgdBivariate)
{  /*lint --e{715}*/
   SCIP_QUADVARTERM* quadvarterms;
   SCIP_BILINTERM* bilinterms;
   int nquadvarterms;
   int nbilinterms;

   SCIP_VAR* x;
   SCIP_VAR* y;

   SCIP_Real coefxx;
   SCIP_Real coefxy;
   SCIP_Real coefyy;
   SCIP_Real coefx;
   SCIP_Real coefy;

   SCIP_Real zcoef;
   SCIP_VAR* z;

   assert(nupgdconss != NULL);
   assert(upgdconss != NULL);

   *nupgdconss = 0;

   /* not interested in univariate case */
   if( nbinquad + nintquad + ncontquad < 2 )
      return SCIP_OKAY;

   if( SCIPgetNBilinTermsQuadratic(scip, cons) == 0 )
      return SCIP_OKAY;

   quadvarterms  = SCIPgetQuadVarTermsQuadratic(scip, cons);
   nquadvarterms = SCIPgetNQuadVarTermsQuadratic(scip, cons);
   bilinterms  = SCIPgetBilinTermsQuadratic(scip, cons);
   nbilinterms = SCIPgetNBilinTermsQuadratic(scip, cons);

   if( nquadvarterms == 2 && SCIPgetNLinearVarsQuadratic(scip, cons) <= 1 )
   {
      x = quadvarterms[0].var;
      y = quadvarterms[1].var;

      coefxx = quadvarterms[0].sqrcoef;
      coefyy = quadvarterms[1].sqrcoef;

      /* only one bilinear term -> not interesting for us */
      if( coefxx == 0.0 && coefyy == 0.0 )
         return SCIP_OKAY;

      /* two square terms without bilinear term -> also not interesting for us */
      if( nbilinterms == 0 )
         return SCIP_OKAY;
      assert(nbilinterms == 1);

      assert(bilinterms[0].var1 == x || bilinterms[0].var1 == y);
      assert(bilinterms[0].var2 == x || bilinterms[0].var2 == y);

      coefxy = bilinterms[0].coef;

      coefx = quadvarterms[0].lincoef;
      coefy = quadvarterms[1].lincoef;

      if( SCIPgetNLinearVarsQuadratic(scip, cons) )
      {
         assert(SCIPgetNLinearVarsQuadratic(scip, cons) == 1);
         zcoef = SCIPgetCoefsLinearVarsQuadratic(scip, cons)[0];
         z = SCIPgetLinearVarsQuadratic(scip, cons)[0];
      }
      else
      {
         z = NULL;
         zcoef = 0.0;
      }

      if( upgdconsssize < 1 )
      {
         *nupgdconss = -1;
         return SCIP_OKAY;
      }

      SCIP_CALL( createConsFromQuadTerm(scip, cons, &upgdconss[0], SCIPconsGetName(cons),
            x, y, z, coefxx, coefx, coefyy, coefy, coefxy, zcoef, SCIPgetLhsQuadratic(scip, cons), SCIPgetRhsQuadratic(scip, cons)) );
      *nupgdconss = 1;
   }
   else
   {
      SCIP_CONS* quadcons;
      SCIP_Bool upgdlhs;
      SCIP_Bool upgdrhs;
      SCIP_Bool keeporig;
      SCIP_Bool* marked;
      char name[SCIP_MAXSTRLEN];
      SCIP_VAR* auxvar;
      int xpos;
      int ypos;
      int pos;
      int i;

      /* check if we find at least one bilinear term for which we would create a bivariate constraint
       * thus, we search for a variable that has a square term and is involved in at least one bivariate term */
      for( i = 0; i < nquadvarterms; ++i )
         if( quadvarterms[i].sqrcoef != 0.0 && quadvarterms[i].nadjbilin > 0 )
            break;

      /* if nothing found, then don't try upgrade and return */
      if( i == nquadvarterms )
         return SCIP_OKAY;

      /* check which constraint side we want to upgrade and whether to keep some
       * we want to upgrade those that are nonconvex */
      SCIP_CALL( SCIPcheckCurvatureQuadratic(scip, cons) );
      upgdlhs = FALSE;
      upgdrhs = FALSE;
      keeporig = FALSE;
      if( !SCIPisInfinity(scip, -SCIPgetLhsQuadratic(scip, cons)) )
      {
         if( SCIPisConcaveQuadratic(scip, cons) )
            keeporig = TRUE;
         else
            upgdlhs = TRUE;
      }
      if( !SCIPisInfinity(scip,  SCIPgetRhsQuadratic(scip, cons)) )
      {
         if( SCIPisConvexQuadratic(scip, cons) )
            keeporig = TRUE;
         else
            upgdrhs = TRUE;
      }

      /* if nothing to upgrade, then return */
      if( !upgdlhs && !upgdrhs )
         return SCIP_OKAY;

      /* require enough space here already, so we do not create and add aux vars that we cannot get rid of easily later */
      if( upgdconsssize < nbilinterms + 1 + (keeporig ? 1 : 0) )
      {
         *nupgdconss = -(nbilinterms + 1 + (keeporig ? 1 : 0));
         return SCIP_OKAY;
      }

      /* initial remaining quadratic constraint: take linear part and constraint sides from original constraint */
      SCIP_CALL( SCIPcreateConsQuadratic(scip, &quadcons, SCIPconsGetName(cons),
            SCIPgetNLinearVarsQuadratic(scip, cons), SCIPgetLinearVarsQuadratic(scip, cons), SCIPgetCoefsLinearVarsQuadratic(scip, cons),
            0, NULL, NULL, NULL,
            upgdlhs ? SCIPgetLhsQuadratic(scip, cons) : -SCIPinfinity(scip),
            upgdrhs ? SCIPgetRhsQuadratic(scip, cons) :  SCIPinfinity(scip),
            SCIPconsIsInitial(cons), SCIPconsIsSeparated(cons), SCIPconsIsEnforced(cons),
            SCIPconsIsChecked(cons), SCIPconsIsPropagated(cons),  SCIPconsIsLocal(cons),
            SCIPconsIsModifiable(cons), SCIPconsIsDynamic(cons), SCIPconsIsRemovable(cons)) );

      /* remember for each quadratic variable whether its linear and square part has been moved into a bivariate constraint */
      SCIP_CALL( SCIPallocBufferArray(scip, &marked, nquadvarterms) );
      BMSclearMemoryArray(marked, SCIPgetNQuadVarTermsQuadratic(scip,cons));

      /* @todo what is a good partition of a number of quadratic terms into bivariate terms? */

      /* check for each bilinear term, whether we want to create a bivariate constraint for it and associated square terms */
      for( i = 0; i < nbilinterms; ++i )
      {
         assert(bilinterms[i].coef != 0.0);

         x = bilinterms[i].var1;
         y = bilinterms[i].var2;

         SCIP_CALL( SCIPfindQuadVarTermQuadratic(scip, cons, x, &xpos) );
         assert(xpos >= 0);
         assert(xpos < nquadvarterms);
         assert(quadvarterms[xpos].var == x);

         SCIP_CALL( SCIPfindQuadVarTermQuadratic(scip, cons, y, &ypos) );
         assert(ypos >= 0);
         assert(ypos < nquadvarterms);
         assert(quadvarterms[ypos].var == y);

         coefxx = marked[xpos] ? 0.0 : quadvarterms[xpos].sqrcoef;
         coefyy = marked[ypos] ? 0.0 : quadvarterms[ypos].sqrcoef;

         /* if there are no square terms, then do not upgrade bilinear term to bivariate constraint
          * thus, add bivariate term to quadcons and continue
          */
         if( coefxx == 0.0 && coefyy == 0.0 )
         {
            /* check if x and y already are in quadcons and add if not there yet */
            SCIP_CALL( SCIPfindQuadVarTermQuadratic(scip, quadcons, x, &pos) );
            if( pos == -1 )
            {
               SCIP_CALL( SCIPaddQuadVarQuadratic(scip, quadcons, x, 0.0, 0.0) );
            }
            SCIP_CALL( SCIPfindQuadVarTermQuadratic(scip, quadcons, y, &pos) );
            if( pos == -1 )
            {
               SCIP_CALL( SCIPaddQuadVarQuadratic(scip, quadcons, y, 0.0, 0.0) );
            }

            SCIP_CALL( SCIPaddBilinTermQuadratic(scip, quadcons, x, y, bilinterms[i].coef) );

            continue;
         }

         coefx = marked[xpos] ? 0.0 : quadvarterms[xpos].lincoef;
         coefy = marked[ypos] ? 0.0 : quadvarterms[ypos].lincoef;
         coefxy = bilinterms[i].coef;

         /* create new auxiliary variable for bilinear quad. term in x and y */
         (void) SCIPsnprintf(name, SCIP_MAXSTRLEN, "%s_auxvar%d", SCIPconsGetName(cons), *nupgdconss);
         SCIP_CALL( SCIPcreateVar(scip, &auxvar, name, -SCIPinfinity(scip), SCIPinfinity(scip), 0.0,
               SCIP_VARTYPE_CONTINUOUS, SCIPconsIsInitial(cons), TRUE, NULL, NULL, NULL, NULL, NULL) );
         SCIP_CALL( SCIPaddVar(scip, auxvar) );

         /* add 1*auxvar to quadcons */
         SCIP_CALL( SCIPaddLinearVarQuadratic(scip, quadcons, auxvar, 1.0) );

         /* create new bivariate constraint */
         assert(*nupgdconss < upgdconsssize);
         (void) SCIPsnprintf(name, SCIP_MAXSTRLEN, "%s_auxcons%d", SCIPconsGetName(cons), *nupgdconss);
         SCIP_CALL( createConsFromQuadTerm(scip, cons, &upgdconss[*nupgdconss], name,
               x, y, auxvar, coefxx, coefx, coefyy, coefy, coefxy, -1.0,
               SCIPisInfinity(scip, -SCIPgetLhsQuadratic(scip, cons)) ? -SCIPinfinity(scip) : 0.0,
               SCIPisInfinity(scip,  SCIPgetRhsQuadratic(scip, cons)) ?  SCIPinfinity(scip) : 0.0) );
         ++*nupgdconss;

         /* compute value of auxvar in debug solution */
#ifdef SCIP_DEBUG_SOLUTION
         {
            SCIP_Real xval;
            SCIP_Real yval;
            SCIP_CALL( SCIPdebugGetSolVal(scip, x, &xval) );
            SCIP_CALL( SCIPdebugGetSolVal(scip, y, &yval) );
            SCIP_CALL( SCIPdebugAddSolVal(scip, auxvar, coefxx * xval * xval + coefyy * yval * yval + coefxy * xval * yval + coefx * xval + coefy * yval) );
         }
#endif

         SCIP_CALL( SCIPreleaseVar(scip, &auxvar) );

         marked[xpos] = TRUE;
         marked[ypos] = TRUE;
      }

      if( *nupgdconss == 0 )
      {
         /* if no constraints created, then forget also quadcons and do no upgrade */
         SCIP_CALL( SCIPreleaseCons(scip, &quadcons) );
      }
      else
      {
         /* complete quadcons: check for unmarked quadvarterms and add their linear and square coefficients to quadcons */
         for( i = 0; i < nquadvarterms; ++i )
         {
            if( marked[i] )
               continue;

            x = quadvarterms[i].var;

            /* check if variable is already in quadcons
             * if the variable appears in a bilinear term, then this term should have been added to quadcons above, so the variable is there
             */
            pos = -1;
            if( quadvarterms[i].nadjbilin > 0 )
            {
               SCIP_CALL( SCIPfindQuadVarTermQuadratic(scip, quadcons, x, &pos) );
            }

            /* create new quad var or add existing quad var */
            if( quadvarterms[i].sqrcoef != 0.0 )
            {
               if( pos == -1 )
               {
                  SCIP_CALL( SCIPaddQuadVarQuadratic(scip, quadcons, x, quadvarterms[i].lincoef, quadvarterms[i].sqrcoef) );
               }
               else
               {
                  SCIP_CALL( SCIPaddSquareCoefQuadratic(scip, quadcons, x, quadvarterms[i].sqrcoef) );
                  SCIP_CALL( SCIPaddQuadVarLinearCoefQuadratic(scip, quadcons, x, quadvarterms[i].lincoef) );
               }
            }
            else if( quadvarterms[i].lincoef != 0.0 )
            {
               /* if no square term and no quadratic variable term, then add to linear part */
               SCIP_CALL( SCIPaddLinearVarQuadratic(scip, quadcons, x, quadvarterms[i].lincoef) );
            }
         }

         /* add quadcons to set of upgrade constraints */
         assert(*nupgdconss < upgdconsssize);
         upgdconss[*nupgdconss] = quadcons;
         ++*nupgdconss;

         SCIPdebugPrintCons(scip, quadcons, NULL);

         if( keeporig )
         {
            assert(*nupgdconss < upgdconsssize);
            /* copy of original quadratic constraint with one of the sides relaxed */
            SCIP_CALL( SCIPcreateConsQuadratic2(scip, &upgdconss[*nupgdconss], SCIPconsGetName(cons),
                  SCIPgetNLinearVarsQuadratic(scip, cons), SCIPgetLinearVarsQuadratic(scip, cons), SCIPgetCoefsLinearVarsQuadratic(scip, cons),
                  SCIPgetNQuadVarTermsQuadratic(scip, cons), SCIPgetQuadVarTermsQuadratic(scip, cons),
                  SCIPgetNBilinTermsQuadratic(scip, cons), SCIPgetBilinTermsQuadratic(scip, cons),
                  upgdlhs ? -SCIPinfinity(scip) : SCIPgetLhsQuadratic(scip, cons),
                  upgdrhs ?  SCIPinfinity(scip) : SCIPgetRhsQuadratic(scip, cons),
                  SCIPconsIsInitial(cons), SCIPconsIsSeparated(cons), SCIPconsIsEnforced(cons),
                  SCIPconsIsChecked(cons), SCIPconsIsPropagated(cons),  SCIPconsIsLocal(cons),
                  SCIPconsIsModifiable(cons), SCIPconsIsDynamic(cons), SCIPconsIsRemovable(cons)) );
            ++*nupgdconss;
         }
      }

      SCIPfreeBufferArray(scip, &marked);
   }

   return SCIP_OKAY;
}


/*
 * Nonlinear constraint upgrading
 */

/** tries to reformulate a expression graph node that is a monomial in two variables */
static
SCIP_DECL_EXPRGRAPHNODEREFORM(exprgraphnodeReformBivariate)
{
   SCIP_EXPRDATA_MONOMIAL* monomial;
   SCIP_CONS* cons;
   SCIP_VAR* auxvar;
   char name[SCIP_MAXSTRLEN];
   SCIP_VAR* x;
   SCIP_VAR* y;
   SCIP_Real expx;
   SCIP_Real expy;

   assert(scip != NULL);
   assert(exprgraph != NULL);
   assert(node != NULL);
   assert(naddcons != NULL);
   assert(reformnode != NULL);

   *reformnode = NULL;

   /* could also upgrade bivariate quadratic, but if we don't then node will appear in cons_quadratic later, from which we also upgrade...
    * @todo could also upgrade x/y from EXPR_DIV */
   if( SCIPexprgraphGetNodeOperator(node) != SCIP_EXPR_POLYNOMIAL )
      return SCIP_OKAY;

   /* sums of monomials are split up by reformulation, so wait that this happened */
   if( SCIPexprgraphGetNodePolynomialNMonomials(node) != 1 )
      return SCIP_OKAY;

   /* we are only interested in monomials that are not convex or concave, since cons_nonlinear can handle these the same was as we do */
   if( SCIPexprgraphGetNodeCurvature(node) != SCIP_EXPRCURV_UNKNOWN )
      return SCIP_OKAY;

   monomial = SCIPexprgraphGetNodePolynomialMonomials(node)[0];
   assert(monomial != NULL);

   /* @todo we could also do some more complex reformulation for n-variate monomials, something better than what reformMonomial in cons_nonlinear is doing */
   if( SCIPexprGetMonomialNFactors(monomial) != 2 )
      return SCIP_OKAY;
   assert(SCIPexprgraphGetNodeNChildren(node) == 2);

   expx = SCIPexprGetMonomialExponents(monomial)[0];
   expy = SCIPexprGetMonomialExponents(monomial)[1];

   /* no interest in upgrading x*y -> let cons_quadratic do this */
   if( SCIPisEQ(scip, expx, 1.0) && SCIPisEQ(scip, expy, 1.0) )
      return SCIP_OKAY;

   /* so far only support variables as arguments @todo could allow more here, e.g., f(x)^pg(y)^q */
   if( SCIPexprgraphGetNodeOperator(SCIPexprgraphGetNodeChildren(node)[0]) != SCIP_EXPR_VARIDX ||
      (SCIPexprgraphGetNodeOperator(SCIPexprgraphGetNodeChildren(node)[1]) != SCIP_EXPR_VARIDX) )
      return SCIP_OKAY;

   x = (SCIP_VAR*)SCIPexprgraphGetNodeVar(exprgraph, SCIPexprgraphGetNodeChildren(node)[0]);
   y = (SCIP_VAR*)SCIPexprgraphGetNodeVar(exprgraph, SCIPexprgraphGetNodeChildren(node)[1]);
   assert(x != y);

   /* so far only allow positive x and y @todo could also allow x<0 or y<0 */
   if( SCIPisNegative(scip, SCIPvarGetLbGlobal(x)) || SCIPisNegative(scip, SCIPvarGetLbGlobal(y)) )
      return SCIP_OKAY;

   SCIPdebugMessage("reformulate bivariate monomial in node %p\n", (void*)node);

   /* create auxiliary variable */
   (void) SCIPsnprintf(name, SCIP_MAXSTRLEN, "nlreform%dbv", *naddcons);
   SCIP_CALL( SCIPcreateVar(scip, &auxvar, name, SCIPexprgraphGetNodeBounds(node).inf, SCIPexprgraphGetNodeBounds(node).sup,
         0.0, SCIP_VARTYPE_CONTINUOUS, TRUE, TRUE, NULL, NULL, NULL, NULL, NULL) );
   SCIP_CALL( SCIPaddVar(scip, auxvar) );

   /* create bivariate constraint */
   SCIP_CALL( createConsFromMonomial(scip, NULL, &cons, name, x, y, auxvar,
         SCIPexprGetMonomialCoef(monomial), expx, expy, -1.0, -SCIPexprgraphGetNodePolynomialConstant(node), -SCIPexprgraphGetNodePolynomialConstant(node)) );
   SCIP_CALL( SCIPaddCons(scip, cons) );
   SCIPdebugPrintCons(scip, cons, NULL);
   SCIP_CALL( SCIPreleaseCons(scip, &cons) );
   ++*naddcons;

   /* add auxvar to exprgraph and return it in reformnode */
   SCIP_CALL( SCIPexprgraphAddVars(exprgraph, 1, (void**)&auxvar, reformnode) );

   /* set value of auxvar and reformnode in debug solution */
#ifdef SCIP_DEBUG_SOLUTION
   SCIPdebugAddSolVal(scip, auxvar, SCIPexprgraphGetNodeVal(node));
   SCIPexprgraphSetVarNodeValue(*reformnode, SCIPexprgraphGetNodeVal(node));
#endif

   SCIP_CALL( SCIPreleaseVar(scip, &auxvar) );

   return SCIP_OKAY;
}

/*
 * constraint specific interface methods
 */

/** creates the handler for bivariate constraints and includes it in SCIP */
SCIP_RETCODE SCIPincludeConshdlrBivariate(
   SCIP*                 scip                /**< SCIP data structure */
   )
{
   SCIP_CONSHDLRDATA* conshdlrdata;
   SCIP_CONSHDLR* conshdlr;

   /* create bivariate constraint handler data */
   SCIP_CALL( SCIPallocMemory(scip, &conshdlrdata) );
   BMSclearMemory(conshdlrdata);

   /* include constraint handler */
   SCIP_CALL( SCIPincludeConshdlrBasic(scip, &conshdlr, CONSHDLR_NAME, CONSHDLR_DESC,
         CONSHDLR_ENFOPRIORITY, CONSHDLR_CHECKPRIORITY, CONSHDLR_EAGERFREQ, CONSHDLR_NEEDSCONS,
         consEnfolpBivariate, consEnfopsBivariate, consCheckBivariate, consLockBivariate,
         conshdlrdata) );

   assert(conshdlr != NULL);

   /* set non-fundamental callbacks via specific setter functions */
   SCIP_CALL( SCIPsetConshdlrActive(scip, conshdlr, consActiveBivariate) );
   SCIP_CALL( SCIPsetConshdlrCopy(scip, conshdlr, conshdlrCopyBivariate, consCopyBivariate) );
   SCIP_CALL( SCIPsetConshdlrDeactive(scip, conshdlr, consDeactiveBivariate) );
   SCIP_CALL( SCIPsetConshdlrDelete(scip, conshdlr, consDeleteBivariate) );
   SCIP_CALL( SCIPsetConshdlrDisable(scip, conshdlr, consDisableBivariate) );
   SCIP_CALL( SCIPsetConshdlrEnable(scip, conshdlr, consEnableBivariate) );
   SCIP_CALL( SCIPsetConshdlrExit(scip, conshdlr, consExitBivariate) );
   SCIP_CALL( SCIPsetConshdlrExitpre(scip, conshdlr, consExitpreBivariate) );
   SCIP_CALL( SCIPsetConshdlrExitsol(scip, conshdlr, consExitsolBivariate) );
   SCIP_CALL( SCIPsetConshdlrFree(scip, conshdlr, consFreeBivariate) );
   SCIP_CALL( SCIPsetConshdlrGetVars(scip, conshdlr, consGetVarsBivariate) );
   SCIP_CALL( SCIPsetConshdlrGetNVars(scip, conshdlr, consGetNVarsBivariate) );
   SCIP_CALL( SCIPsetConshdlrInit(scip, conshdlr, consInitBivariate) );
   SCIP_CALL( SCIPsetConshdlrInitpre(scip, conshdlr, consInitpreBivariate) );
   SCIP_CALL( SCIPsetConshdlrInitsol(scip, conshdlr, consInitsolBivariate) );
   SCIP_CALL( SCIPsetConshdlrInitlp(scip, conshdlr, consInitlpBivariate) );
   SCIP_CALL( SCIPsetConshdlrPresol(scip, conshdlr, consPresolBivariate, CONSHDLR_MAXPREROUNDS, CONSHDLR_DELAYPRESOL) );
   SCIP_CALL( SCIPsetConshdlrPrint(scip, conshdlr, consPrintBivariate) );
   SCIP_CALL( SCIPsetConshdlrProp(scip, conshdlr, consPropBivariate, CONSHDLR_PROPFREQ, CONSHDLR_DELAYPROP,
         CONSHDLR_PROP_TIMING) );
   SCIP_CALL( SCIPsetConshdlrSepa(scip, conshdlr, consSepalpBivariate, consSepasolBivariate, CONSHDLR_SEPAFREQ,
         CONSHDLR_SEPAPRIORITY, CONSHDLR_DELAYSEPA) );
   SCIP_CALL( SCIPsetConshdlrTrans(scip, conshdlr, consTransBivariate) );

   /* include the quadratic constraint upgrade in the quadratic constraint handler */
   SCIP_CALL( SCIPincludeQuadconsUpgrade(scip, quadconsUpgdBivariate, QUADCONSUPGD_PRIORITY, FALSE, CONSHDLR_NAME) );

   /* include the quadratic constraint upgrade in the quadratic constraint handler */
   SCIP_CALL( SCIPincludeNonlinconsUpgrade(scip, NULL, exprgraphnodeReformBivariate, NONLINCONSUPGD_PRIORITY, FALSE, CONSHDLR_NAME) );

   /* add bivariate constraint handler parameters */
   SCIP_CALL( SCIPaddRealParam(scip, "constraints/"CONSHDLR_NAME"/minefficacysepa",
         "minimal efficacy for a cut to be added to the LP during separation; overwrites separating/efficacy",
         &conshdlrdata->mincutefficacysepa, FALSE, 0.0001, 0.0, SCIPinfinity(scip), NULL, NULL) );

   SCIP_CALL( SCIPaddRealParam(scip, "constraints/"CONSHDLR_NAME"/minefficacyenfo",
         "minimal target efficacy of a cut in order to add it to relaxation during enforcement (may be ignored)",
         &conshdlrdata->mincutefficacyenfo, FALSE, 2.0*SCIPfeastol(scip), 0.0, SCIPinfinity(scip), NULL, NULL) );

   SCIP_CALL( SCIPaddRealParam(scip, "constraints/"CONSHDLR_NAME"/cutmaxrange",
         "maximal coef range of a cut (maximal coefficient divided by minimal coefficient) in order to be added to LP relaxation",
         &conshdlrdata->cutmaxrange, TRUE, 1e+7, 0.0, SCIPinfinity(scip), NULL, NULL) );

   SCIP_CALL( SCIPaddBoolParam(scip, "constraints/"CONSHDLR_NAME"/linfeasshift",
         "whether to try to make solutions in check function feasible by shifting a linear variable (esp. useful if constraint was actually objective function)",
         &conshdlrdata->linfeasshift, FALSE, TRUE, NULL, NULL) );

   SCIP_CALL( SCIPaddIntParam(scip, "constraints/"CONSHDLR_NAME"/maxproprounds",
         "limit on number of propagation rounds for a single constraint within one round of SCIP propagation",
         &conshdlrdata->maxproprounds, FALSE, 1, 0, INT_MAX, NULL, NULL) );

   SCIP_CALL( SCIPaddIntParam(scip, "constraints/"CONSHDLR_NAME"/ninitlprefpoints",
         "number of reference points in each direction where to compute linear support for envelope in LP initialization",
         &conshdlrdata->ninitlprefpoints, FALSE, 3, 0, INT_MAX, NULL, NULL) );

   SCIP_CALL( SCIPaddBoolParam(scip, "constraints/"CONSHDLR_NAME"/enfocutsremovable",
         "are cuts added during enforcement removable from the LP in the same node?",
         &conshdlrdata->enfocutsremovable, TRUE, FALSE, NULL, NULL) );

   conshdlrdata->linvareventhdlr = NULL;
   SCIP_CALL( SCIPincludeEventhdlrBasic(scip, &(conshdlrdata->linvareventhdlr), CONSHDLR_NAME"_boundchange", "signals a bound tightening in a linear variable to a bivariate constraint",
         processLinearVarEvent, NULL) );
   assert(conshdlrdata->linvareventhdlr != NULL);

   conshdlrdata->nonlinvareventhdlr = NULL;
   SCIP_CALL( SCIPincludeEventhdlrBasic(scip, &(conshdlrdata->nonlinvareventhdlr), CONSHDLR_NAME"_boundchange2", "signals a bound change in a nonlinear variable to the bivariate constraint handler",
         processNonlinearVarEvent, (SCIP_EVENTHDLRDATA*)conshdlrdata) );
   assert(conshdlrdata->nonlinvareventhdlr != NULL);

   SCIP_CALL( SCIPincludeEventhdlrBasic(scip, NULL, CONSHDLR_NAME"_newsolution", "handles the event that a new primal solution has been found",
         processNewSolutionEvent, NULL) );

   /* create expression interpreter */
   SCIP_CALL( SCIPexprintCreate(SCIPblkmem(scip), &conshdlrdata->exprinterpreter) );

   /* create expression graph */
   SCIP_CALL( SCIPexprgraphCreate(SCIPblkmem(scip), &conshdlrdata->exprgraph, -1, -1,
         exprgraphVarAdded, exprgraphVarRemove, NULL, (void*)conshdlrdata) );
   conshdlrdata->isremovedfixings = TRUE;
   conshdlrdata->ispropagated = TRUE;

   conshdlrdata->scip = scip;

   return SCIP_OKAY;
}

/** creates and captures a bivariate constraint
 *
 *  @note the constraint gets captured, hence at one point you have to release it using the method SCIPreleaseCons()
 */
SCIP_RETCODE SCIPcreateConsBivariate(
   SCIP*                 scip,               /**< SCIP data structure */
   SCIP_CONS**           cons,               /**< pointer to hold the created constraint */
   const char*           name,               /**< name of constraint */
   SCIP_EXPRTREE*        f,                  /**< expression tree specifying bivariate function f(x,y) */
   SCIP_BIVAR_CONVEXITY  convextype,         /**< kind of convexity of f(x,y) */
   SCIP_VAR*             z,                  /**< linear variable in constraint */
   SCIP_Real             zcoef,              /**< coefficient of linear variable */
   SCIP_Real             lhs,                /**< left hand side of constraint */
   SCIP_Real             rhs,                /**< right hand side of constraint */
   SCIP_Bool             initial,            /**< should the LP relaxation of constraint be in the initial LP?
                                              *   Usually set to TRUE. Set to FALSE for 'lazy constraints'. */
   SCIP_Bool             separate,           /**< should the constraint be separated during LP processing?
                                              *   Usually set to TRUE. */
   SCIP_Bool             enforce,            /**< should the constraint be enforced during node processing?
                                              *   TRUE for model constraints, FALSE for additional, redundant constraints. */
   SCIP_Bool             check,              /**< should the constraint be checked for feasibility?
                                              *   TRUE for model constraints, FALSE for additional, redundant constraints. */
   SCIP_Bool             propagate,          /**< should the constraint be propagated during node processing?
                                              *   Usually set to TRUE. */
   SCIP_Bool             local,              /**< is constraint only valid locally?
                                              *   Usually set to FALSE. Has to be set to TRUE, e.g., for branching constraints. */
   SCIP_Bool             modifiable,         /**< is constraint modifiable (subject to column generation)?
                                              *   Usually set to FALSE. In column generation applications, set to TRUE if pricing
                                              *   adds coefficients to this constraint. */
   SCIP_Bool             dynamic,            /**< is constraint subject to aging?
                                              *   Usually set to FALSE. Set to TRUE for own cuts which
                                              *   are seperated as constraints. */
   SCIP_Bool             removable,          /**< should the relaxation be removed from the LP due to aging or cleanup?
                                              *   Usually set to FALSE. Set to TRUE for 'lazy constraints' and 'user cuts'. */
   SCIP_Bool             stickingatnode      /**< should the constraint always be kept at the node where it was added, even
                                              *   if it may be moved to a more global node?
                                              *   Usually set to FALSE. Set to TRUE to for constraints that represent node data. */
   )
{
   SCIP_CONSHDLR* conshdlr;
   SCIP_CONSDATA* consdata;

   assert(f != NULL);
   assert(!SCIPisInfinity(scip, REALABS(zcoef)));
   assert(modifiable == FALSE); /* we do not support column generation */

   /* find the bivariate constraint handler */
   conshdlr = SCIPfindConshdlr(scip, CONSHDLR_NAME);
   if( conshdlr == NULL )
   {
      SCIPerrorMessage("bivariate constraint handler not found\n");
      return SCIP_PLUGINNOTFOUND;
   }

   /* create constraint data */
   SCIP_CALL( SCIPallocMemory(scip, &consdata) );
   BMSclearMemory(consdata);

   SCIP_CALL( SCIPexprtreeCopy(SCIPblkmem(scip), &consdata->f, f) );
   consdata->convextype = convextype;
   consdata->z          = z;
   consdata->zcoef      = zcoef;
   consdata->lhs        = lhs;
   consdata->rhs        = rhs;

   assert(SCIPexprtreeGetNVars(consdata->f) == 2);
   assert(SCIPexprtreeGetVars(consdata->f) != NULL);
   assert(SCIPexprtreeGetVars(consdata->f)[0] != NULL);
   assert(SCIPexprtreeGetVars(consdata->f)[1] != NULL);

   /* mark that variable events are not catched so far */
   consdata->eventfilterpos = -1;

   /* create constraint */
   SCIP_CALL( SCIPcreateCons(scip, cons, name, conshdlr, consdata, initial, separate, enforce, check, propagate,
         local, modifiable, dynamic, removable, stickingatnode) );

   return SCIP_OKAY;
}

/** creates and captures an absolute power constraint
 *  in its most basic version, i. e., all constraint flags are set to their basic value as explained for the
 *  method SCIPcreateConsBivariate(); all flags can be set via SCIPsetConsFLAGNAME-methods in scip.h
 *
 *  @see SCIPcreateConsBivariate() for information about the basic constraint flag configuration
 *
 *  @note the constraint gets captured, hence at one point you have to release it using the method SCIPreleaseCons()
 */
SCIP_RETCODE SCIPcreateConsBasicBivariate(
   SCIP*                 scip,               /**< SCIP data structure */
   SCIP_CONS**           cons,               /**< pointer to hold the created constraint */
   const char*           name,               /**< name of constraint */
   SCIP_EXPRTREE*        f,                  /**< expression tree specifying bivariate function f(x,y) */
   SCIP_BIVAR_CONVEXITY  convextype,         /**< kind of convexity of f(x,y) */
   SCIP_VAR*             z,                  /**< linear variable in constraint */
   SCIP_Real             zcoef,              /**< coefficient of linear variable */
   SCIP_Real             lhs,                /**< left hand side of constraint */
   SCIP_Real             rhs                 /**< right hand side of constraint */
   )
{
   assert(scip != NULL);

   SCIP_CALL( SCIPcreateConsBivariate(scip, cons, name, f, convextype, z, zcoef, lhs, rhs,
         TRUE, TRUE, TRUE, TRUE, TRUE, FALSE, FALSE, FALSE, FALSE, FALSE) );

   return SCIP_OKAY;
}

/** gets the linear variable of a bivariate constraint, or NULL if no such variable */
SCIP_VAR* SCIPgetLinearVarBivariate(
   SCIP*                 scip,               /**< SCIP data structure */
   SCIP_CONS*            cons                /**< constraint */
   )
{
   assert(cons != NULL);
   assert(SCIPconsGetData(cons) != NULL);

   return SCIPconsGetData(cons)->z;
}

/** gets the coefficients of the linear variable of a bivariate constraint */
SCIP_Real SCIPgetLinearCoefBivariate(
   SCIP*                 scip,               /**< SCIP data structure */
   SCIP_CONS*            cons                /**< constraint */
   )
{
   assert(cons != NULL);
   assert(SCIPconsGetData(cons) != NULL);

   return SCIPconsGetData(cons)->zcoef;
}

/** gets the expression tree of a bivariate constraint */
SCIP_EXPRTREE* SCIPgetExprtreeBivariate(
   SCIP*                 scip,               /**< SCIP data structure */
   SCIP_CONS*            cons                /**< constraint */
   )
{
   assert(cons != NULL);
   assert(SCIPconsGetData(cons) != NULL);

   return SCIPconsGetData(cons)->f;
}

/** gets the left hand side of a bivariate constraint */
SCIP_Real SCIPgetLhsBivariate(
   SCIP*                 scip,               /**< SCIP data structure */
   SCIP_CONS*            cons                /**< constraint */
   )
{
   assert(cons != NULL);
   assert(SCIPconsGetData(cons) != NULL);

   return SCIPconsGetData(cons)->lhs;
}

/** gets the right hand side of a bivariate constraint */
SCIP_Real SCIPgetRhsBivariate(
   SCIP*                 scip,               /**< SCIP data structure */
   SCIP_CONS*            cons                /**< constraint */
   )
{
   assert(cons != NULL);
   assert(SCIPconsGetData(cons) != NULL);

   return SCIPconsGetData(cons)->rhs;
}<|MERGE_RESOLUTION|>--- conflicted
+++ resolved
@@ -1653,11 +1653,7 @@
 {
    SCIP_CONSDATA* consdata;
    SCIP_Real coefs[2];
-<<<<<<< HEAD
-   SCIP_Real constant = 0.0;
-=======
    SCIP_Real constant = SCIP_INVALID;
->>>>>>> 496bee94
    SCIP_Bool success;
 
    assert(scip != NULL);
