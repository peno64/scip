--- conflicted
+++ resolved
@@ -6547,16 +6547,6 @@
                {
                   /* row1 should be a cut with finite lhs, but infinite rhs */
                   assert(SCIPisInfinity(scip, SCIProwGetRhs(row1)));
-<<<<<<< HEAD
-                  SCIPdebugMessage("drop row1 for constraint <%s> because of very large lhs: %g\n", SCIPconsGetName(conss[c]), SCIProwGetLhs(row1));  /*lint !e613*/
-               }
-               /* add row to LP */
-               else
-               {
-                  SCIP_CALL( SCIPaddCut(scip, NULL, row1, FALSE /* forcecut */, infeasible) );
-                  SCIPdebug( SCIP_CALL( SCIPprintRow(scip, row1, NULL) ) );
-               }
-=======
                   SCIPdebugMsg(scip, "drop row1 for constraint <%s> because of very large lhs: %g\n", SCIPconsGetName(conss[c]), SCIProwGetLhs(row1));  /*lint !e613*/
                }
                /* add row to LP */
@@ -6565,7 +6555,6 @@
                   SCIP_CALL( SCIPaddCut(scip, NULL, row1, FALSE /* forcecut */, infeasible) );
                   SCIPdebug( SCIP_CALL( SCIPprintRow(scip, row1, NULL) ) );
                }
->>>>>>> d8fd8d85
                SCIP_CALL( SCIPreleaseRow(scip, &row1) );
             }
 
@@ -6580,16 +6569,6 @@
                {
                   /* row2 should be a cut with finite rhs, but infinite lhs */
                   assert(SCIPisInfinity(scip, SCIProwGetRhs(row2)));
-<<<<<<< HEAD
-                  SCIPdebugMessage("drop row2 for constraint <%s> because of very large rhs: %g\n", SCIPconsGetName(conss[c]), SCIProwGetLhs(row2));  /*lint !e613*/
-               }
-               /* add row to LP */
-               else if( !(*infeasible) )
-               {
-                  SCIP_CALL( SCIPaddCut(scip, NULL, row2, FALSE /* forcecut */, infeasible) );
-                  SCIPdebug( SCIP_CALL( SCIPprintRow(scip, row2, NULL) ) );
-               }
-=======
                   SCIPdebugMsg(scip, "drop row2 for constraint <%s> because of very large rhs: %g\n", SCIPconsGetName(conss[c]), SCIProwGetLhs(row2));  /*lint !e613*/
                }
                /* add row to LP */
@@ -6598,7 +6577,6 @@
                   SCIP_CALL( SCIPaddCut(scip, NULL, row2, FALSE /* forcecut */, infeasible) );
                   SCIPdebug( SCIP_CALL( SCIPprintRow(scip, row2, NULL) ) );
                }
->>>>>>> d8fd8d85
                SCIP_CALL( SCIPreleaseRow(scip, &row2) );
             }
 
