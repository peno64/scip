/* * * * * * * * * * * * * * * * * * * * * * * * * * * * * * * * * * * * * * */
/*                                                                           */
/*                  This file is part of the program and library             */
/*         SCIP --- Solving Constraint Integer Programs                      */
/*                                                                           */
/*    Copyright (C) 2002-2019 Konrad-Zuse-Zentrum                            */
/*                            fuer Informationstechnik Berlin                */
/*                                                                           */
/*  SCIP is distributed under the terms of the ZIB Academic License.         */
/*                                                                           */
/*  You should have received a copy of the ZIB Academic License              */
/*  along with SCIP; see the file COPYING. If not visit scip.zib.de.         */
/*                                                                           */
/* * * * * * * * * * * * * * * * * * * * * * * * * * * * * * * * * * * * * * */

/**@file   heur_gins.c
 * @ingroup DEFPLUGINS_HEUR
 * @brief  LNS heuristic that tries to delimit the search region to a neighborhood in the constraint graph
 * @author Gregor Hendel
 *
 * Graph Induced Neighborhood Search (GINS) is a Large Neighborhood Search Heuristic that attempts to improve
 * an incumbent solution by fixing a suitable percentage of integer variables to the incumbent and
 * solving the resulting, smaller and presumably easier sub-MIP.
 *
 * Its search neighborhoods are based on distances in a bipartite graph \f$G\f$ with the variables and constraints as nodes
 * and an edge between a variable and a constraint, if the variable is part of the constraint.
 * Given an integer \f$k\f$, the \f$k\f$-neighborhood of a variable \f$v\f$ in \f$G\f$ is the set of variables, whose nodes
 * are connected to \f$v\f$ by a path not longer than \f$2 \cdot k\f$. Intuitively, a judiciously chosen neighborhood size
 * allows to consider a local portion of the overall problem.
 *
 * An initial variable selection is made by randomly sampling different neighborhoods across the whole main problem.
 * The neighborhood that offers the largest potential for improvement is selected to become the local search neighborhood,
 * while all variables outside the neighborhood are fixed to their incumbent solution values.
 *
 * GINS also supports a rolling horizon approach, during which several local neighborhoods are considered
 * with increasing distance to the variable selected for the initial sub-problem. The rolling horizon approach ends
 * if no improvement could be found or a sufficient part of the problem component variables has been part of
 * at least one neighborhood.
 */

/*---+----1----+----2----+----3----+----4----+----5----+----6----+----7----+----8----+----9----+----0----+----1----+----2*/

#include "blockmemshell/memory.h"
#include "scip/heur_gins.h"
#include "scip/heuristics.h"
#include "scip/pub_heur.h"
#include "scip/pub_message.h"
#include "scip/pub_misc.h"
#include "scip/pub_misc_sort.h"
#include "scip/pub_sol.h"
#include "scip/pub_var.h"
#include "scip/scip_branch.h"
#include "scip/scip_cons.h"
#include "scip/scip_copy.h"
#include "scip/scip_general.h"
#include "scip/scip_heur.h"
#include "scip/scip_mem.h"
#include "scip/scip_message.h"
#include "scip/scip_nodesel.h"
#include "scip/scip_numerics.h"
#include "scip/scip_param.h"
#include "scip/scip_prob.h"
#include "scip/scip_randnumgen.h"
#include "scip/scip_sol.h"
#include "scip/scip_solve.h"
#include "scip/scip_solvingstats.h"
#include "scip/scip_timing.h"
#include <string.h>

#define HEUR_NAME             "gins"
#define HEUR_DESC             "gins works on k-neighborhood in a variable-constraint graph"
#define HEUR_DISPCHAR         SCIP_HEURDISPCHAR_LNS
#define HEUR_PRIORITY         -1103000
#define HEUR_FREQ             20
#define HEUR_FREQOFS          8
#define HEUR_MAXDEPTH         -1
#define HEUR_TIMING           SCIP_HEURTIMING_AFTERNODE
#define HEUR_USESSUBSCIP      TRUE  /**< does the heuristic use a secondary SCIP instance? */

#define DEFAULT_NODESOFS      500           /**< number of nodes added to the contingent of the total nodes */
#define DEFAULT_MAXNODES      5000          /**< maximum number of nodes to regard in the subproblem */
#define DEFAULT_MINIMPROVE    0.01          /**< factor by which Gins should at least improve the incumbent */
#define DEFAULT_MINNODES      50            /**< minimum number of nodes to regard in the subproblem */
#define DEFAULT_MINFIXINGRATE 0.66          /**< minimum percentage of integer variables that have to be fixed */
#define DEFAULT_NODESQUOT     0.15          /**< subproblem nodes in relation to nodes of the original problem */
#define DEFAULT_NWAITINGNODES 100           /**< number of nodes without incumbent change that heuristic should wait */
#define DEFAULT_USELPROWS     FALSE         /**< should subproblem be created out of the rows in the LP rows,
                                             **< otherwise, the copy constructors of the constraints handlers are used */
#define DEFAULT_COPYCUTS      TRUE          /**< if DEFAULT_USELPROWS is FALSE, then should all active cuts from the
                                             **< cutpool of the original scip be copied to constraints of the subscip */
#define DEFAULT_BESTSOLLIMIT    3            /**< limit on number of improving incumbent solutions in sub-CIP */
#define DEFAULT_FIXCONTVARS FALSE           /**< should continuous variables outside the neighborhoods get fixed? */
#define DEFAULT_POTENTIAL      'r'          /**< the reference point to compute the neighborhood potential: (r)oot or (p)seudo solution */
#define DEFAULT_MAXDISTANCE     3           /**< maximum distance to selected variable to enter the subproblem, or -1 to
                                             *   select the distance that best approximates the minimum fixing rate from below */
#define DEFAULT_RANDSEED       71
#define DEFAULT_RELAXDENSECONSS FALSE       /**< should dense constraints (at least as dense as 1 - minfixingrate) be
                                             *   ignored by connectivity graph? */
#define DEFAULT_USEROLLINGHORIZON TRUE      /**< should the heuristic solve a sequence of sub-MIP's around the first selected variable */
#define DEFAULT_ROLLHORIZONLIMFAC  0.4      /**< limiting percentage for variables already used in sub-SCIPs to terminate rolling
                                             *   horizon approach */
#ifdef SCIP_STATISTIC
#define NHISTOGRAMBINS         10           /* number of bins for histograms */
#endif
/*
 * Data structures
 */

/** rolling horizon data structure to control multiple LNS heuristic runs away from an original source variable
 *
 */
struct RollingHorizon
{
   SCIP_VGRAPH*          variablegraph;      /**< variable graph data structure for breadth-first-search neighborhoods */
   int*                  distances;          /**< distances of the heuristic rolling horizon from the original source
                                              *   variable indexed by probindex */
   SCIP_Bool*            used;               /**< array that represents for every variable whether it has been used
                                              *   in a neighborhood indexed by probindex */
   int                   lastmaxdistance;    /**< the last distance k for a neighborhood, will be decreased
                                              *   during the rolling horizon if the selected neighborhood is too large */
   int                   lastdistance;       /**< last distance from originally selected variable in iteration zero */
   int                   distancessize;      /**< size of the distances and used arrays */
   int                   niterations;        /**< counter for the number of rolling horizon iterations */
   int                   nused;              /**< counts the number variables that have been part of any neighborhood
                                              *   during the rolling horizon approach */
   int                   nnonreachable;      /**< counter for the number of nonreachable variables (distance -1) from
                                              *   the initially selected variable */
};
typedef struct RollingHorizon ROLLINGHORIZON;

/** primal heuristic data */
struct SCIP_HeurData
{
   int                   nodesofs;           /**< number of nodes added to the contingent of the total nodes */
   int                   maxnodes;           /**< maximum number of nodes to regard in the subproblem */
   int                   minnodes;           /**< minimum number of nodes to regard in the subproblem */
   SCIP_Real             minfixingrate;      /**< minimum percentage of integer variables that have to be fixed */
   int                   nwaitingnodes;      /**< number of nodes without incumbent change that heuristic should wait */
   SCIP_Real             minimprove;         /**< factor by which Gins should at least improve the incumbent */
   SCIP_Longint          usednodes;          /**< nodes already used by Gins in earlier calls */
   SCIP_Real             nodesquot;          /**< subproblem nodes in relation to nodes of the original problem */
   SCIP_Real             rollhorizonlimfac;  /**< limiting percentage for variables already used in sub-SCIPs to terminate
                                              *   rolling horizon approach */
   SCIP_RANDNUMGEN*      randnumgen;         /**< random number generator                              */
   SCIP_Bool             uselprows;          /**< should subproblem be created out of the rows in the LP rows? */
   SCIP_Bool             copycuts;           /**< if uselprows == FALSE, should all active cuts from cutpool be copied
                                              *   to constraints in subproblem? */
   SCIP_Bool             fixcontvars;        /**< should continuous variables outside the neighborhoods get fixed? */
   int                   bestsollimit;       /**< limit on number of improving incumbent solutions in sub-CIP */
   int                   maxdistance;        /**< maximum distance to selected variable to enter the subproblem, or -1 to
                                              *   select the distance that best approximates the minimum fixing rate from below */
   int                   sumneighborhoodvars;/**< neighborhood variables sum over all seen neighborhoods */
   int                   sumdiscneighborhoodvars; /**< neighborhood discrete variables sum over all seen neighboorhoods */
   int                   nneighborhoods;     /**< number of calculated neighborhoods */
   int                   nsubmips;           /**< counter for the number of sub-MIP's that can be higher than the number of
                                              *   calls of this heuristic */
   SCIP_Bool             relaxdenseconss;    /**< should dense constraints (at least as dense as 1 - minfixingrate) be
                                              *   ignored by connectivity graph? */
   SCIP_Bool             userollinghorizon;  /**< should the heuristic solve a sequence of sub-MIP's around the first
                                              *   selected variable */
   char                  potential;          /**< the reference point to compute the neighborhood potential: (r)oot or
                                              *   (p)seudo solution */
   int                   maxseendistance;    /**< maximum of all distances between two variables */
#ifdef SCIP_STATISTIC
   int                   consvarshist[NHISTOGRAMBINS]; /**< histogram that summarizes the densities of the constraints */
   int                   consdiscvarshist[NHISTOGRAMBINS]; /**< histogram that summarizes the discrete variable densities of the constraints */
   int                   conscontvarshist[NHISTOGRAMBINS]; /**< histogram that summarizes the continuous variable densities of the constraints */
#endif
   int                   nrelaxedconstraints; /**< number of constraints that were relaxed */
   int                   nfailures;           /**< counter for the number of unsuccessful runs of this heuristic */
   SCIP_Longint          nextnodenumber;      /**< the next node number at which the heuristic should be called again */
};

/** represents limits for the sub-SCIP solving process */
struct SolveLimits
{
   SCIP_Longint          nodelimit;          /**< maximum number of solving nodes for the sub-SCIP */
   SCIP_Real             memorylimit;        /**< memory limit for the sub-SCIP */
   SCIP_Real             timelimit;          /**< time limit for the sub-SCIP */
};
typedef struct SolveLimits SOLVELIMITS;

/*
 * Local methods
 */

#ifdef SCIP_STATISTIC
/** resets a histogram */
static
void resetHistogram(
   int*                  histogram           /**< the histogram */
   )
{
   BMSclearMemoryArray(histogram, NHISTOGRAMBINS);
}

/** adds a ratio to the histogram at the right position */
static
void addHistogramEntry(
   int*                  histogram,          /**< the histogram */
   int                   value,              /**< the value */
   int                   basevalue           /**< base value */
   )
{
   SCIP_Real ratio;
   int index;
   assert(value <= basevalue);
   ratio = value/ MAX(1.0, (SCIP_Real)basevalue);

   index = (int)(ratio * NHISTOGRAMBINS);
   ++histogram[index];
}

#endif

/** create a rolling horizon data structure */
static
SCIP_RETCODE rollingHorizonCreate(
   SCIP*                 scip,               /**< SCIP data structure */
   ROLLINGHORIZON**      rollinghorizon      /**< pointer to rolling horizon data structure */
   )
{
   int size;
   assert(scip != NULL);
   assert(rollinghorizon != NULL);

   size = SCIPgetNBinVars(scip) + SCIPgetNIntVars(scip);
   SCIP_CALL( SCIPallocBlockMemory(scip, rollinghorizon) );
   SCIP_CALL( SCIPallocBlockMemoryArray(scip, &(*rollinghorizon)->distances, size) );
   SCIP_CALL( SCIPallocClearBlockMemoryArray(scip, &(*rollinghorizon)->used, size) );
   (*rollinghorizon)->distancessize = size;
   (*rollinghorizon)->variablegraph = NULL;
   (*rollinghorizon)->lastdistance = -1;
   (*rollinghorizon)->niterations = 0;
   (*rollinghorizon)->nused = 0;

   return SCIP_OKAY;
}

/** free a rolling horizon data structure */
static
SCIP_RETCODE rollingHorizonFree(
   SCIP*                 scip,               /**< SCIP data structure */
   ROLLINGHORIZON**      rollinghorizon      /**< pointer to rolling horizon data structure */
   )
{
   assert(scip != NULL);
   assert(rollinghorizon != NULL);
   assert(*rollinghorizon != NULL);

   if( (*rollinghorizon)->variablegraph != NULL )
   {
      SCIPvariableGraphFree(scip, &(*rollinghorizon)->variablegraph);
   }

   SCIPfreeBlockMemoryArray(scip, &(*rollinghorizon)->distances, (*rollinghorizon)->distancessize);
   SCIPfreeBlockMemoryArray(scip, &(*rollinghorizon)->used, (*rollinghorizon)->distancessize);
   SCIPfreeBlockMemory(scip, rollinghorizon);
   return SCIP_OKAY;
}

/** is there potential to run another iteration of the rolling horizon approach? */
static
SCIP_Bool rollingHorizonRunAgain(
   SCIP*                 scip,               /**< SCIP data structure */
   ROLLINGHORIZON*       rollinghorizon,     /**< rolling horizon data structure */
   SCIP_HEURDATA*        heurdata            /**< heuristic data */
   )
{
   int maxnused = (int)(heurdata->rollhorizonlimfac * (SCIPgetNBinVars(scip) + SCIPgetNIntVars(scip)
         - rollinghorizon->nnonreachable));

   /* run again if a certain percentage of the reachable variables (in the same connected component)
    * was not used in a previous neighborhood
    */
   return (rollinghorizon->nused < maxnused);
}

/** store the distances from the selected variable permanently for the rolling horizon approach */
static
void rollingHorizonStoreDistances(
   SCIP*                 scip,               /**< SCIP data structure */
   ROLLINGHORIZON*       rollinghorizon,     /**< rolling horizon data structure */
   int*                  distances           /**< breadth-first distances indexed by Probindex of variables */
   )
{
   int i;
   BMScopyMemoryArray(rollinghorizon->distances, distances, rollinghorizon->distancessize);
   rollinghorizon->lastdistance = 0;
   rollinghorizon->nnonreachable = 0;

   /* collect number of nonreachable variables */
   for( i = 0; i < rollinghorizon->distancessize; ++i )
   {
      if( distances[i] == -1 )
         ++rollinghorizon->nnonreachable;
   }
}

/** get the potential of a subset of variables (distance to a reference point such as the pseudo-solution or root
 * LP solution)
 */
static
SCIP_Real getPotential(
   SCIP*                 scip,               /**< SCIP data structure */
   SCIP_HEURDATA*        heurdata,           /**< heuristic data */
   SCIP_SOL*             sol,                /**< solution */
   SCIP_VAR**            vars,               /**< variable array */
   int                   nvars               /**< length of variable array */
   )
{
   SCIP_Real potential;
   int i;

   assert(scip != NULL);
   assert(vars != NULL);
   assert(sol != NULL);

   if( nvars == 0 )
      return 0.0;

   potential = 0.0;

   for( i = 0; i < nvars; ++i )
   {
      SCIP_Real objdelta;
      SCIP_VAR* var;
      SCIP_Real referencepoint;
      SCIP_Real varobj;

      var = vars[i];
      assert(var != NULL);
      varobj = SCIPvarGetObj(var);

      if( SCIPisZero(scip, varobj) )
         continue;

      /* determine the reference point for potential computation */
      switch( heurdata->potential )
      {
         /* use difference to pseudo solution using the bound in the objective direction */
         case 'p':
            referencepoint = SCIPvarGetObj(var) > 0.0 ? SCIPvarGetLbGlobal(var) : SCIPvarGetUbGlobal(var);
            break;

         /* use root LP solution difference */
         case 'r':
            referencepoint = SCIPvarGetRootSol(var);
            break;
         default:
            SCIPerrorMessage("Unknown potential computation %c specified\n", heurdata->potential);
            referencepoint = 0.0;
            break;
      }

      if( SCIPisInfinity(scip, REALABS(referencepoint)) )
         continue;

      /* calculate the delta to the variables best bound */
      objdelta = (SCIPgetSolVal(scip, sol, var) - referencepoint) * SCIPvarGetObj(var);
      potential += objdelta;
   }

   return potential;
}

/** is the variable in the current neighborhood which is given by the breadth-first distances from a central variable? */
static
SCIP_Bool isVariableInNeighborhood(
   SCIP_VAR*             var,                /**< problem variable */
   int*                  distances,          /**< breadth-first distances indexed by Probindex of variables */
   int                   maxdistance         /**< maximum distance (inclusive) to be considered for neighborhoods */
   )
{
   assert(var != NULL);
   assert(distances != NULL);
   assert(maxdistance >= 0);
   assert(SCIPvarGetProbindex(var) >= 0);

   return (distances[SCIPvarGetProbindex(var)] != -1 && distances[SCIPvarGetProbindex(var)] <= maxdistance);
}

/** fixes variables in subproblem based on long breadth-first distances in variable graph */
static
SCIP_RETCODE fixNonNeighborhoodVariables(
   SCIP*                 scip,               /**< SCIP data structure */
   SCIP_HEURDATA*        heurdata,           /**< heuristic data */
   ROLLINGHORIZON*       rollinghorizon,     /**< rolling horizon data structure to save relevant information, or NULL if not needed */
   SCIP_SOL*             sol,                /**< solution in main SCIP for fixing values */
   SCIP_VAR**            vars,               /**< variables in the main SCIP */
   SCIP_VAR**            fixedvars,          /**< buffer to store variables that should be fixed */
   SCIP_Real*            fixedvals,          /**< buffer to store fixing values for fixed variables */
   int*                  distances,          /**< breadth-first distances indexed by Probindex of variables */
   int                   maxdistance,        /**< maximum distance (inclusive) to be considered for neighborhoods */
   int*                  nfixings            /**< pointer to store number of fixed variables */
   )
{
   int i;
   int nbinvars;
   int nintvars;
   int nvars;
   int nvarstofix;

   SCIP_CALL( SCIPgetVarsData(scip, NULL, &nvars, &nbinvars, &nintvars, NULL, NULL) );

   nvarstofix = heurdata->fixcontvars ? nvars : nbinvars + nintvars;
   *nfixings = 0;

   /* change bounds of variables of the subproblem */
   for( i = 0; i < nvarstofix; i++ )
   {
      /* fix all variables that are too far away from this variable according to maxdistance */
      if( distances[i] == -1 || distances[i] > maxdistance )
      {
         SCIP_Real solval;
         SCIP_Real lb;
         SCIP_Real ub;

         solval = SCIPgetSolVal(scip, sol, vars[i]);
         lb = SCIPvarGetLbGlobal(vars[i]);
         ub = SCIPvarGetUbGlobal(vars[i]);
         assert(SCIPisLE(scip, lb, ub));

         /* due to dual reductions, it may happen that the solution value is not in the variable's domain anymore */
         if( SCIPisLT(scip, solval, lb) )
            solval = lb;
         else if( SCIPisGT(scip, solval, ub) )
            solval = ub;

         /* perform the bound change */
         if( !SCIPisInfinity(scip, solval) && !SCIPisInfinity(scip, -solval) )
         {
            fixedvars[*nfixings] = vars[i];
            fixedvals[*nfixings] = solval;
            ++(*nfixings);
         }
      }
      else if( rollinghorizon != NULL && i < nbinvars + nintvars && ! rollinghorizon->used[i] )
      {
         ++rollinghorizon->nused;
         rollinghorizon->used[i] = TRUE;
      }
   }

   if( rollinghorizon != NULL )
   {
      rollinghorizon->lastmaxdistance = maxdistance;
      rollinghorizon->niterations++;
   }

   return SCIP_OKAY;
}

/** determine the maximum allowed distance to stay within the restriction to fix at least minfixingrate many non
 *  neighborhood variables
 */
static
SCIP_RETCODE determineMaxDistance(
   SCIP*                 scip,               /**< SCIP data structure */
   SCIP_HEURDATA*        heurdata,           /**< heuristic data */
   int*                  distances,          /**< breadth-first distances indexed by Probindex of variables */
   int*                  choosevardistance   /**< pointer to store the computed maximum distance */
   )
{
   int* distancescopy;
   int nrelevantdistances;
   int criticalidx;
   int zeropos;
   int nvars;
   int nbinvars;
   int nintvars;

   SCIP_CALL( SCIPgetVarsData(scip, NULL, &nvars, &nbinvars, &nintvars, NULL, NULL) );

   nrelevantdistances = (heurdata->fixcontvars ?  nvars : (nbinvars + nintvars));

   /* copy the relevant distances of either the discrete or all problem variables and sort them */
   SCIP_CALL( SCIPduplicateBufferArray(scip, &distancescopy, distances, nrelevantdistances) );
   SCIPsortInt(distancescopy, nrelevantdistances);

   /* distances can be infinite in the case of multiple connected components; therefore, search for the index of the
    * zero entry, which is the unique representative of the chosen variable in the sorted distances
    */
   zeropos = -1;

   /* TODO: use selection method instead */
   (void)SCIPsortedvecFindInt(distancescopy, 0, nrelevantdistances, &zeropos);
   assert(zeropos >= 0);

   /* determine the critical index to look for an appropriate neighborhood distance, starting from the zero position */
   criticalidx = zeropos + (int)((1.0 - heurdata->minfixingrate) * nrelevantdistances);
   criticalidx = MIN(criticalidx, nrelevantdistances - 1);

   /* determine the maximum breadth-first distance such that the neighborhood size stays small enough (below 1-minfixingrate)*/
   *choosevardistance = distancescopy[criticalidx];

   /* we set the distance to exactly the distance at the critical index. If the distance at critical index is not the
    * last one before the distance increases, we decrease the choosevardistance such that the entire neighborhood
    * fits into the minfixingrate restriction
    */
   if( criticalidx != nrelevantdistances - 1 && distancescopy[criticalidx + 1] == *choosevardistance )
      (*choosevardistance)--;

   /* update the maximum distance */
   heurdata->maxseendistance = MAX(heurdata->maxseendistance, distancescopy[nrelevantdistances - 1]);

   SCIPfreeBufferArray(scip, &distancescopy);

   return SCIP_OKAY;
}

/** gets the average size of a discrete neighborhood over all variables tested */
static
SCIP_Real heurdataAvgDiscreteNeighborhoodSize(
   SCIP_HEURDATA*        heurdata            /**< heuristic data */
   )
{
   return heurdata->sumdiscneighborhoodvars / (MAX(1.0, (SCIP_Real)heurdata->nneighborhoods));
}

/** select a good starting variable at the first iteration of a rolling horizon approach */
static
SCIP_RETCODE selectInitialVariable(
   SCIP*                 scip,               /**< SCIP data structure */
   SCIP_HEURDATA*        heurdata,           /**< heuristic data */
   SCIP_VGRAPH*          vargraph,           /**< variable graph data structure to work on */
   int*                  distances,          /**< breadth-first distances indexed by Probindex of variables */
   SCIP_VAR**            selvar,             /**< pointer to store the selected variable */
   int*                  selvarmaxdistance   /**< maximal distance k to consider for selected variable neighborhood */
   )
{
   SCIP_SOL* sol;
   SCIP_VAR** vars;                          /* original scip variables */
   int nbinvars;
   int nintvars;
   int nvars;
   int nsearched;
   int searchlimit;
   int nintegralvarsleft;
   int nintegralvarsbound;
   int v;
   SCIP_VAR** varscopy;
   int maxdistance;
   SCIP_Real maxpotential;

   assert(vargraph != NULL);
   assert(scip != NULL);
   assert(heurdata != NULL);
   assert(selvar != NULL);
   sol = SCIPgetBestSol(scip);
   assert(sol != NULL);

   /* get required data of the original problem */
   SCIP_CALL( SCIPgetVarsData(scip, &vars, &nvars, &nbinvars, &nintvars, NULL, NULL) );

   /* copy SCIP variables */
   SCIP_CALL( SCIPduplicateBufferArray(scip, &varscopy, vars, nbinvars + nintvars) );
   nsearched = 0;
   maxpotential = SCIP_REAL_MIN;

   /* determine upper bound on neighborhood size */
   nintegralvarsbound = (int)((1.0 - heurdata->minfixingrate) * (nbinvars + nintvars));

   /* maximum distance from selected variable for breadth-first search (if set to -1, we compute an exhaustive breadth-first
    * search and sort the variables by their distance)
    */
   maxdistance = (heurdata->maxdistance == - 1 ? INT_MAX : heurdata->maxdistance);

   nintegralvarsleft  = nbinvars + nintvars;
   *selvar = NULL;

   /* sort inactive variables to the end of the array */
   for( v = nintegralvarsleft - 1; v >= 0; --v )
   {
      if( ! SCIPvarIsActive(varscopy[v]) )
      {
         varscopy[v] = varscopy[nintegralvarsleft - 1];
         --nintegralvarsleft;
      }
   }

   /* adjust the search limit */
   searchlimit = heurdata->nneighborhoods < 10 ? 5 : (int)(nintegralvarsleft / heurdataAvgDiscreteNeighborhoodSize(heurdata));
   searchlimit = MIN(searchlimit, 10);

   /* multi variable potential: choose different disjoint neighborhoods, compare their potential */
   while( nsearched < searchlimit && nintegralvarsleft > 0 )
   {
      SCIP_VAR** neighborhood;
      SCIP_VAR* choosevar;
      int neighborhoodsize;
      int ndiscvarsneighborhood;
      int choosevardistance;

      ++nsearched;

      /* select a variable to start with randomly, but make sure it is active */
      do
      {
         int idx = SCIPrandomGetInt(heurdata->randnumgen, 0, nintegralvarsleft - 1);
         choosevar = varscopy[idx];
         assert(choosevar != NULL);
         /* sort inactive variables to the end */
         if( SCIPvarGetProbindex(choosevar) < 0 )
         {
            varscopy[idx] = varscopy[nintegralvarsleft - 1];
            --nintegralvarsleft;
         }
      }
      while( SCIPvarGetProbindex(choosevar) < 0 && nintegralvarsleft > 0);

      /* if there was no variable chosen, there are no active variables left */
      if( SCIPvarGetProbindex(choosevar) < 0 )
      {
         SCIPdebugMsg(scip, "No active variable left to perform breadth-first search\n");
         break;
      }

      assert(SCIPvarIsIntegral(choosevar));

      /* get neighborhood storage */
      SCIP_CALL( SCIPallocBufferArray(scip, &neighborhood, nvars) );

      /* determine breadth-first distances from the chosen variable */
      SCIP_CALL( SCIPvariablegraphBreadthFirst(scip, vargraph, &choosevar, 1, distances, maxdistance, INT_MAX, INT_MAX) );

      /* use either automatic or user-defined max-distance for neighborhood in variable constraint graph */
      if( heurdata->maxdistance != -1 )
      {
         choosevardistance = heurdata->maxdistance;
      }
      else
      {
         SCIP_CALL( determineMaxDistance(scip, heurdata, distances, &choosevardistance) );
      }

      ndiscvarsneighborhood = 0;
      neighborhoodsize = 0;

      /* loop over variables and determine neighborhood */
      for( v = nvars - 1; v >= 0; --v )
      {
         SCIP_VAR* currvar;
         currvar = vars[v];

         /* put variable in the neighborhood */
         if( isVariableInNeighborhood(currvar, distances, choosevardistance) )
         {
            neighborhood[neighborhoodsize++] = currvar;

            /* increase discrete variables counter */
            if( SCIPvarIsIntegral(currvar) )
               ++ndiscvarsneighborhood;
         }
      }

      /* check if neighborhood contains too many integer variables in order to satisfy the minimum fixing rate */
      if( ndiscvarsneighborhood >= nintegralvarsbound || ndiscvarsneighborhood <= 1 )
      {
         SCIPdebugMsg(scip, "Too many or too few discrete variables in neighboorhood: %d (%d)\n",
            ndiscvarsneighborhood, nbinvars + nintvars);
      }
      else
      {
         /* compare the neighborhood potential to the best potential found so far */
         SCIP_Real potential = getPotential(scip, heurdata, sol, neighborhood, neighborhoodsize);

         /* big potential, take this variable */
         if( potential > maxpotential )
         {
            maxpotential = potential;
            *selvar = choosevar;
            *selvarmaxdistance = choosevardistance;
         }
      }

      /* sort neighborhood variables to the end so that this neighborhood is not considered in further samples */
      for( v = nintegralvarsleft - 1; v >= 0; --v )
      {
         SCIP_VAR* currvar;
         currvar = vars[v];

         if( isVariableInNeighborhood(currvar, distances, choosevardistance) )
         {
            varscopy[v] = varscopy[nintegralvarsleft - 1];
            --nintegralvarsleft;
         }
      }

      heurdata->sumdiscneighborhoodvars += ndiscvarsneighborhood;
      heurdata->sumneighborhoodvars += neighborhoodsize;
      ++heurdata->nneighborhoods;

      /* free current neighborhood */
      SCIPfreeBufferArray(scip, &neighborhood);
   }

   SCIPfreeBufferArray(scip, &varscopy);

   /* maybe no variable has a positive delta */
   if( !SCIPisPositive(scip, maxpotential) || *selvar == NULL )
   {
      SCIPdebugMsg(scip, "Stopping with maxpotential %15.9f and selected variable %s\n",
            maxpotential, *selvar != NULL ? SCIPvarGetName(*selvar) : "none");
      *selvar = NULL;
   }

   return SCIP_OKAY;
}

/** select the next variable using the rolling horizon */
static
SCIP_RETCODE selectNextVariable(
   SCIP*                 scip,               /**< SCIP data structure */
   SCIP_HEURDATA*        heurdata,           /**< heuristic data */
   ROLLINGHORIZON*       rollinghorizon,     /**< rolling horizon data structure to save relevant information, or NULL if not needed */
   int*                  distances,          /**< breadth-first distances indexed by Probindex of variables */
   SCIP_VAR**            selvar,             /**< pointer to store the selected variable */
   int*                  selvarmaxdistance   /**< maximal distance k to consider for selected variable neighborhood */
   )
{
   SCIP_VAR** vars;                          /* original scip variables */
   int i;
   int nbinvars;
   int nintvars;
   int minunuseddistance;

   assert(scip != NULL);
   assert(rollinghorizon != NULL);
   assert(distances != NULL);
   assert(selvar != NULL);
   assert(selvarmaxdistance != NULL);

   SCIP_CALL( SCIPgetVarsData(scip, &vars, NULL, &nbinvars, &nintvars, NULL, NULL) );

   /* loop over the variables that are left and pick the variable with
    * - the smallest, always nondecreasing distance
    * - that was not used before in a neighborhood
    */
   do
   {
      minunuseddistance = INT_MAX;
      *selvarmaxdistance = rollinghorizon->lastmaxdistance;
      *selvar = NULL;
      for( i = 0; i < nbinvars + nintvars && minunuseddistance > rollinghorizon->lastdistance; ++i )
      {
         if( rollinghorizon->distances[i] >= rollinghorizon->lastdistance
               && rollinghorizon->distances[i] < minunuseddistance && ! rollinghorizon->used[i] )
         {
            minunuseddistance = rollinghorizon->distances[i];
            *selvar = vars[i];
         }
      }

      /* if no variable could be selected, we can stop */
      if( *selvar == NULL )
      {
         *selvarmaxdistance = 0;
         return SCIP_OKAY;
      }

      /* determine the distances to other variables from this variable */
      SCIP_CALL( SCIPvariablegraphBreadthFirst(scip, rollinghorizon->variablegraph, selvar, 1, distances, *selvarmaxdistance, INT_MAX, INT_MAX) );

      SCIP_CALL( determineMaxDistance(scip, heurdata, distances, selvarmaxdistance) );

      /* mark this variable as used in order to not find it again */
      if( *selvarmaxdistance == 0 )
      {
         rollinghorizon->used[SCIPvarGetProbindex(*selvar)] = TRUE;
         rollinghorizon->nused++;
         *selvar = NULL;
      }
   }
   while( rollingHorizonRunAgain(scip, rollinghorizon, heurdata) && (*selvar == NULL || *selvarmaxdistance == 0) );

   /* breadth-first search determines the distances of all variables
    * that are no more than maxdistance away from the start variable
    */
   assert(*selvarmaxdistance <= rollinghorizon->lastmaxdistance);
   *selvarmaxdistance = MIN(*selvarmaxdistance, rollinghorizon->lastmaxdistance);
   rollinghorizon->lastdistance = minunuseddistance;
   rollinghorizon->lastmaxdistance = *selvarmaxdistance;

   return SCIP_OKAY;
}

/** determines the graph-induced variable fixings */
static
SCIP_RETCODE determineVariableFixings(
   SCIP*                 scip,               /**< original SCIP data structure */
   SCIP_VAR**            fixedvars,          /**< buffer to store variables that should be fixed */
   SCIP_Real*            fixedvals,          /**< buffer to store fixing values for fixed variables */
   int*                  nfixings,           /**< pointer to store the number of fixed variables */
   SCIP_HEURDATA*        heurdata,           /**< heuristic data */
   ROLLINGHORIZON*       rollinghorizon,     /**< rolling horizon data structure to save relevant information, or NULL if not needed */
   SCIP_Bool*            success             /**< used to store whether the creation of the subproblem worked */
   )
{
   SCIP_VAR** vars;
   SCIP_SOL* sol;                            /* pool of solutions */
   int* distances;
   SCIP_VGRAPH* vargraph;
   SCIP_VAR* selvar;
   int nvars;
   int nbinvars;
   int nintvars;
   int fixthreshold;

   int selvarmaxdistance;

   assert(fixedvars != NULL);
   assert(fixedvals != NULL);
   assert(nfixings != NULL);

   *success = TRUE;
   *nfixings = 0;
   selvarmaxdistance = 0;
   sol = SCIPgetBestSol(scip);
   assert(sol != NULL);

   /* get required data of the original problem */
   SCIP_CALL( SCIPgetVarsData(scip, &vars, &nvars, &nbinvars, &nintvars, NULL, NULL) );

   /* create variable graph */
   SCIPdebugMsg(scip, "Creating variable constraint graph\n");

   /* get the saved variable graph, or create a new one */
   if( rollinghorizon != NULL )
   {
      if( rollinghorizon->niterations == 0 )
      {
         SCIP_CALL( SCIPvariableGraphCreate(scip, &rollinghorizon->variablegraph, heurdata->relaxdenseconss, 1.0 - heurdata->minfixingrate, &heurdata->nrelaxedconstraints) );
      }
      else
         assert(rollinghorizon->variablegraph != NULL);

      vargraph = rollinghorizon->variablegraph;
   }
   else
   {
      SCIP_CALL( SCIPvariableGraphCreate(scip, &vargraph, heurdata->relaxdenseconss, 1.0 - heurdata->minfixingrate, &heurdata->nrelaxedconstraints) );
   }

   /* allocate buffer memory to hold distances */
   SCIP_CALL( SCIPallocBufferArray(scip, &distances, nvars) );

   selvar = NULL;

   /* in the first iteration of the rolling horizon approach, we select an initial variable */
   if( rollinghorizon == NULL || rollinghorizon->niterations == 0 )
   {
      SCIP_CALL( selectInitialVariable(scip, heurdata, vargraph, distances, &selvar, &selvarmaxdistance) );

      /* collect and save the distances in the rolling horizon data structure */
      if( selvar != NULL && rollinghorizon != NULL )
      {
         /* collect distances in the variable graph of all variables to the selected variable */
         SCIP_CALL( SCIPvariablegraphBreadthFirst(scip, vargraph, &selvar, 1, distances, INT_MAX, INT_MAX, INT_MAX) );
         rollingHorizonStoreDistances(scip, rollinghorizon, distances);
         rollinghorizon->lastmaxdistance = selvarmaxdistance;
      }
   }
   else
   {
      /* select the next variable, if variables are left */
      SCIP_CALL( selectNextVariable(scip, heurdata, rollinghorizon, distances, &selvar, &selvarmaxdistance) );
   }

   assert(selvar == NULL || selvarmaxdistance > 0);
   if( selvar == NULL )
   {
      *success = FALSE;
   }
   else
   {
      SCIPdebugMsg(scip, "Selected variable <%s> as central variable for a <%d>-neighborhood\n",
         SCIPvarGetName(selvar), selvarmaxdistance);

      /* fix variables that are not in the neighborhood around the selected variable */
      SCIP_CALL( fixNonNeighborhoodVariables(scip, heurdata, rollinghorizon, sol, vars, fixedvars, fixedvals, distances,
            selvarmaxdistance, nfixings) );

      fixthreshold = (int)(heurdata->minfixingrate * (heurdata->fixcontvars ? nvars : (nbinvars + nintvars)));

      /* compare actual number of fixings to limit; if we fixed not enough variables we terminate here;
       * we also terminate if no discrete variables are left
       */
      if( *nfixings < fixthreshold )
      {
         SCIPdebugMsg(scip, "Fixed %d < %d variables in gins heuristic, stopping", *nfixings, fixthreshold);
         *success = FALSE;
      }
   }

   SCIPfreeBufferArray(scip, &distances);
   if( rollinghorizon == NULL )
      SCIPvariableGraphFree(scip, &vargraph);

   return SCIP_OKAY;
}

<<<<<<< HEAD
/** creates a new solution for the original problem by copying the solution of the subproblem */
static
SCIP_RETCODE createNewSol(
   SCIP*                 scip,               /**< original SCIP data structure */
   SCIP*                 subscip,            /**< SCIP structure of the subproblem */
   SCIP_VAR**            subvars,            /**< the variables of the subproblem */
   SCIP_HEUR*            heur,               /**< gins heuristic structure */
   SCIP_SOL*             subsol,             /**< solution of the subproblem */
   SCIP_Bool*            success             /**< used to store whether new solution was found or not */
   )
{
   SCIP_VAR** vars;                          /* the original problem's variables */
   int        nvars;
   SCIP_Real* subsolvals;                    /* solution values of the subproblem */
   SCIP_SOL*  newsol;                        /* solution to be created for the original problem */
   int i;

   assert(scip != NULL);
   assert(subscip != NULL);
   assert(subvars != NULL);
   assert(subsol != NULL);

   /* get variables' data */
   SCIP_CALL( SCIPgetVarsData(scip, &vars, &nvars, NULL, NULL, NULL, NULL) );

   SCIP_CALL( SCIPallocBufferArray(scip, &subsolvals, nvars) );

   /* copy the solution */
   for( i = 0; i < nvars; ++i )
   {
      if( subvars[i] == NULL )
         subsolvals[i] = MIN(MAX(0.0, SCIPvarGetLbLocal(vars[i])), SCIPvarGetUbLocal(vars[i]));  /*lint !e666*/
      else
         subsolvals[i] = SCIPgetSolVal(subscip, subsol, subvars[i]);
   }

   /* create new solution for the original problem */
   SCIP_CALL( SCIPcreateSol(scip, &newsol, heur) );
   SCIP_CALL( SCIPsetSolVals(scip, newsol, nvars, vars, subsolvals) );

   /* try to add new solution to scip and free it immediately */
   SCIP_CALL( SCIPtrySolFree(scip, &newsol, FALSE, FALSE, TRUE, TRUE, TRUE, success) );

   SCIPfreeBufferArray(scip, &subsolvals);

   return SCIP_OKAY;
}

=======
>>>>>>> 485d77d7
/** set sub-SCIP solving limits */
static
SCIP_RETCODE setLimits(
   SCIP*                 subscip,            /**< SCIP data structure */
   SOLVELIMITS*          solvelimits         /**< pointer to solving limits data structure */
   )
{
   assert(subscip != NULL);
   assert(solvelimits != NULL);

   SCIP_CALL( SCIPsetLongintParam(subscip, "limits/nodes", solvelimits->nodelimit) );
   SCIP_CALL( SCIPsetRealParam(subscip, "limits/time", solvelimits->timelimit) );
   SCIP_CALL( SCIPsetRealParam(subscip, "limits/memory", solvelimits->memorylimit) );

   return SCIP_OKAY;
}

/** set up the sub-SCIP */
static
SCIP_RETCODE setupSubScip(
   SCIP*                 scip,               /**< SCIP data structure */
   SCIP*                 subscip,            /**< sub-SCIP data structure */
   SOLVELIMITS*          solvelimits,        /**< pointer to solving limits data structure */
   SCIP_HEUR*            heur                /**< this heuristic */
   )
{
   SCIP_HEURDATA* heurdata;
   SCIP_Real cutoff;
   SCIP_Real upperbound;

   heurdata = SCIPheurGetData(heur);

   /* do not abort subproblem on CTRL-C */
   SCIP_CALL( SCIPsetBoolParam(subscip, "misc/catchctrlc", FALSE) );

   /* disable output to console */
   SCIP_CALL( SCIPsetIntParam(subscip, "display/verblevel", 0) );

   /* disable statistic timing inside sub SCIP */
   SCIP_CALL( SCIPsetBoolParam(subscip, "timing/statistictiming", FALSE) );

   SCIP_CALL( SCIPsetIntParam(subscip, "limits/bestsol", heurdata->bestsollimit) );

   /* forbid recursive call of heuristics and separators solving subMIPs */
   SCIP_CALL( SCIPsetSubscipsOff(subscip, TRUE) );

   /* disable cutting plane separation */
   SCIP_CALL( SCIPsetSeparating(subscip, SCIP_PARAMSETTING_OFF, TRUE) );

   /* disable expensive presolving */
   SCIP_CALL( SCIPsetPresolving(subscip, SCIP_PARAMSETTING_FAST, TRUE) );

   /* use best estimate node selection */
   if( SCIPfindNodesel(subscip, "estimate") != NULL && !SCIPisParamFixed(subscip, "nodeselection/estimate/stdpriority") )
   {
      SCIP_CALL( SCIPsetIntParam(subscip, "nodeselection/estimate/stdpriority", INT_MAX/4) );
   }

   /* use inference branching */
   if( SCIPfindBranchrule(subscip, "inference") != NULL && !SCIPisParamFixed(subscip, "branching/inference/priority") )
   {
      SCIP_CALL( SCIPsetIntParam(subscip, "branching/inference/priority", INT_MAX/4) );
   }

   /* enable conflict analysis, disable analysis of boundexceeding LPs, and restrict conflict pool */
   if( !SCIPisParamFixed(subscip, "conflict/enable") )
   {
      SCIP_CALL( SCIPsetBoolParam(subscip, "conflict/enable", TRUE) );
   }
   if( !SCIPisParamFixed(subscip, "conflict/useboundlp") )
   {
      SCIP_CALL( SCIPsetCharParam(subscip, "conflict/useboundlp", 'o') );
   }
   if( !SCIPisParamFixed(subscip, "conflict/maxstoresize") )
   {
      SCIP_CALL( SCIPsetIntParam(subscip, "conflict/maxstoresize", 100) );
   }

   /* speed up sub-SCIP by not checking dual LP feasibility */
   SCIP_CALL( SCIPsetBoolParam(subscip, "lp/checkdualfeas", FALSE) );

   /* employ a limit on the number of enforcement rounds in the quadratic constraint handlers; this fixes the issue that
    * sometimes the quadratic constraint handler needs hundreds or thousands of enforcement rounds to determine the
    * feasibility status of a single node without fractional branching candidates by separation (namely for uflquad
    * instances); however, the solution status of the sub-SCIP might get corrupted by this; hence no decutions shall be
    * made for the original SCIP
    */
   if( SCIPfindConshdlr(subscip, "quadratic") != NULL && !SCIPisParamFixed(subscip, "constraints/quadratic/enfolplimit") )
   {
      SCIP_CALL( SCIPsetIntParam(subscip, "constraints/quadratic/enfolplimit", 10) );
   }

   /* add an objective cutoff */
   assert( !SCIPisInfinity(scip, SCIPgetUpperbound(scip)) );

   upperbound = SCIPgetUpperbound(scip) - SCIPsumepsilon(scip);
   if( !SCIPisInfinity(scip, -1.0 * SCIPgetLowerbound(scip)) )
   {
      cutoff = (1 - heurdata->minimprove) * SCIPgetUpperbound(scip)
                      + heurdata->minimprove * SCIPgetLowerbound(scip);
   }
   else
   {
      if( SCIPgetUpperbound(scip) >= 0 )
         cutoff = (1 - heurdata->minimprove) * SCIPgetUpperbound(scip);
      else
         cutoff = (1 + heurdata->minimprove) * SCIPgetUpperbound(scip);
   }
   cutoff = MIN(upperbound, cutoff);
   SCIP_CALL(SCIPsetObjlimit(subscip, cutoff));

   /* set solve limits for sub-SCIP */
   SCIP_CALL( setLimits(subscip, solvelimits) );

   return SCIP_OKAY;
}

/** determine limits for a sub-SCIP */
static
SCIP_RETCODE determineLimits(
   SCIP*                 scip,               /**< SCIP data structure */
   SCIP_HEUR*            heur,               /**< this heuristic */
   SOLVELIMITS*          solvelimits,        /**< pointer to solving limits data structure */
   SCIP_Bool*            runagain            /**< can we solve another sub-SCIP with these limits */
   )
{
   SCIP_HEURDATA* heurdata;
   SCIP_Real maxnnodesr;
   SCIP_Longint maxnnodes;
   assert(scip != NULL);
   assert(heur != NULL);
   assert(solvelimits != NULL);
   assert(runagain != NULL);

   heurdata = SCIPheurGetData(heur);

   /* check whether there is enough time and memory left */
   SCIP_CALL( SCIPgetRealParam(scip, "limits/time", &solvelimits->timelimit) );
   if( !SCIPisInfinity(scip, solvelimits->timelimit) )
      solvelimits->timelimit -= SCIPgetSolvingTime(scip);
   SCIP_CALL( SCIPgetRealParam(scip, "limits/memory", &solvelimits->memorylimit) );

   /* substract the memory already used by the main SCIP and the estimated memory usage of external software */
   if( !SCIPisInfinity(scip, solvelimits->memorylimit) )
   {
      solvelimits->memorylimit -= SCIPgetMemUsed(scip)/1048576.0;
      solvelimits->memorylimit -= SCIPgetMemExternEstim(scip)/1048576.0;
   }

   /* abort if no time is left or not enough memory to create a copy of SCIP, including external memory usage */
   if( solvelimits->timelimit <= 0.0 || solvelimits->memorylimit <= 2.0*SCIPgetMemExternEstim(scip)/1048576.0 )
      *runagain = FALSE;

   /* calculate the maximal number of branching nodes until heuristic is aborted */
   maxnnodesr = heurdata->nodesquot * SCIPgetNNodes(scip);

   /* reward gins if it succeeded often, count the setup costs for the sub-MIP as 100 nodes */
   maxnnodesr *= 1.0 + 2.0 * (SCIPheurGetNBestSolsFound(heur)+1.0)/(heurdata->nsubmips + 1.0);
   maxnnodes = (SCIP_Longint)(maxnnodesr - 100.0 * heurdata->nsubmips);
   maxnnodes += heurdata->nodesofs;

   /* determine the node limit for the current process */
   solvelimits->nodelimit = maxnnodes - heurdata->usednodes;
   solvelimits->nodelimit = MIN(solvelimits->nodelimit, heurdata->maxnodes);

   /* check whether we have enough nodes left to call subproblem solving */
   if( solvelimits->nodelimit < heurdata->minnodes )
      *runagain = FALSE;

   return SCIP_OKAY;
}

/** updates heurdata after a run of GINS */
static
void updateFailureStatistic(
   SCIP*                 scip,               /**< original SCIP data structure */
   SCIP_HEURDATA*        heurdata            /**< primal heuristic data */
   )
{
   /* increase number of failures, calculate next node at which GINS should be called and update actual solutions */
   heurdata->nfailures++;
   heurdata->nextnodenumber = (heurdata->nfailures <= 25
      ? SCIPgetNNodes(scip) + 100*(2LL << heurdata->nfailures) /*lint !e703*/
      : SCIP_LONGINT_MAX);
}

#ifdef SCIP_STATISTIC
/** gets the average neighborhood size of all selected variables */
static
SCIP_Real heurdataAvgNeighborhoodSize(
   SCIP_HEURDATA*        heurdata            /**< heuristic data */
   )
{
   return heurdata->sumneighborhoodvars / (MAX(1.0, (SCIP_Real)heurdata->nneighborhoods));
}

/** prints a histogram */
static
void printHistogram(
   SCIP*                 scip,               /**< SCIP data structure */
   int*                  histogram,          /**< histogram values */
   const char*           name                /**< display name of this histogram */
   )
{
   int i;

   SCIPverbMessage(scip, SCIP_VERBLEVEL_HIGH, NULL, "Gins: %s", name);

   /* write out entries of this histogram */
   for( i = 0; i < NHISTOGRAMBINS; ++i )
      SCIPverbMessage(scip, SCIP_VERBLEVEL_HIGH, NULL, " %d", histogram[i]);
   SCIPverbMessage(scip, SCIP_VERBLEVEL_HIGH, NULL, "\n");
}
#endif

/*
 * Callback methods of primal heuristic
 */

/** copy method for primal heuristic plugins (called when SCIP copies plugins) */
static
SCIP_DECL_HEURCOPY(heurCopyGins)
{  /*lint --e{715}*/
   assert(scip != NULL);
   assert(heur != NULL);
   assert(strcmp(SCIPheurGetName(heur), HEUR_NAME) == 0);

   /* call inclusion method of primal heuristic */
   SCIP_CALL( SCIPincludeHeurGins(scip) );

   return SCIP_OKAY;
}

/** destructor of primal heuristic to free user data (called when SCIP is exiting) */
static
SCIP_DECL_HEURFREE(heurFreeGins)
{  /*lint --e{715}*/
   SCIP_HEURDATA* heurdata;

   assert(heur != NULL);
   assert(scip != NULL);

   /* get heuristic data */
   heurdata = SCIPheurGetData(heur);
   assert(heurdata != NULL);

   /* free heuristic data */
   SCIPfreeBlockMemory(scip, &heurdata);
   SCIPheurSetData(heur, NULL);

   return SCIP_OKAY;
}

/** initialization method of primal heuristic (called after problem was transformed) */
static
SCIP_DECL_HEURINIT(heurInitGins)
{  /*lint --e{715}*/
   SCIP_HEURDATA* heurdata;

   assert(heur != NULL);
   assert(scip != NULL);

   /* get heuristic's data */
   heurdata = SCIPheurGetData(heur);
   assert(heurdata != NULL);
   assert(heurdata->randnumgen == NULL);

   /* initialize data */
   heurdata->usednodes = 0;
   SCIP_CALL( SCIPcreateRandom(scip, &heurdata->randnumgen, DEFAULT_RANDSEED, TRUE) );
   heurdata->sumdiscneighborhoodvars = heurdata->sumneighborhoodvars = 0;
   heurdata->nneighborhoods = 0;
   heurdata->maxseendistance = 0;
   heurdata->nsubmips = 0;
   heurdata->nfailures = 0;
   heurdata->nextnodenumber = 0;

#ifdef SCIP_STATISTIC
   resetHistogram(heurdata->conscontvarshist);
   resetHistogram(heurdata->consdiscvarshist);
   resetHistogram(heurdata->conscontvarshist);
#endif

   return SCIP_OKAY;
}

/** initialization method of primal heuristic (called after problem was transformed) */
static
SCIP_DECL_HEUREXIT(heurExitGins)
{  /*lint --e{715}*/
   SCIP_HEURDATA* heurdata;

   assert(heur != NULL);
   assert(scip != NULL);

   /* get heuristic's data */
   heurdata = SCIPheurGetData(heur);
   assert(heurdata != NULL);

   SCIPstatistic(
      SCIPverbMessage(scip, SCIP_VERBLEVEL_HIGH, NULL, "Gins: Avg Neighborhood size: %.1f Avg. discrete neighboorhood vars: %.1f\n",
            heurdataAvgNeighborhoodSize(heurdata), heurdataAvgDiscreteNeighborhoodSize(heurdata));
      SCIPverbMessage(scip, SCIP_VERBLEVEL_HIGH, NULL, "Gins: Max seen distance %d\n", heurdata->maxseendistance);
      printHistogram(scip, heurdata->consvarshist, "Constraint density histogram");
      printHistogram(scip, heurdata->conscontvarshist, "Constraint continuous density histogram");
      printHistogram(scip, heurdata->consdiscvarshist, "Constraint discrete density histogram");
      )

   SCIPfreeRandom(scip, &heurdata->randnumgen);
   heurdata->randnumgen = NULL;

   return SCIP_OKAY;
}

/** execution method of primal heuristic */
static
SCIP_DECL_HEUREXEC(heurExecGins)
{  /*lint --e{715}*/
   SCIP_HEURDATA* heurdata;                  /* heuristic's data */
   SCIP* subscip;                            /* the subproblem created by gins */
   SCIP_VAR** vars;                          /* original problem's variables */
   SCIP_VAR** subvars;                       /* subproblem's variables */
   SCIP_VAR** fixedvars;
   SCIP_Real* fixedvals;
   ROLLINGHORIZON* rollinghorizon;           /* data structure for rolling horizon approach */
   SCIP_HASHMAP* varmapfw;                   /* mapping of SCIP variables to sub-SCIP variables */

   int nvars;                                /* number of original problem's variables */
   int i;
   int nfixedvars;
   SOLVELIMITS solvelimits;
   SCIP_Bool runagain;

   SCIP_Bool success;

   assert(heur != NULL);
   assert(scip != NULL);
   assert(result != NULL);

   /* get heuristic's data */
   heurdata = SCIPheurGetData(heur);
   assert(heurdata != NULL);

   *result = SCIP_DELAYED;

   /* only call heuristic, if feasible solution is available */
   if( SCIPgetNSols(scip) <= 0 )
      return SCIP_OKAY;

   /* in case of many unsuccessful calls, the nextnodenumber is increased to prevent us from running too often  */
   if( SCIPgetNNodes(scip) < heurdata->nextnodenumber )
      return SCIP_OKAY;

   /* only call heuristic, if the best solution comes from transformed problem */
   assert(SCIPgetBestSol(scip) != NULL);
   if( SCIPsolIsOriginal(SCIPgetBestSol(scip)) )
      return SCIP_OKAY;

   /* only call heuristic, if enough nodes were processed since last incumbent */
   if( SCIPgetNNodes(scip) - SCIPgetSolNodenum(scip,SCIPgetBestSol(scip)) < heurdata->nwaitingnodes )
      return SCIP_OKAY;

   *result = SCIP_DIDNOTRUN;

   /* only call heuristic, if discrete variables are present */
   if( SCIPgetNBinVars(scip) == 0 && SCIPgetNIntVars(scip) == 0 )
      return SCIP_OKAY;

   if( SCIPisStopped(scip) )
      return SCIP_OKAY;

   runagain = TRUE;

   /* determine solving limits for the sub-SCIP for the first time */
   SCIP_CALL( determineLimits(scip, heur, &solvelimits, &runagain) );

   if( ! runagain )
      return SCIP_OKAY;

   *result = SCIP_DIDNOTFIND;

   SCIP_CALL( SCIPgetVarsData(scip, &vars, &nvars, NULL, NULL, NULL, NULL) );
   SCIP_CALL( SCIPallocBufferArray(scip, &fixedvars, nvars) );
   SCIP_CALL( SCIPallocBufferArray(scip, &fixedvals, nvars) );

   /* only create a rolling horizon data structure if we need to keep it */
   if( heurdata->userollinghorizon )
      SCIP_CALL( rollingHorizonCreate(scip, &rollinghorizon) );
   else
      rollinghorizon = NULL;

   do
   {
      /* create a new problem, by fixing all variables except for a small neighborhood */
      SCIP_CALL( determineVariableFixings(scip, fixedvars, fixedvals, &nfixedvars, heurdata, rollinghorizon, &success) );

      /* terminate if it was not possible to create the subproblem */
      if( !success )
      {
         SCIPdebugMsg(scip, "Could not create the subproblem -> skip call\n");

         /* do not count this as a call to the heuristic */
         *result = SCIP_DIDNOTRUN;

         /* count this as a failure and increase the number of waiting nodes until the next call */
         updateFailureStatistic(scip, heurdata);
         goto TERMINATE;
      }

      /* initializing the subproblem */
      SCIP_CALL( SCIPallocBufferArray(scip, &subvars, nvars) );
      SCIP_CALL( SCIPcreate(&subscip) );
      ++heurdata->nsubmips;

      /* create the variable mapping hash map */
      SCIP_CALL( SCIPhashmapCreate(&varmapfw, SCIPblkmem(subscip), nvars) );

      /* create a problem copy as sub SCIP */
      SCIP_CALL( SCIPcopyLargeNeighborhoodSearch(scip, subscip, varmapfw, "gins", fixedvars, fixedvals, nfixedvars,
            heurdata->uselprows, heurdata->copycuts, &success, NULL) );

      for( i = 0; i < nvars; i++ )
         subvars[i] = (SCIP_VAR*) SCIPhashmapGetImage(varmapfw, vars[i]);

      /* free hash map */
      SCIPhashmapFree(&varmapfw);

      /* set up limits for the subproblem */
      SCIP_CALL( setupSubScip(scip, subscip, &solvelimits, heur) );

      /* solve the subproblem */
      SCIPdebugMsg(scip, "Solve Gins subMIP\n");

      /* Errors in solving the subproblem should not kill the overall solving process
       * Hence, the return code is caught and a warning is printed, only in debug mode, SCIP will stop.
       */
      SCIP_CALL_ABORT( SCIPsolve(subscip) );

      /* transfer variable statistics from sub-SCIP */
      SCIP_CALL( SCIPmergeVariableStatistics(subscip, scip, subvars, vars, nvars) );

      heurdata->usednodes += SCIPgetNNodes(subscip);

<<<<<<< HEAD
      success = FALSE;
      /* check, whether a solution was found */
      if( SCIPgetNSols(subscip) > 0 )
      {
         SCIP_SOL** subsols;
         int nsubsols;

         /* check, whether a solution was found;
          * due to numerics, it might happen that not all solutions are feasible -> try all solutions until one was accepted
          */
         nsubsols = SCIPgetNSols(subscip);
         subsols = SCIPgetSols(subscip);
         for( i = 0; i < nsubsols && !success; ++i )
         {
            SCIP_CALL( createNewSol(scip, subscip, subvars, heur, subsols[i], &success) );
         }
         if( success )
            *result = SCIP_FOUNDSOL;
      }
=======
      /* check, whether a solution was found;
       * due to numerics, it might happen that not all solutions are feasible -> try all solutions until one was accepted
       */
      SCIP_CALL( SCIPtranslateSubSols(scip, subscip, heur, subvars, &success, NULL) );
      if( success )
         *result = SCIP_FOUNDSOL;
>>>>>>> 485d77d7

      /* free subproblem */
      SCIPfreeBufferArray(scip, &subvars);
      SCIP_CALL( SCIPfree(&subscip) );

      /* check if we want to run another rolling horizon iteration */
      runagain = success && heurdata->userollinghorizon;
      if( runagain )
      {
         assert(rollinghorizon != NULL);
         SCIP_CALL( determineLimits(scip, heur, &solvelimits, &runagain ) );
         runagain = runagain && rollingHorizonRunAgain(scip, rollinghorizon, heurdata);
      }
   }
   while( runagain );

   /* delay the heuristic in case it was not successful */
   if( *result != SCIP_FOUNDSOL )
      updateFailureStatistic(scip, heurdata);

TERMINATE:

   /* only free the rolling horizon data structure if we need to keep it */
   if( heurdata->userollinghorizon )
   {
      SCIP_CALL( rollingHorizonFree(scip, &rollinghorizon) );
   }

   SCIPfreeBufferArray(scip, &fixedvals);
   SCIPfreeBufferArray(scip, &fixedvars);

   return SCIP_OKAY;
}

/*
 * primal heuristic specific interface methods
 */

/** creates the gins primal heuristic and includes it in SCIP */
SCIP_RETCODE SCIPincludeHeurGins(
   SCIP*                 scip                /**< SCIP data structure */
   )
{
   SCIP_HEURDATA* heurdata;
   SCIP_HEUR* heur;

   /* create Gins primal heuristic data */
   SCIP_CALL( SCIPallocBlockMemory(scip, &heurdata) );
   heurdata->randnumgen = NULL;

   /* include primal heuristic */
   SCIP_CALL( SCIPincludeHeurBasic(scip, &heur,
         HEUR_NAME, HEUR_DESC, HEUR_DISPCHAR, HEUR_PRIORITY, HEUR_FREQ, HEUR_FREQOFS,
         HEUR_MAXDEPTH, HEUR_TIMING, HEUR_USESSUBSCIP, heurExecGins, heurdata) );

   assert(heur != NULL);

   /* set non-NULL pointers to callback methods */
   SCIP_CALL( SCIPsetHeurCopy(scip, heur, heurCopyGins) );
   SCIP_CALL( SCIPsetHeurFree(scip, heur, heurFreeGins) );
   SCIP_CALL( SCIPsetHeurInit(scip, heur, heurInitGins) );
   SCIP_CALL( SCIPsetHeurExit(scip, heur, heurExitGins) );

   /* add gins primal heuristic parameters */
   SCIP_CALL( SCIPaddIntParam(scip, "heuristics/" HEUR_NAME "/nodesofs",
         "number of nodes added to the contingent of the total nodes",
         &heurdata->nodesofs, FALSE, DEFAULT_NODESOFS, 0, INT_MAX, NULL, NULL) );

   SCIP_CALL( SCIPaddIntParam(scip, "heuristics/" HEUR_NAME "/maxnodes",
         "maximum number of nodes to regard in the subproblem",
         &heurdata->maxnodes, TRUE, DEFAULT_MAXNODES, 0, INT_MAX, NULL, NULL) );

   SCIP_CALL( SCIPaddIntParam(scip, "heuristics/" HEUR_NAME "/minnodes",
         "minimum number of nodes required to start the subproblem",
         &heurdata->minnodes, TRUE, DEFAULT_MINNODES, 0, INT_MAX, NULL, NULL) );

   SCIP_CALL( SCIPaddIntParam(scip, "heuristics/" HEUR_NAME "/nwaitingnodes",
         "number of nodes without incumbent change that heuristic should wait",
         &heurdata->nwaitingnodes, TRUE, DEFAULT_NWAITINGNODES, 0, INT_MAX, NULL, NULL) );

   SCIP_CALL( SCIPaddRealParam(scip, "heuristics/" HEUR_NAME "/nodesquot",
         "contingent of sub problem nodes in relation to the number of nodes of the original problem",
         &heurdata->nodesquot, FALSE, DEFAULT_NODESQUOT, 0.0, 1.0, NULL, NULL) );

   SCIP_CALL( SCIPaddRealParam(scip, "heuristics/" HEUR_NAME "/minfixingrate",
         "percentage of integer variables that have to be fixed",
         &heurdata->minfixingrate, FALSE, DEFAULT_MINFIXINGRATE, SCIPsumepsilon(scip), 1.0-SCIPsumepsilon(scip), NULL, NULL) );

   SCIP_CALL( SCIPaddRealParam(scip, "heuristics/" HEUR_NAME "/minimprove",
         "factor by which " HEUR_NAME " should at least improve the incumbent",
         &heurdata->minimprove, TRUE, DEFAULT_MINIMPROVE, 0.0, 1.0, NULL, NULL) );

   SCIP_CALL( SCIPaddBoolParam(scip, "heuristics/" HEUR_NAME "/uselprows",
         "should subproblem be created out of the rows in the LP rows?",
         &heurdata->uselprows, TRUE, DEFAULT_USELPROWS, NULL, NULL) );

   SCIP_CALL( SCIPaddBoolParam(scip, "heuristics/" HEUR_NAME "/copycuts",
         "if uselprows == FALSE, should all active cuts from cutpool be copied to constraints in subproblem?",
         &heurdata->copycuts, TRUE, DEFAULT_COPYCUTS, NULL, NULL) );

   SCIP_CALL( SCIPaddBoolParam(scip, "heuristics/" HEUR_NAME "/fixcontvars",
         "should continuous variables outside the neighborhoods be fixed?",
         &heurdata->fixcontvars, TRUE, DEFAULT_FIXCONTVARS, NULL, NULL) );

   SCIP_CALL( SCIPaddIntParam(scip, "heuristics/" HEUR_NAME "/bestsollimit",
         "limit on number of improving incumbent solutions in sub-CIP",
         &heurdata->bestsollimit, FALSE, DEFAULT_BESTSOLLIMIT, -1, INT_MAX, NULL, NULL) );

   SCIP_CALL( SCIPaddIntParam(scip, "heuristics/" HEUR_NAME "/maxdistance",
         "maximum distance to selected variable to enter the subproblem, or -1 to select the distance "
         "that best approximates the minimum fixing rate from below",
         &heurdata->maxdistance, FALSE, DEFAULT_MAXDISTANCE, -1, INT_MAX, NULL, NULL) );

   SCIP_CALL( SCIPaddCharParam(scip, "heuristics/" HEUR_NAME "/potential",
         "the reference point to compute the neighborhood potential: (r)oot or (p)seudo solution",
         &heurdata->potential, TRUE, DEFAULT_POTENTIAL, "pr", NULL, NULL) );

   SCIP_CALL( SCIPaddBoolParam(scip, "heuristics/" HEUR_NAME "/userollinghorizon",
         "should the heuristic solve a sequence of sub-MIP's around the first selected variable",
         &heurdata->userollinghorizon, TRUE, DEFAULT_USEROLLINGHORIZON, NULL, NULL) );

   SCIP_CALL( SCIPaddBoolParam(scip, "heuristics/" HEUR_NAME "/relaxdenseconss",
         "should dense constraints (at least as dense as 1 - minfixingrate) be ignored by connectivity graph?",
         &heurdata->relaxdenseconss, TRUE, DEFAULT_RELAXDENSECONSS, NULL, NULL) );

   SCIP_CALL( SCIPaddRealParam(scip, "heuristics/" HEUR_NAME "/rollhorizonlimfac",
         "limiting percentage for variables already used in sub-SCIPs to terminate rolling horizon approach",
         &heurdata->rollhorizonlimfac, TRUE, DEFAULT_ROLLHORIZONLIMFAC, 0.0, 1.0, NULL, NULL) );

   return SCIP_OKAY;
}<|MERGE_RESOLUTION|>--- conflicted
+++ resolved
@@ -900,57 +900,6 @@
    return SCIP_OKAY;
 }
 
-<<<<<<< HEAD
-/** creates a new solution for the original problem by copying the solution of the subproblem */
-static
-SCIP_RETCODE createNewSol(
-   SCIP*                 scip,               /**< original SCIP data structure */
-   SCIP*                 subscip,            /**< SCIP structure of the subproblem */
-   SCIP_VAR**            subvars,            /**< the variables of the subproblem */
-   SCIP_HEUR*            heur,               /**< gins heuristic structure */
-   SCIP_SOL*             subsol,             /**< solution of the subproblem */
-   SCIP_Bool*            success             /**< used to store whether new solution was found or not */
-   )
-{
-   SCIP_VAR** vars;                          /* the original problem's variables */
-   int        nvars;
-   SCIP_Real* subsolvals;                    /* solution values of the subproblem */
-   SCIP_SOL*  newsol;                        /* solution to be created for the original problem */
-   int i;
-
-   assert(scip != NULL);
-   assert(subscip != NULL);
-   assert(subvars != NULL);
-   assert(subsol != NULL);
-
-   /* get variables' data */
-   SCIP_CALL( SCIPgetVarsData(scip, &vars, &nvars, NULL, NULL, NULL, NULL) );
-
-   SCIP_CALL( SCIPallocBufferArray(scip, &subsolvals, nvars) );
-
-   /* copy the solution */
-   for( i = 0; i < nvars; ++i )
-   {
-      if( subvars[i] == NULL )
-         subsolvals[i] = MIN(MAX(0.0, SCIPvarGetLbLocal(vars[i])), SCIPvarGetUbLocal(vars[i]));  /*lint !e666*/
-      else
-         subsolvals[i] = SCIPgetSolVal(subscip, subsol, subvars[i]);
-   }
-
-   /* create new solution for the original problem */
-   SCIP_CALL( SCIPcreateSol(scip, &newsol, heur) );
-   SCIP_CALL( SCIPsetSolVals(scip, newsol, nvars, vars, subsolvals) );
-
-   /* try to add new solution to scip and free it immediately */
-   SCIP_CALL( SCIPtrySolFree(scip, &newsol, FALSE, FALSE, TRUE, TRUE, TRUE, success) );
-
-   SCIPfreeBufferArray(scip, &subsolvals);
-
-   return SCIP_OKAY;
-}
-
-=======
->>>>>>> 485d77d7
 /** set sub-SCIP solving limits */
 static
 SCIP_RETCODE setLimits(
@@ -1394,34 +1343,12 @@
 
       heurdata->usednodes += SCIPgetNNodes(subscip);
 
-<<<<<<< HEAD
-      success = FALSE;
-      /* check, whether a solution was found */
-      if( SCIPgetNSols(subscip) > 0 )
-      {
-         SCIP_SOL** subsols;
-         int nsubsols;
-
-         /* check, whether a solution was found;
-          * due to numerics, it might happen that not all solutions are feasible -> try all solutions until one was accepted
-          */
-         nsubsols = SCIPgetNSols(subscip);
-         subsols = SCIPgetSols(subscip);
-         for( i = 0; i < nsubsols && !success; ++i )
-         {
-            SCIP_CALL( createNewSol(scip, subscip, subvars, heur, subsols[i], &success) );
-         }
-         if( success )
-            *result = SCIP_FOUNDSOL;
-      }
-=======
       /* check, whether a solution was found;
        * due to numerics, it might happen that not all solutions are feasible -> try all solutions until one was accepted
        */
       SCIP_CALL( SCIPtranslateSubSols(scip, subscip, heur, subvars, &success, NULL) );
       if( success )
          *result = SCIP_FOUNDSOL;
->>>>>>> 485d77d7
 
       /* free subproblem */
       SCIPfreeBufferArray(scip, &subvars);
