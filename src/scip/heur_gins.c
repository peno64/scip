--- conflicted
+++ resolved
@@ -41,9 +41,9 @@
 /*---+----1----+----2----+----3----+----4----+----5----+----6----+----7----+----8----+----9----+----0----+----1----+----2*/
 
 #include "blockmemshell/memory.h"
-#include "scip/decomp.h"
 #include "scip/heur_gins.h"
 #include "scip/heuristics.h"
+#include "scip/pub_dcmp.h"
 #include "scip/pub_heur.h"
 #include "scip/pub_message.h"
 #include "scip/pub_misc.h"
@@ -53,6 +53,7 @@
 #include "scip/scip_branch.h"
 #include "scip/scip_cons.h"
 #include "scip/scip_copy.h"
+#include "scip/scip_dcmp.h"
 #include "scip/scip_general.h"
 #include "scip/scip_heur.h"
 #include "scip/scip_mem.h"
@@ -1599,15 +1600,12 @@
    SCIP_HEURDATA*        heurdata            /**< heuristic data */
    )
 {
-   SCIP_DECOMPSTORE* decompstore;
    SCIP_DECOMP** decomps;
    int ndecomps;
    int currdecomp;
 
    /* TODO coming soon: better selection than last nontrivial decomposition that has been input */
-   decompstore = SCIPgetDecompstore(scip);
-   ndecomps = SCIPdecompstoreGetNDecomps(decompstore);
-   decomps = SCIPdecompstoreGetDecomps(decompstore);
+   SCIPgetDecomps(scip, &decomps, &ndecomps, FALSE);
    currdecomp = ndecomps;
 
    while( --currdecomp >= 0 )
@@ -2220,45 +2218,20 @@
 
       heurdata->usednodes += SCIPgetNNodes(subscip);
 
-<<<<<<< HEAD
-      /* check, whether a solution was found */
       success = FALSE;
-      if( SCIPgetNSols(subscip) > 0 )
-      {
-         SCIP_SOL** subsols;
-         int nsubsols;
-
-         /* check, whether a solution was found;
-          * due to numerics, it might happen that not all solutions are feasible -> try all solutions until one was accepted
-          */
-         nsubsols = SCIPgetNSols(subscip);
-         subsols = SCIPgetSols(subscip);
-         for( i = 0; i < nsubsols && !success; ++i )
-         {
-            SCIP_CALL( createNewSol(scip, subscip, subvars, heur, subsols[i], &success) );
-         }
-         if( success )
-            *result = SCIP_FOUNDSOL;
-      }
-=======
       /* check, whether a solution was found;
        * due to numerics, it might happen that not all solutions are feasible -> try all solutions until one was accepted
        */
       SCIP_CALL( SCIPtranslateSubSols(scip, subscip, heur, subvars, &success, NULL) );
       if( success )
          *result = SCIP_FOUNDSOL;
->>>>>>> e153a212
 
       /* free subproblem */
       SCIPfreeBufferArray(scip, &subvars);
       SCIP_CALL( SCIPfree(&subscip) );
 
       /* check if we want to run another rolling horizon iteration */
-<<<<<<< HEAD
-      runagain = heurdata->userollinghorizon;
-=======
       runagain = success && heurdata->userollinghorizon;
->>>>>>> e153a212
       if( runagain )
       {
          assert(rollinghorizon != NULL || decomphorizon != NULL);
