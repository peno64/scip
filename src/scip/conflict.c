/* * * * * * * * * * * * * * * * * * * * * * * * * * * * * * * * * * * * * * */
/*                                                                           */
/*                  This file is part of the program and library             */
/*         SCIP --- Solving Constraint Integer Programs                      */
/*                                                                           */
/*    Copyright (C) 2002-2019 Konrad-Zuse-Zentrum                            */
/*                            fuer Informationstechnik Berlin                */
/*                                                                           */
/*  SCIP is distributed under the terms of the ZIB Academic License.         */
/*                                                                           */
/*  You should have received a copy of the ZIB Academic License              */
/*  along with SCIP; see the file COPYING. If not visit scip.zib.de.         */
/*                                                                           */
/* * * * * * * * * * * * * * * * * * * * * * * * * * * * * * * * * * * * * * */
/**@file   conflict.c
 * @ingroup OTHER_CFILES
 * @brief  methods and datastructures for conflict analysis
 * @author Tobias Achterberg
 * @author Timo Berthold
 * @author Stefan Heinz
 * @author Marc Pfetsch
 * @author Michael Winkler
 * @author Jakob Witzig
 *
 * This file implements a conflict analysis method like the one used in modern
 * SAT solvers like zchaff. The algorithm works as follows:
 *
 * Given is a set of bound changes that are not allowed being applied simultaneously, because they
 * render the current node infeasible (e.g. because a single constraint is infeasible in the these
 * bounds, or because the LP relaxation is infeasible).  The goal is to deduce a clause on variables
 * -- a conflict clause -- representing the "reason" for this conflict, i.e., the branching decisions
 * or the deductions (applied e.g. in domain propagation) that lead to the conflict. This clause can
 * then be added to the constraint set to help cutting off similar parts of the branch and bound
 * tree, that would lead to the same conflict.  A conflict clause can also be generated, if the
 * conflict was detected by a locally valid constraint. In this case, the resulting conflict clause
 * is also locally valid in the same depth as the conflict detecting constraint. If all involved
 * variables are binary, a linear (set covering) constraint can be generated, otherwise a bound
 * disjunction constraint is generated. Details are given in
 *
 * Tobias Achterberg, Conflict Analysis in Mixed Integer Programming@n
 * Discrete Optimization, 4, 4-20 (2007)
 *
 * See also @ref CONF. Here is an outline of the algorithm:
 *
 * -#  Put all the given bound changes to a priority queue, which is ordered,
 *     such that the bound change that was applied last due to branching or deduction
 *     is at the top of the queue. The variables in the queue are always active
 *     problem variables. Because binary variables are preferred over general integer
 *     variables, integer variables are put on the priority queue prior to the binary
 *     variables. Create an empty conflict set.
 * -#  Remove the top bound change b from the priority queue.
 * -#  Perform the following case distinction:
 *     -#  If the remaining queue is non-empty, and bound change b' (the one that is now
 *         on the top of the queue) was applied at the same depth level as b, and if
 *         b was a deduction with known inference reason, and if the inference constraint's
 *         valid depth is smaller or equal to the conflict detecting constraint's valid
 *         depth:
 *          - Resolve bound change b by asking the constraint that inferred the
 *            bound change to put all the bound changes on the priority queue, that
 *            lead to the deduction of b.
 *            Note that these bound changes have at most the same inference depth
 *            level as b, and were deduced earlier than b.
 *     -#  Otherwise, the bound change b was a branching decision or a deduction with
 *         missing inference reason, or the inference constraint's validity is more local
 *         than the one of the conflict detecting constraint.
 *          - If a the bound changed corresponds to a binary variable, add it or its
 *            negation to the conflict set, depending on which of them is currently fixed to
 *            FALSE (i.e., the conflict set consists of literals that cannot be FALSE
 *            altogether at the same time).
 *          - Otherwise put the bound change into the conflict set.
 *         Note that if the bound change was a branching, all deduced bound changes
 *         remaining in the priority queue have smaller inference depth level than b,
 *         since deductions are always applied after the branching decisions. However,
 *         there is the possibility, that b was a deduction, where the inference
 *         reason was not given or the inference constraint was too local.
 *         With this lack of information, we must treat the deduced bound change like
 *         a branching, and there may exist other deduced bound changes of the same
 *         inference depth level in the priority queue.
 * -#  If priority queue is non-empty, goto step 2.
 * -#  The conflict set represents the conflict clause saying that at least one
 *     of the conflict variables must take a different value. The conflict set is then passed
 *     to the conflict handlers, that may create a corresponding constraint (e.g. a logicor
 *     constraint or bound disjunction constraint) out of these conflict variables and
 *     add it to the problem.
 *
 * If all deduced bound changes come with (global) inference information, depending on
 * the conflict analyzing strategy, the resulting conflict set has the following property:
 *  - 1-FirstUIP: In the depth level where the conflict was found, at most one variable
 *    assigned at that level is member of the conflict set. This conflict variable is the
 *    first unique implication point of its depth level (FUIP).
 *  - All-FirstUIP: For each depth level, at most one variable assigned at that level is
 *    member of the conflict set. This conflict variable is the first unique implication
 *    point of its depth level (FUIP).
 *
 * The user has to do the following to get the conflict analysis running in its
 * current implementation:
 *  - A constraint handler or propagator supporting the conflict analysis must implement
 *    the CONSRESPROP/PROPRESPROP call, that processes a bound change inference b and puts all
 *    the reason bounds leading to the application of b with calls to
 *    SCIPaddConflictBound() on the conflict queue (algorithm step 3.(a)).
 *  - If the current bounds lead to a deduction of a bound change (e.g. in domain
 *    propagation), a constraint handler should call SCIPinferVarLbCons() or
 *    SCIPinferVarUbCons(), thus providing the constraint that infered the bound change.
 *    A propagator should call SCIPinferVarLbProp() or SCIPinferVarUbProp() instead,
 *    thus providing a pointer to itself.
 *  - If (in the current bounds) an infeasibility is detected, the constraint handler or
 *    propagator should
 *     1. call SCIPinitConflictAnalysis() to initialize the conflict queue,
 *     2. call SCIPaddConflictBound() for each bound that lead to the conflict,
 *     3. call SCIPanalyzeConflictCons() or SCIPanalyzeConflict() to analyze the conflict
 *        and add an appropriate conflict constraint.
 */

/*---+----1----+----2----+----3----+----4----+----5----+----6----+----7----+----8----+----9----+----0----+----1----+----2*/

#include "lpi/lpi.h"
#include "scip/clock.h"
#include "scip/conflict.h"
#include "scip/conflictstore.h"
#include "scip/cons.h"
#include "scip/cons_linear.h"
#include "scip/cuts.h"
#include "scip/history.h"
#include "scip/lp.h"
#include "scip/presolve.h"
#include "scip/prob.h"
#include "scip/prop.h"
#include "scip/pub_conflict.h"
#include "scip/pub_cons.h"
#include "scip/pub_lp.h"
#include "scip/pub_message.h"
#include "scip/pub_misc.h"
#include "scip/pub_misc_sort.h"
#include "scip/pub_paramset.h"
#include "scip/pub_prop.h"
#include "scip/pub_tree.h"
#include "scip/pub_var.h"
#include "scip/scip_conflict.h"
#include "scip/scip_cons.h"
#include "scip/scip_sol.h"
#include "scip/scip_var.h"
#include "scip/set.h"
#include "scip/sol.h"
#include "scip/struct_conflict.h"
#include "scip/struct_lp.h"
#include "scip/struct_prob.h"
#include "scip/struct_set.h"
#include "scip/struct_stat.h"
#include "scip/struct_tree.h"
#include "scip/struct_var.h"
#include "scip/tree.h"
#include "scip/var.h"
#include "scip/visual.h"
#include <string.h>
#if defined(_WIN32) || defined(_WIN64)
#else
#include <strings.h> /*lint --e{766}*/
#endif



#define BOUNDSWITCH                0.51 /**< threshold for bound switching - see cuts.c */
#define POSTPROCESS               FALSE /**< apply postprocessing to the cut - see cuts.c */
#define USEVBDS                   FALSE /**< use variable bounds - see cuts.c */
#define ALLOWLOCAL                FALSE /**< allow to generate local cuts - see cuts. */
#define MINFRAC                   0.05  /**< minimal fractionality of floor(rhs) - see cuts.c */
#define MAXFRAC                   0.999 /**< maximal fractionality of floor(rhs) - see cuts.c */

/*#define SCIP_CONFGRAPH*/


#ifdef SCIP_CONFGRAPH
/*
 * Output of Conflict Graph
 */

#include <stdio.h>

static FILE*             confgraphfile = NULL;              /**< output file for current conflict graph */
static SCIP_BDCHGINFO*   confgraphcurrentbdchginfo = NULL;  /**< currently resolved bound change */
static int               confgraphnconflictsets = 0;        /**< number of conflict sets marked in the graph */

/** writes a node section to the conflict graph file */
static
void confgraphWriteNode(
   void*                 idptr,              /**< id of the node */
   const char*           label,              /**< label of the node */
   const char*           nodetype,           /**< type of the node */
   const char*           fillcolor,          /**< color of the node's interior */
   const char*           bordercolor         /**< color of the node's border */
   )
{
   assert(confgraphfile != NULL);

   SCIPgmlWriteNode(confgraphfile, (unsigned int)(size_t)idptr, label, nodetype, fillcolor, bordercolor);
}

/** writes an edge section to the conflict graph file */
static
void confgraphWriteEdge(
   void*                 source,             /**< source node of the edge */
   void*                 target,             /**< target node of the edge */
   const char*           color               /**< color of the edge */
   )
{
   assert(confgraphfile != NULL);

#ifndef SCIP_CONFGRAPH_EDGE
   SCIPgmlWriteArc(confgraphfile, (unsigned int)(size_t)source, (unsigned int)(size_t)target, NULL, color);
#else
   SCIPgmlWriteEdge(confgraphfile, (unsigned int)(size_t)source, (unsigned int)(size_t)target, NULL, color);
#endif
}

/** creates a file to output the current conflict graph into; adds the conflict vertex to the graph */
static
SCIP_RETCODE confgraphCreate(
   SCIP_SET*             set,                /**< global SCIP settings */
   SCIP_CONFLICT*        conflict            /**< conflict analysis data */
   )
{
   char fname[SCIP_MAXSTRLEN];

   assert(conflict != NULL);
   assert(confgraphfile == NULL);

   (void) SCIPsnprintf(fname, SCIP_MAXSTRLEN, "conf%p%d.gml", conflict, conflict->count);
   SCIPinfoMessage(set->scip, NULL, "storing conflict graph in file <%s>\n", fname);

   confgraphfile = fopen(fname, "w");

   if( confgraphfile == NULL )
   {
      SCIPerrorMessage("cannot open graph file <%s>\n", fname);
      SCIPABORT(); /*lint !e527*/
      return SCIP_WRITEERROR;
   }

   SCIPgmlWriteOpening(confgraphfile, TRUE);

   confgraphWriteNode(NULL, "conflict", "ellipse", "#ff0000", "#000000");

   confgraphcurrentbdchginfo = NULL;

   return SCIP_OKAY;
}

/** closes conflict graph file */
static
void confgraphFree(
   void
   )
{
   if( confgraphfile != NULL )
   {
      SCIPgmlWriteClosing(confgraphfile);

      fclose(confgraphfile);

      confgraphfile = NULL;
      confgraphnconflictsets = 0;
   }
}

/** adds a bound change node to the conflict graph and links it to the currently resolved bound change */
static
void confgraphAddBdchg(
   SCIP_BDCHGINFO*       bdchginfo           /**< bound change to add to the conflict graph */
   )
{
   const char* colors[] = {
      "#8888ff", /* blue for constraint resolving */
      "#ffff00", /* yellow for propagator resolving */
      "#55ff55"  /* green branching decision */
   };
   char label[SCIP_MAXSTRLEN];
   char depth[SCIP_MAXSTRLEN];
   int col;

   switch( SCIPbdchginfoGetChgtype(bdchginfo) )
   {
   case SCIP_BOUNDCHGTYPE_BRANCHING:
      col = 2;
      break;
   case SCIP_BOUNDCHGTYPE_CONSINFER:
      col = 0;
      break;
   case SCIP_BOUNDCHGTYPE_PROPINFER:
      col = (SCIPbdchginfoGetInferProp(bdchginfo) == NULL ? 1 : 0);
      break;
   default:
      SCIPerrorMessage("invalid bound change type\n");
      col = 0;
      SCIPABORT();
      break;
   }

   if( SCIPbdchginfoGetDepth(bdchginfo) == INT_MAX )
      (void) SCIPsnprintf(depth, SCIP_MAXSTRLEN, "dive");
   else
      (void) SCIPsnprintf(depth, SCIP_MAXSTRLEN, "%d", SCIPbdchginfoGetDepth(bdchginfo));
   (void) SCIPsnprintf(label, SCIP_MAXSTRLEN, "%s %s %g\n[%s:%d]", SCIPvarGetName(SCIPbdchginfoGetVar(bdchginfo)),
      SCIPbdchginfoGetBoundtype(bdchginfo) == SCIP_BOUNDTYPE_LOWER ? ">=" : "<=",
      SCIPbdchginfoGetNewbound(bdchginfo), depth, SCIPbdchginfoGetPos(bdchginfo));
   confgraphWriteNode(bdchginfo, label, "ellipse", colors[col], "#000000");
   confgraphWriteEdge(bdchginfo, confgraphcurrentbdchginfo, "#000000");
}

/** links the already existing bound change node to the currently resolved bound change */
static
void confgraphLinkBdchg(
   SCIP_BDCHGINFO*       bdchginfo           /**< bound change to add to the conflict graph */
   )
{
   confgraphWriteEdge(bdchginfo, confgraphcurrentbdchginfo, "#000000");
}

/** marks the given bound change to be the currently resolved bound change */
static
void confgraphSetCurrentBdchg(
   SCIP_BDCHGINFO*       bdchginfo           /**< bound change to add to the conflict graph */
   )
{
   confgraphcurrentbdchginfo = bdchginfo;
}

/** marks given conflict set in the conflict graph */
static
void confgraphMarkConflictset(
   SCIP_CONFLICTSET*     conflictset         /**< conflict set */
   )
{
   char label[SCIP_MAXSTRLEN];
   int i;

   assert(conflictset != NULL);

   confgraphnconflictsets++;
   (void) SCIPsnprintf(label, SCIP_MAXSTRLEN, "conf %d (%d)", confgraphnconflictsets, conflictset->validdepth);
   confgraphWriteNode((void*)(size_t)confgraphnconflictsets, label, "rectangle", "#ff00ff", "#000000");
   for( i = 0; i < conflictset->nbdchginfos; ++i )
      confgraphWriteEdge((void*)(size_t)confgraphnconflictsets, conflictset->bdchginfos[i], "#ff00ff");
}

#endif

/*
 * Conflict Handler
 */

/** compares two conflict handlers w. r. to their priority */
SCIP_DECL_SORTPTRCOMP(SCIPconflicthdlrComp)
{  /*lint --e{715}*/
   return ((SCIP_CONFLICTHDLR*)elem2)->priority - ((SCIP_CONFLICTHDLR*)elem1)->priority;
}

/** comparison method for sorting conflict handler w.r.t. to their name */
SCIP_DECL_SORTPTRCOMP(SCIPconflicthdlrCompName)
{
   return strcmp(SCIPconflicthdlrGetName((SCIP_CONFLICTHDLR*)elem1), SCIPconflicthdlrGetName((SCIP_CONFLICTHDLR*)elem2));
}

/** method to call, when the priority of a conflict handler was changed */
static
SCIP_DECL_PARAMCHGD(paramChgdConflicthdlrPriority)
{  /*lint --e{715}*/
   SCIP_PARAMDATA* paramdata;

   paramdata = SCIPparamGetData(param);
   assert(paramdata != NULL);

   /* use SCIPsetConflicthdlrPriority() to mark the conflicthdlrs unsorted */
   SCIP_CALL( SCIPsetConflicthdlrPriority(scip, (SCIP_CONFLICTHDLR*)paramdata, SCIPparamGetInt(param)) ); /*lint !e740*/

   return SCIP_OKAY;
}

/** copies the given conflict handler to a new scip */
SCIP_RETCODE SCIPconflicthdlrCopyInclude(
   SCIP_CONFLICTHDLR*    conflicthdlr,       /**< conflict handler */
   SCIP_SET*             set                 /**< SCIP_SET of SCIP to copy to */
   )
{
   assert(conflicthdlr != NULL);
   assert(set != NULL);
   assert(set->scip != NULL);

   if( conflicthdlr->conflictcopy != NULL )
   {
      SCIPsetDebugMsg(set, "including conflict handler %s in subscip %p\n", SCIPconflicthdlrGetName(conflicthdlr), (void*)set->scip);
      SCIP_CALL( conflicthdlr->conflictcopy(set->scip, conflicthdlr) );
   }

   return SCIP_OKAY;
}

/** internal method for creating a conflict handler */
static
SCIP_RETCODE doConflicthdlrCreate(
   SCIP_CONFLICTHDLR**   conflicthdlr,       /**< pointer to conflict handler data structure */
   SCIP_SET*             set,                /**< global SCIP settings */
   SCIP_MESSAGEHDLR*     messagehdlr,        /**< message handler */
   BMS_BLKMEM*           blkmem,             /**< block memory for parameter settings */
   const char*           name,               /**< name of conflict handler */
   const char*           desc,               /**< description of conflict handler */
   int                   priority,           /**< priority of the conflict handler */
   SCIP_DECL_CONFLICTCOPY((*conflictcopy)),  /**< copy method of conflict handler or NULL if you don't want to copy your plugin into sub-SCIPs */
   SCIP_DECL_CONFLICTFREE((*conflictfree)),  /**< destructor of conflict handler */
   SCIP_DECL_CONFLICTINIT((*conflictinit)),  /**< initialize conflict handler */
   SCIP_DECL_CONFLICTEXIT((*conflictexit)),  /**< deinitialize conflict handler */
   SCIP_DECL_CONFLICTINITSOL((*conflictinitsol)),/**< solving process initialization method of conflict handler */
   SCIP_DECL_CONFLICTEXITSOL((*conflictexitsol)),/**< solving process deinitialization method of conflict handler */
   SCIP_DECL_CONFLICTEXEC((*conflictexec)),  /**< conflict processing method of conflict handler */
   SCIP_CONFLICTHDLRDATA* conflicthdlrdata   /**< conflict handler data */
   )
{
   char paramname[SCIP_MAXSTRLEN];
   char paramdesc[SCIP_MAXSTRLEN];

   assert(conflicthdlr != NULL);
   assert(name != NULL);
   assert(desc != NULL);

   SCIP_ALLOC( BMSallocMemory(conflicthdlr) );
   BMSclearMemory(*conflicthdlr);

   SCIP_ALLOC( BMSduplicateMemoryArray(&(*conflicthdlr)->name, name, strlen(name)+1) );
   SCIP_ALLOC( BMSduplicateMemoryArray(&(*conflicthdlr)->desc, desc, strlen(desc)+1) );
   (*conflicthdlr)->priority = priority;
   (*conflicthdlr)->conflictcopy = conflictcopy;
   (*conflicthdlr)->conflictfree = conflictfree;
   (*conflicthdlr)->conflictinit = conflictinit;
   (*conflicthdlr)->conflictexit = conflictexit;
   (*conflicthdlr)->conflictinitsol = conflictinitsol;
   (*conflicthdlr)->conflictexitsol = conflictexitsol;
   (*conflicthdlr)->conflictexec = conflictexec;
   (*conflicthdlr)->conflicthdlrdata = conflicthdlrdata;
   (*conflicthdlr)->initialized = FALSE;

   SCIP_CALL( SCIPclockCreate(&(*conflicthdlr)->setuptime, SCIP_CLOCKTYPE_DEFAULT) );
   SCIP_CALL( SCIPclockCreate(&(*conflicthdlr)->conflicttime, SCIP_CLOCKTYPE_DEFAULT) );

   /* add parameters */
   (void) SCIPsnprintf(paramname, SCIP_MAXSTRLEN, "conflict/%s/priority", name);
   (void) SCIPsnprintf(paramdesc, SCIP_MAXSTRLEN, "priority of conflict handler <%s>", name);
   SCIP_CALL( SCIPsetAddIntParam(set, messagehdlr, blkmem, paramname, paramdesc, &(*conflicthdlr)->priority, TRUE, \
         priority, INT_MIN, INT_MAX, paramChgdConflicthdlrPriority, (SCIP_PARAMDATA*)(*conflicthdlr)) ); /*lint !e740*/

   return SCIP_OKAY;
}

/** creates a conflict handler */
SCIP_RETCODE SCIPconflicthdlrCreate(
   SCIP_CONFLICTHDLR**   conflicthdlr,       /**< pointer to conflict handler data structure */
   SCIP_SET*             set,                /**< global SCIP settings */
   SCIP_MESSAGEHDLR*     messagehdlr,        /**< message handler */
   BMS_BLKMEM*           blkmem,             /**< block memory for parameter settings */
   const char*           name,               /**< name of conflict handler */
   const char*           desc,               /**< description of conflict handler */
   int                   priority,           /**< priority of the conflict handler */
   SCIP_DECL_CONFLICTCOPY((*conflictcopy)),  /**< copy method of conflict handler or NULL if you don't want to
                                              *   copy your plugin into sub-SCIPs */
   SCIP_DECL_CONFLICTFREE((*conflictfree)),  /**< destructor of conflict handler */
   SCIP_DECL_CONFLICTINIT((*conflictinit)),  /**< initialize conflict handler */
   SCIP_DECL_CONFLICTEXIT((*conflictexit)),  /**< deinitialize conflict handler */
   SCIP_DECL_CONFLICTINITSOL((*conflictinitsol)),/**< solving process initialization method of conflict handler */
   SCIP_DECL_CONFLICTEXITSOL((*conflictexitsol)),/**< solving process deinitialization method of conflict handler */
   SCIP_DECL_CONFLICTEXEC((*conflictexec)),  /**< conflict processing method of conflict handler */
   SCIP_CONFLICTHDLRDATA* conflicthdlrdata   /**< conflict handler data */
   )
{
   assert(conflicthdlr != NULL);
   assert(name != NULL);
   assert(desc != NULL);

   SCIP_CALL_FINALLY( doConflicthdlrCreate(conflicthdlr, set, messagehdlr, blkmem, name, desc, priority,
      conflictcopy, conflictfree, conflictinit, conflictexit, conflictinitsol, conflictexitsol, conflictexec,
      conflicthdlrdata), (void) SCIPconflicthdlrFree(conflicthdlr, set) );

   return SCIP_OKAY;
}

/** calls destructor and frees memory of conflict handler */
SCIP_RETCODE SCIPconflicthdlrFree(
   SCIP_CONFLICTHDLR**   conflicthdlr,       /**< pointer to conflict handler data structure */
   SCIP_SET*             set                 /**< global SCIP settings */
   )
{
   assert(conflicthdlr != NULL);
   if( *conflicthdlr == NULL )
      return SCIP_OKAY;
   assert(!(*conflicthdlr)->initialized);
   assert(set != NULL);

   /* call destructor of conflict handler */
   if( (*conflicthdlr)->conflictfree != NULL )
   {
      SCIP_CALL( (*conflicthdlr)->conflictfree(set->scip, *conflicthdlr) );
   }

   SCIPclockFree(&(*conflicthdlr)->conflicttime);
   SCIPclockFree(&(*conflicthdlr)->setuptime);

   BMSfreeMemoryArrayNull(&(*conflicthdlr)->name);
   BMSfreeMemoryArrayNull(&(*conflicthdlr)->desc);
   BMSfreeMemory(conflicthdlr);

   return SCIP_OKAY;
}

/** calls initialization method of conflict handler */
SCIP_RETCODE SCIPconflicthdlrInit(
   SCIP_CONFLICTHDLR*    conflicthdlr,       /**< conflict handler */
   SCIP_SET*             set                 /**< global SCIP settings */
   )
{
   assert(conflicthdlr != NULL);
   assert(set != NULL);

   if( conflicthdlr->initialized )
   {
      SCIPerrorMessage("conflict handler <%s> already initialized\n", conflicthdlr->name);
      return SCIP_INVALIDCALL;
   }

   if( set->misc_resetstat )
   {
      SCIPclockReset(conflicthdlr->setuptime);
      SCIPclockReset(conflicthdlr->conflicttime);
   }

   /* call initialization method of conflict handler */
   if( conflicthdlr->conflictinit != NULL )
   {
      /* start timing */
      SCIPclockStart(conflicthdlr->setuptime, set);

      SCIP_CALL( conflicthdlr->conflictinit(set->scip, conflicthdlr) );

      /* stop timing */
      SCIPclockStop(conflicthdlr->setuptime, set);
   }
   conflicthdlr->initialized = TRUE;

   return SCIP_OKAY;
}

/** calls exit method of conflict handler */
SCIP_RETCODE SCIPconflicthdlrExit(
   SCIP_CONFLICTHDLR*    conflicthdlr,       /**< conflict handler */
   SCIP_SET*             set                 /**< global SCIP settings */
   )
{
   assert(conflicthdlr != NULL);
   assert(set != NULL);

   if( !conflicthdlr->initialized )
   {
      SCIPerrorMessage("conflict handler <%s> not initialized\n", conflicthdlr->name);
      return SCIP_INVALIDCALL;
   }

   /* call deinitialization method of conflict handler */
   if( conflicthdlr->conflictexit != NULL )
   {
      /* start timing */
      SCIPclockStart(conflicthdlr->setuptime, set);

      SCIP_CALL( conflicthdlr->conflictexit(set->scip, conflicthdlr) );

      /* stop timing */
      SCIPclockStop(conflicthdlr->setuptime, set);
   }
   conflicthdlr->initialized = FALSE;

   return SCIP_OKAY;
}

/** informs conflict handler that the branch and bound process is being started */
SCIP_RETCODE SCIPconflicthdlrInitsol(
   SCIP_CONFLICTHDLR*    conflicthdlr,       /**< conflict handler */
   SCIP_SET*             set                 /**< global SCIP settings */
   )
{
   assert(conflicthdlr != NULL);
   assert(set != NULL);

   /* call solving process initialization method of conflict handler */
   if( conflicthdlr->conflictinitsol != NULL )
   {
      /* start timing */
      SCIPclockStart(conflicthdlr->setuptime, set);

      SCIP_CALL( conflicthdlr->conflictinitsol(set->scip, conflicthdlr) );

      /* stop timing */
      SCIPclockStop(conflicthdlr->setuptime, set);
   }

   return SCIP_OKAY;
}

/** informs conflict handler that the branch and bound process data is being freed */
SCIP_RETCODE SCIPconflicthdlrExitsol(
   SCIP_CONFLICTHDLR*    conflicthdlr,       /**< conflict handler */
   SCIP_SET*             set                 /**< global SCIP settings */
   )
{
   assert(conflicthdlr != NULL);
   assert(set != NULL);

   /* call solving process deinitialization method of conflict handler */
   if( conflicthdlr->conflictexitsol != NULL )
   {
      /* start timing */
      SCIPclockStart(conflicthdlr->setuptime, set);

      SCIP_CALL( conflicthdlr->conflictexitsol(set->scip, conflicthdlr) );

      /* stop timing */
      SCIPclockStop(conflicthdlr->setuptime, set);
   }

   return SCIP_OKAY;
}

/** calls execution method of conflict handler */
SCIP_RETCODE SCIPconflicthdlrExec(
   SCIP_CONFLICTHDLR*    conflicthdlr,       /**< conflict handler */
   SCIP_SET*             set,                /**< global SCIP settings */
   SCIP_NODE*            node,               /**< node to add conflict constraint to */
   SCIP_NODE*            validnode,          /**< node at which the constraint is valid */
   SCIP_BDCHGINFO**      bdchginfos,         /**< bound change resembling the conflict set */
   SCIP_Real*            relaxedbds,         /**< array with relaxed bounds which are efficient to create a valid conflict */
   int                   nbdchginfos,        /**< number of bound changes in the conflict set */
   SCIP_CONFTYPE         conftype,           /**< type of the conflict */
   SCIP_Bool             usescutoffbound,    /**< depends the conflict on the cutoff bound? */
   SCIP_Bool             resolved,           /**< was the conflict set already used to create a constraint? */
   SCIP_RESULT*          result              /**< pointer to store the result of the callback method */
   )
{
   assert(conflicthdlr != NULL);
   assert(set != NULL);
   assert(bdchginfos != NULL || nbdchginfos == 0);
   assert(result != NULL);

   /* call solution start method of conflict handler */
   *result = SCIP_DIDNOTRUN;
   if( conflicthdlr->conflictexec != NULL )
   {
      /* start timing */
      SCIPclockStart(conflicthdlr->conflicttime, set);

      SCIP_CALL( conflicthdlr->conflictexec(set->scip, conflicthdlr, node, validnode, bdchginfos, relaxedbds, nbdchginfos,
            conftype, usescutoffbound, set->conf_separate, (SCIPnodeGetDepth(validnode) > 0), set->conf_dynamic,
            set->conf_removable, resolved, result) );

      /* stop timing */
      SCIPclockStop(conflicthdlr->conflicttime, set);

      if( *result != SCIP_CONSADDED
         && *result != SCIP_DIDNOTFIND
         && *result != SCIP_DIDNOTRUN )
      {
         SCIPerrorMessage("execution method of conflict handler <%s> returned invalid result <%d>\n",
            conflicthdlr->name, *result);
         return SCIP_INVALIDRESULT;
      }
   }

   return SCIP_OKAY;
}

/** gets user data of conflict handler */
SCIP_CONFLICTHDLRDATA* SCIPconflicthdlrGetData(
   SCIP_CONFLICTHDLR*    conflicthdlr        /**< conflict handler */
   )
{
   assert(conflicthdlr != NULL);

   return conflicthdlr->conflicthdlrdata;
}

/** sets user data of conflict handler; user has to free old data in advance! */
void SCIPconflicthdlrSetData(
   SCIP_CONFLICTHDLR*    conflicthdlr,       /**< conflict handler */
   SCIP_CONFLICTHDLRDATA* conflicthdlrdata   /**< new conflict handler user data */
   )
{
   assert(conflicthdlr != NULL);

   conflicthdlr->conflicthdlrdata = conflicthdlrdata;
}

/** set copy method of conflict handler */
void SCIPconflicthdlrSetCopy(
   SCIP_CONFLICTHDLR*    conflicthdlr,       /**< conflict handler */
   SCIP_DECL_CONFLICTCOPY((*conflictcopy))   /**< copy method of the conflict handler */
   )
{
   assert(conflicthdlr != NULL);

   conflicthdlr->conflictcopy = conflictcopy;
}

/** set destructor of conflict handler */
void SCIPconflicthdlrSetFree(
   SCIP_CONFLICTHDLR*    conflicthdlr,       /**< conflict handler */
   SCIP_DECL_CONFLICTFREE((*conflictfree))   /**< destructor of conflict handler */
   )
{
   assert(conflicthdlr != NULL);

   conflicthdlr->conflictfree = conflictfree;
}

/** set initialization method of conflict handler */
void SCIPconflicthdlrSetInit(
   SCIP_CONFLICTHDLR*    conflicthdlr,       /**< conflict handler */
   SCIP_DECL_CONFLICTINIT((*conflictinit))   /**< initialization method conflict handler */
   )
{
   assert(conflicthdlr != NULL);

   conflicthdlr->conflictinit = conflictinit;
}

/** set deinitialization method of conflict handler */
void SCIPconflicthdlrSetExit(
   SCIP_CONFLICTHDLR*    conflicthdlr,       /**< conflict handler */
   SCIP_DECL_CONFLICTEXIT((*conflictexit))   /**< deinitialization method conflict handler */
   )
{
   assert(conflicthdlr != NULL);

   conflicthdlr->conflictexit = conflictexit;
}

/** set solving process initialization method of conflict handler */
void SCIPconflicthdlrSetInitsol(
   SCIP_CONFLICTHDLR*    conflicthdlr,       /**< conflict handler */
   SCIP_DECL_CONFLICTINITSOL((*conflictinitsol))/**< solving process initialization method of conflict handler */
   )
{
   assert(conflicthdlr != NULL);

   conflicthdlr->conflictinitsol = conflictinitsol;
}

/** set solving process deinitialization method of conflict handler */
void SCIPconflicthdlrSetExitsol(
   SCIP_CONFLICTHDLR*    conflicthdlr,       /**< conflict handler */
   SCIP_DECL_CONFLICTEXITSOL((*conflictexitsol))/**< solving process deinitialization method of conflict handler */
   )
{
   assert(conflicthdlr != NULL);

   conflicthdlr->conflictexitsol = conflictexitsol;
}

/** gets name of conflict handler */
const char* SCIPconflicthdlrGetName(
   SCIP_CONFLICTHDLR*    conflicthdlr        /**< conflict handler */
   )
{
   assert(conflicthdlr != NULL);

   return conflicthdlr->name;
}

/** gets description of conflict handler */
const char* SCIPconflicthdlrGetDesc(
   SCIP_CONFLICTHDLR*    conflicthdlr        /**< conflict handler */
   )
{
   assert(conflicthdlr != NULL);

   return conflicthdlr->desc;
}

/** gets priority of conflict handler */
int SCIPconflicthdlrGetPriority(
   SCIP_CONFLICTHDLR*    conflicthdlr        /**< conflict handler */
   )
{
   assert(conflicthdlr != NULL);

   return conflicthdlr->priority;
}

/** sets priority of conflict handler */
void SCIPconflicthdlrSetPriority(
   SCIP_CONFLICTHDLR*    conflicthdlr,       /**< conflict handler */
   SCIP_SET*             set,                /**< global SCIP settings */
   int                   priority            /**< new priority of the conflict handler */
   )
{
   assert(conflicthdlr != NULL);
   assert(set != NULL);

   conflicthdlr->priority = priority;
   set->conflicthdlrssorted = FALSE;
}

/** is conflict handler initialized? */
SCIP_Bool SCIPconflicthdlrIsInitialized(
   SCIP_CONFLICTHDLR*    conflicthdlr        /**< conflict handler */
   )
{
   assert(conflicthdlr != NULL);

   return conflicthdlr->initialized;
}

/** enables or disables all clocks of \p conflicthdlr, depending on the value of the flag */
void SCIPconflicthdlrEnableOrDisableClocks(
   SCIP_CONFLICTHDLR*    conflicthdlr,       /**< the conflict handler for which all clocks should be enabled or disabled */
   SCIP_Bool             enable              /**< should the clocks of the conflict handler be enabled? */
   )
{
   assert(conflicthdlr != NULL);

   SCIPclockEnableOrDisable(conflicthdlr->setuptime, enable);
   SCIPclockEnableOrDisable(conflicthdlr->conflicttime, enable);
}

/** gets time in seconds used in this conflict handler for setting up for next stages */
SCIP_Real SCIPconflicthdlrGetSetupTime(
   SCIP_CONFLICTHDLR*    conflicthdlr        /**< conflict handler */
   )
{
   assert(conflicthdlr != NULL);

   return SCIPclockGetTime(conflicthdlr->setuptime);
}

/** gets time in seconds used in this conflict handler */
SCIP_Real SCIPconflicthdlrGetTime(
   SCIP_CONFLICTHDLR*    conflicthdlr        /**< conflict handler */
   )
{
   assert(conflicthdlr != NULL);

   return SCIPclockGetTime(conflicthdlr->conflicttime);
}

/*
 * Conflict LP Bound Changes
 */


/** create conflict LP bound change data structure */
static
SCIP_RETCODE lpbdchgsCreate(
   SCIP_LPBDCHGS**       lpbdchgs,           /**< pointer to store the conflict LP bound change data structure */
   SCIP_SET*             set,                /**< global SCIP settings */
   int                   ncols               /**< number of columns */
   )
{
   SCIP_CALL( SCIPsetAllocBuffer(set, lpbdchgs) );

   SCIP_CALL( SCIPsetAllocBufferArray(set, &(*lpbdchgs)->bdchginds, ncols) );
   SCIP_CALL( SCIPsetAllocBufferArray(set, &(*lpbdchgs)->bdchglbs, ncols) );
   SCIP_CALL( SCIPsetAllocBufferArray(set, &(*lpbdchgs)->bdchgubs, ncols) );
   SCIP_CALL( SCIPsetAllocBufferArray(set, &(*lpbdchgs)->bdchgcolinds, ncols) );
   SCIP_CALL( SCIPsetAllocBufferArray(set, &(*lpbdchgs)->usedcols, ncols) );
   BMSclearMemoryArray((*lpbdchgs)->usedcols, ncols);

   (*lpbdchgs)->nbdchgs = 0;

   return SCIP_OKAY;
}

/** reset conflict LP bound change data structure */
static
void lpbdchgsReset(
   SCIP_LPBDCHGS*        lpbdchgs,           /**< conflict LP bound change data structure */
   int                   ncols               /**< number of columns */
   )
{
   assert(lpbdchgs != NULL);

   BMSclearMemoryArray(lpbdchgs->usedcols, ncols);
   lpbdchgs->nbdchgs = 0;
}

/** free conflict LP bound change data structure */
static
void lpbdchgsFree(
   SCIP_LPBDCHGS**       lpbdchgs,           /**< pointer to store the conflict LP bound change data structure */
   SCIP_SET*             set                 /**< global SCIP settings */
   )
{
   SCIPsetFreeBufferArray(set, &(*lpbdchgs)->usedcols);
   SCIPsetFreeBufferArray(set, &(*lpbdchgs)->bdchgcolinds);
   SCIPsetFreeBufferArray(set, &(*lpbdchgs)->bdchgubs);
   SCIPsetFreeBufferArray(set, &(*lpbdchgs)->bdchglbs);
   SCIPsetFreeBufferArray(set, &(*lpbdchgs)->bdchginds);

   SCIPsetFreeBuffer(set, lpbdchgs);
}

/*
 * Proof Sets
 */

static
const char* varGetChar(
   SCIP_VAR*             var                 /**< variable */
   )
{
   SCIP_VARTYPE vartype = SCIPvarGetType(var);

   return (!SCIPvarIsIntegral(var) ? "C" :
          (vartype == SCIP_VARTYPE_BINARY ? "B" :
          (vartype == SCIP_VARTYPE_INTEGER ? "I" : "M")));
}

/** resets the data structure of a proofset */
static
void proofsetClear(
   SCIP_PROOFSET*        proofset            /**< proof set */
   )
{
   assert(proofset != NULL);

   proofset->nnz = 0;
   proofset->rhs = 0.0;
   proofset->validdepth = 0;
   proofset->conflicttype = SCIP_CONFTYPE_UNKNOWN;
}

/** creates a proofset */
static
SCIP_RETCODE proofsetCreate(
   SCIP_PROOFSET**       proofset,           /**< proof set */
   BMS_BLKMEM*           blkmem              /**< block memory of transformed problem */
   )
{
   assert(proofset != NULL);

   SCIP_ALLOC( BMSallocBlockMemory(blkmem, proofset) );
   (*proofset)->vals = NULL;
   (*proofset)->inds = NULL;
   (*proofset)->rhs = 0.0;
   (*proofset)->nnz = 0;
   (*proofset)->size = 0;
   (*proofset)->validdepth = 0;
   (*proofset)->conflicttype = SCIP_CONFTYPE_UNKNOWN;

   return SCIP_OKAY;
}

/** creates and clears the proofset */
static
SCIP_RETCODE conflictInitProofset(
   SCIP_CONFLICT*        conflict,           /**< conflict analysis data */
   BMS_BLKMEM*           blkmem              /**< block memory of transformed problem */
   )
{
   assert(conflict != NULL);
   assert(blkmem != NULL);

   SCIP_CALL( proofsetCreate(&conflict->proofset, blkmem) );

   return SCIP_OKAY;
}

/** frees a proofset */
static
void proofsetFree(
   SCIP_PROOFSET**       proofset,           /**< proof set */
   BMS_BLKMEM*           blkmem              /**< block memory */
   )
{
   assert(proofset != NULL);
   assert(*proofset != NULL);
   assert(blkmem != NULL);

   BMSfreeBlockMemoryArrayNull(blkmem, &(*proofset)->vals, (*proofset)->size);
   BMSfreeBlockMemoryArrayNull(blkmem, &(*proofset)->inds, (*proofset)->size);
   BMSfreeBlockMemory(blkmem, proofset);
   (*proofset) = NULL;
}

#ifdef SCIP_DEBUG
static
void proofsetPrint(
   SCIP_PROOFSET*        proofset,
   SCIP_SET*             set,
   SCIP_PROB*            transprob
   )
{
   SCIP_VAR** vars;
   int i;

   assert(proofset != NULL);

   vars = SCIPprobGetVars(transprob);
   assert(vars != NULL);

   printf("proofset: ");
   for( i = 0; i < proofset->nnz; i++ )
      printf("%+.15g <%s> ", proofset->vals[i], SCIPvarGetName(vars[proofset->inds[i]]));
   printf(" <= %.15g\n", proofset->rhs);
}
#endif

/** return the indices of variables in the proofset */
static
int* proofsetGetInds(
   SCIP_PROOFSET*        proofset            /**< proof set */
   )
{
   assert(proofset != NULL);

   return proofset->inds;
}

/** return coefficient of variable in the proofset with given probindex */
static
SCIP_Real* proofsetGetVals(
   SCIP_PROOFSET*        proofset            /**< proof set */
   )
{
   assert(proofset != NULL);

   return proofset->vals;
}

/** return the right-hand side if a proofset */
static
SCIP_Real proofsetGetRhs(
   SCIP_PROOFSET*        proofset            /**< proof set */
   )
{
   assert(proofset != NULL);

   return proofset->rhs;
}

/** returns the number of variables in the proofset */
static
int proofsetGetNVars(
   SCIP_PROOFSET*        proofset            /**< proof set */
   )
{
   assert(proofset != NULL);

   return proofset->nnz;
}

/** returns the number of variables in the proofset */
static
SCIP_CONFTYPE proofsetGetConftype(
   SCIP_PROOFSET*        proofset            /**< proof set */
   )
{
   assert(proofset != NULL);

   return proofset->conflicttype;
}

/** adds given data as aggregation row to the proofset */
static
SCIP_RETCODE proofsetAddSparseData(
   SCIP_PROOFSET*        proofset,           /**< proof set */
   BMS_BLKMEM*           blkmem,             /**< block memory */
   SCIP_Real*            vals,               /**< variable coefficients */
   int*                  inds,               /**< variable array */
   int                   nnz,                /**< size of variable and coefficient array */
   SCIP_Real             rhs                 /**< right-hand side of the aggregation row */
   )
{
   assert(proofset != NULL);
   assert(blkmem != NULL);

   if( proofset->size == 0 )
   {
      assert(proofset->vals == NULL);
      assert(proofset->inds == NULL);

      SCIP_ALLOC( BMSduplicateBlockMemoryArray(blkmem, &proofset->vals, vals, nnz) );
      SCIP_ALLOC( BMSduplicateBlockMemoryArray(blkmem, &proofset->inds, inds, nnz) );

      proofset->size = nnz;
   }
   else
   {
      int i;

      assert(proofset->vals != NULL);
      assert(proofset->inds != NULL);

      if( proofset->size < nnz )
      {
         SCIP_ALLOC( BMSreallocBlockMemoryArray(blkmem, &proofset->vals, proofset->size, nnz) );
         SCIP_ALLOC( BMSreallocBlockMemoryArray(blkmem, &proofset->inds, proofset->size, nnz) );
         proofset->size = nnz;
      }

      for( i = 0; i < nnz; i++ )
      {
         proofset->vals[i] = vals[i];
         proofset->inds[i] = inds[i];
      }
   }

   proofset->rhs = rhs;
   proofset->nnz = nnz;

   return SCIP_OKAY;
}

/** adds an aggregation row to the proofset */
static
SCIP_RETCODE proofsetAddAggrrow(
   SCIP_PROOFSET*        proofset,           /**< proof set */
   SCIP_SET*             set,                /**< global SCIP settings */
   BMS_BLKMEM*           blkmem,             /**< block memory */
   SCIP_AGGRROW*         aggrrow             /**< aggregation row to add */
   )
{
   SCIP_Real* vals;
   int* inds;
   int nnz;
   int i;

   assert(proofset != NULL);
   assert(set != NULL);

   inds = SCIPaggrRowGetInds(aggrrow);
   assert(inds != NULL);

   nnz = SCIPaggrRowGetNNz(aggrrow);
   assert(nnz > 0);

   SCIP_CALL( SCIPsetAllocBufferArray(set, &vals, nnz) );

   for( i = 0; i < nnz; i++ )
   {
      vals[i] = SCIPaggrRowGetProbvarValue(aggrrow, inds[i]);
   }

   SCIP_CALL( proofsetAddSparseData(proofset, blkmem, vals, inds, nnz, SCIPaggrRowGetRhs(aggrrow)) );

   SCIPsetFreeBufferArray(set, &vals);

   return SCIP_OKAY;
}

/** Removes a given variable @p var from position @p pos from the proofset and updates the right-hand side according
 *  to sign of the coefficient, i.e., rhs -= coef * bound, where bound = lb if coef >= 0 and bound = ub, otherwise.
 *
 *  @note: The list of non-zero indices and coefficients will be updated by swapping the last non-zero index to @p pos.
 */
static
void proofsetCancelVarWithBound(
   SCIP_PROOFSET*        proofset,
   SCIP_SET*             set,
   SCIP_VAR*             var,
   int                   pos,
   SCIP_Bool*            valid
   )
{
   assert(proofset != NULL);
   assert(var != NULL);
   assert(pos >= 0 && pos < proofset->nnz);
   assert(valid != NULL);

   *valid = TRUE;

   /* cancel with lower bound */
   if( proofset->vals[pos] > 0.0 )
   {
      proofset->rhs -= proofset->vals[pos] * SCIPvarGetLbGlobal(var);
   }
   /* cancel with upper bound */
   else
   {
      assert(proofset->vals[pos] < 0.0);
      proofset->rhs -= proofset->vals[pos] * SCIPvarGetUbGlobal(var);
   }

   --proofset->nnz;

   proofset->vals[pos] = proofset->vals[proofset->nnz];
   proofset->inds[pos] = proofset->inds[proofset->nnz];
   proofset->vals[proofset->nnz] = 0.0;
   proofset->inds[proofset->nnz] = 0;

   if( SCIPsetIsInfinity(set, proofset->rhs) )
      *valid = FALSE;
}

/*
 * Conflict Sets
 */

/** resizes the array of the temporary bound change informations to be able to store at least num bound change entries */
static
SCIP_RETCODE conflictEnsureTmpbdchginfosMem(
   SCIP_CONFLICT*        conflict,           /**< conflict analysis data */
   SCIP_SET*             set,                /**< global SCIP settings */
   int                   num                 /**< minimal number of slots in arrays */
   )
{
   assert(conflict != NULL);
   assert(set != NULL);

   if( num > conflict->tmpbdchginfossize )
   {
      int newsize;

      newsize = SCIPsetCalcMemGrowSize(set, num);
      SCIP_ALLOC( BMSreallocMemoryArray(&conflict->tmpbdchginfos, newsize) );
      conflict->tmpbdchginfossize = newsize;
   }
   assert(num <= conflict->tmpbdchginfossize);

   return SCIP_OKAY;
}

/** creates a temporary bound change information object that is destroyed after the conflict sets are flushed */
static
SCIP_RETCODE conflictCreateTmpBdchginfo(
   SCIP_CONFLICT*        conflict,           /**< conflict analysis data */
   BMS_BLKMEM*           blkmem,             /**< block memory */
   SCIP_SET*             set,                /**< global SCIP settings */
   SCIP_VAR*             var,                /**< active variable that changed the bounds */
   SCIP_BOUNDTYPE        boundtype,          /**< type of bound for var: lower or upper bound */
   SCIP_Real             oldbound,           /**< old value for bound */
   SCIP_Real             newbound,           /**< new value for bound */
   SCIP_BDCHGINFO**      bdchginfo           /**< pointer to store bound change information */
   )
{
   assert(conflict != NULL);

   SCIP_CALL( conflictEnsureTmpbdchginfosMem(conflict, set, conflict->ntmpbdchginfos+1) );
   SCIP_CALL( SCIPbdchginfoCreate(&conflict->tmpbdchginfos[conflict->ntmpbdchginfos], blkmem,
         var, boundtype, oldbound, newbound) );
   *bdchginfo = conflict->tmpbdchginfos[conflict->ntmpbdchginfos];
   conflict->ntmpbdchginfos++;

   return SCIP_OKAY;
}

/** frees all temporarily created bound change information data */
static
void conflictFreeTmpBdchginfos(
   SCIP_CONFLICT*        conflict,           /**< conflict analysis data */
   BMS_BLKMEM*           blkmem              /**< block memory */
   )
{
   int i;

   assert(conflict != NULL);

   for( i = 0; i < conflict->ntmpbdchginfos; ++i )
      SCIPbdchginfoFree(&conflict->tmpbdchginfos[i], blkmem);
   conflict->ntmpbdchginfos = 0;
}

/** clears the given conflict set */
static
void conflictsetClear(
   SCIP_CONFLICTSET*     conflictset         /**< conflict set */
   )
{
   assert(conflictset != NULL);

   conflictset->nbdchginfos = 0;
   conflictset->validdepth = 0;
   conflictset->insertdepth = 0;
   conflictset->conflictdepth = 0;
   conflictset->repropdepth = 0;
   conflictset->repropagate = TRUE;
   conflictset->usescutoffbound = FALSE;
   conflictset->conflicttype = SCIP_CONFTYPE_UNKNOWN;
}

/** creates an empty conflict set */
static
SCIP_RETCODE conflictsetCreate(
   SCIP_CONFLICTSET**    conflictset,        /**< pointer to store the conflict set */
   BMS_BLKMEM*           blkmem              /**< block memory of transformed problem */
   )
{
   assert(conflictset != NULL);

   SCIP_ALLOC( BMSallocBlockMemory(blkmem, conflictset) );
   (*conflictset)->bdchginfos = NULL;
   (*conflictset)->relaxedbds = NULL;
   (*conflictset)->sortvals = NULL;
   (*conflictset)->bdchginfossize = 0;

   conflictsetClear(*conflictset);

   return SCIP_OKAY;
}

/** creates a copy of the given conflict set, allocating an additional amount of memory */
static
SCIP_RETCODE conflictsetCopy(
   SCIP_CONFLICTSET**    targetconflictset,  /**< pointer to store the conflict set */
   BMS_BLKMEM*           blkmem,             /**< block memory of transformed problem */
   SCIP_CONFLICTSET*     sourceconflictset,  /**< source conflict set */
   int                   nadditionalelems    /**< number of additional elements to allocate memory for */
   )
{
   int targetsize;

   assert(targetconflictset != NULL);
   assert(sourceconflictset != NULL);

   targetsize = sourceconflictset->nbdchginfos + nadditionalelems;
   SCIP_ALLOC( BMSallocBlockMemory(blkmem, targetconflictset) );
   SCIP_ALLOC( BMSallocBlockMemoryArray(blkmem, &(*targetconflictset)->bdchginfos, targetsize) );
   SCIP_ALLOC( BMSallocBlockMemoryArray(blkmem, &(*targetconflictset)->relaxedbds, targetsize) );
   SCIP_ALLOC( BMSallocBlockMemoryArray(blkmem, &(*targetconflictset)->sortvals, targetsize) );
   (*targetconflictset)->bdchginfossize = targetsize;

   BMScopyMemoryArray((*targetconflictset)->bdchginfos, sourceconflictset->bdchginfos, sourceconflictset->nbdchginfos);
   BMScopyMemoryArray((*targetconflictset)->relaxedbds, sourceconflictset->relaxedbds, sourceconflictset->nbdchginfos);
   BMScopyMemoryArray((*targetconflictset)->sortvals, sourceconflictset->sortvals, sourceconflictset->nbdchginfos);

   (*targetconflictset)->nbdchginfos = sourceconflictset->nbdchginfos;
   (*targetconflictset)->validdepth = sourceconflictset->validdepth;
   (*targetconflictset)->insertdepth = sourceconflictset->insertdepth;
   (*targetconflictset)->conflictdepth = sourceconflictset->conflictdepth;
   (*targetconflictset)->repropdepth = sourceconflictset->repropdepth;
   (*targetconflictset)->usescutoffbound = sourceconflictset->usescutoffbound;
   (*targetconflictset)->conflicttype = sourceconflictset->conflicttype;

   return SCIP_OKAY;
}

/** frees a conflict set */
static
void conflictsetFree(
   SCIP_CONFLICTSET**    conflictset,        /**< pointer to the conflict set */
   BMS_BLKMEM*           blkmem              /**< block memory of transformed problem */
   )
{
   assert(conflictset != NULL);
   assert(*conflictset != NULL);

   BMSfreeBlockMemoryArrayNull(blkmem, &(*conflictset)->bdchginfos, (*conflictset)->bdchginfossize);
   BMSfreeBlockMemoryArrayNull(blkmem, &(*conflictset)->relaxedbds, (*conflictset)->bdchginfossize);
   BMSfreeBlockMemoryArrayNull(blkmem, &(*conflictset)->sortvals, (*conflictset)->bdchginfossize);
   BMSfreeBlockMemory(blkmem, conflictset);
}

/** resizes the arrays of the conflict set to be able to store at least num bound change entries */
static
SCIP_RETCODE conflictsetEnsureBdchginfosMem(
   SCIP_CONFLICTSET*     conflictset,        /**< conflict set */
   BMS_BLKMEM*           blkmem,             /**< block memory of transformed problem */
   SCIP_SET*             set,                /**< global SCIP settings */
   int                   num                 /**< minimal number of slots in arrays */
   )
{
   assert(conflictset != NULL);
   assert(set != NULL);

   if( num > conflictset->bdchginfossize )
   {
      int newsize;

      newsize = SCIPsetCalcMemGrowSize(set, num);
      SCIP_ALLOC( BMSreallocBlockMemoryArray(blkmem, &conflictset->bdchginfos, conflictset->bdchginfossize, newsize) );
      SCIP_ALLOC( BMSreallocBlockMemoryArray(blkmem, &conflictset->relaxedbds, conflictset->bdchginfossize, newsize) );
      SCIP_ALLOC( BMSreallocBlockMemoryArray(blkmem, &conflictset->sortvals, conflictset->bdchginfossize, newsize) );
      conflictset->bdchginfossize = newsize;
   }
   assert(num <= conflictset->bdchginfossize);

   return SCIP_OKAY;
}

/** calculates the score of the conflict set
 *
 *  the score is weighted sum of number of bound changes, repropagation depth, and valid depth
 */
static
SCIP_Real conflictsetCalcScore(
   SCIP_CONFLICTSET*     conflictset,        /**< conflict set */
   SCIP_SET*             set                 /**< global SCIP settings */
   )
{
   assert(conflictset != NULL);

   return -(set->conf_weightsize * conflictset->nbdchginfos
         + set->conf_weightrepropdepth * conflictset->repropdepth
         + set->conf_weightvaliddepth * conflictset->validdepth);
}

/** calculates the score of a bound change within a conflict */
static
SCIP_Real calcBdchgScore(
   SCIP_Real             prooflhs,           /**< lhs of proof constraint */
   SCIP_Real             proofact,           /**< activity of the proof constraint */
   SCIP_Real             proofactdelta,      /**< activity change */
   SCIP_Real             proofcoef,          /**< coefficient in proof constraint */
   int                   depth,              /**< bound change depth */
   int                   currentdepth,       /**< current depth */
   SCIP_VAR*             var,                /**< variable corresponding to bound change */
   SCIP_SET*             set                 /**< global SCIP settings */
   )
{
   SCIP_COL* col;
   SCIP_Real score;

   score = set->conf_proofscorefac * (1.0 - proofactdelta/(prooflhs - proofact));
   score = MAX(score, 0.0);
   score += set->conf_depthscorefac * (SCIP_Real)(depth+1)/(SCIP_Real)(currentdepth+1);

   if( SCIPvarGetStatus(var) == SCIP_VARSTATUS_COLUMN )
      col = SCIPvarGetCol(var);
   else
      col = NULL;

   if( proofcoef > 0.0 )
   {
      if( col != NULL && SCIPcolGetNNonz(col) > 0 )
         score += set->conf_uplockscorefac
            * (SCIP_Real)(SCIPvarGetNLocksUpType(var, SCIP_LOCKTYPE_MODEL))/(SCIP_Real)(SCIPcolGetNNonz(col));
      else
         score += set->conf_uplockscorefac * SCIPvarGetNLocksUpType(var, SCIP_LOCKTYPE_MODEL);
   }
   else
   {
      if( col != NULL && SCIPcolGetNNonz(col) > 0 )
         score += set->conf_downlockscorefac
            * (SCIP_Real)(SCIPvarGetNLocksDownType(var, SCIP_LOCKTYPE_MODEL))/(SCIP_Real)(SCIPcolGetNNonz(col));
      else
         score += set->conf_downlockscorefac * SCIPvarGetNLocksDownType(var, SCIP_LOCKTYPE_MODEL);
   }

   return score;
}

/** check if the bound change info (which is the potential next candidate which is queued) is valid for the current
 *  conflict analysis; a bound change info can get invalid if after this one was added to the queue, a weaker bound
 *  change was added to the queue (due the bound widening idea) which immediately makes this bound change redundant; due
 *  to the priority we did not removed that bound change info since that cost O(log(n)); hence we have to skip/ignore it
 *  now
 *
 *  The following situations can occur before for example the bound change info (x >= 3) is potentially popped from the
 *  queue.
 *
 *  Postcondition: the reason why (x >= 3) was queued is that at this time point no lower bound of x was involved yet in
 *                 the current conflict or the lower bound which was involved until then was stronger, e.g., (x >= 2).
 *
 *  1) during the time until (x >= 3) gets potentially popped no weaker lower bound was added to the queue, in that case
 *     the conflictlbcount is valid and conflictlb is 3; that is (var->conflictlbcount == conflict->count &&
 *     var->conflictlb == 3)
 *
 *  2) a weaker bound change info gets queued (e.g., x >= 4); this bound change is popped before (x >= 3) since it has
 *     higher priority (which is the time stamp of the bound change info and (x >= 4) has to be done after (x >= 3)
 *     during propagation or branching)
 *
 *    a) if (x >= 4) is popped and added to the conflict set the conflictlbcount is still valid and conflictlb is at
 *      most 4; that is (var->conflictlbcount == conflict->count && var->conflictlb >= 4); it follows that any bound
 *      change info which is stronger than (x >= 4) gets ignored (for example x >= 2)
 *
 *    b) if (x >= 4) is popped and resolved without introducing a new lower bound on x until (x >= 3) is a potentially
 *       candidate the conflictlbcount indicates that bound change is currently not present; that is
 *       (var->conflictlbcount != conflict->count)
 *
 *    c) if (x >= 4) is popped and resolved and a new lower bound on x (e.g., x >= 2) is introduced until (x >= 3) is
 *       pooped, the conflictlbcount indicates that bound change is currently present; that is (var->conflictlbcount ==
 *       conflict->count); however the (x >= 3) only has be explained if conflictlb matches that one; that is
 *       (var->conflictlb == bdchginfo->newbound); otherwise it redundant/invalid.
 */
static
SCIP_Bool bdchginfoIsInvalid(
   SCIP_CONFLICT*        conflict,           /**< conflict analysis data */
   SCIP_BDCHGINFO*       bdchginfo           /**< bound change information */
   )
{
   SCIP_VAR* var;

   assert(bdchginfo != NULL);

   var = SCIPbdchginfoGetVar(bdchginfo);
   assert(var != NULL);

   /* the bound change info of a binary (domained) variable can never be invalid since the concepts of relaxed bounds
    * and bound widening do not make sense for these type of variables
    */
   if( SCIPvarIsBinary(var) )
      return FALSE;

   /* check if the bdchginfo is invaild since a tight/weaker bound change was already explained */
   if( SCIPbdchginfoGetBoundtype(bdchginfo) == SCIP_BOUNDTYPE_LOWER )
   {
      if( var->conflictlbcount != conflict->count || var->conflictlb != SCIPbdchginfoGetNewbound(bdchginfo) ) /*lint !e777*/
      {
         assert(!SCIPvarIsBinary(var));
         return TRUE;
      }
   }
   else
   {
      assert(SCIPbdchginfoGetBoundtype(bdchginfo) == SCIP_BOUNDTYPE_UPPER);

      if( var->conflictubcount != conflict->count || var->conflictub != SCIPbdchginfoGetNewbound(bdchginfo) ) /*lint !e777*/
      {
         assert(!SCIPvarIsBinary(var));
         return TRUE;
      }
   }

   return FALSE;
}

/** adds a bound change to a conflict set */
static
SCIP_RETCODE conflictsetAddBound(
   SCIP_CONFLICTSET*     conflictset,        /**< conflict set */
   BMS_BLKMEM*           blkmem,             /**< block memory of transformed problem */
   SCIP_SET*             set,                /**< global SCIP settings */
   SCIP_BDCHGINFO*       bdchginfo,          /**< bound change to add to the conflict set */
   SCIP_Real             relaxedbd           /**< relaxed bound */
   )
{
   SCIP_BDCHGINFO** bdchginfos;
   SCIP_Real* relaxedbds;
   int* sortvals;
   SCIP_VAR* var;
   SCIP_BOUNDTYPE boundtype;
   int idx;
   int sortval;
   int pos;

   assert(conflictset != NULL);
   assert(bdchginfo != NULL);

   /* allocate memory for additional element */
   SCIP_CALL( conflictsetEnsureBdchginfosMem(conflictset, blkmem, set, conflictset->nbdchginfos+1) );

   /* insert the new bound change in the arrays sorted by increasing variable index and by bound type */
   bdchginfos = conflictset->bdchginfos;
   relaxedbds = conflictset->relaxedbds;
   sortvals = conflictset->sortvals;
   var = SCIPbdchginfoGetVar(bdchginfo);
   boundtype = SCIPbdchginfoGetBoundtype(bdchginfo);
   idx = SCIPvarGetIndex(var);
   assert(idx < INT_MAX/2);
   assert((int)boundtype == 0 || (int)boundtype == 1);
   sortval = 2*idx + (int)boundtype; /* first sorting criteria: variable index, second criteria: boundtype */

   /* insert new element into the sorted arrays; if an element exits with the same value insert the new element afterwards
    *
    * @todo check if it better (faster) to first search for the position O(log n) and compare the sort values and if
    *       they are equal just replace the element and if not run the insert method O(n)
    */

   SCIPsortedvecInsertIntPtrReal(sortvals, (void**)bdchginfos, relaxedbds, sortval, (void*)bdchginfo, relaxedbd, &conflictset->nbdchginfos, &pos);
   assert(pos == conflictset->nbdchginfos - 1 || sortval < sortvals[pos+1]);

   /* merge multiple bound changes */
   if( pos > 0 && sortval == sortvals[pos-1] )
   {
      /* this is a multiple bound change */
      if( SCIPbdchginfoIsTighter(bdchginfo, bdchginfos[pos-1]) )
      {
         /* remove the "old" bound change since the "new" one in tighter */
         SCIPsortedvecDelPosIntPtrReal(sortvals, (void**)bdchginfos, relaxedbds, pos-1, &conflictset->nbdchginfos);
      }
      else if( SCIPbdchginfoIsTighter(bdchginfos[pos-1], bdchginfo) )
      {
         /* remove the "new"  bound change since the "old" one is tighter */
         SCIPsortedvecDelPosIntPtrReal(sortvals, (void**)bdchginfos, relaxedbds, pos, &conflictset->nbdchginfos);
      }
      else
      {
         /* both bound change are equivalent; hence, keep the worse relaxed bound and remove one of them */
         relaxedbds[pos-1] = boundtype == SCIP_BOUNDTYPE_LOWER ? MAX(relaxedbds[pos-1], relaxedbd) : MIN(relaxedbds[pos-1], relaxedbd);
         SCIPsortedvecDelPosIntPtrReal(sortvals, (void**)bdchginfos, relaxedbds, pos, &conflictset->nbdchginfos);
      }
   }

   return SCIP_OKAY;
}

/** adds given bound changes to a conflict set */
static
SCIP_RETCODE conflictsetAddBounds(
   SCIP_CONFLICT*        conflict,           /**< conflict analysis data */
   SCIP_CONFLICTSET*     conflictset,        /**< conflict set */
   BMS_BLKMEM*           blkmem,             /**< block memory of transformed problem */
   SCIP_SET*             set,                /**< global SCIP settings */
   SCIP_BDCHGINFO**      bdchginfos,         /**< bound changes to add to the conflict set */
   int                   nbdchginfos         /**< number of bound changes to add */
   )
{
   SCIP_BDCHGINFO** confbdchginfos;
   SCIP_BDCHGINFO* bdchginfo;
   SCIP_Real* confrelaxedbds;
   int* confsortvals;
   int confnbdchginfos;
   int idx;
   int sortval;
   int i;
   SCIP_BOUNDTYPE boundtype;

   assert(conflict != NULL);
   assert(conflictset != NULL);
   assert(blkmem != NULL);
   assert(set != NULL);
   assert(bdchginfos != NULL || nbdchginfos == 0);

   /* nothing to add */
   if( nbdchginfos == 0 )
      return SCIP_OKAY;

   assert(bdchginfos != NULL);

   /* only one element to add, use the single insertion method */
   if( nbdchginfos == 1 )
   {
      bdchginfo = bdchginfos[0];
      assert(bdchginfo != NULL);

      if( !bdchginfoIsInvalid(conflict, bdchginfo) )
      {
         SCIP_CALL( conflictsetAddBound(conflictset, blkmem, set, bdchginfo, SCIPbdchginfoGetRelaxedBound(bdchginfo)) );
      }
      else
      {
         SCIPsetDebugMsg(set, "-> bound change info [%d:<%s> %s %g] is invaild -> ignore it\n", SCIPbdchginfoGetDepth(bdchginfo),
            SCIPvarGetName(SCIPbdchginfoGetVar(bdchginfo)),
            SCIPbdchginfoGetBoundtype(bdchginfo) == SCIP_BOUNDTYPE_LOWER ? ">=" : "<=",
            SCIPbdchginfoGetNewbound(bdchginfo));
      }

      return SCIP_OKAY;
   }

   confnbdchginfos = conflictset->nbdchginfos;

   /* allocate memory for additional element */
   SCIP_CALL( conflictsetEnsureBdchginfosMem(conflictset, blkmem, set, confnbdchginfos + nbdchginfos) );

   confbdchginfos = conflictset->bdchginfos;
   confrelaxedbds = conflictset->relaxedbds;
   confsortvals = conflictset->sortvals;

   assert(SCIP_BOUNDTYPE_LOWER == FALSE);/*lint !e641*/
   assert(SCIP_BOUNDTYPE_UPPER == TRUE);/*lint !e641*/

   for( i = 0; i < nbdchginfos; ++i )
   {
      bdchginfo = bdchginfos[i];
      assert(bdchginfo != NULL);

      /* add only valid bound change infos */
      if( !bdchginfoIsInvalid(conflict, bdchginfo) )
      {
         /* calculate sorting value */
         boundtype = SCIPbdchginfoGetBoundtype(bdchginfo);
         assert(SCIPbdchginfoGetVar(bdchginfo) != NULL);

         idx = SCIPvarGetIndex(SCIPbdchginfoGetVar(bdchginfo));
         assert(idx < INT_MAX/2);

         assert((int)boundtype == 0 || (int)boundtype == 1);
         sortval = 2*idx + (int)boundtype; /* first sorting criteria: variable index, second criteria: boundtype */

         /* add new element */
         confbdchginfos[confnbdchginfos] = bdchginfo;
         confrelaxedbds[confnbdchginfos] = SCIPbdchginfoGetRelaxedBound(bdchginfo);
         confsortvals[confnbdchginfos] = sortval;
         ++confnbdchginfos;
      }
      else
      {
         SCIPsetDebugMsg(set, "-> bound change info [%d:<%s> %s %g] is invaild -> ignore it\n", SCIPbdchginfoGetDepth(bdchginfo),
            SCIPvarGetName(SCIPbdchginfoGetVar(bdchginfo)),
            SCIPbdchginfoGetBoundtype(bdchginfo) == SCIP_BOUNDTYPE_LOWER ? ">=" : "<=",
            SCIPbdchginfoGetNewbound(bdchginfo));
      }
   }
   assert(confnbdchginfos <= conflictset->nbdchginfos + nbdchginfos);

   /* sort and merge the new conflict set */
   if( confnbdchginfos > conflictset->nbdchginfos )
   {
      int k = 0;

      /* sort array */
      SCIPsortIntPtrReal(confsortvals, (void**)confbdchginfos, confrelaxedbds, confnbdchginfos);

      i = 1;
      /* merge multiple bound changes */
      while( i < confnbdchginfos )
      {
         assert(i > k);

         /* is this a multiple bound change */
         if( confsortvals[k] == confsortvals[i] )
         {
            if( SCIPbdchginfoIsTighter(confbdchginfos[k], confbdchginfos[i]) )
               ++i;
            else if( SCIPbdchginfoIsTighter(confbdchginfos[i], confbdchginfos[k]) )
            {
               /* replace worse bound change info by tighter bound change info */
               confbdchginfos[k] = confbdchginfos[i];
               confrelaxedbds[k] = confrelaxedbds[i];
               confsortvals[k] = confsortvals[i];
               ++i;
            }
            else
            {
               assert(confsortvals[k] == confsortvals[i]);

               /* both bound change are equivalent; hence, keep the worse relaxed bound and remove one of them */
               confrelaxedbds[k] = (confsortvals[k] % 2 == 0) ? MAX(confrelaxedbds[k], confrelaxedbds[i]) : MIN(confrelaxedbds[k], confrelaxedbds[i]);
               ++i;
            }
         }
         else
         {
            /* all bound change infos must be valid */
            assert(!bdchginfoIsInvalid(conflict, confbdchginfos[k]));

            ++k;
            /* move next comparison element to the correct position */
            if( k != i )
            {
               confbdchginfos[k] = confbdchginfos[i];
               confrelaxedbds[k] = confrelaxedbds[i];
               confsortvals[k] = confsortvals[i];
            }
            ++i;
         }
      }
      /* last bound change infos must also be valid */
      assert(!bdchginfoIsInvalid(conflict, confbdchginfos[k]));
      /* the number of bound change infos cannot be decreased, it would mean that the conflict set was not merged
       * before
       */
      assert(conflictset->nbdchginfos <= k + 1 );
      assert(k + 1 <= confnbdchginfos);

      conflictset->nbdchginfos = k + 1;
   }

   return SCIP_OKAY;
}

/** calculates the conflict and the repropagation depths of the conflict set */
static
void conflictsetCalcConflictDepth(
   SCIP_CONFLICTSET*     conflictset         /**< conflict set */
   )
{
   int maxdepth[2];
   int i;

   assert(conflictset != NULL);
   assert(conflictset->validdepth <= conflictset->insertdepth);

   /* get the depth of the last and last but one bound change */
   maxdepth[0] = conflictset->validdepth;
   maxdepth[1] = conflictset->validdepth;
   for( i = 0; i < conflictset->nbdchginfos; ++i )
   {
      int depth;

      depth = SCIPbdchginfoGetDepth(conflictset->bdchginfos[i]);
      assert(depth >= 0);
      if( depth > maxdepth[0] )
      {
         maxdepth[1] = maxdepth[0];
         maxdepth[0] = depth;
      }
      else if( depth > maxdepth[1] )
         maxdepth[1] = depth;
   }
   assert(maxdepth[0] >= maxdepth[1]);

   conflictset->conflictdepth = maxdepth[0];
   conflictset->repropdepth = maxdepth[1];
}

/** identifies the depth, at which the conflict set should be added:
 *  - if the branching rule operates on variables only, and if all branching variables up to a certain
 *    depth level are member of the conflict, the conflict constraint can only be violated in the subtree
 *    of the node at that depth, because in all other nodes, at least one of these branching variables
 *    violates its conflicting bound, such that the conflict constraint is feasible
 *  - if there is at least one branching variable in a node, we assume, that this branching was performed
 *    on variables, and that the siblings of this node are disjunct w.r.t. the branching variables' fixings
 *  - we have to add the conflict set at least in the valid depth of the initial conflict set,
 *    so we start searching at the first branching after this depth level, i.e. validdepth+1
 */
static
SCIP_RETCODE conflictsetCalcInsertDepth(
   SCIP_CONFLICTSET*     conflictset,        /**< conflict set */
   SCIP_SET*             set,                /**< global SCIP settings */
   SCIP_TREE*            tree                /**< branch and bound tree */
   )
{
   SCIP_Bool* branchingincluded;
   int currentdepth;
   int i;

   assert(conflictset != NULL);
   assert(set != NULL);
   assert(tree != NULL);

   /* the conflict set must not be inserted prior to its valid depth */
   conflictset->insertdepth = conflictset->validdepth;
   assert(conflictset->insertdepth >= 0);

   currentdepth = SCIPtreeGetCurrentDepth(tree);
   assert(currentdepth == tree->pathlen-1);

   /* mark the levels for which a branching variable is included in the conflict set */
   SCIP_CALL( SCIPsetAllocBufferArray(set, &branchingincluded, currentdepth+2) );
   BMSclearMemoryArray(branchingincluded, currentdepth+2);
   for( i = 0; i < conflictset->nbdchginfos; ++i )
   {
      int depth;

      depth = SCIPbdchginfoGetDepth(conflictset->bdchginfos[i]);
      depth = MIN(depth, currentdepth+1); /* put diving/probing/strong branching changes in this depth level */
      branchingincluded[depth] = TRUE;
   }

   /* skip additional depth levels where branching on the conflict variables was applied */
   while( conflictset->insertdepth < currentdepth && branchingincluded[conflictset->insertdepth+1] )
      conflictset->insertdepth++;

   /* free temporary memory */
   SCIPsetFreeBufferArray(set, &branchingincluded);

   assert(conflictset->validdepth <= conflictset->insertdepth && conflictset->insertdepth <= currentdepth);

   return SCIP_OKAY;
}

/** checks whether the first conflict set is redundant to the second one */
static
SCIP_Bool conflictsetIsRedundant(
   SCIP_CONFLICTSET*     conflictset1,       /**< first conflict conflict set */
   SCIP_CONFLICTSET*     conflictset2        /**< second conflict conflict set */
   )
{
   int i1;
   int i2;

   assert(conflictset1 != NULL);
   assert(conflictset2 != NULL);

   /* if conflictset1 has smaller validdepth, it is definitely not redundant to conflictset2 */
   if( conflictset1->validdepth < conflictset2->validdepth )
      return FALSE;

   /* check, if all bound changes in conflictset2 are also present at least as tight in conflictset1;
    * we can stop immediately, if more bound changes are remaining in conflictset2 than in conflictset1
    */
   for( i1 = 0, i2 = 0; i2 < conflictset2->nbdchginfos && conflictset1->nbdchginfos - i1 >= conflictset2->nbdchginfos - i2;
        ++i1, ++i2 )
   {
      int sortval;

      assert(i2 == 0 || conflictset2->sortvals[i2-1] < conflictset2->sortvals[i2]);

      sortval = conflictset2->sortvals[i2];
      for( ; i1 < conflictset1->nbdchginfos && conflictset1->sortvals[i1] < sortval; ++i1 )
      {
         /* while scanning conflictset1, check consistency */
         assert(i1 == 0 || conflictset1->sortvals[i1-1] < conflictset1->sortvals[i1]);
      }
      if( i1 >= conflictset1->nbdchginfos || conflictset1->sortvals[i1] > sortval
         || SCIPbdchginfoIsTighter(conflictset2->bdchginfos[i2], conflictset1->bdchginfos[i1]) )
         return FALSE;
   }

   return (i2 == conflictset2->nbdchginfos);
}

#ifdef SCIP_DEBUG
/** prints a conflict set to the screen */
static
void conflictsetPrint(
   SCIP_CONFLICTSET*     conflictset         /**< conflict set */
   )
{
   int i;

   assert(conflictset != NULL);
   for( i = 0; i < conflictset->nbdchginfos; ++i )
   {
      SCIPdebugPrintf(" [%d:<%s> %s %g(%g)]", SCIPbdchginfoGetDepth(conflictset->bdchginfos[i]),
         SCIPvarGetName(SCIPbdchginfoGetVar(conflictset->bdchginfos[i])),
         SCIPbdchginfoGetBoundtype(conflictset->bdchginfos[i]) == SCIP_BOUNDTYPE_LOWER ? ">=" : "<=",
         SCIPbdchginfoGetNewbound(conflictset->bdchginfos[i]), conflictset->relaxedbds[i]);
   }
   SCIPdebugPrintf("\n");
}
#endif

/** resizes proofsets array to be able to store at least num entries */
static
SCIP_RETCODE conflictEnsureProofsetsMem(
   SCIP_CONFLICT*        conflict,           /**< conflict analysis data */
   SCIP_SET*             set,                /**< global SCIP settings */
   int                   num                 /**< minimal number of slots in array */
   )
{
   assert(conflict != NULL);
   assert(set != NULL);

   if( num > conflict->proofsetssize )
   {
      int newsize;

      newsize = SCIPsetCalcMemGrowSize(set, num);
      SCIP_ALLOC( BMSreallocMemoryArray(&conflict->proofsets, newsize) );
      conflict->proofsetssize = newsize;
   }
   assert(num <= conflict->proofsetssize);

   return SCIP_OKAY;
}

/** resizes conflictsets array to be able to store at least num entries */
static
SCIP_RETCODE conflictEnsureConflictsetsMem(
   SCIP_CONFLICT*        conflict,           /**< conflict analysis data */
   SCIP_SET*             set,                /**< global SCIP settings */
   int                   num                 /**< minimal number of slots in array */
   )
{
   assert(conflict != NULL);
   assert(set != NULL);

   if( num > conflict->conflictsetssize )
   {
      int newsize;

      newsize = SCIPsetCalcMemGrowSize(set, num);
      SCIP_ALLOC( BMSreallocMemoryArray(&conflict->conflictsets, newsize) );
      SCIP_ALLOC( BMSreallocMemoryArray(&conflict->conflictsetscores, newsize) );
      conflict->conflictsetssize = newsize;
   }
   assert(num <= conflict->conflictsetssize);

   return SCIP_OKAY;
}

/** add a proofset to the list of all proofsets */
static
SCIP_RETCODE conflictInsertProofset(
   SCIP_CONFLICT*        conflict,           /**< conflict analysis data */
   SCIP_SET*             set,                /**< global SCIP settings */
   SCIP_PROOFSET*        proofset            /**< proof set to add */
   )
{
   assert(conflict != NULL);
   assert(proofset != NULL);

   /* insert proofset into the sorted proofsets array */
   SCIP_CALL( conflictEnsureProofsetsMem(conflict, set, conflict->nproofsets + 1) );

   conflict->proofsets[conflict->nproofsets] = proofset;
   ++conflict->nproofsets;

   return SCIP_OKAY;
}

/** inserts conflict set into sorted conflictsets array and deletes the conflict set pointer */
static
SCIP_RETCODE conflictInsertConflictset(
   SCIP_CONFLICT*        conflict,           /**< conflict analysis data */
   BMS_BLKMEM*           blkmem,             /**< block memory of transformed problem */
   SCIP_SET*             set,                /**< global SCIP settings */
   SCIP_CONFLICTSET**    conflictset         /**< pointer to conflict set to insert */
   )
{
   SCIP_Real score;
   int pos;
   int i;
   int j;

   assert(conflict != NULL);
   assert(set != NULL);
   assert(conflictset != NULL);
   assert(*conflictset != NULL);
   assert((*conflictset)->validdepth <= (*conflictset)->insertdepth);
   assert(set->conf_allowlocal || (*conflictset)->validdepth == 0);

   /* calculate conflict and repropagation depth */
   conflictsetCalcConflictDepth(*conflictset);

   /* if we apply repropagations, the conflict set should be inserted at most at its repropdepth */
   if( set->conf_repropagate )
      (*conflictset)->insertdepth = MIN((*conflictset)->insertdepth, (*conflictset)->repropdepth);
   else
      (*conflictset)->repropdepth = INT_MAX;
   assert((*conflictset)->insertdepth <= (*conflictset)->repropdepth);

   SCIPsetDebugMsg(set, "inserting conflict set (valid: %d, insert: %d, conf: %d, reprop: %d):\n",
      (*conflictset)->validdepth, (*conflictset)->insertdepth, (*conflictset)->conflictdepth, (*conflictset)->repropdepth);
   SCIPdebug(conflictsetPrint(*conflictset));

   /* get the score of the conflict set */
   score = conflictsetCalcScore(*conflictset, set);

   /* check, if conflict set is redundant to a better conflict set */
   for( pos = 0; pos < conflict->nconflictsets && score < conflict->conflictsetscores[pos]; ++pos )
   {
      /* check if conflict set is redundant with respect to conflictsets[pos] */
      if( conflictsetIsRedundant(*conflictset, conflict->conflictsets[pos]) )
      {
         SCIPsetDebugMsg(set, " -> conflict set is redundant to: ");
         SCIPdebug(conflictsetPrint(conflict->conflictsets[pos]));
         conflictsetFree(conflictset, blkmem);
         return SCIP_OKAY;
      }

      /**@todo like in sepastore.c: calculate overlap between conflictsets -> large overlap reduces score */
   }

   /* insert conflictset into the sorted conflictsets array */
   SCIP_CALL( conflictEnsureConflictsetsMem(conflict, set, conflict->nconflictsets + 1) );
   for( i = conflict->nconflictsets; i > pos; --i )
   {
      assert(score >= conflict->conflictsetscores[i-1]);
      conflict->conflictsets[i] = conflict->conflictsets[i-1];
      conflict->conflictsetscores[i] = conflict->conflictsetscores[i-1];
   }
   conflict->conflictsets[pos] = *conflictset;
   conflict->conflictsetscores[pos] = score;
   conflict->nconflictsets++;

   /* remove worse conflictsets that are redundant to the new conflictset */
   for( i = pos+1, j = pos+1; i < conflict->nconflictsets; ++i )
   {
      if( conflictsetIsRedundant(conflict->conflictsets[i], *conflictset) )
      {
         SCIPsetDebugMsg(set, " -> conflict set dominates: ");
         SCIPdebug(conflictsetPrint(conflict->conflictsets[i]));
         conflictsetFree(&conflict->conflictsets[i], blkmem);
      }
      else
      {
         assert(j <= i);
         conflict->conflictsets[j] = conflict->conflictsets[i];
         conflict->conflictsetscores[j] = conflict->conflictsetscores[i];
         j++;
      }
   }
   assert(j <= conflict->nconflictsets);
   conflict->nconflictsets = j;

#ifdef SCIP_CONFGRAPH
   confgraphMarkConflictset(*conflictset);
#endif

   *conflictset = NULL; /* ownership of pointer is now in the conflictsets array */

   return SCIP_OKAY;
}

/** calculates the maximal size of conflict sets to be used */
static
int conflictCalcMaxsize(
   SCIP_SET*             set,                /**< global SCIP settings */
   SCIP_PROB*            prob                /**< problem data */
   )
{
   int maxsize;

   assert(set != NULL);
   assert(prob != NULL);

   maxsize = (int)(set->conf_maxvarsfac * (prob->nvars - prob->ncontvars));
   maxsize = MAX(maxsize, set->conf_minmaxvars);

   return maxsize;
}

/** increases the conflict score of the variable in the given direction */
static
SCIP_RETCODE incVSIDS(
   SCIP_VAR*             var,                /**< problem variable */
   BMS_BLKMEM*           blkmem,             /**< block memory */
   SCIP_SET*             set,                /**< global SCIP settings */
   SCIP_STAT*            stat,               /**< dynamic problem statistics */
   SCIP_BOUNDTYPE        boundtype,          /**< type of bound for which the score should be increased */
   SCIP_Real             value,              /**< value of the bound */
   SCIP_Real             weight              /**< weight of this VSIDS updates */
   )
{
   SCIP_BRANCHDIR branchdir;

   assert(var != NULL);
   assert(stat != NULL);

   /* weight the VSIDS by the given weight */
   weight *= stat->vsidsweight;

   if( SCIPsetIsZero(set, weight) )
      return SCIP_OKAY;

   branchdir = (boundtype == SCIP_BOUNDTYPE_LOWER ? SCIP_BRANCHDIR_UPWARDS : SCIP_BRANCHDIR_DOWNWARDS); /*lint !e641*/
   SCIP_CALL( SCIPvarIncVSIDS(var, blkmem, set, stat, branchdir, value, weight) );
   SCIPhistoryIncVSIDS(stat->glbhistory, branchdir,  weight);
   SCIPhistoryIncVSIDS(stat->glbhistorycrun, branchdir,  weight);

   return SCIP_OKAY;
}

/** update conflict statistics */
static
SCIP_RETCODE updateStatistics(
   SCIP_CONFLICT*        conflict,           /**< conflict analysis data */
   BMS_BLKMEM*           blkmem,             /**< block memory */
   SCIP_SET*             set,                /**< global SCIP settings */
   SCIP_STAT*            stat,               /**< dynamic problem statistics */
   SCIP_CONFLICTSET*     conflictset,        /**< conflict set to add to the tree */
   int                   insertdepth         /**< depth level at which the conflict set should be added */
   )
{
   if( insertdepth > 0 )
   {
      conflict->nappliedlocconss++;
      conflict->nappliedlocliterals += conflictset->nbdchginfos;
   }
   else
   {
      int i;
      int conflictlength;
      conflictlength = conflictset->nbdchginfos;

      for( i = 0; i < conflictlength; i++ )
      {
         SCIP_VAR* var;
         SCIP_BRANCHDIR branchdir;
         SCIP_BOUNDTYPE boundtype;
         SCIP_Real bound;

         assert(stat != NULL);

         var = conflictset->bdchginfos[i]->var;
         boundtype = SCIPbdchginfoGetBoundtype(conflictset->bdchginfos[i]);
         bound = conflictset->relaxedbds[i];

         branchdir = (boundtype == SCIP_BOUNDTYPE_LOWER ? SCIP_BRANCHDIR_UPWARDS : SCIP_BRANCHDIR_DOWNWARDS); /*lint !e641*/

         SCIP_CALL( SCIPvarIncNActiveConflicts(var, blkmem, set, stat,  branchdir, bound, (SCIP_Real)conflictlength) );
         SCIPhistoryIncNActiveConflicts(stat->glbhistory, branchdir, (SCIP_Real)conflictlength);
         SCIPhistoryIncNActiveConflicts(stat->glbhistorycrun, branchdir, (SCIP_Real)conflictlength);

         /* each variable which is part of the conflict gets an increase in the VSIDS */
         SCIP_CALL( incVSIDS(var, blkmem, set, stat, boundtype, bound, set->conf_conflictweight) );
      }
      conflict->nappliedglbconss++;
      conflict->nappliedglbliterals += conflictset->nbdchginfos;
   }

   return SCIP_OKAY;
}


/** check conflict set for redundancy, other conflicts in the same conflict analysis could have led to global reductions
 *  an made this conflict set redundant
 */
static
SCIP_Bool checkRedundancy(
   SCIP_SET*             set,                /**< global SCIP settings */
   SCIP_CONFLICTSET*     conflictset         /**< conflict set */
   )
{
   SCIP_BDCHGINFO** bdchginfos;
   SCIP_VAR* var;
   SCIP_Real* relaxedbds;
   SCIP_Real bound;
   int v;

   assert(set != NULL);
   assert(conflictset != NULL);

   bdchginfos = conflictset->bdchginfos;
   relaxedbds = conflictset->relaxedbds;
   assert(bdchginfos != NULL);
   assert(relaxedbds != NULL);

   /* check all boundtypes and bounds for redundancy */
   for( v = conflictset->nbdchginfos - 1; v >= 0; --v )
   {
      var = SCIPbdchginfoGetVar(bdchginfos[v]);
      assert(var != NULL);
      assert(SCIPvarGetProbindex(var) >= 0);

      /* check if the relaxed bound is really a relaxed bound */
      assert(SCIPbdchginfoGetBoundtype(bdchginfos[v]) == SCIP_BOUNDTYPE_LOWER || SCIPsetIsGE(set, relaxedbds[v], SCIPbdchginfoGetNewbound(bdchginfos[v])));
      assert(SCIPbdchginfoGetBoundtype(bdchginfos[v]) == SCIP_BOUNDTYPE_UPPER || SCIPsetIsLE(set, relaxedbds[v], SCIPbdchginfoGetNewbound(bdchginfos[v])));

      bound = relaxedbds[v];

      if( SCIPbdchginfoGetBoundtype(bdchginfos[v]) == SCIP_BOUNDTYPE_UPPER )
      {
         if( SCIPvarGetType(var) != SCIP_VARTYPE_CONTINUOUS )
         {
            assert(SCIPsetIsIntegral(set, bound));
            bound += 1.0;
         }

         /* check if the bound is already fulfilled globally */
         if( SCIPsetIsFeasGE(set, SCIPvarGetLbGlobal(var), bound) )
            return TRUE;
      }
      else
      {
         assert(SCIPbdchginfoGetBoundtype(bdchginfos[v]) == SCIP_BOUNDTYPE_LOWER);

         if( SCIPvarGetType(var) != SCIP_VARTYPE_CONTINUOUS )
         {
            assert(SCIPsetIsIntegral(set, bound));
            bound -= 1.0;
         }

         /* check if the bound is already fulfilled globally */
         if( SCIPsetIsFeasLE(set, SCIPvarGetUbGlobal(var), bound) )
            return TRUE;
      }
   }

   return FALSE;
}

/** find global fixings which can be derived from the new conflict set */
static
SCIP_RETCODE detectImpliedBounds(
   SCIP_SET*             set,                /**< global SCIP settings */
   SCIP_PROB*            prob,               /**< transformed problem after presolve */
   SCIP_CONFLICTSET*     conflictset,        /**< conflict set to add to the tree */
   int*                  nbdchgs,            /**< number of global deducted bound changes due to the conflict set */
   int*                  nredvars,           /**< number of redundant and removed variables from conflict set */
   SCIP_Bool*            redundant           /**< did we found a global reduction on a conflict set variable, which makes this conflict redundant */
   )
{
   SCIP_BDCHGINFO** bdchginfos;
   SCIP_Real* relaxedbds;
   SCIP_VAR* var;
   SCIP_Bool* boundtypes;
   SCIP_Real* bounds;
   SCIP_Longint* nbinimpls;
   int* sortvals;
   SCIP_Real bound;
   SCIP_Bool isupper;
   int ntrivialredvars;
   int nbdchginfos;
   int nzeroimpls;
   int v;

   assert(set != NULL);
   assert(prob != NULL);
   assert(SCIPprobIsTransformed(prob));
   assert(conflictset != NULL);
   assert(nbdchgs != NULL);
   assert(nredvars != NULL);
   /* only check conflict sets with more than one variable */
   assert(conflictset->nbdchginfos > 1);

   *nbdchgs = 0;
   *nredvars = 0;

   /* due to other conflict in the same conflict analysis, this conflict set might have become redundant */
   *redundant = checkRedundancy(set, conflictset);

   if( *redundant )
      return SCIP_OKAY;

   bdchginfos = conflictset->bdchginfos;
   relaxedbds = conflictset->relaxedbds;
   nbdchginfos = conflictset->nbdchginfos;
   sortvals = conflictset->sortvals;

   assert(bdchginfos != NULL);
   assert(relaxedbds != NULL);
   assert(sortvals != NULL);

   /* check if the boolean representation of boundtypes matches the 'standard' definition */
   assert(SCIP_BOUNDTYPE_LOWER == FALSE); /*lint !e641*/
   assert(SCIP_BOUNDTYPE_UPPER == TRUE); /*lint !e641*/

   ntrivialredvars = 0;

   /* due to multiple conflict sets for one conflict, it can happen, that we already have redundant information in the
    * conflict set
    */
   for( v = nbdchginfos - 1; v >= 0; --v )
   {
      var = SCIPbdchginfoGetVar(bdchginfos[v]);
      bound = relaxedbds[v];
      isupper = (SCIP_Bool) SCIPboundtypeOpposite(SCIPbdchginfoGetBoundtype(bdchginfos[v]));

      /* for integral variable we can increase/decrease the conflicting bound */
      if( SCIPvarIsIntegral(var) )
         bound += (isupper ? -1.0 : +1.0);

      /* if conflict variable cannot fulfill the conflict we can remove it */
      if( (isupper && SCIPsetIsFeasLT(set, bound, SCIPvarGetLbGlobal(var))) ||
         (!isupper && SCIPsetIsFeasGT(set, bound, SCIPvarGetUbGlobal(var))) )
      {
         SCIPsetDebugMsg(set, "remove redundant variable <%s> from conflict set\n", SCIPvarGetName(var));

         bdchginfos[v] = bdchginfos[nbdchginfos - 1];
         relaxedbds[v] = relaxedbds[nbdchginfos - 1];
         sortvals[v] = sortvals[nbdchginfos - 1];

         --nbdchginfos;
         ++ntrivialredvars;
      }
   }
   assert(ntrivialredvars + nbdchginfos == conflictset->nbdchginfos);

   SCIPsetDebugMsg(set, "trivially removed %d redundant of %d variables from conflictset (%p)\n", ntrivialredvars, conflictset->nbdchginfos, (void*)conflictset);
   conflictset->nbdchginfos = nbdchginfos;

   /* all variables where removed, the conflict cannot be fulfilled, i.e., we have an infeasibility proof */
   if( conflictset->nbdchginfos == 0 )
      return SCIP_OKAY;

   /* do not check to big or trivial conflicts */
   if( conflictset->nbdchginfos > set->conf_maxvarsdetectimpliedbounds || conflictset->nbdchginfos == 1 )
   {
      *nredvars = ntrivialredvars;
      return SCIP_OKAY;
   }

   /* create array of boundtypes, and bound values in conflict set */
   SCIP_CALL( SCIPsetAllocBufferArray(set, &boundtypes, nbdchginfos) );
   SCIP_CALL( SCIPsetAllocBufferArray(set, &bounds, nbdchginfos) );
   /* memory for the estimates for binary implications used for sorting */
   SCIP_CALL( SCIPsetAllocBufferArray(set, &nbinimpls, nbdchginfos) );

   nzeroimpls = 0;

   /* collect estimates and initialize variables, boundtypes, and bounds array */
   for( v = 0; v < nbdchginfos; ++v )
   {
      var = SCIPbdchginfoGetVar(bdchginfos[v]);
      boundtypes[v] = (SCIP_Bool) SCIPboundtypeOpposite(SCIPbdchginfoGetBoundtype(bdchginfos[v]));
      bounds[v] = relaxedbds[v];

      assert(SCIPvarGetProbindex(var) >= 0);

      /* check if the relaxed bound is really a relaxed bound */
      assert(SCIPbdchginfoGetBoundtype(bdchginfos[v]) == SCIP_BOUNDTYPE_LOWER || SCIPsetIsGE(set, relaxedbds[v], SCIPbdchginfoGetNewbound(bdchginfos[v])));
      assert(SCIPbdchginfoGetBoundtype(bdchginfos[v]) == SCIP_BOUNDTYPE_UPPER || SCIPsetIsLE(set, relaxedbds[v], SCIPbdchginfoGetNewbound(bdchginfos[v])));

      /* for continuous variables, we can only use the relaxed version of the bounds negation: !(x <= u) -> x >= u */
      if( SCIPvarIsBinary(var) )
      {
         if( !boundtypes[v] )
         {
            assert(SCIPsetIsZero(set, bounds[v]));
            bounds[v] = 1.0;
            nbinimpls[v] = (SCIP_Longint)SCIPvarGetNCliques(var, TRUE) * 2;
         }
         else
         {
            assert(SCIPsetIsEQ(set, bounds[v], 1.0));
            bounds[v] = 0.0;
            nbinimpls[v] = (SCIP_Longint)SCIPvarGetNCliques(var, FALSE) * 2;
         }
      }
      else if( SCIPvarIsIntegral(var) )
      {
         assert(SCIPsetIsIntegral(set, bounds[v]));

         bounds[v] += ((!boundtypes[v]) ? +1.0 : -1.0);
         nbinimpls[v] = (boundtypes[v] ? SCIPvarGetNVlbs(var) : SCIPvarGetNVubs(var));
      }
      else if( ((!boundtypes[v]) && SCIPsetIsFeasEQ(set, SCIPvarGetLbGlobal(var), bounds[v]))
         || ((boundtypes[v]) && SCIPsetIsFeasEQ(set, SCIPvarGetUbGlobal(var), bounds[v])) )
      {
         /* the literal is satisfied in global bounds (may happen due to weak "negation" of continuous variables)
          * -> discard the conflict constraint
          */
         break;
      }
      else
      {
         nbinimpls[v] = (boundtypes[v] ? SCIPvarGetNVlbs(var) : SCIPvarGetNVubs(var));
      }

      if( nbinimpls[v] == 0 )
         ++nzeroimpls;
   }

   /* starting to derive global bound changes */
   if( v == nbdchginfos && ((!set->conf_fullshortenconflict && nzeroimpls < 2) || (set->conf_fullshortenconflict && nzeroimpls < nbdchginfos)) )
   {
      SCIP_VAR** vars;
      SCIP_Bool* redundants;
      SCIP_Bool glbinfeas;

      /* sort variables in increasing order of binary implications to gain speed later on */
      SCIPsortLongPtrRealRealBool(nbinimpls, (void**)bdchginfos, relaxedbds, bounds, boundtypes, v);

      SCIPsetDebugMsg(set, "checking for global reductions and redundant conflict variables(in %s) on conflict:\n", SCIPprobGetName(prob));
      SCIPsetDebugMsg(set, "[");
      for( v = 0; v < nbdchginfos; ++v )
      {
         SCIPsetDebugMsgPrint(set, "%s %s %g", SCIPvarGetName(SCIPbdchginfoGetVar(bdchginfos[v])), (!boundtypes[v]) ? ">=" : "<=", bounds[v]);
         if( v < nbdchginfos - 1 )
            SCIPsetDebugMsgPrint(set, ", ");
      }
      SCIPsetDebugMsgPrint(set, "]\n");

      SCIP_CALL( SCIPsetAllocBufferArray(set, &vars, v) );
      SCIP_CALL( SCIPsetAllocCleanBufferArray(set, &redundants, v) );

      /* initialize conflict variable data */
      for( v = 0; v < nbdchginfos; ++v )
         vars[v] = SCIPbdchginfoGetVar(bdchginfos[v]);

      SCIP_CALL( SCIPshrinkDisjunctiveVarSet(set->scip, vars, bounds, boundtypes, redundants, nbdchginfos, nredvars, \
            nbdchgs, redundant, &glbinfeas, set->conf_fullshortenconflict) );

      if( glbinfeas )
      {
         SCIPsetDebugMsg(set, "conflict set (%p) led to global infeasibility\n", (void*) conflictset);
         goto TERMINATE;
      }

#ifdef SCIP_DEBUG
      if( *nbdchgs > 0 )
      {
         SCIPsetDebugMsg(set, "conflict set (%p) led to %d global bound reductions\n", (void*) conflictset, *nbdchgs);
      }
#endif

      /* remove as redundant marked variables */
      if( *redundant )
      {
         SCIPsetDebugMsg(set, "conflict set (%p) is redundant because at least one global reduction, fulfills the conflict constraint\n", (void*)conflictset);

         BMSclearMemoryArray(redundants, nbdchginfos);
      }
      else if( *nredvars > 0 )
      {
         assert(bdchginfos == conflictset->bdchginfos);
         assert(relaxedbds == conflictset->relaxedbds);
         assert(sortvals == conflictset->sortvals);

         for( v = nbdchginfos - 1; v >= 0; --v )
         {
            /* if conflict variable was marked to be redundant remove it */
            if( redundants[v] )
            {
               SCIPsetDebugMsg(set, "remove redundant variable <%s> from conflict set\n", SCIPvarGetName(SCIPbdchginfoGetVar(bdchginfos[v])));

               bdchginfos[v] = bdchginfos[nbdchginfos - 1];
               relaxedbds[v] = relaxedbds[nbdchginfos - 1];
               sortvals[v] = sortvals[nbdchginfos - 1];

               /* reset redundants[v] to 0 */
               redundants[v] = 0;

               --nbdchginfos;
            }
         }
         assert((*nredvars) + nbdchginfos == conflictset->nbdchginfos);

         SCIPsetDebugMsg(set, "removed %d redundant of %d variables from conflictset (%p)\n", (*nredvars), conflictset->nbdchginfos, (void*)conflictset);
         conflictset->nbdchginfos = nbdchginfos;
      }

     TERMINATE:
      SCIPsetFreeCleanBufferArray(set, &redundants);
      SCIPsetFreeBufferArray(set, &vars);
   }

   /* free temporary memory */
   SCIPsetFreeBufferArray(set, &nbinimpls);
   SCIPsetFreeBufferArray(set, &bounds);
   SCIPsetFreeBufferArray(set, &boundtypes);

   *nredvars += ntrivialredvars;

   return SCIP_OKAY;
}

/** tighten the bound of a singleton variable in a constraint
 *
 *  if the bound is contradicting with a global bound we cannot tighten the bound directly.
 *  in this case we need to create and add a constraint of size one such that propagating this constraint will
 *  enforce the infeasibility.
 */
static
SCIP_RETCODE tightenSingleVar(
   SCIP_CONFLICT*        conflict,           /**< conflict analysis data */
   SCIP_SET*             set,                /**< global SCIP settings */
   SCIP_STAT*            stat,               /**< dynamic SCIP statistics */
   SCIP_TREE*            tree,               /**< tree data */
   BMS_BLKMEM*           blkmem,             /**< block memory */
   SCIP_PROB*            origprob,           /**< original problem */
   SCIP_PROB*            transprob,          /**< transformed problem */
   SCIP_REOPT*           reopt,              /**< reoptimization data */
   SCIP_LP*              lp,                 /**< LP data */
   SCIP_BRANCHCAND*      branchcand,         /**< branching candidates */
   SCIP_EVENTQUEUE*      eventqueue,         /**< event queue */
   SCIP_CLIQUETABLE*     cliquetable,        /**< clique table */
   SCIP_VAR*             var,                /**< problem variable */
   SCIP_Real             val,                /**< coefficient of the variable */
   SCIP_Real             rhs,                /**< rhs of the constraint */
   SCIP_CONFTYPE         prooftype,          /**< type of the proof */
   int                   validdepth          /**< depth where the bound change is valid */
   )
{
   SCIP_Real newbound;
   SCIP_Bool applyglobal;
   SCIP_BOUNDTYPE boundtype;

   assert(tree != NULL);
   assert(validdepth >= 0);

   applyglobal = (validdepth <= SCIPtreeGetEffectiveRootDepth(tree));

   /* if variable and coefficient are integral the rhs can be rounded down */
   if( SCIPvarIsIntegral(var) && SCIPsetIsIntegral(set, val) )
   {
      newbound = SCIPsetFeasFloor(set, rhs)/val;
      boundtype = (val > 0.0 ? SCIP_BOUNDTYPE_UPPER : SCIP_BOUNDTYPE_LOWER);
      SCIPvarAdjustBd(var, set, boundtype, &newbound);
   }
   else
   {

      newbound = rhs/val;
      boundtype = (val > 0.0 ? SCIP_BOUNDTYPE_UPPER : SCIP_BOUNDTYPE_LOWER);

      SCIPvarAdjustBd(var, set, boundtype, &newbound);
   }

   /* skip numerical unstable bound changes */
   if( applyglobal
      && ((boundtype == SCIP_BOUNDTYPE_LOWER && SCIPsetIsLE(set, newbound, SCIPvarGetLbGlobal(var)))
       || (boundtype == SCIP_BOUNDTYPE_UPPER && SCIPsetIsGE(set, newbound, SCIPvarGetUbGlobal(var)))) )
   {
      return SCIP_OKAY;
   }

   /* the new bound contradicts a global bound, we can cutoff the root node immediately */
   if( applyglobal
      && ((boundtype == SCIP_BOUNDTYPE_LOWER && SCIPsetIsGT(set, newbound, SCIPvarGetUbGlobal(var)))
       || (boundtype == SCIP_BOUNDTYPE_UPPER && SCIPsetIsLT(set, newbound, SCIPvarGetLbGlobal(var)))) )
   {
      SCIPsetDebugMsg(set, "detected %d infeasibility at var <%s>: locdom=[%g,%g] glbdom=[%g,%g] new %s bound=%g\n",
            applyglobal ? "global" : "local", SCIPvarGetName(var), SCIPvarGetLbLocal(var),
            SCIPvarGetUbLocal(var), SCIPvarGetLbGlobal(var), SCIPvarGetUbGlobal(var),
            (boundtype == SCIP_BOUNDTYPE_LOWER ? "lower" : "upper"), newbound);
      SCIP_CALL( SCIPnodeCutoff(tree->path[validdepth], set, stat, tree, transprob, origprob, reopt, lp, blkmem) );
   }
   else
   {
      if( lp->strongbranching || !applyglobal )
      {
         SCIP_CONS* cons;
         SCIP_Real conslhs;
         SCIP_Real consrhs;
         char name[SCIP_MAXSTRLEN];

         SCIPsetDebugMsg(set, "add constraint <%s>[%s] %s %g to node #%lld in depth %d\n",
               SCIPvarGetName(var), varGetChar(var), boundtype == SCIP_BOUNDTYPE_UPPER ? "<=" : ">=", newbound,
               SCIPnodeGetNumber(tree->path[validdepth]), validdepth);

         (void)SCIPsnprintf(name, SCIP_MAXSTRLEN, "pc_fix_%s", SCIPvarGetName(var));

         if( boundtype == SCIP_BOUNDTYPE_UPPER )
         {
            conslhs = -SCIPsetInfinity(set);
            consrhs = newbound;
         }
         else
         {
            conslhs = newbound;
            consrhs = SCIPsetInfinity(set);
         }

         SCIP_CALL( SCIPcreateConsLinear(set->scip, &cons, name, 0, NULL, NULL, conslhs, consrhs,
               FALSE, FALSE, FALSE, FALSE, TRUE, FALSE, FALSE, TRUE, TRUE, FALSE) );

         SCIP_CALL( SCIPaddCoefLinear(set->scip, cons, var, 1.0) );

         if( applyglobal )
         {
            SCIP_CALL( SCIPprobAddCons(transprob, set, stat, cons) );
         }
         else
         {
            SCIP_CALL( SCIPnodeAddCons(tree->path[validdepth], blkmem, set, stat, tree, cons) );
         }

         SCIP_CALL( SCIPconsRelease(&cons, blkmem, set) );
      }
      else
      {
         assert(applyglobal);

         SCIPsetDebugMsg(set, "change global %s bound of <%s>[%s]: %g -> %g\n",
               (boundtype == SCIP_BOUNDTYPE_LOWER ? "lower" : "upper"),
               SCIPvarGetName(var), varGetChar(var),
               (boundtype == SCIP_BOUNDTYPE_LOWER ? SCIPvarGetLbGlobal(var) : SCIPvarGetUbGlobal(var)),
               newbound);

         SCIP_CALL( SCIPnodeAddBoundchg(tree->path[0], blkmem, set, stat, transprob, origprob, tree, reopt, lp, branchcand, \
               eventqueue, cliquetable, var, newbound, boundtype, FALSE) );

         /* mark the node in the validdepth to be propagated again */
         SCIPnodePropagateAgain(tree->path[validdepth], set, stat, tree);
      }
   }

   if( applyglobal )
      ++conflict->nglbchgbds;
   else
      ++conflict->nlocchgbds;

   if( prooftype == SCIP_CONFTYPE_INFEASLP || prooftype == SCIP_CONFTYPE_ALTINFPROOF )
   {
      ++conflict->dualrayinfnnonzeros; /* we count a global bound reduction as size 1 */
      ++conflict->ndualrayinfsuccess;
      ++conflict->ninflpsuccess;

      if( applyglobal )
         ++conflict->ndualrayinfglobal;
      else
         ++conflict->ndualrayinflocal;
   }
   else
   {
      ++conflict->dualraybndnnonzeros; /* we count a global bound reduction as size 1 */
      ++conflict->ndualraybndsuccess;
      ++conflict->nboundlpsuccess;

      if( applyglobal )
         ++conflict->ndualraybndglobal;
      else
         ++conflict->ndualraybndlocal;
   }

   return SCIP_OKAY;
}

/** calculates the minimal activity of a given aggregation row */
static
SCIP_Real aggrRowGetMinActivity(
   SCIP_SET*             set,                /**< global SCIP settings */
   SCIP_PROB*            transprob,          /**< transformed problem data */
   SCIP_AGGRROW*         aggrrow,            /**< aggregation row */
   SCIP_Real*            curvarlbs,          /**< current lower bounds of active problem variables (or NULL for global bounds) */
   SCIP_Real*            curvarubs,          /**< current upper bounds of active problem variables (or NULL for global bounds) */
   SCIP_Bool*            infdelta            /**< pointer to store whether at least one variable contributes with an infinite value */
   )
{
   SCIP_VAR** vars;
   SCIP_Real QUAD(minact);
   int* inds;
   int nnz;
   int i;

   vars = SCIPprobGetVars(transprob);
   assert(vars != NULL);

   nnz = SCIPaggrRowGetNNz(aggrrow);
   inds = SCIPaggrRowGetInds(aggrrow);

   QUAD_ASSIGN(minact, 0.0);

   if( infdelta != NULL )
      *infdelta = FALSE;

   for( i = 0; i < nnz; i++ )
   {
      SCIP_Real val;
      SCIP_Real QUAD(delta);
      int v = inds[i];

      assert(SCIPvarGetProbindex(vars[v]) == v);

      val = SCIPaggrRowGetProbvarValue(aggrrow, v);

      if( val > 0.0 )
      {
         SCIP_Real bnd = (curvarlbs == NULL ? SCIPvarGetLbGlobal(vars[v]) : curvarlbs[v]);
         SCIPquadprecProdDD(delta, val, bnd);
      }
      else
      {
         SCIP_Real bnd = (curvarubs == NULL ? SCIPvarGetUbGlobal(vars[v]) : curvarubs[v]);
         SCIPquadprecProdDD(delta, val, bnd);
      }

      /* update minimal activity */
      SCIPquadprecSumQQ(minact, minact, delta);

      if( infdelta != NULL && SCIPsetIsInfinity(set, REALABS(QUAD_TO_DBL(delta))) )
      {
         *infdelta = TRUE;
         goto TERMINATE;
      }

   }

  TERMINATE:
   /* check whether the minmal activity is infinite */
   if( SCIPsetIsInfinity(set, QUAD_TO_DBL(minact)) )
      return SCIPsetInfinity(set);
   if( SCIPsetIsInfinity(set, -QUAD_TO_DBL(minact)) )
      return -SCIPsetInfinity(set);

   return QUAD_TO_DBL(minact);
}

/** calculates the minimal activity of a given set of bounds and coefficients */
static
SCIP_Real getMinActivity(
   SCIP_SET*             set,                /**< global SCIP settings */
   SCIP_PROB*            transprob,          /**< transformed problem data */
   SCIP_Real*            coefs,              /**< coefficients in sparse representation */
   int*                  inds,               /**< non-zero indices */
   int                   nnz,                /**< number of non-zero indices */
   SCIP_Real*            curvarlbs,          /**< current lower bounds of active problem variables (or NULL for global bounds) */
   SCIP_Real*            curvarubs           /**< current upper bounds of active problem variables (or NULL for global bounds) */
   )
{
   SCIP_VAR** vars;
   SCIP_Real QUAD(minact);
   int i;

   assert(coefs != NULL);
   assert(inds != NULL);

   vars = SCIPprobGetVars(transprob);
   assert(vars != NULL);

   QUAD_ASSIGN(minact, 0.0);

   for( i = 0; i < nnz; i++ )
   {
      SCIP_Real val;
      SCIP_Real QUAD(delta);
      int v = inds[i];

      assert(SCIPvarGetProbindex(vars[v]) == v);

      val = coefs[i];

      if( val > 0.0 )
      {
         SCIP_Real bnd;

         assert(curvarlbs == NULL || !SCIPsetIsInfinity(set, -curvarlbs[v]));

         bnd = (curvarlbs == NULL ? SCIPvarGetLbGlobal(vars[v]) : curvarlbs[v]);
         SCIPquadprecProdDD(delta, val, bnd);
      }
      else
      {
         SCIP_Real bnd;

         assert(curvarubs == NULL || !SCIPsetIsInfinity(set, curvarubs[v]));

         bnd = (curvarubs == NULL ? SCIPvarGetUbGlobal(vars[v]) : curvarubs[v]);
         SCIPquadprecProdDD(delta, val, bnd);
      }

      /* update minimal activity */
      SCIPquadprecSumQQ(minact, minact, delta);
   }

   /* check whether the minmal activity is infinite */
   if( SCIPsetIsInfinity(set, QUAD_TO_DBL(minact)) )
      return SCIPsetInfinity(set);
   if( SCIPsetIsInfinity(set, -QUAD_TO_DBL(minact)) )
      return -SCIPsetInfinity(set);

   return QUAD_TO_DBL(minact);
}

/** calculates the minimal activity of a given set of bounds and coefficients */
static
SCIP_Real getMaxActivity(
   SCIP_SET*             set,                /**< global SCIP settings */
   SCIP_PROB*            transprob,          /**< transformed problem data */
   SCIP_Real*            coefs,              /**< coefficients in sparse representation */
   int*                  inds,               /**< non-zero indices */
   int                   nnz,                /**< number of non-zero indices */
   SCIP_Real*            curvarlbs,          /**< current lower bounds of active problem variables (or NULL for global bounds) */
   SCIP_Real*            curvarubs           /**< current upper bounds of active problem variables (or NULL for global bounds) */
   )
{
   SCIP_VAR** vars;
   SCIP_Real QUAD(maxact);
   int i;

   assert(coefs != NULL);
   assert(inds != NULL);

   vars = SCIPprobGetVars(transprob);
   assert(vars != NULL);

   QUAD_ASSIGN(maxact, 0.0);

   for( i = 0; i < nnz; i++ )
   {
      SCIP_Real val;
      SCIP_Real QUAD(delta);
      int v = inds[i];

      assert(SCIPvarGetProbindex(vars[v]) == v);

      val = coefs[i];

      if( val < 0.0 )
      {
         SCIP_Real bnd;

         assert(curvarlbs == NULL || !SCIPsetIsInfinity(set, -curvarlbs[v]));

         bnd = (curvarlbs == NULL ? SCIPvarGetLbGlobal(vars[v]) : curvarlbs[v]);
         SCIPquadprecProdDD(delta, val, bnd);
      }
      else
      {
         SCIP_Real bnd;

         assert(curvarubs == NULL || !SCIPsetIsInfinity(set, curvarubs[v]));

         bnd = (curvarubs == NULL ? SCIPvarGetUbGlobal(vars[v]) : curvarubs[v]);
         SCIPquadprecProdDD(delta, val, bnd);
      }

      /* update maximal activity */
      SCIPquadprecSumQQ(maxact, maxact, delta);
   }

   /* check whether the maximal activity got infinite */
   if( SCIPsetIsInfinity(set, QUAD_TO_DBL(maxact)) )
      return SCIPsetInfinity(set);
   if( SCIPsetIsInfinity(set, -QUAD_TO_DBL(maxact)) )
      return -SCIPsetInfinity(set);

   return QUAD_TO_DBL(maxact);
}

static
SCIP_RETCODE propagateLongProof(
   SCIP_CONFLICT*        conflict,           /**< conflict analysis data */
   SCIP_SET*             set,                /**< global SCIP settings */
   SCIP_STAT*            stat,               /**< dynamic SCIP statistics */
   SCIP_REOPT*           reopt,              /**< reoptimization data */
   SCIP_TREE*            tree,               /**< tree data */
   BMS_BLKMEM*           blkmem,             /**< block memory */
   SCIP_PROB*            origprob,           /**< original problem */
   SCIP_PROB*            transprob,          /**< transformed problem */
   SCIP_LP*              lp,                 /**< LP data */
   SCIP_BRANCHCAND*      branchcand,         /**< branching candidate storage */
   SCIP_EVENTQUEUE*      eventqueue,         /**< event queue */
   SCIP_CLIQUETABLE*     cliquetable,        /**< clique table data structure */
   SCIP_Real*            coefs,              /**< coefficients in sparse representation */
   int*                  inds,               /**< non-zero indices */
   int                   nnz,                /**< number of non-zero indices */
   SCIP_Real             rhs,                /**< right-hand side */
   SCIP_CONFTYPE         conflicttype,       /**< type of the conflict */
   int                   validdepth          /**< depth where the proof is valid */
   )
{
   SCIP_VAR** vars;
   SCIP_Real minact;
   int i;

   assert(coefs != NULL);
   assert(inds != NULL);
   assert(nnz >= 0);

   vars = SCIPprobGetVars(transprob);
   minact = getMinActivity(set, transprob, coefs, inds, nnz, NULL, NULL);

   /* we cannot find global tightenings */
   if( SCIPsetIsInfinity(set, -minact) )
      return SCIP_OKAY;

   for( i = 0; i < nnz; i++ )
   {
      SCIP_VAR* var;
      SCIP_Real val;
      SCIP_Real resminact;
      SCIP_Real lb;
      SCIP_Real ub;
      int pos;

      pos = inds[i];
      val = coefs[i];
      var = vars[pos];
      lb = SCIPvarGetLbGlobal(var);
      ub = SCIPvarGetUbGlobal(var);

      assert(!SCIPsetIsZero(set, val));

      resminact = minact;

      /* we got a potential new upper bound */
      if( val > 0.0 )
      {
         SCIP_Real newub;

         resminact -= (val * lb);
         newub = (rhs - resminact)/val;

         if( SCIPsetIsInfinity(set, newub) )
            continue;

         /* we cannot tighten the upper bound */
         if( SCIPsetIsGE(set, newub, ub) )
            continue;

         SCIP_CALL( tightenSingleVar(conflict, set, stat, tree, blkmem, origprob, transprob, reopt, lp, branchcand, \
               eventqueue, cliquetable, var, val, rhs-resminact, conflicttype, validdepth) );
      }
      /* we got a potential new lower bound */
      else
      {
         SCIP_Real newlb;

         resminact -= (val * ub);
         newlb = (rhs - resminact)/val;

         if( SCIPsetIsInfinity(set, -newlb) )
            continue;

         /* we cannot tighten the lower bound */
         if( SCIPsetIsLE(set, newlb, lb) )
            continue;

         SCIP_CALL( tightenSingleVar(conflict, set, stat, tree, blkmem, origprob, transprob, reopt, lp, branchcand, \
               eventqueue, cliquetable, var, val, rhs-resminact, conflicttype, validdepth) );
      }

      /* the minimal activity should stay unchanged because we tightened the bound that doesn't contribute to the
       * minimal activity
       */
      assert(SCIPsetIsEQ(set, minact, getMinActivity(set, transprob, coefs, inds, nnz, NULL, NULL)));
   }

   return SCIP_OKAY;
}


/** creates a proof constraint and tries to add it to the storage */
static
SCIP_RETCODE createAndAddProofcons(
   SCIP_CONFLICT*        conflict,           /**< conflict analysis data */
   SCIP_CONFLICTSTORE*   conflictstore,      /**< conflict pool data */
   SCIP_PROOFSET*        proofset,           /**< proof set */
   SCIP_SET*             set,                /**< global SCIP settings */
   SCIP_STAT*            stat,               /**< dynamic SCIP statistics */
   SCIP_PROB*            origprob,           /**< original problem */
   SCIP_PROB*            transprob,          /**< transformed problem */
   SCIP_TREE*            tree,               /**< tree data */
   SCIP_REOPT*           reopt,              /**< reoptimization data */
   SCIP_LP*              lp,                 /**< LP data */
   SCIP_BRANCHCAND*      branchcand,         /**< branching candidate storage */
   SCIP_EVENTQUEUE*      eventqueue,         /**< event queue */
   SCIP_CLIQUETABLE*     cliquetable,        /**< clique table data structure */
   BMS_BLKMEM*           blkmem              /**< block memory */
   )
{
   SCIP_CONS* cons;
   SCIP_CONS* upgdcons;
   SCIP_VAR** vars;
   SCIP_Real* coefs;
   int* inds;
   SCIP_Real rhs;
   SCIP_Real fillin;
   SCIP_Real globalminactivity;
   SCIP_Bool applyglobal;
   SCIP_Bool toolong;
<<<<<<< HEAD
   SCIP_Bool contonly;
=======
   SCIP_Bool hasrelaxvar;
>>>>>>> 363ed681
   SCIP_CONFTYPE conflicttype;
   char name[SCIP_MAXSTRLEN];
   int nnz;
   int i;

   assert(conflict != NULL);
   assert(conflictstore != NULL);
   assert(proofset != NULL);
   assert(proofset->validdepth == 0 || proofset->validdepth < SCIPtreeGetFocusDepth(tree));

   nnz = proofsetGetNVars(proofset);

   if( nnz == 0 )
      return SCIP_OKAY;

   vars = SCIPprobGetVars(transprob);

   rhs = proofsetGetRhs(proofset);
   assert(!SCIPsetIsInfinity(set, rhs));

   coefs = proofsetGetVals(proofset);
   assert(coefs != NULL);

   inds = proofsetGetInds(proofset);
   assert(inds != NULL);

   conflicttype = proofsetGetConftype(proofset);

   applyglobal = (proofset->validdepth <= SCIPtreeGetEffectiveRootDepth(tree));

   if( applyglobal )
   {
      SCIP_Real globalmaxactivity = getMaxActivity(set, transprob, coefs, inds, nnz, NULL, NULL);

      /* check whether the alternative proof is redundant */
      if( SCIPsetIsLE(set, globalmaxactivity, rhs) )
         return SCIP_OKAY;

      /* check whether the constraint proves global infeasibility */
      globalminactivity = getMinActivity(set, transprob, coefs, inds, nnz, NULL, NULL);
      if( SCIPsetIsGT(set, globalminactivity, rhs) )
      {
         SCIPsetDebugMsg(set, "detect global infeasibility: minactivity=%g, rhs=%g\n", globalminactivity, rhs);

         SCIP_CALL( SCIPnodeCutoff(tree->path[proofset->validdepth], set, stat, tree, transprob, origprob, reopt, lp, blkmem) );

         goto UPDATESTATISTICS;
      }
   }

   if( set->conf_minmaxvars >= nnz  )
      toolong = FALSE;
   else
   {
      SCIP_Real maxnnz;

      if( transprob->startnconss < 100 )
         maxnnz = 0.85 * transprob->nvars;
      else
         maxnnz = (SCIP_Real)transprob->nvars;

      fillin = nnz;
      if( conflicttype == SCIP_CONFTYPE_INFEASLP || conflicttype == SCIP_CONFTYPE_ALTINFPROOF )
      {
         fillin += SCIPconflictstoreGetNDualInfProofs(conflictstore) * SCIPconflictstoreGetAvgNnzDualInfProofs(conflictstore);
         fillin /= (SCIPconflictstoreGetNDualInfProofs(conflictstore) + 1.0);
         toolong = (fillin > MIN(2.0 * stat->avgnnz, maxnnz));
      }
      else
      {
         assert(conflicttype == SCIP_CONFTYPE_BNDEXCEEDING || conflicttype == SCIP_CONFTYPE_ALTBNDPROOF);

         fillin += SCIPconflictstoreGetNDualBndProofs(conflictstore) * SCIPconflictstoreGetAvgNnzDualBndProofs(conflictstore);
         fillin /= (SCIPconflictstoreGetNDualBndProofs(conflictstore) + 1.0);
         toolong = (fillin > MIN(1.5 * stat->avgnnz, maxnnz));
      }

      toolong = (toolong && (nnz > set->conf_maxvarsfac * transprob->nvars));
   }

   /* don't store global dual proofs that are to long / have to much non-zeros */
   if( toolong )
   {
      if( applyglobal )
      {
         SCIP_CALL( propagateLongProof(conflict, set, stat, reopt, tree, blkmem, origprob, transprob, lp, branchcand,
               eventqueue, cliquetable, coefs, inds, nnz, rhs, conflicttype, proofset->validdepth) );
      }
      return SCIP_OKAY;
   }

<<<<<<< HEAD
   /* if conflict contains variables that are invalid after a restart, then don't take conflict
    * TODO it would be better if the linear constraint would be removed at the restart
    */
   contonly = TRUE;
   for( i = 0; i < nnz; ++i )
   {
      if( SCIPvarIsRelaxationOnly(vars[inds[i]]) )
         return SCIP_OKAY;
=======
   /* check if conflict contains variables that are invalid after a restart to label it appropriately */
   hasrelaxvar = FALSE;
   for( i = 0; i < nnz && !hasrelaxvar; ++i )
      hasrelaxvar = SCIPvarIsRelaxationOnly(vars[inds[i]]);
>>>>>>> 363ed681

      if( SCIPvarIsIntegral(vars[inds[i]]) )
         contonly = FALSE;
   }

   if( !applyglobal && contonly )
      return SCIP_OKAY;

   if( conflicttype == SCIP_CONFTYPE_INFEASLP || conflicttype == SCIP_CONFTYPE_ALTINFPROOF )
      (void)SCIPsnprintf(name, SCIP_MAXSTRLEN, "dualproof_inf_%d", conflict->ndualrayinfsuccess);
   else if( conflicttype == SCIP_CONFTYPE_BNDEXCEEDING || conflicttype == SCIP_CONFTYPE_ALTBNDPROOF )
      (void)SCIPsnprintf(name, SCIP_MAXSTRLEN, "dualproof_bnd_%d", conflict->ndualraybndsuccess);
   else
      return SCIP_INVALIDCALL;

   SCIP_CALL( SCIPcreateConsLinear(set->scip, &cons, name, 0, NULL, NULL, -SCIPsetInfinity(set), rhs,
         FALSE, FALSE, FALSE, FALSE, TRUE, !applyglobal,
         FALSE, TRUE, TRUE, FALSE) );

   for( i = 0; i < nnz; i++ )
   {
      int v = inds[i];
      SCIP_CALL( SCIPaddCoefLinear(set->scip, cons, vars[v], coefs[i]) );
   }

   /* do not upgrade linear constraints of size 1 */
   if( nnz > 1 )
   {
      upgdcons = NULL;
      /* try to automatically convert a linear constraint into a more specific and more specialized constraint */
      SCIP_CALL( SCIPupgradeConsLinear(set->scip, cons, &upgdcons) );
      if( upgdcons != NULL )
      {
         SCIP_CALL( SCIPreleaseCons(set->scip, &cons) );
         cons = upgdcons;

         if( conflicttype == SCIP_CONFTYPE_INFEASLP )
            conflicttype = SCIP_CONFTYPE_ALTINFPROOF;
         else if( conflicttype == SCIP_CONFTYPE_BNDEXCEEDING )
            conflicttype = SCIP_CONFTYPE_ALTBNDPROOF;
      }
   }

   /* mark constraint to be a conflict */
   SCIPconsMarkConflict(cons);

   /* add constraint to storage */
   if( conflicttype == SCIP_CONFTYPE_INFEASLP || conflicttype == SCIP_CONFTYPE_ALTINFPROOF )
   {
      /* add constraint based on dual ray to storage */
      SCIP_CALL( SCIPconflictstoreAddDualraycons(conflictstore, cons, blkmem, set, stat, transprob, reopt, hasrelaxvar) );
   }
   else
   {
      SCIP_Real scale = 1.0;
      SCIP_Bool updateside = FALSE;

      /* In some cases the constraint could not be updated to a more special type. However, it is possible that
       * constraint got scaled. Therefore, we need to be very careful when updating the lhs/rhs after the incumbent
       * solution has improved.
       */
      if( conflicttype == SCIP_CONFTYPE_BNDEXCEEDING )
      {
         SCIP_Real side;

#ifndef NDEBUG
         SCIP_CONSHDLR* conshdlr = SCIPconsGetHdlr(cons);

         assert(conshdlr != NULL);
         assert(strcmp(SCIPconshdlrGetName(conshdlr), "linear") == 0);
#endif
         side = SCIPgetLhsLinear(set->scip, cons);

         if( !SCIPsetIsInfinity(set, -side) )
         {
            if( SCIPsetIsZero(set, side) )
            {
               scale = 1.0;
            }
            else
            {
               scale = proofsetGetRhs(proofset) / side;
               assert(SCIPsetIsNegative(set, scale));
            }
         }
         else
         {
            side = SCIPgetRhsLinear(set->scip, cons);
            assert(!SCIPsetIsInfinity(set, side));

            if( SCIPsetIsZero(set, side) )
            {
               scale = 1.0;
            }
            else
            {
               scale = proofsetGetRhs(proofset) / side;
               assert(SCIPsetIsPositive(set, scale));
            }
         }
         updateside = TRUE;
      }

      /* add constraint based on dual solution to storage */
      SCIP_CALL( SCIPconflictstoreAddDualsolcons(conflictstore, cons, blkmem, set, stat, transprob, reopt, scale, updateside, hasrelaxvar) );
   }

   if( applyglobal )
   {
      /* add the constraint to the global problem */
      SCIP_CALL( SCIPprobAddCons(transprob, set, stat, cons) );
   }
   else
   {
      SCIP_CALL( SCIPnodeAddCons(tree->path[proofset->validdepth], blkmem, set, stat, tree, cons) );
   }

   SCIPsetDebugMsg(set, "added proof-constraint to node %p (#%lld) in depth %d (nproofconss %d)\n",
         (void*)tree->path[proofset->validdepth], SCIPnodeGetNumber(tree->path[proofset->validdepth]),
         proofset->validdepth,
         (conflicttype == SCIP_CONFTYPE_INFEASLP || conflicttype == SCIP_CONFTYPE_ALTINFPROOF)
            ? SCIPconflictstoreGetNDualInfProofs(conflictstore) : SCIPconflictstoreGetNDualBndProofs(conflictstore));

   /* release the constraint */
   SCIP_CALL( SCIPreleaseCons(set->scip, &cons) );

  UPDATESTATISTICS:
   /* update statistics */
   if( conflicttype == SCIP_CONFTYPE_INFEASLP || conflicttype == SCIP_CONFTYPE_ALTINFPROOF )
   {
      conflict->dualrayinfnnonzeros += nnz;
      if( applyglobal )
         ++conflict->ndualrayinfglobal;
      else
         ++conflict->ndualrayinflocal;
      ++conflict->ndualrayinfsuccess;
   }
   else
   {
      assert(conflicttype == SCIP_CONFTYPE_BNDEXCEEDING || conflicttype == SCIP_CONFTYPE_ALTBNDPROOF);
      conflict->dualraybndnnonzeros += nnz;
      if( applyglobal )
         ++conflict->ndualraybndglobal;
      else
         ++conflict->ndualraybndlocal;

      ++conflict->ndualraybndsuccess;
   }
   return SCIP_OKAY;
}

/* create proof constraints out of proof sets */
static
SCIP_RETCODE conflictFlushProofset(
   SCIP_CONFLICT*        conflict,           /**< conflict analysis data */
   SCIP_CONFLICTSTORE*   conflictstore,      /**< conflict store */
   BMS_BLKMEM*           blkmem,             /**< block memory */
   SCIP_SET*             set,                /**< global SCIP settings */
   SCIP_STAT*            stat,               /**< dynamic problem statistics */
   SCIP_PROB*            transprob,          /**< transformed problem after presolve */
   SCIP_PROB*            origprob,           /**< original problem */
   SCIP_TREE*            tree,               /**< branch and bound tree */
   SCIP_REOPT*           reopt,              /**< reoptimization data structure */
   SCIP_LP*              lp,                 /**< current LP data */
   SCIP_BRANCHCAND*      branchcand,         /**< branching candidate storage */
   SCIP_EVENTQUEUE*      eventqueue,         /**< event queue */
   SCIP_CLIQUETABLE*     cliquetable         /**< clique table data structure */
   )
{
   assert(conflict != NULL);

   if( proofsetGetConftype(conflict->proofset) != SCIP_CONFTYPE_UNKNOWN )
   {
      /* only one variable has a coefficient different to zero, we add this bound change instead of a constraint */
      if( proofsetGetNVars(conflict->proofset) == 1 )
      {
         SCIP_VAR** vars;
         SCIP_Real* coefs;
         int* inds;
         SCIP_Real rhs;

         vars = SCIPprobGetVars(transprob);

         coefs = proofsetGetVals(conflict->proofset);
         inds = proofsetGetInds(conflict->proofset);
         rhs = proofsetGetRhs(conflict->proofset);

         SCIP_CALL( tightenSingleVar(conflict, set, stat, tree, blkmem, origprob, transprob, reopt, lp, \
               branchcand, eventqueue, cliquetable, vars[inds[0]], coefs[0], rhs, conflict->proofset->conflicttype,
               conflict->proofset->validdepth) );
      }
      else
      {
         SCIP_Bool skipinitialproof = FALSE;

         /* prefer an infeasibility proof
          *
          * todo: check whether this is really what we want
          */
         if( set->conf_prefinfproof && proofsetGetConftype(conflict->proofset) == SCIP_CONFTYPE_BNDEXCEEDING )
         {
            int i;

            for( i = 0; i < conflict->nproofsets; i++ )
            {
               if( proofsetGetConftype(conflict->proofsets[i]) == SCIP_CONFTYPE_INFEASLP )
               {
                  skipinitialproof = TRUE;
                  break;
               }
            }
         }

         if( !skipinitialproof )
         {
            /* create and add the original proof */
            SCIP_CALL( createAndAddProofcons(conflict, conflictstore, conflict->proofset, set, stat, origprob, transprob, \
                  tree, reopt, lp, branchcand, eventqueue, cliquetable, blkmem) );
         }
      }

      /* clear the proof set anyway */
      proofsetClear(conflict->proofset);
   }

   if( conflict->nproofsets > 0 )
   {
      int i;

      for( i = 0; i < conflict->nproofsets; i++ )
      {
         assert(conflict->proofsets[i] != NULL);
         assert(proofsetGetConftype(conflict->proofsets[i]) != SCIP_CONFTYPE_UNKNOWN);

         /* only one variable has a coefficient different to zero, we add this bound change instead of a constraint */
         if( proofsetGetNVars(conflict->proofsets[i]) == 1 )
         {
            SCIP_VAR** vars;
            SCIP_Real* coefs;
            int* inds;
            SCIP_Real rhs;

            vars = SCIPprobGetVars(transprob);

            coefs = proofsetGetVals(conflict->proofsets[i]);
            inds = proofsetGetInds(conflict->proofsets[i]);
            rhs = proofsetGetRhs(conflict->proofsets[i]);

            SCIP_CALL( tightenSingleVar(conflict, set, stat, tree, blkmem, origprob, transprob, reopt, lp,
                  branchcand, eventqueue, cliquetable, vars[inds[0]], coefs[0], rhs,
                  conflict->proofsets[i]->conflicttype, conflict->proofsets[i]->validdepth) );
         }
         else
         {
            /* create and add proof constraint */
            SCIP_CALL( createAndAddProofcons(conflict, conflictstore, conflict->proofsets[i], set, stat, origprob, \
                  transprob, tree, reopt, lp, branchcand, eventqueue, cliquetable, blkmem) );
         }
      }

      /* free all proofsets */
      for( i = 0; i < conflict->nproofsets; i++ )
         proofsetFree(&conflict->proofsets[i], blkmem);

      conflict->nproofsets = 0;
   }

   return SCIP_OKAY;
}

/** adds the given conflict set as conflict constraint to the problem */
static
SCIP_RETCODE conflictAddConflictCons(
   SCIP_CONFLICT*        conflict,           /**< conflict analysis data */
   BMS_BLKMEM*           blkmem,             /**< block memory */
   SCIP_SET*             set,                /**< global SCIP settings */
   SCIP_STAT*            stat,               /**< dynamic problem statistics */
   SCIP_PROB*            transprob,          /**< transformed problem after presolve */
   SCIP_PROB*            origprob,           /**< original problem */
   SCIP_TREE*            tree,               /**< branch and bound tree */
   SCIP_REOPT*           reopt,              /**< reoptimization data structure */
   SCIP_LP*              lp,                 /**< current LP data */
   SCIP_BRANCHCAND*      branchcand,         /**< branching candidate storage */
   SCIP_EVENTQUEUE*      eventqueue,         /**< event queue */
   SCIP_CLIQUETABLE*     cliquetable,        /**< clique table data structure */
   SCIP_CONFLICTSET*     conflictset,        /**< conflict set to add to the tree */
   int                   insertdepth,        /**< depth level at which the conflict set should be added */
   SCIP_Bool*            success             /**< pointer to store whether the addition was successful */
   )
{
   SCIP_Bool redundant;
   int h;

   assert(conflict != NULL);
   assert(tree != NULL);
   assert(tree->path != NULL);
   assert(conflictset != NULL);
   assert(conflictset->validdepth <= insertdepth);
   assert(success != NULL);

   *success = FALSE;
   redundant = FALSE;

   /* try to derive global bound changes and shorten the conflictset by using implication and clique and variable bound
    * information
    */
   if( conflictset->nbdchginfos > 1 && insertdepth == 0 && !lp->strongbranching )
   {
      int nbdchgs;
      int nredvars;
#ifdef SCIP_DEBUG
      int oldnbdchginfos = conflictset->nbdchginfos;
#endif
      assert(conflictset->validdepth == 0);

      SCIPclockStart(conflict->dIBclock, set);

      /* find global bound changes which can be derived from the new conflict set */
      SCIP_CALL( detectImpliedBounds(set, transprob, conflictset, &nbdchgs, &nredvars, &redundant) );

      /* all variables where removed, we have an infeasibility proof */
      if( conflictset->nbdchginfos == 0 )
         return SCIP_OKAY;

      /* debug check for reduced conflict set */
      if( nredvars > 0 )
      {
         /* check conflict set on debugging solution */
         SCIP_CALL( SCIPdebugCheckConflict(blkmem, set, tree->root, conflictset->bdchginfos, conflictset->relaxedbds, conflictset->nbdchginfos) ); /*lint !e506 !e774*/
      }

#ifdef SCIP_DEBUG
      SCIPsetDebugMsg(set, " -> conflict set removed %d redundant variables (old nvars %d, new nvars = %d)\n", nredvars, oldnbdchginfos, conflictset->nbdchginfos);
      SCIPsetDebugMsg(set, " -> conflict set led to %d global bound changes %s(cdpt:%d, fdpt:%d, confdpt:%d, len:%d):\n",
         nbdchgs, redundant ? "(conflict became redundant) " : "", SCIPtreeGetCurrentDepth(tree), SCIPtreeGetFocusDepth(tree),
         conflictset->conflictdepth, conflictset->nbdchginfos);
      conflictsetPrint(conflictset);
#endif

      SCIPclockStop(conflict->dIBclock, set);

      if( redundant )
      {
         if( nbdchgs > 0 )
            *success = TRUE;

         return SCIP_OKAY;
      }
   }

   /* in case the conflict set contains only one bound change which is globally valid we apply that bound change
    * directly (except if we are in strong branching or diving - in this case a bound change would yield an unflushed LP
    * and is not handled when restoring the information)
    *
    * @note A bound change can only be applied if it is are related to the active node or if is a global bound
    *       change. Bound changes which are related to any other node cannot be handled at point due to the internal
    *       data structure
    */
   if( conflictset->nbdchginfos == 1 && insertdepth == 0 && !lp->strongbranching && !lp->diving )
   {
      SCIP_VAR* var;
      SCIP_Real bound;
      SCIP_BOUNDTYPE boundtype;

      var = conflictset->bdchginfos[0]->var;
      assert(var != NULL);

      boundtype = SCIPboundtypeOpposite((SCIP_BOUNDTYPE) conflictset->bdchginfos[0]->boundtype);
      bound = conflictset->relaxedbds[0];

      /* for continuous variables, we can only use the relaxed version of the bounds negation: !(x <= u) -> x >= u */
      if( SCIPvarIsIntegral(var) )
      {
         assert(SCIPsetIsIntegral(set, bound));
         bound += (boundtype == SCIP_BOUNDTYPE_LOWER ? +1.0 : -1.0);
      }

      SCIPsetDebugMsg(set, " -> apply global bound change: <%s> %s %g\n",
         SCIPvarGetName(var), boundtype == SCIP_BOUNDTYPE_LOWER ? ">=" : "<=", bound);

      SCIP_CALL( SCIPnodeAddBoundchg(tree->path[conflictset->validdepth], blkmem, set, stat, transprob, origprob, tree,
            reopt, lp, branchcand, eventqueue, cliquetable, var, bound, boundtype, FALSE) );

      *success = TRUE;
      SCIP_CALL( updateStatistics(conflict, blkmem, set, stat, conflictset, insertdepth) );
   }
   else
   {
      /* sort conflict handlers by priority */
      SCIPsetSortConflicthdlrs(set);

      /* call conflict handlers to create a conflict constraint */
      for( h = 0; h < set->nconflicthdlrs; ++h )
      {
         SCIP_RESULT result;

         assert(conflictset->conflicttype != SCIP_CONFTYPE_UNKNOWN);

         SCIP_CALL( SCIPconflicthdlrExec(set->conflicthdlrs[h], set, tree->path[insertdepth],
               tree->path[conflictset->validdepth], conflictset->bdchginfos, conflictset->relaxedbds,
               conflictset->nbdchginfos, conflictset->conflicttype, conflictset->usescutoffbound, *success, &result) );
         if( result == SCIP_CONSADDED )
         {
            *success = TRUE;
            SCIP_CALL( updateStatistics(conflict, blkmem, set, stat, conflictset, insertdepth) );
         }

         SCIPsetDebugMsg(set, " -> call conflict handler <%s> (prio=%d) to create conflict set with %d bounds returned result %d\n",
            SCIPconflicthdlrGetName(set->conflicthdlrs[h]), SCIPconflicthdlrGetPriority(set->conflicthdlrs[h]),
            conflictset->nbdchginfos, result);
      }
   }

   return SCIP_OKAY;
}

/** adds the collected conflict constraints to the corresponding nodes; the best set->conf_maxconss conflict constraints
 *  are added to the node of their validdepth; additionally (if not yet added, and if repropagation is activated), the
 *  conflict constraint that triggers the earliest repropagation is added to the node of its validdepth
 */
SCIP_RETCODE SCIPconflictFlushConss(
   SCIP_CONFLICT*        conflict,           /**< conflict analysis data */
   BMS_BLKMEM*           blkmem,             /**< block memory of transformed problem */
   SCIP_SET*             set,                /**< global SCIP settings */
   SCIP_STAT*            stat,               /**< dynamic problem statistics */
   SCIP_PROB*            transprob,          /**< transformed problem */
   SCIP_PROB*            origprob,           /**< original problem */
   SCIP_TREE*            tree,               /**< branch and bound tree */
   SCIP_REOPT*           reopt,              /**< reoptimization data structure */
   SCIP_LP*              lp,                 /**< current LP data */
   SCIP_BRANCHCAND*      branchcand,         /**< branching candidate storage */
   SCIP_EVENTQUEUE*      eventqueue,         /**< event queue */
   SCIP_CLIQUETABLE*     cliquetable         /**< clique table data structure */
   )
{
   assert(conflict != NULL);
   assert(set != NULL);
   assert(stat != NULL);
   assert(transprob != NULL);
   assert(tree != NULL);

   /* is there anything to do? */
   if( conflict->nconflictsets > 0 )
   {
      SCIP_CONFLICTSET* repropconflictset;
      int nconflictsetsused;
      int focusdepth;
#ifndef NDEBUG
      int currentdepth;
#endif
      int cutoffdepth;
      int repropdepth;
      int maxconflictsets;
      int maxsize;
      int i;

      /* calculate the maximal number of conflict sets to accept, and the maximal size of each accepted conflict set */
      maxconflictsets = (set->conf_maxconss == -1 ? INT_MAX : set->conf_maxconss);
      maxsize = conflictCalcMaxsize(set, transprob);

      focusdepth = SCIPtreeGetFocusDepth(tree);
#ifndef NDEBUG
      currentdepth = SCIPtreeGetCurrentDepth(tree);
      assert(focusdepth <= currentdepth);
      assert(currentdepth == tree->pathlen-1);
#endif

      SCIPsetDebugMsg(set, "flushing %d conflict sets at focus depth %d (maxconflictsets: %d, maxsize: %d)\n",
         conflict->nconflictsets, focusdepth, maxconflictsets, maxsize);

      /* mark the focus node to have produced conflict sets in the visualization output */
      SCIPvisualFoundConflict(stat->visual, stat, tree->path[focusdepth]);

      /* insert the conflict sets at the corresponding nodes */
      nconflictsetsused = 0;
      cutoffdepth = INT_MAX;
      repropdepth = INT_MAX;
      repropconflictset = NULL;
      for( i = 0; i < conflict->nconflictsets && nconflictsetsused < maxconflictsets; ++i )
      {
         SCIP_CONFLICTSET* conflictset;

         conflictset = conflict->conflictsets[i];
         assert(conflictset != NULL);
         assert(0 <= conflictset->validdepth);
         assert(conflictset->validdepth <= conflictset->insertdepth);
         assert(conflictset->insertdepth <= focusdepth);
         assert(conflictset->insertdepth <= conflictset->repropdepth);
         assert(conflictset->repropdepth <= currentdepth || conflictset->repropdepth == INT_MAX); /* INT_MAX for dive/probing/strong */
         assert(conflictset->conflictdepth <= currentdepth || conflictset->conflictdepth == INT_MAX); /* INT_MAX for dive/probing/strong */

         /* ignore conflict sets that are only valid at a node that was already cut off */
         if( conflictset->insertdepth >= cutoffdepth )
         {
            SCIPsetDebugMsg(set, " -> ignoring conflict set with insertdepth %d >= cutoffdepth %d\n",
               conflictset->validdepth, cutoffdepth);
            continue;
         }

         /* if no conflict bounds exist, the node and its sub tree in the conflict set's valid depth can be
          * cut off completely
          */
         if( conflictset->nbdchginfos == 0 )
         {
            SCIPsetDebugMsg(set, " -> empty conflict set in depth %d cuts off sub tree at depth %d\n",
               focusdepth, conflictset->validdepth);

            SCIP_CALL( SCIPnodeCutoff(tree->path[conflictset->validdepth], set, stat, tree, transprob, origprob, reopt, lp, blkmem) );
            cutoffdepth = conflictset->validdepth;
            continue;
         }

         /* if the conflict set is too long, use the conflict set only if it decreases the repropagation depth */
         if( conflictset->nbdchginfos > maxsize )
         {
            SCIPsetDebugMsg(set, " -> conflict set is too long: %d > %d literals\n", conflictset->nbdchginfos, maxsize);
            if( set->conf_keepreprop && conflictset->repropagate && conflictset->repropdepth < repropdepth )
            {
               repropdepth = conflictset->repropdepth;
               repropconflictset = conflictset;
            }
         }
         else
         {
            SCIP_Bool success;

            /* call conflict handlers to create a conflict constraint */
            SCIP_CALL( conflictAddConflictCons(conflict, blkmem, set, stat, transprob, origprob, tree, reopt, lp, \
                  branchcand, eventqueue, cliquetable, conflictset, conflictset->insertdepth, &success) );

            /* if no conflict bounds exist, the node and its sub tree in the conflict set's valid depth can be
             * cut off completely
             */
            if( conflictset->nbdchginfos == 0 )
            {
               assert(!success);

               SCIPsetDebugMsg(set, " -> empty conflict set in depth %d cuts off sub tree at depth %d\n",
                  focusdepth, conflictset->validdepth);

               SCIP_CALL( SCIPnodeCutoff(tree->path[conflictset->validdepth], set, stat, tree, transprob, origprob, \
                     reopt, lp, blkmem) );
               cutoffdepth = conflictset->validdepth;
               continue;
            }

            if( success )
            {
               SCIPsetDebugMsg(set, " -> conflict set %d/%d added (cdpt:%d, fdpt:%d, insert:%d, valid:%d, conf:%d, reprop:%d, len:%d):\n",
                  nconflictsetsused+1, maxconflictsets, SCIPtreeGetCurrentDepth(tree), SCIPtreeGetFocusDepth(tree),
                  conflictset->insertdepth, conflictset->validdepth, conflictset->conflictdepth, conflictset->repropdepth,
                  conflictset->nbdchginfos);
               SCIPdebug(conflictsetPrint(conflictset));

               if( conflictset->repropagate && conflictset->repropdepth <= repropdepth )
               {
                  repropdepth = conflictset->repropdepth;
                  repropconflictset = NULL;
               }
               nconflictsetsused++;
            }
         }
      }

      /* reactivate propagation on the first node where one of the new conflict sets trigger a deduction */
      if( set->conf_repropagate && repropdepth < cutoffdepth && repropdepth < tree->pathlen )
      {
         assert(0 <= repropdepth && repropdepth < tree->pathlen);
         assert((int) tree->path[repropdepth]->depth == repropdepth);

         /* if the conflict constraint of smallest repropagation depth was not yet added, insert it now */
         if( repropconflictset != NULL )
         {
            SCIP_Bool success;

            assert(repropconflictset->repropagate);
            assert(repropconflictset->repropdepth == repropdepth);

            SCIP_CALL( conflictAddConflictCons(conflict, blkmem, set, stat, transprob, origprob, tree, reopt, lp, \
                  branchcand, eventqueue, cliquetable, repropconflictset, repropdepth, &success) );

            /* if no conflict bounds exist, the node and its sub tree in the conflict set's valid depth can be
             * cut off completely
             */
            if( repropconflictset->nbdchginfos == 0 )
            {
               assert(!success);

               SCIPsetDebugMsg(set, " -> empty reprop conflict set in depth %d cuts off sub tree at depth %d\n",
                  focusdepth, repropconflictset->validdepth);

               SCIP_CALL( SCIPnodeCutoff(tree->path[repropconflictset->validdepth], set, stat, tree, transprob, \
                     origprob, reopt, lp, blkmem) );
            }

#ifdef SCIP_DEBUG
            if( success )
            {
               SCIPsetDebugMsg(set, " -> additional reprop conflict set added (cdpt:%d, fdpt:%d, insert:%d, valid:%d, conf:%d, reprop:%d, len:%d):\n",
                  SCIPtreeGetCurrentDepth(tree), SCIPtreeGetFocusDepth(tree),
                  repropconflictset->insertdepth, repropconflictset->validdepth, repropconflictset->conflictdepth,
                  repropconflictset->repropdepth, repropconflictset->nbdchginfos);
               SCIPdebug(conflictsetPrint(repropconflictset));
            }
#endif
         }

         /* mark the node in the repropdepth to be propagated again */
         SCIPnodePropagateAgain(tree->path[repropdepth], set, stat, tree);

         SCIPsetDebugMsg(set, "marked node %p in depth %d to be repropagated due to conflicts found in depth %d\n",
            (void*)tree->path[repropdepth], repropdepth, focusdepth);
      }

      /* free the conflict store */
      for( i = 0; i < conflict->nconflictsets; ++i )
      {
         conflictsetFree(&conflict->conflictsets[i], blkmem);
      }
      conflict->nconflictsets = 0;
   }

   /* free all temporarily created bound change information data */
   conflictFreeTmpBdchginfos(conflict, blkmem);

   return SCIP_OKAY;
}

/** returns the current number of conflict sets in the conflict set storage */
int SCIPconflictGetNConflicts(
   SCIP_CONFLICT*        conflict            /**< conflict analysis data */
   )
{
   assert(conflict != NULL);

   return conflict->nconflictsets;
}

/** returns the total number of conflict constraints that were added to the problem */
SCIP_Longint SCIPconflictGetNAppliedConss(
   SCIP_CONFLICT*        conflict            /**< conflict analysis data */
   )
{
   assert(conflict != NULL);

   return conflict->nappliedglbconss + conflict->nappliedlocconss;
}

/** returns the total number of literals in conflict constraints that were added to the problem */
SCIP_Longint SCIPconflictGetNAppliedLiterals(
   SCIP_CONFLICT*        conflict            /**< conflict analysis data */
   )
{
   assert(conflict != NULL);

   return conflict->nappliedglbliterals + conflict->nappliedlocliterals;
}

/** returns the total number of global bound changes applied by the conflict analysis */
SCIP_Longint SCIPconflictGetNGlobalChgBds(
   SCIP_CONFLICT*        conflict            /**< conflict analysis data */
   )
{
   assert(conflict != NULL);

   return conflict->nglbchgbds;
}

/** returns the total number of conflict constraints that were added globally to the problem */
SCIP_Longint SCIPconflictGetNAppliedGlobalConss(
   SCIP_CONFLICT*        conflict            /**< conflict analysis data */
   )
{
   assert(conflict != NULL);

   return conflict->nappliedglbconss;
}

/** returns the total number of literals in conflict constraints that were added globally to the problem */
SCIP_Longint SCIPconflictGetNAppliedGlobalLiterals(
   SCIP_CONFLICT*        conflict            /**< conflict analysis data */
   )
{
   assert(conflict != NULL);

   return conflict->nappliedglbliterals;
}

/** returns the total number of local bound changes applied by the conflict analysis */
SCIP_Longint SCIPconflictGetNLocalChgBds(
   SCIP_CONFLICT*        conflict            /**< conflict analysis data */
   )
{
   assert(conflict != NULL);

   return conflict->nlocchgbds;
}

/** returns the total number of conflict constraints that were added locally to the problem */
SCIP_Longint SCIPconflictGetNAppliedLocalConss(
   SCIP_CONFLICT*        conflict            /**< conflict analysis data */
   )
{
   assert(conflict != NULL);

   return conflict->nappliedlocconss;
}

/** returns the total number of literals in conflict constraints that were added locally to the problem */
SCIP_Longint SCIPconflictGetNAppliedLocalLiterals(
   SCIP_CONFLICT*        conflict            /**< conflict analysis data */
   )
{
   assert(conflict != NULL);

   return conflict->nappliedlocliterals;
}




/*
 * Propagation Conflict Analysis
 */

/** returns whether bound change has a valid reason that can be resolved in conflict analysis */
static
SCIP_Bool bdchginfoIsResolvable(
   SCIP_BDCHGINFO*       bdchginfo           /**< bound change information */
   )
{
   assert(bdchginfo != NULL);
   assert(!SCIPbdchginfoIsRedundant(bdchginfo));

   return (SCIPbdchginfoGetChgtype(bdchginfo) == SCIP_BOUNDCHGTYPE_CONSINFER
      || (SCIPbdchginfoGetChgtype(bdchginfo) == SCIP_BOUNDCHGTYPE_PROPINFER
         && SCIPbdchginfoGetInferProp(bdchginfo) != NULL));
}

/** compares two conflict set entries, such that bound changes infered later are
 *  ordered prior to ones that were infered earlier
 */
static
SCIP_DECL_SORTPTRCOMP(conflictBdchginfoComp)
{  /*lint --e{715}*/
   SCIP_BDCHGINFO* bdchginfo1;
   SCIP_BDCHGINFO* bdchginfo2;

   bdchginfo1 = (SCIP_BDCHGINFO*)elem1;
   bdchginfo2 = (SCIP_BDCHGINFO*)elem2;
   assert(bdchginfo1 != NULL);
   assert(bdchginfo2 != NULL);
   assert(!SCIPbdchginfoIsRedundant(bdchginfo1));
   assert(!SCIPbdchginfoIsRedundant(bdchginfo2));

   if( !SCIPbdchgidxIsEarlierNonNull(SCIPbdchginfoGetIdx(bdchginfo1), SCIPbdchginfoGetIdx(bdchginfo2)) )
      return -1;
   else
      return +1;
}

/** return TRUE if conflict analysis is applicable; In case the function return FALSE there is no need to initialize the
 *  conflict analysis since it will not be applied
 */
SCIP_Bool SCIPconflictApplicable(
   SCIP_SET*             set                 /**< global SCIP settings */
   )
{
   /* check, if propagation conflict analysis is enabled */
   if( !set->conf_enable || !set->conf_useprop )
      return FALSE;

   /* check, if there are any conflict handlers to use a conflict set */
   if( set->nconflicthdlrs == 0 )
      return FALSE;

   return TRUE;
}

/** creates conflict analysis data for propagation conflicts */
SCIP_RETCODE SCIPconflictCreate(
   SCIP_CONFLICT**       conflict,           /**< pointer to conflict analysis data */
   BMS_BLKMEM*           blkmem,             /**< block memory of transformed problem */
   SCIP_SET*             set                 /**< global SCIP settings */
   )
{
   assert(conflict != NULL);

   SCIP_ALLOC( BMSallocMemory(conflict) );

   SCIP_CALL( SCIPclockCreate(&(*conflict)->dIBclock, SCIP_CLOCKTYPE_DEFAULT) );
   SCIP_CALL( SCIPclockCreate(&(*conflict)->propanalyzetime, SCIP_CLOCKTYPE_DEFAULT) );
   SCIP_CALL( SCIPclockCreate(&(*conflict)->inflpanalyzetime, SCIP_CLOCKTYPE_DEFAULT) );
   SCIP_CALL( SCIPclockCreate(&(*conflict)->boundlpanalyzetime, SCIP_CLOCKTYPE_DEFAULT) );
   SCIP_CALL( SCIPclockCreate(&(*conflict)->sbanalyzetime, SCIP_CLOCKTYPE_DEFAULT) );
   SCIP_CALL( SCIPclockCreate(&(*conflict)->pseudoanalyzetime, SCIP_CLOCKTYPE_DEFAULT) );

   /* enable or disable timing depending on the parameter statistic timing */
   SCIPconflictEnableOrDisableClocks((*conflict), set->time_statistictiming);

   SCIP_CALL( SCIPpqueueCreate(&(*conflict)->bdchgqueue, set->mem_arraygrowinit, set->mem_arraygrowfac,
         conflictBdchginfoComp) );
   SCIP_CALL( SCIPpqueueCreate(&(*conflict)->forcedbdchgqueue, set->mem_arraygrowinit, set->mem_arraygrowfac,
         conflictBdchginfoComp) );
   SCIP_CALL( conflictsetCreate(&(*conflict)->conflictset, blkmem) );
   (*conflict)->conflictsets = NULL;
   (*conflict)->conflictsetscores = NULL;
   (*conflict)->tmpbdchginfos = NULL;
   (*conflict)->conflictsetssize = 0;
   (*conflict)->nconflictsets = 0;
   (*conflict)->proofsets = NULL;
   (*conflict)->proofsetssize = 0;
   (*conflict)->nproofsets = 0;
   (*conflict)->tmpbdchginfossize = 0;
   (*conflict)->ntmpbdchginfos = 0;
   (*conflict)->count = 0;
   (*conflict)->nglbchgbds = 0;
   (*conflict)->nappliedglbconss = 0;
   (*conflict)->nappliedglbliterals = 0;
   (*conflict)->nlocchgbds = 0;
   (*conflict)->nappliedlocconss = 0;
   (*conflict)->nappliedlocliterals = 0;
   (*conflict)->npropcalls = 0;
   (*conflict)->npropsuccess = 0;
   (*conflict)->npropconfconss = 0;
   (*conflict)->npropconfliterals = 0;
   (*conflict)->npropreconvconss = 0;
   (*conflict)->npropreconvliterals = 0;
   (*conflict)->ninflpcalls = 0;
   (*conflict)->ninflpsuccess = 0;
   (*conflict)->ninflpconfconss = 0;
   (*conflict)->ninflpconfliterals = 0;
   (*conflict)->ninflpreconvconss = 0;
   (*conflict)->ninflpreconvliterals = 0;
   (*conflict)->ninflpiterations = 0;
   (*conflict)->nboundlpcalls = 0;
   (*conflict)->nboundlpsuccess = 0;
   (*conflict)->nboundlpconfconss = 0;
   (*conflict)->nboundlpconfliterals = 0;
   (*conflict)->nboundlpreconvconss = 0;
   (*conflict)->nboundlpreconvliterals = 0;
   (*conflict)->nboundlpiterations = 0;
   (*conflict)->nsbcalls = 0;
   (*conflict)->nsbsuccess = 0;
   (*conflict)->nsbconfconss = 0;
   (*conflict)->nsbconfliterals = 0;
   (*conflict)->nsbreconvconss = 0;
   (*conflict)->nsbreconvliterals = 0;
   (*conflict)->nsbiterations = 0;
   (*conflict)->npseudocalls = 0;
   (*conflict)->npseudosuccess = 0;
   (*conflict)->npseudoconfconss = 0;
   (*conflict)->npseudoconfliterals = 0;
   (*conflict)->npseudoreconvconss = 0;
   (*conflict)->npseudoreconvliterals = 0;
   (*conflict)->ndualrayinfglobal = 0;
   (*conflict)->ndualrayinflocal = 0;
   (*conflict)->ndualrayinfsuccess = 0;
   (*conflict)->dualrayinfnnonzeros = 0;
   (*conflict)->ndualraybndglobal = 0;
   (*conflict)->ndualraybndlocal = 0;
   (*conflict)->ndualraybndsuccess = 0;
   (*conflict)->dualraybndnnonzeros = 0;

   SCIP_CALL( conflictInitProofset((*conflict), blkmem) );

   return SCIP_OKAY;
}

/** frees conflict analysis data for propagation conflicts */
SCIP_RETCODE SCIPconflictFree(
   SCIP_CONFLICT**       conflict,           /**< pointer to conflict analysis data */
   BMS_BLKMEM*           blkmem              /**< block memory of transformed problem */
   )
{
   assert(conflict != NULL);
   assert(*conflict != NULL);
   assert((*conflict)->nconflictsets == 0);
   assert((*conflict)->ntmpbdchginfos == 0);

#ifdef SCIP_CONFGRAPH
   confgraphFree();
#endif

   SCIPclockFree(&(*conflict)->dIBclock);
   SCIPclockFree(&(*conflict)->propanalyzetime);
   SCIPclockFree(&(*conflict)->inflpanalyzetime);
   SCIPclockFree(&(*conflict)->boundlpanalyzetime);
   SCIPclockFree(&(*conflict)->sbanalyzetime);
   SCIPclockFree(&(*conflict)->pseudoanalyzetime);
   SCIPpqueueFree(&(*conflict)->bdchgqueue);
   SCIPpqueueFree(&(*conflict)->forcedbdchgqueue);
   conflictsetFree(&(*conflict)->conflictset, blkmem);
   proofsetFree(&(*conflict)->proofset, blkmem);

   BMSfreeMemoryArrayNull(&(*conflict)->conflictsets);
   BMSfreeMemoryArrayNull(&(*conflict)->conflictsetscores);
   BMSfreeMemoryArrayNull(&(*conflict)->proofsets);
   BMSfreeMemoryArrayNull(&(*conflict)->tmpbdchginfos);
   BMSfreeMemory(conflict);

   return SCIP_OKAY;
}

/** clears the conflict queue and the current conflict set */
static
void conflictClear(
   SCIP_CONFLICT*        conflict            /**< conflict analysis data */
   )
{
   assert(conflict != NULL);

   SCIPpqueueClear(conflict->bdchgqueue);
   SCIPpqueueClear(conflict->forcedbdchgqueue);
   conflictsetClear(conflict->conflictset);
}

/** initializes the propagation conflict analysis by clearing the conflict candidate queue */
SCIP_RETCODE SCIPconflictInit(
   SCIP_CONFLICT*        conflict,           /**< conflict analysis data */
   SCIP_SET*             set,                /**< global SCIP settings */
   SCIP_STAT*            stat,               /**< problem statistics */
   SCIP_PROB*            prob,               /**< problem data */
   SCIP_CONFTYPE         conftype,           /**< type of the conflict */
   SCIP_Bool             usescutoffbound     /**< depends the conflict on a cutoff bound? */
   )
{
   assert(conflict != NULL);
   assert(set != NULL);
   assert(stat != NULL);
   assert(prob != NULL);

   SCIPsetDebugMsg(set, "initializing conflict analysis\n");

   /* clear the conflict candidate queue and the conflict set */
   conflictClear(conflict);

   /* set conflict type */
   assert(conftype == SCIP_CONFTYPE_BNDEXCEEDING || conftype == SCIP_CONFTYPE_INFEASLP
       || conftype == SCIP_CONFTYPE_PROPAGATION);
   conflict->conflictset->conflicttype = conftype;

   /* set whether a cutoff bound is involved */
   conflict->conflictset->usescutoffbound = usescutoffbound;

   /* increase the conflict counter, such that binary variables of new conflict set and new conflict queue are labeled
    * with this new counter
    */
   conflict->count++;
   if( conflict->count == 0 ) /* make sure, 0 is not a valid conflict counter (may happen due to integer overflow) */
      conflict->count = 1;

   /* increase the conflict score weight for history updates of future conflict reasons */
   if( stat->nnodes > stat->lastconflictnode )
   {
      assert(0.0 < set->conf_scorefac && set->conf_scorefac <= 1.0);
      stat->vsidsweight /= set->conf_scorefac;
      assert(stat->vsidsweight > 0.0);

      /* if the conflict score for the next conflict exceeds 1000.0, rescale all history conflict scores */
      if( stat->vsidsweight >= 1000.0 )
      {
         int v;

         for( v = 0; v < prob->nvars; ++v )
         {
            SCIP_CALL( SCIPvarScaleVSIDS(prob->vars[v], 1.0/stat->vsidsweight) );
         }
         SCIPhistoryScaleVSIDS(stat->glbhistory, 1.0/stat->vsidsweight);
         SCIPhistoryScaleVSIDS(stat->glbhistorycrun, 1.0/stat->vsidsweight);
         stat->vsidsweight = 1.0;
      }
      stat->lastconflictnode = stat->nnodes;
   }

#ifdef SCIP_CONFGRAPH
   confgraphFree();
   SCIP_CALL( confgraphCreate(set, conflict) );
#endif

   return SCIP_OKAY;
}

/** marks bound to be present in the current conflict and returns whether a bound which is at least as tight was already
 *  member of the current conflict (i.e., the given bound change does not need to be added)
 */
static
SCIP_Bool conflictMarkBoundCheckPresence(
   SCIP_CONFLICT*        conflict,           /**< conflict analysis data */
   SCIP_SET*             set,                /**< global SCIP settings */
   SCIP_BDCHGINFO*       bdchginfo,          /**< bound change to add to the conflict set */
   SCIP_Real             relaxedbd           /**< relaxed bound */
   )
{
   SCIP_VAR* var;
   SCIP_Real newbound;

   assert(conflict != NULL);

   var = SCIPbdchginfoGetVar(bdchginfo);
   newbound = SCIPbdchginfoGetNewbound(bdchginfo);
   assert(var != NULL);

   switch( SCIPbdchginfoGetBoundtype(bdchginfo) )
   {
   case SCIP_BOUNDTYPE_LOWER:
      /* check if the variables lower bound is already member of the conflict */
      if( var->conflictlbcount == conflict->count )
      {
         /* the variable is already member of the conflict; hence check if the new bound is redundant */
         if( var->conflictlb > newbound )
         {
            SCIPsetDebugMsg(set, "ignoring redundant bound change <%s> >= %g since a stronger lower bound exist <%s> >= %g\n",
               SCIPvarGetName(var), newbound, SCIPvarGetName(var), var->conflictlb);
            return TRUE;
         }
         else if( var->conflictlb == newbound ) /*lint !e777*/
         {
            SCIPsetDebugMsg(set, "ignoring redundant bound change <%s> >= %g since this lower bound is already present\n", SCIPvarGetName(var), newbound);
            SCIPsetDebugMsg(set, "adjust relaxed lower bound <%g> -> <%g>\n", var->conflictlb, relaxedbd);
            var->conflictrelaxedlb = MAX(var->conflictrelaxedlb, relaxedbd);
            return TRUE;
         }
      }

      /* add the variable lower bound to the current conflict */
      var->conflictlbcount = conflict->count;

      /* remember the lower bound and relaxed bound to allow only better/tighter lower bounds for that variables
       * w.r.t. this conflict
       */
      var->conflictlb = newbound;
      var->conflictrelaxedlb = relaxedbd;

      return FALSE;

   case SCIP_BOUNDTYPE_UPPER:
      /* check if the variables upper bound is already member of the conflict */
      if( var->conflictubcount == conflict->count )
      {
         /* the variable is already member of the conflict; hence check if the new bound is redundant */
         if( var->conflictub < newbound )
         {
            SCIPsetDebugMsg(set, "ignoring redundant bound change <%s> <= %g since a stronger upper bound exist <%s> <= %g\n",
               SCIPvarGetName(var), newbound, SCIPvarGetName(var), var->conflictub);
            return TRUE;
         }
         else if( var->conflictub == newbound ) /*lint !e777*/
         {
            SCIPsetDebugMsg(set, "ignoring redundant bound change <%s> <= %g since this upper bound is already present\n", SCIPvarGetName(var), newbound);
            SCIPsetDebugMsg(set, "adjust relaxed upper bound <%g> -> <%g>\n", var->conflictub, relaxedbd);
            var->conflictrelaxedub = MIN(var->conflictrelaxedub, relaxedbd);
            return TRUE;
         }
      }

      /* add the variable upper bound to the current conflict */
      var->conflictubcount = conflict->count;

      /* remember the upper bound and relaxed bound to allow only better/tighter upper bounds for that variables
       * w.r.t. this conflict
       */
      var->conflictub = newbound;
      var->conflictrelaxedub = relaxedbd;

      return FALSE;

   default:
      SCIPerrorMessage("invalid bound type %d\n", SCIPbdchginfoGetBoundtype(bdchginfo));
      SCIPABORT();
      return FALSE; /*lint !e527*/
   }
}

/** puts bound change into the current conflict set */
static
SCIP_RETCODE conflictAddConflictBound(
   SCIP_CONFLICT*        conflict,           /**< conflict analysis data */
   BMS_BLKMEM*           blkmem,             /**< block memory of transformed problem */
   SCIP_SET*             set,                /**< global SCIP settings */
   SCIP_BDCHGINFO*       bdchginfo,          /**< bound change to add to the conflict set */
   SCIP_Real             relaxedbd           /**< relaxed bound */
   )
{
   assert(conflict != NULL);
   assert(!SCIPbdchginfoIsRedundant(bdchginfo));

   /* check if the relaxed bound is really a relaxed bound */
   assert(SCIPbdchginfoGetBoundtype(bdchginfo) == SCIP_BOUNDTYPE_LOWER || SCIPsetIsGE(set, relaxedbd, SCIPbdchginfoGetNewbound(bdchginfo)));
   assert(SCIPbdchginfoGetBoundtype(bdchginfo) == SCIP_BOUNDTYPE_UPPER || SCIPsetIsLE(set, relaxedbd, SCIPbdchginfoGetNewbound(bdchginfo)));

   SCIPsetDebugMsg(set, "putting bound change <%s> %s %g(%g) at depth %d to current conflict set\n",
      SCIPvarGetName(SCIPbdchginfoGetVar(bdchginfo)),
      SCIPbdchginfoGetBoundtype(bdchginfo) == SCIP_BOUNDTYPE_LOWER ? ">=" : "<=", SCIPbdchginfoGetNewbound(bdchginfo),
      relaxedbd, SCIPbdchginfoGetDepth(bdchginfo));

   /* mark the bound to be member of the conflict and check if a bound which is at least as tight is already member of
    * the conflict
    */
   if( !conflictMarkBoundCheckPresence(conflict, set, bdchginfo, relaxedbd) )
   {
      /* add the bound change to the current conflict set */
      SCIP_CALL( conflictsetAddBound(conflict->conflictset, blkmem, set, bdchginfo, relaxedbd) );

#ifdef SCIP_CONFGRAPH
      if( bdchginfo != confgraphcurrentbdchginfo )
         confgraphAddBdchg(bdchginfo);
#endif
   }
#ifdef SCIP_CONFGRAPH
   else
      confgraphLinkBdchg(bdchginfo);
#endif

   return SCIP_OKAY;
}

/** returns whether the negation of the given bound change would lead to a globally valid literal */
static
SCIP_Bool isBoundchgUseless(
   SCIP_SET*             set,                /**< global SCIP settings */
   SCIP_BDCHGINFO*       bdchginfo           /**< bound change information */
   )
{
   SCIP_VAR* var;
   SCIP_BOUNDTYPE boundtype;
   SCIP_Real bound;

   var = SCIPbdchginfoGetVar(bdchginfo);
   boundtype = SCIPbdchginfoGetBoundtype(bdchginfo);
   bound = SCIPbdchginfoGetNewbound(bdchginfo);

   return (SCIPvarGetType(var) == SCIP_VARTYPE_CONTINUOUS
      && ((boundtype == SCIP_BOUNDTYPE_LOWER && SCIPsetIsFeasGE(set, bound, SCIPvarGetUbGlobal(var)))
         || (boundtype == SCIP_BOUNDTYPE_UPPER && SCIPsetIsFeasLE(set, bound, SCIPvarGetLbGlobal(var)))));
}

/** adds given bound change information to the conflict candidate queue */
static
SCIP_RETCODE conflictQueueBound(
   SCIP_CONFLICT*        conflict,           /**< conflict analysis data */
   SCIP_SET*             set,                /**< global SCIP settings */
   SCIP_BDCHGINFO*       bdchginfo,          /**< bound change information */
   SCIP_Real             relaxedbd           /**< relaxed bound */
   )
{
   assert(conflict != NULL);
   assert(set != NULL);
   assert(bdchginfo != NULL);
   assert(!SCIPbdchginfoIsRedundant(bdchginfo));

   /* check if the relaxed bound is really a relaxed bound */
   assert(SCIPbdchginfoGetBoundtype(bdchginfo) == SCIP_BOUNDTYPE_LOWER || SCIPsetIsGE(set, relaxedbd, SCIPbdchginfoGetNewbound(bdchginfo)));
   assert(SCIPbdchginfoGetBoundtype(bdchginfo) == SCIP_BOUNDTYPE_UPPER || SCIPsetIsLE(set, relaxedbd, SCIPbdchginfoGetNewbound(bdchginfo)));

   /* mark the bound to be member of the conflict and check if a bound which is at least as tight is already member of
    * the conflict
    */
   if( !conflictMarkBoundCheckPresence(conflict, set, bdchginfo, relaxedbd) )
   {
      /* insert the bound change into the conflict queue */
      if( (!set->conf_preferbinary || SCIPvarIsBinary(SCIPbdchginfoGetVar(bdchginfo)))
         && !isBoundchgUseless(set, bdchginfo) )
      {
         SCIP_CALL( SCIPpqueueInsert(conflict->bdchgqueue, (void*)bdchginfo) );
      }
      else
      {
         SCIP_CALL( SCIPpqueueInsert(conflict->forcedbdchgqueue, (void*)bdchginfo) );
      }

#ifdef SCIP_CONFGRAPH
      confgraphAddBdchg(bdchginfo);
#endif
   }
#ifdef SCIP_CONFGRAPH
   else
      confgraphLinkBdchg(bdchginfo);
#endif

   return SCIP_OKAY;
}

/** convert variable and bound change to active variable */
static
SCIP_RETCODE convertToActiveVar(
   SCIP_VAR**            var,                /**< pointer to variable */
   SCIP_SET*             set,                /**< global SCIP settings */
   SCIP_BOUNDTYPE*       boundtype,          /**< pointer to type of bound that was changed: lower or upper bound */
   SCIP_Real*            bound               /**< pointer to bound to convert, or NULL */
   )
{
   SCIP_Real scalar;
   SCIP_Real constant;

   scalar = 1.0;
   constant = 0.0;

   /* transform given varibale to active varibale */
   SCIP_CALL( SCIPvarGetProbvarSum(var, set, &scalar, &constant) );
   assert(SCIPvarGetStatus(*var) == SCIP_VARSTATUS_FIXED || scalar != 0.0); /*lint !e777*/

   if( SCIPvarGetStatus(*var) == SCIP_VARSTATUS_FIXED )
      return SCIP_OKAY;

   /* if the scalar of the aggregation is negative, we have to switch the bound type */
   if( scalar < 0.0 )
      (*boundtype) = SCIPboundtypeOpposite(*boundtype);

   if( bound != NULL )
   {
      (*bound) -= constant;
      (*bound) /= scalar;
   }

   return SCIP_OKAY;
}

/** adds variable's bound to conflict candidate queue */
static
SCIP_RETCODE conflictAddBound(
   SCIP_CONFLICT*        conflict,           /**< conflict analysis data */
   BMS_BLKMEM*           blkmem,             /**< block memory */
   SCIP_SET*             set,                /**< global SCIP settings */
   SCIP_STAT*            stat,               /**< dynamic problem statistics */
   SCIP_VAR*             var,                /**< problem variable */
   SCIP_BOUNDTYPE        boundtype,          /**< type of bound that was changed: lower or upper bound */
   SCIP_BDCHGINFO*       bdchginfo,          /**< bound change info, or NULL */
   SCIP_Real             relaxedbd           /**< relaxed bound */
   )
{
   assert(SCIPvarIsActive(var));
   assert(bdchginfo != NULL);
   assert(!SCIPbdchginfoIsRedundant(bdchginfo));

   SCIPsetDebugMsg(set, " -> adding bound <%s> %s %.15g(%.15g) [status:%d, type:%d, depth:%d, pos:%d, reason:<%s>, info:%d] to candidates\n",
      SCIPvarGetName(var),
      boundtype == SCIP_BOUNDTYPE_LOWER ? ">=" : "<=",
      SCIPbdchginfoGetNewbound(bdchginfo), relaxedbd,
      SCIPvarGetStatus(var), SCIPvarGetType(var),
      SCIPbdchginfoGetDepth(bdchginfo), SCIPbdchginfoGetPos(bdchginfo),
      SCIPbdchginfoGetChgtype(bdchginfo) == SCIP_BOUNDCHGTYPE_BRANCHING ? "branch"
      : (SCIPbdchginfoGetChgtype(bdchginfo) == SCIP_BOUNDCHGTYPE_CONSINFER
         ? SCIPconsGetName(SCIPbdchginfoGetInferCons(bdchginfo))
         : (SCIPbdchginfoGetInferProp(bdchginfo) != NULL ? SCIPpropGetName(SCIPbdchginfoGetInferProp(bdchginfo))
            : "none")),
      SCIPbdchginfoGetChgtype(bdchginfo) != SCIP_BOUNDCHGTYPE_BRANCHING ? SCIPbdchginfoGetInferInfo(bdchginfo) : -1);

   /* the local bound change may be resolved and has to be put on the candidate queue;
    * we even put bound changes without inference information on the queue in order to automatically
    * eliminate multiple insertions of the same bound change
    */
   assert(SCIPbdchginfoGetVar(bdchginfo) == var);
   assert(SCIPbdchginfoGetBoundtype(bdchginfo) == boundtype);
   assert(SCIPbdchginfoGetDepth(bdchginfo) >= 0);
   assert(SCIPbdchginfoGetPos(bdchginfo) >= 0);

   /* the relaxed bound should be a relaxation */
   assert(boundtype == SCIP_BOUNDTYPE_LOWER ? SCIPsetIsLE(set, relaxedbd, SCIPbdchginfoGetNewbound(bdchginfo)) : SCIPsetIsGE(set, relaxedbd, SCIPbdchginfoGetNewbound(bdchginfo)));

   /* the relaxed bound should be worse then the old bound of the bound change info */
   assert(boundtype == SCIP_BOUNDTYPE_LOWER ? SCIPsetIsGT(set, relaxedbd, SCIPbdchginfoGetOldbound(bdchginfo)) : SCIPsetIsLT(set, relaxedbd, SCIPbdchginfoGetOldbound(bdchginfo)));

   /* put bound change information into priority queue */
   SCIP_CALL( conflictQueueBound(conflict, set, bdchginfo, relaxedbd) );

   /* each variable which is add to the conflict graph gets an increase in the VSIDS
    *
    * @note That is different to the VSIDS preseted in the literature
    */
   SCIP_CALL( incVSIDS(var, blkmem, set, stat, boundtype, relaxedbd, set->conf_conflictgraphweight) );

   return SCIP_OKAY;
}

/** adds variable's bound to conflict candidate queue */
SCIP_RETCODE SCIPconflictAddBound(
   SCIP_CONFLICT*        conflict,           /**< conflict analysis data */
   BMS_BLKMEM*           blkmem,             /**< block memory */
   SCIP_SET*             set,                /**< global SCIP settings */
   SCIP_STAT*            stat,               /**< dynamic problem statistics */
   SCIP_VAR*             var,                /**< problem variable */
   SCIP_BOUNDTYPE        boundtype,          /**< type of bound that was changed: lower or upper bound */
   SCIP_BDCHGIDX*        bdchgidx            /**< bound change index (time stamp of bound change), or NULL for current time */
   )
{
   SCIP_BDCHGINFO* bdchginfo;

   assert(conflict != NULL);
   assert(stat != NULL);
   assert(var != NULL);

   /* convert bound to active problem variable */
   SCIP_CALL( convertToActiveVar(&var, set, &boundtype, NULL) );

   /* we can ignore fixed variables */
   if( SCIPvarGetStatus(var) == SCIP_VARSTATUS_FIXED )
      return SCIP_OKAY;

   /* if the variable is multi-aggregated, add the bounds of all aggregation variables */
   if( SCIPvarGetStatus(var) == SCIP_VARSTATUS_MULTAGGR )
   {
      SCIP_VAR** vars;
      SCIP_Real* scalars;
      int nvars;
      int i;

      vars = SCIPvarGetMultaggrVars(var);
      scalars = SCIPvarGetMultaggrScalars(var);
      nvars = SCIPvarGetMultaggrNVars(var);
      for( i = 0; i < nvars; ++i )
      {
         SCIP_CALL( SCIPconflictAddBound(conflict, blkmem, set, stat, vars[i],
               (scalars[i] < 0.0 ? SCIPboundtypeOpposite(boundtype) : boundtype), bdchgidx) );
      }

      return SCIP_OKAY;
   }
   assert(SCIPvarIsActive(var));

   /* get bound change information */
   bdchginfo = SCIPvarGetBdchgInfo(var, boundtype, bdchgidx, FALSE);

   /* if bound of variable was not changed (this means it is still the global bound), we can ignore the conflicting
    * bound
    */
   if( bdchginfo == NULL )
      return SCIP_OKAY;

   assert(SCIPbdchgidxIsEarlier(SCIPbdchginfoGetIdx(bdchginfo), bdchgidx));

   SCIP_CALL( conflictAddBound(conflict, blkmem, set, stat, var, boundtype, bdchginfo, SCIPbdchginfoGetNewbound(bdchginfo)) );

   return SCIP_OKAY;
}

/** adds variable's bound to conflict candidate queue */
SCIP_RETCODE SCIPconflictAddRelaxedBound(
   SCIP_CONFLICT*        conflict,           /**< conflict analysis data */
   BMS_BLKMEM*           blkmem,             /**< block memory */
   SCIP_SET*             set,                /**< global SCIP settings */
   SCIP_STAT*            stat,               /**< dynamic problem statistics */
   SCIP_VAR*             var,                /**< problem variable */
   SCIP_BOUNDTYPE        boundtype,          /**< type of bound that was changed: lower or upper bound */
   SCIP_BDCHGIDX*        bdchgidx,           /**< bound change index (time stamp of bound change), or NULL for current time */
   SCIP_Real             relaxedbd           /**< the relaxed bound */
   )
{
   SCIP_BDCHGINFO* bdchginfo;
   int nbdchgs;

   assert(conflict != NULL);
   assert(stat != NULL);
   assert(var != NULL);

   if( !SCIPvarIsActive(var) )
   {
      /* convert bound to active problem variable */
      SCIP_CALL( convertToActiveVar(&var, set, &boundtype, &relaxedbd) );

      /* we can ignore fixed variables */
      if( SCIPvarGetStatus(var) == SCIP_VARSTATUS_FIXED )
         return SCIP_OKAY;

      /* if the variable is multi-aggregated, add the bounds of all aggregation variables */
      if(SCIPvarGetStatus(var) == SCIP_VARSTATUS_MULTAGGR )
      {
         SCIPsetDebugMsg(set, "ignoring relaxed bound information since variable <%s> is multi-aggregated active\n", SCIPvarGetName(var));

         SCIP_CALL( SCIPconflictAddBound(conflict, blkmem, set, stat, var, boundtype, bdchgidx) );

         return SCIP_OKAY;
      }
   }
   assert(SCIPvarIsActive(var));

   /* get bound change information */
   bdchginfo = SCIPvarGetBdchgInfo(var, boundtype, bdchgidx, FALSE);

   /* if bound of variable was not changed (this means it is still the global bound), we can ignore the conflicting
    * bound
    */
   if( bdchginfo == NULL )
      return SCIP_OKAY;

   /* check that the bound change info is not a temporary one */
   assert(SCIPbdchgidxGetPos(&bdchginfo->bdchgidx) >= 0);

   /* get the position of the bound change information within the bound change array of the variable */
   nbdchgs = (int) bdchginfo->pos;
   assert(nbdchgs >= 0);

   /* if the relaxed bound should be ignored, set the relaxed bound to the bound given by the bdchgidx; that ensures
    * that the loop(s) below will be skipped
    */
   if( set->conf_ignorerelaxedbd )
      relaxedbd = SCIPbdchginfoGetNewbound(bdchginfo);

   /* search for the bound change information which includes the relaxed bound */
   if( boundtype == SCIP_BOUNDTYPE_LOWER )
   {
      SCIP_Real newbound;

      /* adjust relaxed lower bound w.r.t. variable type */
      SCIPvarAdjustLb(var, set, &relaxedbd);

      /* due to numericis we compare the relaxed lower bound to the one present at the particular time point and take
       * the better one
       */
      newbound = SCIPbdchginfoGetNewbound(bdchginfo);
      relaxedbd = MIN(relaxedbd, newbound);

      /* check if relaxed lower bound is smaller or equal to global lower bound; if so we can ignore the conflicting
       * bound
       */
      if( SCIPsetIsLE(set, relaxedbd, SCIPvarGetLbGlobal(var)) )
         return SCIP_OKAY;

      while( nbdchgs > 0 )
      {
         assert(SCIPsetIsLE(set, relaxedbd, SCIPbdchginfoGetNewbound(bdchginfo)));

         /* check if the old lower bound is greater than or equal to relaxed lower bound; if not we found the bound
          * change info which we need to report
          */
         if( SCIPsetIsGT(set, relaxedbd, SCIPbdchginfoGetOldbound(bdchginfo)) )
            break;

         bdchginfo = SCIPvarGetBdchgInfoLb(var, nbdchgs-1);

         SCIPsetDebugMsg(set, "lower bound change %d oldbd=%.15g, newbd=%.15g, depth=%d, pos=%d, redundant=%u\n",
            nbdchgs, SCIPbdchginfoGetOldbound(bdchginfo), SCIPbdchginfoGetNewbound(bdchginfo),
            SCIPbdchginfoGetDepth(bdchginfo), SCIPbdchginfoGetPos(bdchginfo),
            SCIPbdchginfoIsRedundant(bdchginfo));

         /* if bound change is redundant (this means it now a global bound), we can ignore the conflicting bound */
         if( SCIPbdchginfoIsRedundant(bdchginfo) )
            return SCIP_OKAY;

         nbdchgs--;
      }
      assert(SCIPsetIsGT(set, relaxedbd, SCIPbdchginfoGetOldbound(bdchginfo)));
   }
   else
   {
      SCIP_Real newbound;

      assert(boundtype == SCIP_BOUNDTYPE_UPPER);

      /* adjust relaxed upper bound w.r.t. variable type */
      SCIPvarAdjustUb(var, set, &relaxedbd);

      /* due to numericis we compare the relaxed upper bound to the one present at the particular time point and take
       * the better one
       */
      newbound = SCIPbdchginfoGetNewbound(bdchginfo);
      relaxedbd = MAX(relaxedbd, newbound);

      /* check if relaxed upper bound is greater or equal to global upper bound; if so we can ignore the conflicting
       * bound
       */
      if( SCIPsetIsGE(set, relaxedbd, SCIPvarGetUbGlobal(var)) )
         return SCIP_OKAY;

      while( nbdchgs > 0 )
      {
         assert(SCIPsetIsGE(set, relaxedbd, SCIPbdchginfoGetNewbound(bdchginfo)));

         /* check if the old upper bound is smaller than or equal to the relaxed upper bound; if not we found the
          * bound change info which we need to report
          */
         if( SCIPsetIsLT(set, relaxedbd, SCIPbdchginfoGetOldbound(bdchginfo)) )
            break;

         bdchginfo = SCIPvarGetBdchgInfoUb(var, nbdchgs-1);

         SCIPsetDebugMsg(set, "upper bound change %d oldbd=%.15g, newbd=%.15g, depth=%d, pos=%d, redundant=%u\n",
            nbdchgs, SCIPbdchginfoGetOldbound(bdchginfo), SCIPbdchginfoGetNewbound(bdchginfo),
            SCIPbdchginfoGetDepth(bdchginfo), SCIPbdchginfoGetPos(bdchginfo),
            SCIPbdchginfoIsRedundant(bdchginfo));

         /* if bound change is redundant (this means it now a global bound), we can ignore the conflicting bound */
         if( SCIPbdchginfoIsRedundant(bdchginfo) )
            return SCIP_OKAY;

         nbdchgs--;
      }
      assert(SCIPsetIsLT(set, relaxedbd, SCIPbdchginfoGetOldbound(bdchginfo)));
   }

   assert(SCIPbdchgidxIsEarlier(SCIPbdchginfoGetIdx(bdchginfo), bdchgidx));

   /* put bound change information into priority queue */
   SCIP_CALL( conflictAddBound(conflict, blkmem, set, stat, var, boundtype, bdchginfo, relaxedbd) );

   return SCIP_OKAY;
}

/** checks if the given variable is already part of the current conflict set or queued for resolving with the same or
 *  even stronger bound
 */
SCIP_RETCODE SCIPconflictIsVarUsed(
   SCIP_CONFLICT*        conflict,           /**< conflict analysis data */
   SCIP_VAR*             var,                /**< problem variable */
   SCIP_SET*             set,                /**< global SCIP settings */
   SCIP_BOUNDTYPE        boundtype,          /**< type of bound for which the score should be increased */
   SCIP_BDCHGIDX*        bdchgidx,           /**< bound change index (time stamp of bound change), or NULL for current time */
   SCIP_Bool*            used                /**< pointer to store if the variable is already used */
   )
{
   SCIP_Real newbound;

   /* convert bound to active problem variable */
   SCIP_CALL( convertToActiveVar(&var, set, &boundtype, NULL) );

   if( SCIPvarGetStatus(var) == SCIP_VARSTATUS_FIXED || SCIPvarGetStatus(var) == SCIP_VARSTATUS_MULTAGGR )
      *used = FALSE;
   else
   {
      assert(SCIPvarIsActive(var));
      assert(var != NULL);

      switch( boundtype )
      {
      case SCIP_BOUNDTYPE_LOWER:

         newbound = SCIPgetVarLbAtIndex(set->scip, var, bdchgidx, FALSE);

         if( var->conflictlbcount == conflict->count && var->conflictlb >= newbound )
         {
            SCIPsetDebugMsg(set, "already queued bound change <%s> >= %g\n", SCIPvarGetName(var), newbound);
            *used = TRUE;
         }
         else
            *used = FALSE;
         break;
      case SCIP_BOUNDTYPE_UPPER:

         newbound = SCIPgetVarUbAtIndex(set->scip, var, bdchgidx, FALSE);

         if( var->conflictubcount == conflict->count && var->conflictub <= newbound )
         {
            SCIPsetDebugMsg(set, "already queued bound change <%s> <= %g\n", SCIPvarGetName(var), newbound);
            *used = TRUE;
         }
         else
            *used = FALSE;
         break;
      default:
         SCIPerrorMessage("invalid bound type %d\n", boundtype);
         SCIPABORT();
         *used = FALSE; /*lint !e527*/
      }
   }

   return SCIP_OKAY;
}

/** returns the conflict lower bound if the variable is present in the current conflict set; otherwise the global lower
 *  bound
 */
SCIP_Real SCIPconflictGetVarLb(
   SCIP_CONFLICT*        conflict,           /**< conflict analysis data */
   SCIP_VAR*             var                 /**< problem variable */
   )
{
   if( var->conflictlbcount == conflict->count )
   {
      assert(EPSGE(var->conflictlb, var->conflictrelaxedlb, 1e-09));
      return var->conflictrelaxedlb;
   }

   return SCIPvarGetLbGlobal(var);
}

/** returns the conflict upper bound if the variable is present in the current conflict set; otherwise the global upper
 *  bound
 */
SCIP_Real SCIPconflictGetVarUb(
   SCIP_CONFLICT*        conflict,           /**< conflict analysis data */
   SCIP_VAR*             var                 /**< problem variable */
   )
{
   if( var->conflictubcount == conflict->count )
   {
      assert(EPSLE(var->conflictub, var->conflictrelaxedub, 1e-09));
      return var->conflictrelaxedub;
   }

   return SCIPvarGetUbGlobal(var);
}

/** removes and returns next conflict analysis candidate from the candidate queue */
static
SCIP_BDCHGINFO* conflictRemoveCand(
   SCIP_CONFLICT*        conflict            /**< conflict analysis data */
   )
{
   SCIP_BDCHGINFO* bdchginfo;
   SCIP_VAR* var;

   assert(conflict != NULL);

   if( SCIPpqueueNElems(conflict->forcedbdchgqueue) > 0 )
      bdchginfo = (SCIP_BDCHGINFO*)(SCIPpqueueRemove(conflict->forcedbdchgqueue));
   else
      bdchginfo = (SCIP_BDCHGINFO*)(SCIPpqueueRemove(conflict->bdchgqueue));

   assert(!SCIPbdchginfoIsRedundant(bdchginfo));

   /* if we have a candidate this one should be valid for the current conflict analysis */
   assert(!bdchginfoIsInvalid(conflict, bdchginfo));

   /* mark the bound change to be no longer in the conflict (it will be either added again to the conflict set or
    * replaced by resolving, which might add a weaker change on the same bound to the queue)
    */
   var = SCIPbdchginfoGetVar(bdchginfo);
   if( SCIPbdchginfoGetBoundtype(bdchginfo) == SCIP_BOUNDTYPE_LOWER )
   {
      var->conflictlbcount = 0;
      var->conflictrelaxedlb = SCIP_REAL_MIN;
   }
   else
   {
      assert(SCIPbdchginfoGetBoundtype(bdchginfo) == SCIP_BOUNDTYPE_UPPER);
      var->conflictubcount = 0;
      var->conflictrelaxedub = SCIP_REAL_MAX;
   }

#ifdef SCIP_CONFGRAPH
   confgraphSetCurrentBdchg(bdchginfo);
#endif

   return bdchginfo;
}

/** returns next conflict analysis candidate from the candidate queue without removing it */
static
SCIP_BDCHGINFO* conflictFirstCand(
   SCIP_CONFLICT*        conflict            /**< conflict analysis data */
   )
{
   SCIP_BDCHGINFO* bdchginfo;

   assert(conflict != NULL);

   if( SCIPpqueueNElems(conflict->forcedbdchgqueue) > 0 )
   {
      /* get next potetioal candidate */
      bdchginfo = (SCIP_BDCHGINFO*)(SCIPpqueueFirst(conflict->forcedbdchgqueue));

      /* check if this candidate is valid */
      if( bdchginfoIsInvalid(conflict, bdchginfo) )
      {
         SCIPdebugMessage("bound change info [%d:<%s> %s %g] is invaild -> pop it from the force queue\n", SCIPbdchginfoGetDepth(bdchginfo),
            SCIPvarGetName(SCIPbdchginfoGetVar(bdchginfo)),
            SCIPbdchginfoGetBoundtype(bdchginfo) == SCIP_BOUNDTYPE_LOWER ? ">=" : "<=",
            SCIPbdchginfoGetNewbound(bdchginfo));

         /* pop the invalid bound change info from the queue */
         (void)(SCIPpqueueRemove(conflict->forcedbdchgqueue));

         /* call method recursively to get next conflict analysis candidate */
         bdchginfo = conflictFirstCand(conflict);
      }
   }
   else
   {
      bdchginfo = (SCIP_BDCHGINFO*)(SCIPpqueueFirst(conflict->bdchgqueue));

      /* check if this candidate is valid */
      if( bdchginfo != NULL && bdchginfoIsInvalid(conflict, bdchginfo) )
      {
         SCIPdebugMessage("bound change info [%d:<%s> %s %g] is invaild -> pop it from the queue\n", SCIPbdchginfoGetDepth(bdchginfo),
            SCIPvarGetName(SCIPbdchginfoGetVar(bdchginfo)),
            SCIPbdchginfoGetBoundtype(bdchginfo) == SCIP_BOUNDTYPE_LOWER ? ">=" : "<=",
            SCIPbdchginfoGetNewbound(bdchginfo));

         /* pop the invalid bound change info from the queue */
         (void)(SCIPpqueueRemove(conflict->bdchgqueue));

         /* call method recursively to get next conflict analysis candidate */
         bdchginfo = conflictFirstCand(conflict);
      }
   }
   assert(bdchginfo == NULL || !SCIPbdchginfoIsRedundant(bdchginfo));

   return bdchginfo;
}

/** adds the current conflict set (extended by all remaining bound changes in the queue) to the pool of conflict sets */
static
SCIP_RETCODE conflictAddConflictset(
   SCIP_CONFLICT*        conflict,           /**< conflict analysis data */
   BMS_BLKMEM*           blkmem,             /**< block memory of transformed problem */
   SCIP_SET*             set,                /**< global SCIP settings */
   SCIP_STAT*            stat,               /**< dynamic problem statistics */
   SCIP_TREE*            tree,               /**< branch and bound tree */
   int                   validdepth,         /**< minimal depth level at which the conflict set is valid */
   SCIP_Bool             diving,             /**< are we in strong branching or diving mode? */
   SCIP_Bool             repropagate,        /**< should the constraint trigger a repropagation? */
   SCIP_Bool*            success,            /**< pointer to store whether the conflict set is valid */
   int*                  nliterals           /**< pointer to store the number of literals in the generated conflictset */
   )
{
   SCIP_CONFLICTSET* conflictset;
   SCIP_BDCHGINFO** bdchginfos;
   int nbdchginfos;
   int currentdepth;
   int focusdepth;

   assert(conflict != NULL);
   assert(conflict->conflictset != NULL);
   assert(set != NULL);
   assert(stat != NULL);
   assert(tree != NULL);
   assert(success != NULL);
   assert(nliterals != NULL);
   assert(SCIPpqueueNElems(conflict->forcedbdchgqueue) == 0);

   *success = FALSE;
   *nliterals = 0;

   /* check, whether local conflicts are allowed */
   validdepth = MAX(validdepth, conflict->conflictset->validdepth);
   if( !set->conf_allowlocal && validdepth > 0 )
      return SCIP_OKAY;

   focusdepth = SCIPtreeGetFocusDepth(tree);
   currentdepth = SCIPtreeGetCurrentDepth(tree);
   assert(currentdepth == tree->pathlen-1);
   assert(focusdepth <= currentdepth);
   assert(0 <= conflict->conflictset->validdepth && conflict->conflictset->validdepth <= currentdepth);
   assert(0 <= validdepth && validdepth <= currentdepth);

   /* get the elements of the bound change queue */
   bdchginfos = (SCIP_BDCHGINFO**)SCIPpqueueElems(conflict->bdchgqueue);
   nbdchginfos = SCIPpqueueNElems(conflict->bdchgqueue);

   /* create a copy of the current conflict set, allocating memory for the additional elements of the queue */
   SCIP_CALL( conflictsetCopy(&conflictset, blkmem, conflict->conflictset, nbdchginfos) );
   conflictset->validdepth = validdepth;
   conflictset->repropagate = repropagate;

   /* add the valid queue elements to the conflict set  */
   SCIPsetDebugMsg(set, "adding %d variables from the queue as temporary conflict variables\n", nbdchginfos);
   SCIP_CALL( conflictsetAddBounds(conflict, conflictset, blkmem, set, bdchginfos, nbdchginfos) );

   /* calculate the depth, at which the conflictset should be inserted */
   SCIP_CALL( conflictsetCalcInsertDepth(conflictset, set, tree) );
   assert(conflictset->validdepth <= conflictset->insertdepth && conflictset->insertdepth <= currentdepth);
   SCIPsetDebugMsg(set, " -> conflict with %d literals found at depth %d is active in depth %d and valid in depth %d\n",
      conflictset->nbdchginfos, currentdepth, conflictset->insertdepth, conflictset->validdepth);

   /* if all branching variables are in the conflict set, the conflict set is of no use;
    * don't use conflict sets that are only valid in the probing path but not in the problem tree
    */
   if( (diving || conflictset->insertdepth < currentdepth) && conflictset->insertdepth <= focusdepth )
   {
      /* if the conflict should not be located only in the subtree where it is useful, put it to its valid depth level */
      if( !set->conf_settlelocal )
         conflictset->insertdepth = conflictset->validdepth;

      *nliterals = conflictset->nbdchginfos;
      SCIPsetDebugMsg(set, " -> final conflict set has %d literals\n", *nliterals);

      /* check conflict set on debugging solution */
      SCIP_CALL( SCIPdebugCheckConflict(blkmem, set, tree->path[validdepth], \
            conflictset->bdchginfos, conflictset->relaxedbds, conflictset->nbdchginfos) ); /*lint !e506 !e774*/

      /* move conflictset to the conflictset storage */
      SCIP_CALL( conflictInsertConflictset(conflict, blkmem, set, &conflictset) );
      *success = TRUE;
   }
   else
   {
      /* free the temporary conflict set */
      conflictsetFree(&conflictset, blkmem);
   }

   return SCIP_OKAY;
}

/** tries to resolve given bound change
 *   - resolutions on local constraints are only applied, if the constraint is valid at the
 *     current minimal valid depth level, because this depth level is the topmost level to add the conflict
 *     constraint to anyways
 *
 *  @note it is sufficient to explain the relaxed bound change
 */
static
SCIP_RETCODE conflictResolveBound(
   SCIP_CONFLICT*        conflict,           /**< conflict analysis data */
   SCIP_SET*             set,                /**< global SCIP settings */
   SCIP_BDCHGINFO*       bdchginfo,          /**< bound change to resolve */
   SCIP_Real             relaxedbd,          /**< the relaxed bound */
   int                   validdepth,         /**< minimal depth level at which the conflict is valid */
   SCIP_Bool*            resolved            /**< pointer to store whether the bound change was resolved */
   )
{
   SCIP_VAR* actvar;
   SCIP_CONS* infercons;
   SCIP_PROP* inferprop;
   SCIP_RESULT result;

#ifndef NDEBUG
   int nforcedbdchgqueue;
   int nbdchgqueue;

   /* store the current size of the conflict queues */
   assert(conflict != NULL);
   nforcedbdchgqueue = SCIPpqueueNElems(conflict->forcedbdchgqueue);
   nbdchgqueue = SCIPpqueueNElems(conflict->bdchgqueue);
#else
   assert(conflict != NULL);
#endif

   assert(resolved != NULL);
   assert(!SCIPbdchginfoIsRedundant(bdchginfo));

   *resolved = FALSE;

   actvar = SCIPbdchginfoGetVar(bdchginfo);
   assert(actvar != NULL);
   assert(SCIPvarIsActive(actvar));

#ifdef SCIP_DEBUG
   {
      int i;
      SCIPsetDebugMsg(set, "processing next conflicting bound (depth: %d, valid depth: %d, bdchgtype: %s [%s], vartype: %d): [<%s> %s %g(%g)]\n",
         SCIPbdchginfoGetDepth(bdchginfo), validdepth,
         SCIPbdchginfoGetChgtype(bdchginfo) == SCIP_BOUNDCHGTYPE_BRANCHING ? "branch"
            : SCIPbdchginfoGetChgtype(bdchginfo) == SCIP_BOUNDCHGTYPE_CONSINFER ? "cons" : "prop",
               SCIPbdchginfoGetChgtype(bdchginfo) == SCIP_BOUNDCHGTYPE_BRANCHING ? "-"
                        : SCIPbdchginfoGetChgtype(bdchginfo) == SCIP_BOUNDCHGTYPE_CONSINFER
                          ? SCIPconsGetName(SCIPbdchginfoGetInferCons(bdchginfo))
                                : SCIPbdchginfoGetInferProp(bdchginfo) == NULL ? "-"
                                      : SCIPpropGetName(SCIPbdchginfoGetInferProp(bdchginfo)),
                                        SCIPvarGetType(actvar), SCIPvarGetName(actvar),
                                        SCIPbdchginfoGetBoundtype(bdchginfo) == SCIP_BOUNDTYPE_LOWER ? ">=" : "<=",
                                              SCIPbdchginfoGetNewbound(bdchginfo), relaxedbd);
      SCIPsetDebugMsg(set, " - conflict set       :");

      for( i = 0; i < conflict->conflictset->nbdchginfos; ++i )
      {
         SCIPsetDebugMsgPrint(set, " [%d:<%s> %s %g(%g)]", SCIPbdchginfoGetDepth(conflict->conflictset->bdchginfos[i]),
               SCIPvarGetName(SCIPbdchginfoGetVar(conflict->conflictset->bdchginfos[i])),
               SCIPbdchginfoGetBoundtype(conflict->conflictset->bdchginfos[i]) == SCIP_BOUNDTYPE_LOWER ? ">=" : "<=",
                     SCIPbdchginfoGetNewbound(conflict->conflictset->bdchginfos[i]), conflict->conflictset->relaxedbds[i]);
      }
      SCIPsetDebugMsgPrint(set, "\n");
      SCIPsetDebugMsg(set, " - forced candidates  :");

      for( i = 0; i < SCIPpqueueNElems(conflict->forcedbdchgqueue); ++i )
      {
         SCIP_BDCHGINFO* info = (SCIP_BDCHGINFO*)(SCIPpqueueElems(conflict->forcedbdchgqueue)[i]);
         SCIPsetDebugMsgPrint(set, " [%d:<%s> %s %g(%g)]", SCIPbdchginfoGetDepth(info), SCIPvarGetName(SCIPbdchginfoGetVar(info)),
               bdchginfoIsInvalid(conflict, info) ? "<!>" : SCIPbdchginfoGetBoundtype(info) == SCIP_BOUNDTYPE_LOWER ? ">=" : "<=",
                     SCIPbdchginfoGetNewbound(info), SCIPbdchginfoGetRelaxedBound(info));
      }
      SCIPsetDebugMsgPrint(set, "\n");
      SCIPsetDebugMsg(set, " - optional candidates:");

      for( i = 0; i < SCIPpqueueNElems(conflict->bdchgqueue); ++i )
      {
         SCIP_BDCHGINFO* info = (SCIP_BDCHGINFO*)(SCIPpqueueElems(conflict->bdchgqueue)[i]);
         SCIPsetDebugMsgPrint(set, " [%d:<%s> %s %g(%g)]", SCIPbdchginfoGetDepth(info), SCIPvarGetName(SCIPbdchginfoGetVar(info)),
               bdchginfoIsInvalid(conflict, info) ? "<!>" : SCIPbdchginfoGetBoundtype(info) == SCIP_BOUNDTYPE_LOWER ? ">=" : "<=",
                     SCIPbdchginfoGetNewbound(info), SCIPbdchginfoGetRelaxedBound(info));
      }
      SCIPsetDebugMsgPrint(set, "\n");
   }
#endif

   /* check, if the bound change can and should be resolved:
    *  - resolutions on local constraints should only be applied, if the constraint is valid at the
    *    current minimal valid depth level (which is initialized with the valid depth level of the initial
    *    conflict set), because this depth level is the topmost level to add the conflict constraint to anyways
    */
   switch( SCIPbdchginfoGetChgtype(bdchginfo) )
   {
   case SCIP_BOUNDCHGTYPE_CONSINFER:
      infercons = SCIPbdchginfoGetInferCons(bdchginfo);
      assert(infercons != NULL);

      if( SCIPconsIsGlobal(infercons) || SCIPconsGetValidDepth(infercons) <= validdepth )
      {
         SCIP_VAR* infervar;
         int inferinfo;
         SCIP_BOUNDTYPE inferboundtype;
         SCIP_BDCHGIDX* bdchgidx;

         /* resolve bound change by asking the constraint that infered the bound to put all bounds that were
          * the reasons for the conflicting bound change on the priority queue
          */
         infervar = SCIPbdchginfoGetInferVar(bdchginfo);
         inferinfo = SCIPbdchginfoGetInferInfo(bdchginfo);
         inferboundtype = SCIPbdchginfoGetInferBoundtype(bdchginfo);
         bdchgidx = SCIPbdchginfoGetIdx(bdchginfo);
         assert(infervar != NULL);

         SCIPsetDebugMsg(set, "resolving bound <%s> %s %g(%g) [status:%d, type:%d, depth:%d, pos:%d]: <%s> %s %g [cons:<%s>(%s), info:%d]\n",
            SCIPvarGetName(actvar),
            SCIPbdchginfoGetBoundtype(bdchginfo) == SCIP_BOUNDTYPE_LOWER ? ">=" : "<=",
            SCIPbdchginfoGetNewbound(bdchginfo), relaxedbd,
            SCIPvarGetStatus(actvar), SCIPvarGetType(actvar),
            SCIPbdchginfoGetDepth(bdchginfo), SCIPbdchginfoGetPos(bdchginfo),
            SCIPvarGetName(infervar),
            inferboundtype == SCIP_BOUNDTYPE_LOWER ? ">=" : "<=",
            SCIPgetVarBdAtIndex(set->scip, infervar, inferboundtype, bdchgidx, TRUE),
            SCIPconsGetName(infercons),
            SCIPconsIsGlobal(infercons) ? "global" : "local",
            inferinfo);

         /* in case the inference variables is not an active variables, we need to transform the relaxed bound */
         if( actvar != infervar )
         {
            SCIP_VAR* var;
            SCIP_Real scalar;
            SCIP_Real constant;

            assert(SCIPvarGetStatus(infervar) == SCIP_VARSTATUS_AGGREGATED
               || SCIPvarGetStatus(infervar) == SCIP_VARSTATUS_NEGATED
               || (SCIPvarGetStatus(infervar) == SCIP_VARSTATUS_MULTAGGR && SCIPvarGetMultaggrNVars(infervar) == 1));

            scalar = 1.0;
            constant = 0.0;

            var = infervar;

            /* transform given varibale to active varibale */
            SCIP_CALL( SCIPvarGetProbvarSum(&var, set, &scalar, &constant) );
            assert(var == actvar);

            relaxedbd *= scalar;
            relaxedbd += constant;
         }

         SCIP_CALL( SCIPconsResolvePropagation(infercons, set, infervar, inferinfo, inferboundtype, bdchgidx, relaxedbd, &result) );
         *resolved = (result == SCIP_SUCCESS);
      }
      break;

   case SCIP_BOUNDCHGTYPE_PROPINFER:
      inferprop = SCIPbdchginfoGetInferProp(bdchginfo);
      if( inferprop != NULL )
      {
         SCIP_VAR* infervar;
         int inferinfo;
         SCIP_BOUNDTYPE inferboundtype;
         SCIP_BDCHGIDX* bdchgidx;

         /* resolve bound change by asking the propagator that infered the bound to put all bounds that were
          * the reasons for the conflicting bound change on the priority queue
          */
         infervar = SCIPbdchginfoGetInferVar(bdchginfo);
         inferinfo = SCIPbdchginfoGetInferInfo(bdchginfo);
         inferboundtype = SCIPbdchginfoGetInferBoundtype(bdchginfo);
         bdchgidx = SCIPbdchginfoGetIdx(bdchginfo);
         assert(infervar != NULL);

         SCIPsetDebugMsg(set, "resolving bound <%s> %s %g(%g) [status:%d, depth:%d, pos:%d]: <%s> %s %g [prop:<%s>, info:%d]\n",
            SCIPvarGetName(actvar),
            SCIPbdchginfoGetBoundtype(bdchginfo) == SCIP_BOUNDTYPE_LOWER ? ">=" : "<=",
            SCIPbdchginfoGetNewbound(bdchginfo), relaxedbd,
            SCIPvarGetStatus(actvar), SCIPbdchginfoGetDepth(bdchginfo), SCIPbdchginfoGetPos(bdchginfo),
            SCIPvarGetName(infervar),
            inferboundtype == SCIP_BOUNDTYPE_LOWER ? ">=" : "<=",
            SCIPgetVarBdAtIndex(set->scip, infervar, inferboundtype, bdchgidx, TRUE),
            SCIPpropGetName(inferprop), inferinfo);

         SCIP_CALL( SCIPpropResolvePropagation(inferprop, set, infervar, inferinfo, inferboundtype, bdchgidx, relaxedbd, &result) );
         *resolved = (result == SCIP_SUCCESS);
      }
      break;

   case SCIP_BOUNDCHGTYPE_BRANCHING:
      assert(!(*resolved));
      break;

   default:
      SCIPerrorMessage("invalid bound change type <%d>\n", SCIPbdchginfoGetChgtype(bdchginfo));
      return SCIP_INVALIDDATA;
   }

   SCIPsetDebugMsg(set, "resolving status: %u\n", *resolved);

#ifndef NDEBUG
   /* subtract the size of the conflicq queues */
   nforcedbdchgqueue -= SCIPpqueueNElems(conflict->forcedbdchgqueue);
   nbdchgqueue -= SCIPpqueueNElems(conflict->bdchgqueue);

   /* in case the bound change was not resolved, the conflict queues should have the same size (contents) */
   assert((*resolved) || (nforcedbdchgqueue == 0 && nbdchgqueue == 0));
#endif

   return SCIP_OKAY;
}

/** if only one conflicting bound change of the last depth level was used, and if this can be resolved,
 *  creates GRASP-like reconvergence conflict constraints in the conflict graph up to the branching variable of this
 *  depth level
 */
static
SCIP_RETCODE conflictCreateReconvergenceConss(
   SCIP_CONFLICT*        conflict,           /**< conflict analysis data */
   BMS_BLKMEM*           blkmem,             /**< block memory of transformed problem */
   SCIP_SET*             set,                /**< global SCIP settings */
   SCIP_STAT*            stat,               /**< problem statistics */
   SCIP_PROB*            prob,               /**< problem data */
   SCIP_TREE*            tree,               /**< branch and bound tree */
   SCIP_Bool             diving,             /**< are we in strong branching or diving mode? */
   int                   validdepth,         /**< minimal depth level at which the initial conflict set is valid */
   SCIP_BDCHGINFO*       firstuip,           /**< first UIP of conflict graph */
   int*                  nreconvconss,       /**< pointer to store the number of generated reconvergence constraints */
   int*                  nreconvliterals     /**< pointer to store the number of literals generated reconvergence constraints */
   )
{
   SCIP_BDCHGINFO* uip;
   SCIP_CONFTYPE conftype;
   SCIP_Bool usescutoffbound;
   int firstuipdepth;
   int focusdepth;
   int currentdepth;
   int maxvaliddepth;

   assert(conflict != NULL);
   assert(firstuip != NULL);
   assert(nreconvconss != NULL);
   assert(nreconvliterals != NULL);
   assert(!SCIPbdchginfoIsRedundant(firstuip));

   focusdepth = SCIPtreeGetFocusDepth(tree);
   currentdepth = SCIPtreeGetCurrentDepth(tree);
   assert(currentdepth == tree->pathlen-1);
   assert(focusdepth <= currentdepth);

   /* check, whether local constraints are allowed; however, don't generate reconvergence constraints that are only valid
    * in the probing path and not in the problem tree (i.e. that exceed the focusdepth)
    */
   maxvaliddepth = (set->conf_allowlocal ? MIN(currentdepth-1, focusdepth) : 0);
   if( validdepth > maxvaliddepth )
      return SCIP_OKAY;

   firstuipdepth = SCIPbdchginfoGetDepth(firstuip);

   conftype = conflict->conflictset->conflicttype;
   usescutoffbound = conflict->conflictset->usescutoffbound;

   /* for each succeeding UIP pair of the last depth level, create one reconvergence constraint */
   uip = firstuip;
   while( uip != NULL && SCIPbdchginfoGetDepth(uip) == SCIPbdchginfoGetDepth(firstuip) && bdchginfoIsResolvable(uip) )
   {
      SCIP_BDCHGINFO* oppositeuip;
      SCIP_BDCHGINFO* bdchginfo;
      SCIP_BDCHGINFO* nextuip;
      SCIP_VAR* uipvar;
      SCIP_Real oppositeuipbound;
      SCIP_BOUNDTYPE oppositeuipboundtype;
      int nresolutions;

      assert(!SCIPbdchginfoIsRedundant(uip));

      SCIPsetDebugMsg(set, "creating reconvergence constraint for UIP <%s> %s %g in depth %d pos %d\n",
         SCIPvarGetName(SCIPbdchginfoGetVar(uip)), SCIPbdchginfoGetBoundtype(uip) == SCIP_BOUNDTYPE_LOWER ? ">=" : "<=",
         SCIPbdchginfoGetNewbound(uip), SCIPbdchginfoGetDepth(uip), SCIPbdchginfoGetPos(uip));

      /* initialize conflict data */
      SCIP_CALL( SCIPconflictInit(conflict, set, stat, prob, conftype, usescutoffbound) );

      conflict->conflictset->conflicttype = conftype;
      conflict->conflictset->usescutoffbound = usescutoffbound;

      /* create a temporary bound change information for the negation of the UIP's bound change;
       * this bound change information is freed in the SCIPconflictFlushConss() call;
       * for reconvergence constraints for continuous variables we can only use the "negation" !(x <= u) == (x >= u);
       * during conflict analysis, we treat a continuous bound "x >= u" in the conflict set as "x > u", and in the
       * generated constraint this is negated again to "x <= u" which is correct.
       */
      uipvar = SCIPbdchginfoGetVar(uip);
      oppositeuipboundtype = SCIPboundtypeOpposite(SCIPbdchginfoGetBoundtype(uip));
      oppositeuipbound = SCIPbdchginfoGetNewbound(uip);
      if( SCIPvarIsIntegral(uipvar) )
      {
         assert(SCIPsetIsIntegral(set, oppositeuipbound));
         oppositeuipbound += (oppositeuipboundtype == SCIP_BOUNDTYPE_LOWER ? +1.0 : -1.0);
      }
      SCIP_CALL( conflictCreateTmpBdchginfo(conflict, blkmem, set, uipvar, oppositeuipboundtype, \
            oppositeuipboundtype == SCIP_BOUNDTYPE_LOWER ? SCIP_REAL_MIN : SCIP_REAL_MAX, oppositeuipbound, &oppositeuip) );

      /* put the negated UIP into the conflict set */
      SCIP_CALL( conflictAddConflictBound(conflict, blkmem, set, oppositeuip, oppositeuipbound) );

      /* put positive UIP into priority queue */
      SCIP_CALL( conflictQueueBound(conflict, set, uip, SCIPbdchginfoGetNewbound(uip) ) );

      /* resolve the queue until the next UIP is reached */
      bdchginfo = conflictFirstCand(conflict);
      nextuip = NULL;
      nresolutions = 0;
      while( bdchginfo != NULL && validdepth <= maxvaliddepth )
      {
         SCIP_BDCHGINFO* nextbdchginfo;
         SCIP_Real relaxedbd;
         SCIP_Bool forceresolve;
         int bdchgdepth;

         /* check if the next bound change must be resolved in every case */
         forceresolve = (SCIPpqueueNElems(conflict->forcedbdchgqueue) > 0);

         /* remove currently processed candidate and get next conflicting bound from the conflict candidate queue before
          * we remove the candidate we have to collect the relaxed bound since removing the candidate from the queue
          * invalidates the relaxed bound
          */
         assert(bdchginfo == conflictFirstCand(conflict));
         relaxedbd = SCIPbdchginfoGetRelaxedBound(bdchginfo);
         bdchginfo = conflictRemoveCand(conflict);
         nextbdchginfo = conflictFirstCand(conflict);
         bdchgdepth = SCIPbdchginfoGetDepth(bdchginfo);
         assert(bdchginfo != NULL);
         assert(!SCIPbdchginfoIsRedundant(bdchginfo));
         assert(nextbdchginfo == NULL || SCIPbdchginfoGetDepth(bdchginfo) >= SCIPbdchginfoGetDepth(nextbdchginfo)
            || forceresolve);
         assert(bdchgdepth <= firstuipdepth);

         /* bound changes that are higher in the tree than the valid depth of the conflict can be ignored;
          * multiple insertions of the same bound change can be ignored
          */
         if( bdchgdepth > validdepth && bdchginfo != nextbdchginfo )
         {
            SCIP_VAR* actvar;
            SCIP_Bool resolved;

            actvar = SCIPbdchginfoGetVar(bdchginfo);
            assert(actvar != NULL);
            assert(SCIPvarIsActive(actvar));

            /* check if we have to resolve the bound change in this depth level
             *  - the starting uip has to be resolved
             *  - a bound change should be resolved, if it is in the fuip's depth level and not the
             *    next uip (i.e., if it is not the last bound change in the fuip's depth level)
             *  - a forced bound change must be resolved in any case
             */
            resolved = FALSE;
            if( bdchginfo == uip
               || (bdchgdepth == firstuipdepth
                  && nextbdchginfo != NULL
                  && SCIPbdchginfoGetDepth(nextbdchginfo) == bdchgdepth)
               || forceresolve )
            {
               SCIP_CALL( conflictResolveBound(conflict, set, bdchginfo, relaxedbd, validdepth, &resolved) );
            }

            if( resolved )
               nresolutions++;
            else if( forceresolve )
            {
               /* variable cannot enter the conflict clause: we have to make the conflict clause local, s.t.
                * the unresolved bound change is active in the whole sub tree of the conflict clause
                */
               assert(bdchgdepth >= validdepth);
               validdepth = bdchgdepth;

               SCIPsetDebugMsg(set, "couldn't resolve forced bound change on <%s> -> new valid depth: %d\n",
                  SCIPvarGetName(actvar), validdepth);
            }
            else if( bdchginfo != uip )
            {
               assert(conflict->conflictset != NULL);
               assert(conflict->conflictset->nbdchginfos >= 1); /* starting UIP is already member of the conflict set */

               /* if this is the first variable of the conflict set besides the current starting UIP, it is the next
                * UIP (or the first unresolvable bound change)
                */
               if( bdchgdepth == firstuipdepth && conflict->conflictset->nbdchginfos == 1 )
               {
                  assert(nextuip == NULL);
                  nextuip = bdchginfo;
               }

               /* put bound change into the conflict set */
               SCIP_CALL( conflictAddConflictBound(conflict, blkmem, set, bdchginfo, relaxedbd) );
               assert(conflict->conflictset->nbdchginfos >= 2);
            }
            else
               assert(conflictFirstCand(conflict) == NULL); /* the starting UIP was not resolved */
         }

         /* get next conflicting bound from the conflict candidate queue (this does not need to be nextbdchginfo, because
          * due to resolving the bound changes, a variable could be added to the queue which must be
          * resolved before nextbdchginfo)
          */
         bdchginfo = conflictFirstCand(conflict);
      }
      assert(nextuip != uip);

      /* if only one propagation was resolved, the reconvergence constraint is already member of the constraint set
       * (it is exactly the constraint that produced the propagation)
       */
      if( nextuip != NULL && nresolutions >= 2 && bdchginfo == NULL && validdepth <= maxvaliddepth )
      {
         int nlits;
         SCIP_Bool success;

         assert(SCIPbdchginfoGetDepth(nextuip) == SCIPbdchginfoGetDepth(uip));

         /* check conflict graph frontier on debugging solution */
         SCIP_CALL( SCIPdebugCheckConflictFrontier(blkmem, set, tree->path[validdepth], \
               bdchginfo, conflict->conflictset->bdchginfos, conflict->conflictset->relaxedbds, \
               conflict->conflictset->nbdchginfos, conflict->bdchgqueue, conflict->forcedbdchgqueue) ); /*lint !e506 !e774*/

         SCIPsetDebugMsg(set, "creating reconvergence constraint from UIP <%s> to UIP <%s> in depth %d with %d literals after %d resolutions\n",
            SCIPvarGetName(SCIPbdchginfoGetVar(uip)), SCIPvarGetName(SCIPbdchginfoGetVar(nextuip)),
            SCIPbdchginfoGetDepth(uip), conflict->conflictset->nbdchginfos, nresolutions);

         /* call the conflict handlers to create a conflict set */
         SCIP_CALL( conflictAddConflictset(conflict, blkmem, set, stat, tree, validdepth, diving, FALSE, &success, &nlits) );
         if( success )
         {
            (*nreconvconss)++;
            (*nreconvliterals) += nlits;
         }
      }

      /* clear the conflict candidate queue and the conflict set (to make sure, oppositeuip is not referenced anymore) */
      conflictClear(conflict);

      uip = nextuip;
   }

   conflict->conflictset->conflicttype = conftype;
   conflict->conflictset->usescutoffbound = usescutoffbound;

   return SCIP_OKAY;
}

/** analyzes conflicting bound changes that were added with calls to SCIPconflictAddBound() and
 *  SCIPconflictAddRelaxedBound(), and on success, calls the conflict handlers to create a conflict constraint out of
 *  the resulting conflict set; afterwards the conflict queue and the conflict set is cleared
 */
static
SCIP_RETCODE conflictAnalyze(
   SCIP_CONFLICT*        conflict,           /**< conflict analysis data */
   BMS_BLKMEM*           blkmem,             /**< block memory of transformed problem */
   SCIP_SET*             set,                /**< global SCIP settings */
   SCIP_STAT*            stat,               /**< problem statistics */
   SCIP_PROB*            prob,               /**< problem data */
   SCIP_TREE*            tree,               /**< branch and bound tree */
   SCIP_Bool             diving,             /**< are we in strong branching or diving mode? */
   int                   validdepth,         /**< minimal depth level at which the initial conflict set is valid */
   SCIP_Bool             mustresolve,        /**< should the conflict set only be used, if a resolution was applied? */
   int*                  nconss,             /**< pointer to store the number of generated conflict constraints */
   int*                  nliterals,          /**< pointer to store the number of literals in generated conflict constraints */
   int*                  nreconvconss,       /**< pointer to store the number of generated reconvergence constraints */
   int*                  nreconvliterals     /**< pointer to store the number of literals generated reconvergence constraints */
   )
{
   SCIP_BDCHGINFO* bdchginfo;
   SCIP_BDCHGINFO** firstuips;
   SCIP_CONFTYPE conftype;
   int nfirstuips;
   int focusdepth;
   int currentdepth;
   int maxvaliddepth;
   int resolvedepth;
   int nresolutions;
   int lastconsnresolutions;
   int lastconsresoldepth;

   assert(conflict != NULL);
   assert(conflict->conflictset != NULL);
   assert(conflict->conflictset->nbdchginfos >= 0);
   assert(set != NULL);
   assert(stat != NULL);
   assert(0 <= validdepth && validdepth <= SCIPtreeGetCurrentDepth(tree));
   assert(nconss != NULL);
   assert(nliterals != NULL);
   assert(nreconvconss != NULL);
   assert(nreconvliterals != NULL);

   focusdepth = SCIPtreeGetFocusDepth(tree);
   currentdepth = SCIPtreeGetCurrentDepth(tree);
   assert(currentdepth == tree->pathlen-1);
   assert(focusdepth <= currentdepth);

   resolvedepth = ((set->conf_fuiplevels >= 0 && set->conf_fuiplevels <= currentdepth)
      ? currentdepth - set->conf_fuiplevels + 1 : 0);
   assert(0 <= resolvedepth && resolvedepth <= currentdepth + 1);

   /* if we must resolve at least one bound change, find the first UIP at least in the last depth level */
   if( mustresolve )
      resolvedepth = MIN(resolvedepth, currentdepth);

   SCIPsetDebugMsg(set, "analyzing conflict with %d+%d conflict candidates and starting conflict set of size %d in depth %d (resolvedepth=%d)\n",
      SCIPpqueueNElems(conflict->forcedbdchgqueue), SCIPpqueueNElems(conflict->bdchgqueue),
      conflict->conflictset->nbdchginfos, currentdepth, resolvedepth);

   *nconss = 0;
   *nliterals = 0;
   *nreconvconss = 0;
   *nreconvliterals = 0;

   /* check, whether local conflicts are allowed; however, don't generate conflict constraints that are only valid in the
    * probing path and not in the problem tree (i.e. that exceed the focusdepth)
    */
   maxvaliddepth = (set->conf_allowlocal ? MIN(currentdepth-1, focusdepth) : 0);
   if( validdepth > maxvaliddepth )
      return SCIP_OKAY;

   /* allocate temporary memory for storing first UIPs (in each depth level, at most two bound changes can be flagged
    * as UIP, namely a binary and a non-binary bound change)
    */
   SCIP_CALL( SCIPsetAllocBufferArray(set, &firstuips, 2*(currentdepth+1)) ); /*lint !e647*/

   /* process all bound changes in the conflict candidate queue */
   nresolutions = 0;
   lastconsnresolutions = (mustresolve ? 0 : -1);
   lastconsresoldepth = (mustresolve ? currentdepth : INT_MAX);
   bdchginfo = conflictFirstCand(conflict);
   nfirstuips = 0;

   /* check if the initial reason on debugging solution */
   SCIP_CALL( SCIPdebugCheckConflictFrontier(blkmem, set, tree->path[validdepth], \
         NULL, conflict->conflictset->bdchginfos, conflict->conflictset->relaxedbds, conflict->conflictset->nbdchginfos, \
         conflict->bdchgqueue, conflict->forcedbdchgqueue) ); /*lint !e506 !e774*/

   while( bdchginfo != NULL && validdepth <= maxvaliddepth )
   {
      SCIP_BDCHGINFO* nextbdchginfo;
      SCIP_Real relaxedbd;
      SCIP_Bool forceresolve;
      int bdchgdepth;

      assert(!SCIPbdchginfoIsRedundant(bdchginfo));

      /* check if the next bound change must be resolved in every case */
      forceresolve = (SCIPpqueueNElems(conflict->forcedbdchgqueue) > 0);

      /* resolve next bound change in queue */
      bdchgdepth = SCIPbdchginfoGetDepth(bdchginfo);
      assert(0 <= bdchgdepth && bdchgdepth <= currentdepth);
      assert(SCIPvarIsActive(SCIPbdchginfoGetVar(bdchginfo)));
      assert(bdchgdepth < tree->pathlen);
      assert(tree->path[bdchgdepth] != NULL);
      assert(tree->path[bdchgdepth]->domchg != NULL);
      assert(SCIPbdchginfoGetPos(bdchginfo) < (int)tree->path[bdchgdepth]->domchg->domchgbound.nboundchgs);
      assert(tree->path[bdchgdepth]->domchg->domchgbound.boundchgs[SCIPbdchginfoGetPos(bdchginfo)].var
         == SCIPbdchginfoGetVar(bdchginfo));
      assert(tree->path[bdchgdepth]->domchg->domchgbound.boundchgs[SCIPbdchginfoGetPos(bdchginfo)].newbound
         == SCIPbdchginfoGetNewbound(bdchginfo)
         || (SCIPbdchginfoGetBoundtype(bdchginfo) == SCIP_BOUNDTYPE_LOWER
            ? SCIPvarGetLbGlobal(SCIPbdchginfoGetVar(bdchginfo)) : SCIPvarGetUbGlobal(SCIPbdchginfoGetVar(bdchginfo)))
         == SCIPbdchginfoGetNewbound(bdchginfo)); /*lint !e777*/
      assert((SCIP_BOUNDTYPE)tree->path[bdchgdepth]->domchg->domchgbound.boundchgs[SCIPbdchginfoGetPos(bdchginfo)].boundtype
         == SCIPbdchginfoGetBoundtype(bdchginfo));

      /* create intermediate conflict constraint */
      assert(nresolutions >= lastconsnresolutions);
      if( !forceresolve )
      {
         if( nresolutions == lastconsnresolutions )
            lastconsresoldepth = bdchgdepth; /* all intermediate depth levels consisted of only unresolved bound changes */
         else if( bdchgdepth < lastconsresoldepth && (set->conf_interconss == -1 || *nconss < set->conf_interconss) )
         {
            int nlits;
            SCIP_Bool success;

            /* call the conflict handlers to create a conflict set */
            SCIPsetDebugMsg(set, "creating intermediate conflictset after %d resolutions up to depth %d (valid at depth %d): %d conflict bounds, %d bounds in queue\n",
               nresolutions, bdchgdepth, validdepth, conflict->conflictset->nbdchginfos,
               SCIPpqueueNElems(conflict->bdchgqueue));

            SCIP_CALL( conflictAddConflictset(conflict, blkmem, set, stat, tree, validdepth, diving, TRUE, &success, &nlits) );
            lastconsnresolutions = nresolutions;
            lastconsresoldepth = bdchgdepth;
            if( success )
            {
               (*nconss)++;
               (*nliterals) += nlits;
            }
         }
      }

      /* remove currently processed candidate and get next conflicting bound from the conflict candidate queue before
       * we remove the candidate we have to collect the relaxed bound since removing the candidate from the queue
       * invalidates the relaxed bound
       */
      assert(bdchginfo == conflictFirstCand(conflict));
      relaxedbd = SCIPbdchginfoGetRelaxedBound(bdchginfo);
      bdchginfo = conflictRemoveCand(conflict);
      nextbdchginfo = conflictFirstCand(conflict);
      assert(bdchginfo != NULL);
      assert(!SCIPbdchginfoIsRedundant(bdchginfo));
      assert(nextbdchginfo == NULL || SCIPbdchginfoGetDepth(bdchginfo) >= SCIPbdchginfoGetDepth(nextbdchginfo)
         || forceresolve);

      /* we don't need to resolve bound changes that are already active in the valid depth of the current conflict set,
       * because the conflict set can only be added locally at the valid depth, and all bound changes applied in this
       * depth or earlier can be removed from the conflict constraint, since they are already applied in the constraint's
       * subtree;
       * if the next bound change on the remaining queue is equal to the current bound change,
       * this is a multiple insertion in the conflict candidate queue and we can ignore the current
       * bound change
       */
      if( bdchgdepth > validdepth && bdchginfo != nextbdchginfo )
      {
         SCIP_VAR* actvar;
         SCIP_Bool resolved;

         actvar = SCIPbdchginfoGetVar(bdchginfo);
         assert(actvar != NULL);
         assert(SCIPvarIsActive(actvar));

         /* check if we want to resolve the bound change in this depth level
          *  - bound changes should be resolved, if
          *     (i)   we must apply at least one resolution and didn't resolve a bound change yet, or
          *     (ii)  their depth level is at least equal to the minimal resolving depth, and
          *           they are not the last remaining conflicting bound change in their depth level
          *     (iii) the bound change resolving is forced (i.e., the forced queue was non-empty)
          */
         resolved = FALSE;
         if( (mustresolve && nresolutions == 0)
            || (bdchgdepth >= resolvedepth
               && nextbdchginfo != NULL
               && SCIPbdchginfoGetDepth(nextbdchginfo) == bdchgdepth)
            || forceresolve )
         {
            SCIP_CALL( conflictResolveBound(conflict, set, bdchginfo, relaxedbd, validdepth, &resolved) );
         }

         if( resolved )
            nresolutions++;
         else if( forceresolve )
         {
            /* variable cannot enter the conflict clause: we have to make the conflict clause local, s.t.
             * the unresolved bound change is active in the whole sub tree of the conflict clause
             */
            assert(bdchgdepth >= validdepth);
            validdepth = bdchgdepth;

            SCIPsetDebugMsg(set, "couldn't resolve forced bound change on <%s> -> new valid depth: %d\n",
               SCIPvarGetName(actvar), validdepth);
         }
         else
         {
            /* if this is a UIP (the last bound change in its depth level), it can be used to generate a
             * UIP reconvergence constraint
             */
            if( nextbdchginfo == NULL || SCIPbdchginfoGetDepth(nextbdchginfo) != bdchgdepth )
            {
               assert(nfirstuips < 2*(currentdepth+1));
               firstuips[nfirstuips] = bdchginfo;
               nfirstuips++;
            }

            /* put variable into the conflict set, using the literal that is currently fixed to FALSE */
            SCIP_CALL( conflictAddConflictBound(conflict, blkmem, set, bdchginfo, relaxedbd) );
         }
      }

      /* check conflict graph frontier on debugging solution */
      SCIP_CALL( SCIPdebugCheckConflictFrontier(blkmem, set, tree->path[validdepth], \
            bdchginfo, conflict->conflictset->bdchginfos, conflict->conflictset->relaxedbds, conflict->conflictset->nbdchginfos, \
            conflict->bdchgqueue, conflict->forcedbdchgqueue) ); /*lint !e506 !e774*/

      /* get next conflicting bound from the conflict candidate queue (this needs not to be nextbdchginfo, because
       * due to resolving the bound changes, a bound change could be added to the queue which must be
       * resolved before nextbdchginfo)
       */
      bdchginfo = conflictFirstCand(conflict);
   }

   /* check, if a valid conflict set was found */
   if( bdchginfo == NULL
      && nresolutions > lastconsnresolutions
      && validdepth <= maxvaliddepth
      && (!mustresolve || nresolutions > 0 || conflict->conflictset->nbdchginfos == 0)
      && SCIPpqueueNElems(conflict->forcedbdchgqueue) == 0 )
   {
      int nlits;
      SCIP_Bool success;

      /* call the conflict handlers to create a conflict set */
      SCIP_CALL( conflictAddConflictset(conflict, blkmem, set, stat, tree, validdepth, diving, TRUE, &success, &nlits) );
      if( success )
      {
         (*nconss)++;
         (*nliterals) += nlits;
      }
   }

   /* produce reconvergence constraints defined by succeeding UIP's of the last depth level */
   if( set->conf_reconvlevels != 0 && validdepth <= maxvaliddepth )
   {
      int reconvlevels;
      int i;

      reconvlevels = (set->conf_reconvlevels == -1 ? INT_MAX : set->conf_reconvlevels);
      for( i = 0; i < nfirstuips; ++i )
      {
         if( SCIPbdchginfoHasInferenceReason(firstuips[i])
            && currentdepth - SCIPbdchginfoGetDepth(firstuips[i]) < reconvlevels )
         {
            SCIP_CALL( conflictCreateReconvergenceConss(conflict, blkmem, set, stat, prob, tree, diving, \
                  validdepth, firstuips[i], nreconvconss, nreconvliterals) );
         }
      }
   }

   /* free the temporary memory */
   SCIPsetFreeBufferArray(set, &firstuips);

   /* store last conflict type */
   conftype = conflict->conflictset->conflicttype;

   /* clear the conflict candidate queue and the conflict set */
   conflictClear(conflict);

   /* restore last conflict type */
   conflict->conflictset->conflicttype = conftype;

   return SCIP_OKAY;
}

/** analyzes conflicting bound changes that were added with calls to SCIPconflictAddBound(), and on success, calls the
 *  conflict handlers to create a conflict constraint out of the resulting conflict set;
 *  updates statistics for propagation conflict analysis
 */
SCIP_RETCODE SCIPconflictAnalyze(
   SCIP_CONFLICT*        conflict,           /**< conflict analysis data */
   BMS_BLKMEM*           blkmem,             /**< block memory of transformed problem */
   SCIP_SET*             set,                /**< global SCIP settings */
   SCIP_STAT*            stat,               /**< problem statistics */
   SCIP_PROB*            prob,               /**< problem data */
   SCIP_TREE*            tree,               /**< branch and bound tree */
   int                   validdepth,         /**< minimal depth level at which the initial conflict set is valid */
   SCIP_Bool*            success             /**< pointer to store whether a conflict constraint was created, or NULL */
   )
{
   int nconss;
   int nliterals;
   int nreconvconss;
   int nreconvliterals;

   assert(conflict != NULL);
   assert(conflict->conflictset != NULL);
   assert(set != NULL);
   assert(prob != NULL);

   if( success != NULL )
      *success = FALSE;

   /* check if the conflict analysis is applicable */
   if( !SCIPconflictApplicable(set) )
      return SCIP_OKAY;

   /* check, if the conflict set will get too large with high probability */
   if( conflict->conflictset->nbdchginfos + SCIPpqueueNElems(conflict->bdchgqueue)
      + SCIPpqueueNElems(conflict->forcedbdchgqueue) >= 2*conflictCalcMaxsize(set, prob) )
      return SCIP_OKAY;

   SCIPsetDebugMsg(set, "analyzing conflict after infeasible propagation in depth %d\n", SCIPtreeGetCurrentDepth(tree));

   /* start timing */
   SCIPclockStart(conflict->propanalyzetime, set);

   conflict->npropcalls++;

   /* analyze the conflict set, and create a conflict constraint on success */
   SCIP_CALL( conflictAnalyze(conflict, blkmem, set, stat, prob, tree, FALSE, validdepth, TRUE, &nconss, &nliterals, \
         &nreconvconss, &nreconvliterals) );
   conflict->npropsuccess += (nconss > 0 ? 1 : 0);
   conflict->npropconfconss += nconss;
   conflict->npropconfliterals += nliterals;
   conflict->npropreconvconss += nreconvconss;
   conflict->npropreconvliterals += nreconvliterals;
   if( success != NULL )
      *success = (nconss > 0);

   /* stop timing */
   SCIPclockStop(conflict->propanalyzetime, set);

   return SCIP_OKAY;
}

/** gets time in seconds used for preprocessing global conflict constraint before appliance */
SCIP_Real SCIPconflictGetGlobalApplTime(
   SCIP_CONFLICT*        conflict            /**< conflict analysis data */
   )
{
   assert(conflict != NULL);

   return SCIPclockGetTime(conflict->dIBclock);
}

/** gets time in seconds used for analyzing propagation conflicts */
SCIP_Real SCIPconflictGetPropTime(
   SCIP_CONFLICT*        conflict            /**< conflict analysis data */
   )
{
   assert(conflict != NULL);

   return SCIPclockGetTime(conflict->propanalyzetime);
}

/** gets number of calls to propagation conflict analysis */
SCIP_Longint SCIPconflictGetNPropCalls(
   SCIP_CONFLICT*        conflict            /**< conflict analysis data */
   )
{
   assert(conflict != NULL);

   return conflict->npropcalls;
}

/** gets number of calls to propagation conflict analysis that yield at least one conflict constraint */
SCIP_Longint SCIPconflictGetNPropSuccess(
   SCIP_CONFLICT*        conflict            /**< conflict analysis data */
   )
{
   assert(conflict != NULL);

   return conflict->npropsuccess;
}

/** gets number of conflict constraints detected in propagation conflict analysis */
SCIP_Longint SCIPconflictGetNPropConflictConss(
   SCIP_CONFLICT*        conflict            /**< conflict analysis data */
   )
{
   assert(conflict != NULL);

   return conflict->npropconfconss;
}

/** gets total number of literals in conflict constraints created in propagation conflict analysis */
SCIP_Longint SCIPconflictGetNPropConflictLiterals(
   SCIP_CONFLICT*        conflict            /**< conflict analysis data */
   )
{
   assert(conflict != NULL);

   return conflict->npropconfliterals;
}

/** gets number of reconvergence constraints detected in propagation conflict analysis */
SCIP_Longint SCIPconflictGetNPropReconvergenceConss(
   SCIP_CONFLICT*        conflict            /**< conflict analysis data */
   )
{
   assert(conflict != NULL);

   return conflict->npropreconvconss;
}

/** gets total number of literals in reconvergence constraints created in propagation conflict analysis */
SCIP_Longint SCIPconflictGetNPropReconvergenceLiterals(
   SCIP_CONFLICT*        conflict            /**< conflict analysis data */
   )
{
   assert(conflict != NULL);

   return conflict->npropreconvliterals;
}




/*
 * Infeasible LP Conflict Analysis
 */

/** ensures, that side change arrays can store at least num entries */
static
SCIP_RETCODE ensureSidechgsSize(
   SCIP_SET*             set,                /**< global SCIP settings */
   int**                 sidechginds,        /**< pointer to side change index array */
   SCIP_Real**           sidechgoldlhss,     /**< pointer to side change old left hand sides array */
   SCIP_Real**           sidechgoldrhss,     /**< pointer to side change old right hand sides array */
   SCIP_Real**           sidechgnewlhss,     /**< pointer to side change new left hand sides array */
   SCIP_Real**           sidechgnewrhss,     /**< pointer to side change new right hand sides array */
   int*                  sidechgssize,       /**< pointer to size of side change arrays */
   int                   num                 /**< minimal number of entries to be able to store in side change arrays */
   )
{
   assert(sidechginds != NULL);
   assert(sidechgoldlhss != NULL);
   assert(sidechgoldrhss != NULL);
   assert(sidechgnewlhss != NULL);
   assert(sidechgnewrhss != NULL);
   assert(sidechgssize != NULL);

   if( num > *sidechgssize )
   {
      int newsize;

      newsize = SCIPsetCalcMemGrowSize(set, num);
      SCIP_CALL( SCIPsetReallocBufferArray(set, sidechginds, newsize) );
      SCIP_CALL( SCIPsetReallocBufferArray(set, sidechgoldlhss, newsize) );
      SCIP_CALL( SCIPsetReallocBufferArray(set, sidechgoldrhss, newsize) );
      SCIP_CALL( SCIPsetReallocBufferArray(set, sidechgnewlhss, newsize) );
      SCIP_CALL( SCIPsetReallocBufferArray(set, sidechgnewrhss, newsize) );
      *sidechgssize = newsize;
   }
   assert(num <= *sidechgssize);

   return SCIP_OKAY;
}

/** adds removal of row's side to side change arrays; finite sides are only replaced by near infinite sides, such
 *  that the row's sense in the LP solver is not changed
 */
static
SCIP_RETCODE addSideRemoval(
   SCIP_SET*             set,                /**< global SCIP settings */
   SCIP_ROW*             row,                /**< LP row to change the sides for */
   SCIP_Real             lpiinfinity,        /**< value treated as infinity in LP solver */
   int**                 sidechginds,        /**< pointer to side change index array */
   SCIP_Real**           sidechgoldlhss,     /**< pointer to side change old left hand sides array */
   SCIP_Real**           sidechgoldrhss,     /**< pointer to side change old right hand sides array */
   SCIP_Real**           sidechgnewlhss,     /**< pointer to side change new left hand sides array */
   SCIP_Real**           sidechgnewrhss,     /**< pointer to side change new right hand sides array */
   int*                  sidechgssize,       /**< pointer to size of side change arrays */
   int*                  nsidechgs           /**< pointer to number of used slots in side change arrays */
   )
{
   SCIP_Real lhs;
   SCIP_Real rhs;
   SCIP_Real constant;

   assert(sidechginds != NULL);
   assert(sidechgoldlhss != NULL);
   assert(sidechgoldrhss != NULL);
   assert(sidechgnewlhss != NULL);
   assert(sidechgnewrhss != NULL);
   assert(sidechgssize != NULL);
   assert(nsidechgs != NULL);

   lhs = SCIProwGetLhs(row);
   rhs = SCIProwGetRhs(row);
   constant = SCIProwGetConstant(row);
   assert(!SCIPsetIsInfinity(set, -lhs) || !SCIPsetIsInfinity(set, rhs));

   /* get memory to store additional side change */
   SCIP_CALL( ensureSidechgsSize(set, sidechginds, sidechgoldlhss, sidechgoldrhss, sidechgnewlhss, sidechgnewrhss, \
         sidechgssize, (*nsidechgs)+1) );
   assert(*nsidechgs < *sidechgssize);
   assert(*sidechginds != NULL);
   assert(*sidechgoldlhss != NULL);
   assert(*sidechgoldrhss != NULL);
   assert(*sidechgnewlhss != NULL);
   assert(*sidechgnewrhss != NULL);

   /* store side change */
   (*sidechginds)[*nsidechgs] = SCIProwGetLPPos(row);
   if( SCIPsetIsInfinity(set, -lhs) )
   {
      (*sidechgoldlhss)[*nsidechgs] = -lpiinfinity;
      (*sidechgnewlhss)[*nsidechgs] = -lpiinfinity;
   }
   else
   {
      (*sidechgoldlhss)[*nsidechgs] = lhs - constant;
      (*sidechgnewlhss)[*nsidechgs] = -lpiinfinity;
   }
   if( SCIPsetIsInfinity(set, rhs) )
   {
      (*sidechgoldrhss)[*nsidechgs] = lpiinfinity;
      (*sidechgnewrhss)[*nsidechgs] = lpiinfinity;
   }
   else
   {
      (*sidechgoldrhss)[*nsidechgs] = rhs - constant;
      (*sidechgnewrhss)[*nsidechgs] = lpiinfinity;
   }
   (*nsidechgs)++;

   return SCIP_OKAY;
}

/** inserts variable's new bounds into bound change arrays */
static
SCIP_RETCODE addBdchg(
   SCIP_SET*             set,                /**< global SCIP settings */
   SCIP_VAR*             var,                /**< variable to change the LP bounds for */
   SCIP_Real             newlb,              /**< new lower bound */
   SCIP_Real             newub,              /**< new upper bound */
   SCIP_LPBDCHGS*        oldlpbdchgs,        /**< old LP bound changes used for reset the LP bound change */
   SCIP_LPBDCHGS*        relaxedlpbdchgs,    /**< relaxed LP bound changes used for reset the LP bound change */
   SCIP_LPI*             lpi                 /**< pointer to LPi to access infinity of LP solver; necessary to set correct value */
   )
{
   assert(newlb <= newub);
   assert(oldlpbdchgs != NULL);
   assert(relaxedlpbdchgs != NULL);

   if( SCIPvarGetStatus(var) == SCIP_VARSTATUS_COLUMN )
   {
      SCIP_COL* col;
      int idx;
      int c;

      col = SCIPvarGetCol(var);
      c = SCIPcolGetLPPos(col);

      if( c >= 0 )
      {
         /* store old bound change for resetting the LP later */
         if( !oldlpbdchgs->usedcols[c] )
         {
            idx = oldlpbdchgs->nbdchgs;
            oldlpbdchgs->usedcols[c] = TRUE;
            oldlpbdchgs->bdchgcolinds[c] = idx;
            oldlpbdchgs->nbdchgs++;

            oldlpbdchgs->bdchginds[idx] = c;
            oldlpbdchgs->bdchglbs[idx] = SCIPvarGetLbLP(var, set);
            oldlpbdchgs->bdchgubs[idx] = SCIPvarGetUbLP(var, set);
         }
         assert(oldlpbdchgs->bdchginds[oldlpbdchgs->bdchgcolinds[c]] == c);
         assert((SCIPlpiIsInfinity(lpi, -oldlpbdchgs->bdchglbs[oldlpbdchgs->bdchgcolinds[c]]) && SCIPsetIsInfinity(set, -SCIPvarGetLbLP(var, set))) ||
            SCIPsetIsEQ(set, oldlpbdchgs->bdchglbs[oldlpbdchgs->bdchgcolinds[c]], SCIPvarGetLbLP(var, set)));
         assert((SCIPlpiIsInfinity(lpi, oldlpbdchgs->bdchgubs[oldlpbdchgs->bdchgcolinds[c]]) && SCIPsetIsInfinity(set, SCIPvarGetUbLP(var, set))) ||
            SCIPsetIsEQ(set, oldlpbdchgs->bdchgubs[oldlpbdchgs->bdchgcolinds[c]], SCIPvarGetUbLP(var, set)));

         /* store bound change for conflict analysis */
         if( !relaxedlpbdchgs->usedcols[c] )
         {
            idx = relaxedlpbdchgs->nbdchgs;
            relaxedlpbdchgs->usedcols[c] = TRUE;
            relaxedlpbdchgs->bdchgcolinds[c] = idx;
            relaxedlpbdchgs->nbdchgs++;

            /* remember the positive for later further bound widenings */
            relaxedlpbdchgs->bdchginds[idx] = c;
         }
         else
         {
            idx = relaxedlpbdchgs->bdchgcolinds[c];
            assert(relaxedlpbdchgs->bdchginds[idx] == c);

            /* the new bound should be the same or more relaxed */
            assert(relaxedlpbdchgs->bdchglbs[idx] >= newlb ||
               (SCIPlpiIsInfinity(lpi, -relaxedlpbdchgs->bdchglbs[idx]) && SCIPsetIsInfinity(set, -newlb)));
            assert(relaxedlpbdchgs->bdchgubs[idx] <= newub ||
               (SCIPlpiIsInfinity(lpi, relaxedlpbdchgs->bdchgubs[idx]) && SCIPsetIsInfinity(set, newub)));
         }

         /* set the new bounds for the LP with the correct infinity value */
         relaxedlpbdchgs->bdchglbs[idx] = SCIPsetIsInfinity(set, -newlb) ? -SCIPlpiInfinity(lpi) : newlb;
         relaxedlpbdchgs->bdchgubs[idx] = SCIPsetIsInfinity(set, newub) ? SCIPlpiInfinity(lpi) : newub;
         if( SCIPsetIsInfinity(set, -oldlpbdchgs->bdchglbs[idx]) )
            oldlpbdchgs->bdchglbs[idx] = -SCIPlpiInfinity(lpi);
         if( SCIPsetIsInfinity(set, oldlpbdchgs->bdchgubs[idx]) )
            oldlpbdchgs->bdchgubs[idx] = SCIPlpiInfinity(lpi);
      }
   }

   return SCIP_OKAY;
}

/** ensures, that candidate array can store at least num entries */
static
SCIP_RETCODE ensureCandsSize(
   SCIP_SET*             set,                /**< global SCIP settings */
   SCIP_VAR***           cands,              /**< pointer to candidate array */
   SCIP_Real**           candscores,         /**< pointer to candidate score array */
   SCIP_Real**           newbounds,          /**< pointer to candidate new bounds array */
   SCIP_Real**           proofactdeltas,     /**< pointer to candidate proof delta array */
   int*                  candssize,          /**< pointer to size of array */
   int                   num                 /**< minimal number of candidates to store in array */
   )
{
   assert(cands != NULL);
   assert(candssize != NULL);

   if( num > *candssize )
   {
      int newsize;

      newsize = SCIPsetCalcMemGrowSize(set, num);
      SCIP_CALL( SCIPsetReallocBufferArray(set, cands, newsize) );
      SCIP_CALL( SCIPsetReallocBufferArray(set, candscores, newsize) );
      SCIP_CALL( SCIPsetReallocBufferArray(set, newbounds, newsize) );
      SCIP_CALL( SCIPsetReallocBufferArray(set, proofactdeltas, newsize) );
      *candssize = newsize;
   }
   assert(num <= *candssize);

   return SCIP_OKAY;
}

/** adds variable to candidate list, if the current best bound corresponding to the proof coefficient is local;
 *  returns the array position in the candidate list, where the new candidate was inserted, or -1 if the
 *  variable can relaxed to global bounds immediately without increasing the proof's activity;
 *  the candidates are sorted with respect to the following two criteria:
 *  - prefer bound changes that have been applied deeper in the tree, to get a more global conflict
 *  - prefer variables with small Farkas coefficient to get rid of as many bound changes as possible
 */
static
SCIP_RETCODE addCand(
   SCIP_SET*             set,                /**< global SCIP settings */
   int                   currentdepth,       /**< current depth in the tree */
   SCIP_VAR*             var,                /**< variable to add to candidate array */
   int                   lbchginfopos,       /**< positions of currently active lower bound change information in variable's array */
   int                   ubchginfopos,       /**< positions of currently active upper bound change information in variable's array */
   SCIP_Real             proofcoef,          /**< coefficient of variable in infeasibility/bound proof */
   SCIP_Real             prooflhs,           /**< left hand side of infeasibility/bound proof */
   SCIP_Real             proofact,           /**< activity of infeasibility/bound proof row */
   SCIP_VAR***           cands,              /**< pointer to candidate array for undoing bound changes */
   SCIP_Real**           candscores,         /**< pointer to candidate score array for undoing bound changes */
   SCIP_Real**           newbounds,          /**< pointer to candidate new bounds array for undoing bound changes */
   SCIP_Real**           proofactdeltas,     /**< pointer to proof activity increase array for undoing bound changes */
   int*                  candssize,          /**< pointer to size of cands arrays */
   int*                  ncands,             /**< pointer to count number of candidates in bound change list */
   int                   firstcand           /**< position of first unprocessed bound change candidate */
   )
{
   SCIP_Real oldbound;
   SCIP_Real newbound;
   SCIP_Real QUAD(proofactdelta);
   SCIP_Real score;
   int depth;
   int i;
   SCIP_Bool resolvable;

   assert(set != NULL);
   assert(var != NULL);
   assert(-1 <= lbchginfopos && lbchginfopos <= var->nlbchginfos);
   assert(-1 <= ubchginfopos && ubchginfopos <= var->nubchginfos);
   assert(!SCIPsetIsZero(set, proofcoef));
   assert(SCIPsetIsGT(set, prooflhs, proofact));
   assert(cands != NULL);
   assert(candscores != NULL);
   assert(newbounds != NULL);
   assert(proofactdeltas != NULL);
   assert(candssize != NULL);
   assert(ncands != NULL);
   assert(*ncands <= *candssize);
   assert(0 <= firstcand && firstcand <= *ncands);

   /* in the infeasibility or dual bound proof, the variable's bound is chosen to maximize the proof's activity */
   if( proofcoef > 0.0 )
   {
      assert(ubchginfopos >= 0); /* otherwise, undoBdchgsProof() should already have relaxed the local bound */

      /* calculate the difference of current bound to the previous bound the variable was set to */
      if( ubchginfopos == var->nubchginfos )
      {
         /* current bound is the strong branching or diving bound */
         oldbound = SCIPvarGetUbLP(var, set);
         newbound = SCIPvarGetUbLocal(var);
         depth = currentdepth+1;
         resolvable = FALSE;
      }
      else
      {
         /* current bound is the result of a local bound change */
         resolvable = bdchginfoIsResolvable(&var->ubchginfos[ubchginfopos]);
         depth = var->ubchginfos[ubchginfopos].bdchgidx.depth;
         oldbound = var->ubchginfos[ubchginfopos].newbound;
         newbound = var->ubchginfos[ubchginfopos].oldbound;
      }
   }
   else
   {
      assert(lbchginfopos >= 0); /* otherwise, undoBdchgsProof() should already have relaxed the local bound */

      /* calculate the difference of current bound to the previous bound the variable was set to */
      if( lbchginfopos == var->nlbchginfos )
      {
         /* current bound is the strong branching or diving bound */
         oldbound = SCIPvarGetLbLP(var, set);
         newbound = SCIPvarGetLbLocal(var);
         depth = currentdepth+1;
         resolvable = FALSE;
      }
      else
      {
         /* current bound is the result of a local bound change */
         resolvable = bdchginfoIsResolvable(&var->lbchginfos[lbchginfopos]);
         depth = var->lbchginfos[lbchginfopos].bdchgidx.depth;
         oldbound = var->lbchginfos[lbchginfopos].newbound;
         newbound = var->lbchginfos[lbchginfopos].oldbound;
      }
   }

   /* calculate the increase in the proof's activity */
   SCIPquadprecSumDD(proofactdelta, newbound, -oldbound);
   SCIPquadprecProdQD(proofactdelta, proofactdelta, proofcoef);
   assert(QUAD_TO_DBL(proofactdelta) > 0.0);

   /* calculate score for undoing the bound change */
   score = calcBdchgScore(prooflhs, proofact, QUAD_TO_DBL(proofactdelta), proofcoef, depth, currentdepth, var, set);

   if( !resolvable )
   {
      score += 10.0;
      if( !SCIPvarIsBinary(var) )
         score += 10.0;
   }

   /* get enough memory to store new candidate */
   SCIP_CALL( ensureCandsSize(set, cands, candscores, newbounds, proofactdeltas, candssize, (*ncands)+1) );
   assert(*cands != NULL);
   assert(*candscores != NULL);
   assert(*newbounds != NULL);
   assert(*proofactdeltas != NULL);

   SCIPsetDebugMsg(set, " -> local <%s> %s %g, relax <%s> %s %g, proofcoef=%g, dpt=%d, resolve=%u, delta=%g, score=%g\n",
      SCIPvarGetName(var), proofcoef > 0.0 ? "<=" : ">=", oldbound,
      SCIPvarGetName(var), proofcoef > 0.0 ? "<=" : ">=", newbound,
      proofcoef, depth, resolvable, QUAD_TO_DBL(proofactdelta), score);

   /* insert variable in candidate list without touching the already processed candidates */
   for( i = *ncands; i > firstcand && score > (*candscores)[i-1]; --i )
   {
      (*cands)[i] = (*cands)[i-1];
      (*candscores)[i] = (*candscores)[i-1];
      (*newbounds)[i] = (*newbounds)[i-1];
      (*proofactdeltas)[i] = (*proofactdeltas)[i-1];
   }
   (*cands)[i] = var;
   (*candscores)[i] = score;
   (*newbounds)[i] = newbound;
   (*proofactdeltas)[i] = QUAD_TO_DBL(proofactdelta);
   (*ncands)++;

   return SCIP_OKAY;
}

/** after changing the global bound of a variable, the bdchginfos that are now redundant are replaced with
 *  oldbound = newbound = global bound; if the current bdchginfo is of such kind, the bound is equal to the
 *  global bound and we can ignore it by installing a -1 as the corresponding bound change info position
 */
static
void skipRedundantBdchginfos(
   SCIP_VAR*             var,                /**< problem variable */
   int*                  lbchginfopos,       /**< pointer to lower bound change information position */
   int*                  ubchginfopos        /**< pointer to upper bound change information position */
   )
{
   assert(var != NULL);
   assert(lbchginfopos != NULL);
   assert(ubchginfopos != NULL);
   assert(-1 <= *lbchginfopos && *lbchginfopos <= var->nlbchginfos);
   assert(-1 <= *ubchginfopos && *ubchginfopos <= var->nubchginfos);
   assert(*lbchginfopos == -1 || *lbchginfopos == var->nlbchginfos
      || var->lbchginfos[*lbchginfopos].redundant
      == (var->lbchginfos[*lbchginfopos].oldbound == var->lbchginfos[*lbchginfopos].newbound)); /*lint !e777*/
   assert(*ubchginfopos == -1 || *ubchginfopos == var->nubchginfos
      || var->ubchginfos[*ubchginfopos].redundant
      == (var->ubchginfos[*ubchginfopos].oldbound == var->ubchginfos[*ubchginfopos].newbound)); /*lint !e777*/

   if( *lbchginfopos >= 0 && *lbchginfopos < var->nlbchginfos && var->lbchginfos[*lbchginfopos].redundant )
   {
      assert(SCIPvarGetLbGlobal(var) == var->lbchginfos[*lbchginfopos].oldbound); /*lint !e777*/
      *lbchginfopos = -1;
   }
   if( *ubchginfopos >= 0 && *ubchginfopos < var->nubchginfos && var->ubchginfos[*ubchginfopos].redundant )
   {
      assert(SCIPvarGetUbGlobal(var) == var->ubchginfos[*ubchginfopos].oldbound); /*lint !e777*/
      *ubchginfopos = -1;
   }
}

/** undoes bound changes on variables, still leaving the given infeasibility proof valid */
static
SCIP_RETCODE undoBdchgsProof(
   SCIP_SET*             set,                /**< global SCIP settings */
   SCIP_PROB*            prob,               /**< problem data */
   int                   currentdepth,       /**< current depth in the tree */
   SCIP_Real*            proofcoefs,         /**< coefficients in infeasibility proof */
   SCIP_Real             prooflhs,           /**< left hand side of proof */
   SCIP_Real*            proofact,           /**< current activity of proof */
   SCIP_Real*            curvarlbs,          /**< current lower bounds of active problem variables */
   SCIP_Real*            curvarubs,          /**< current upper bounds of active problem variables */
   int*                  lbchginfoposs,      /**< positions of currently active lower bound change information in variables' arrays */
   int*                  ubchginfoposs,      /**< positions of currently active upper bound change information in variables' arrays */
   SCIP_LPBDCHGS*        oldlpbdchgs,        /**< old LP bound changes used for reset the LP bound change, or NULL */
   SCIP_LPBDCHGS*        relaxedlpbdchgs,    /**< relaxed LP bound changes used for reset the LP bound change, or NULL */
   SCIP_Bool*            resolve,            /**< pointer to store whether the changed LP should be resolved again, or NULL */
   SCIP_LPI*             lpi                 /**< pointer to LPi to access infinity of LP solver; necessary to set correct values */
   )
{
   SCIP_VAR** vars;
   SCIP_VAR** cands;
   SCIP_Real* candscores;
   SCIP_Real* newbounds;
   SCIP_Real* proofactdeltas;
   int nvars;
   int ncands;
   int candssize;
   int v;
   int i;

   assert(prob != NULL);
   assert(proofcoefs != NULL);
   assert(SCIPsetIsFeasGT(set, prooflhs, (*proofact)));
   assert(curvarlbs != NULL);
   assert(curvarubs != NULL);
   assert(lbchginfoposs != NULL);
   assert(ubchginfoposs != NULL);

   if( resolve != NULL )
      *resolve = FALSE;

   vars = prob->vars;
   nvars = prob->nvars;
   assert(nvars == 0 || vars != NULL);

   /* calculate the order in which the bound changes are tried to be undone, and relax all bounds if this doesn't
    * increase the proof's activity
    */
   SCIP_CALL( SCIPsetAllocBufferArray(set, &cands, nvars) );
   SCIP_CALL( SCIPsetAllocBufferArray(set, &candscores, nvars) );
   SCIP_CALL( SCIPsetAllocBufferArray(set, &newbounds, nvars) );
   SCIP_CALL( SCIPsetAllocBufferArray(set, &proofactdeltas, nvars) );
   ncands = 0;
   candssize = nvars;
   for( v = 0; v < nvars; ++v )
   {
      SCIP_VAR* var;
      SCIP_Bool relaxed;

      var = vars[v];

      /* after changing the global bound of a variable, the bdchginfos that are now redundant are replaced with
       * oldbound = newbound = global bound; if the current bdchginfo is of such kind, the bound is equal to the
       * global bound and we can ignore it
       */
      skipRedundantBdchginfos(var, &lbchginfoposs[v], &ubchginfoposs[v]);

      /* ignore variables already relaxed to global bounds */
      if( (lbchginfoposs[v] == -1 && ubchginfoposs[v] == -1) )
      {
         proofcoefs[v] = 0.0;
         continue;
      }

      /* relax bounds that are not used in the proof to the global bounds */
      relaxed = FALSE;
      if( !SCIPsetIsNegative(set, proofcoefs[v]) )
      {
         /* the lower bound is not used */
         if( lbchginfoposs[v] >= 0 )
         {
            SCIPsetDebugMsg(set, " -> relaxing variable <%s>[%g,%g] to [%g,%g]: proofcoef=%g, %g <= %g\n",
               SCIPvarGetName(var), curvarlbs[v], curvarubs[v], SCIPvarGetLbGlobal(var), curvarubs[v],
               proofcoefs[v], prooflhs, (*proofact));
            curvarlbs[v] = SCIPvarGetLbGlobal(var);
            lbchginfoposs[v] = -1;
            relaxed = TRUE;
         }
      }
      if( !SCIPsetIsPositive(set, proofcoefs[v]) )
      {
         /* the upper bound is not used */
         if( ubchginfoposs[v] >= 0 )
         {
            SCIPsetDebugMsg(set, " -> relaxing variable <%s>[%g,%g] to [%g,%g]: proofcoef=%g, %g <= %g\n",
               SCIPvarGetName(var), curvarlbs[v], curvarubs[v], curvarlbs[v], SCIPvarGetUbGlobal(var),
               proofcoefs[v], prooflhs, (*proofact));
            curvarubs[v] = SCIPvarGetUbGlobal(var);
            ubchginfoposs[v] = -1;
            relaxed = TRUE;
         }
      }
      if( relaxed && oldlpbdchgs != NULL )
      {
         SCIP_CALL( addBdchg(set, var, curvarlbs[v], curvarubs[v], oldlpbdchgs, relaxedlpbdchgs, lpi) );
      }

      /* add bound to candidate list */
      if( lbchginfoposs[v] >= 0 || ubchginfoposs[v] >= 0 )
      {
         SCIP_CALL( addCand(set, currentdepth, var, lbchginfoposs[v], ubchginfoposs[v], proofcoefs[v],
               prooflhs, (*proofact), &cands, &candscores, &newbounds, &proofactdeltas, &candssize, &ncands, 0) );
      }
      /* we can set the proof coefficient to zero, because the variable is not needed */
      else
         proofcoefs[v] = 0.0;
   }

   /* try to undo remaining local bound changes while still keeping the proof row violated:
    * bound changes can be undone, if prooflhs > proofact + proofactdelta;
    * afterwards, the current proof activity has to be updated
    */
   for( i = 0; i < ncands; ++i )
   {
      assert(proofactdeltas[i] > 0.0);
      assert((lbchginfoposs[SCIPvarGetProbindex(cands[i])] >= 0) != (ubchginfoposs[SCIPvarGetProbindex(cands[i])] >= 0));

      /* when relaxing a constraint we still need to stay infeasible; therefore we need to do the comparison in
       * feasibility tolerance because if 'prooflhs' is (feas-))equal to 'proofact + proofactdeltas[i]' it would mean
       * that there is no violation
       */
      if( SCIPsetIsFeasGT(set, prooflhs, (*proofact) + proofactdeltas[i]) )
      {
         v = SCIPvarGetProbindex(cands[i]);
         assert(0 <= v && v < nvars);
         assert((lbchginfoposs[v] >= 0) != (ubchginfoposs[v] >= 0));

         SCIPsetDebugMsg(set, " -> relaxing variable <%s>[%g,%g] to [%g,%g]: proofcoef=%g, %g <= %g + %g\n",
            SCIPvarGetName(cands[i]), curvarlbs[v], curvarubs[v],
            proofcoefs[v] > 0.0 ? curvarlbs[v] : newbounds[i],
            proofcoefs[v] > 0.0 ? newbounds[i] : curvarubs[v],
            proofcoefs[v], prooflhs, (*proofact), proofactdeltas[i]);

#ifndef NDEBUG
         {
            SCIP_Real QUAD(verifylb);
            SCIP_Real QUAD(verifyub);

            SCIPquadprecSumDD(verifylb, newbounds[i], -curvarlbs[v]);
            SCIPquadprecProdQD(verifylb, verifylb, proofcoefs[v]);

            SCIPquadprecSumDD(verifyub, newbounds[i], -curvarubs[v]);
            SCIPquadprecProdQD(verifyub, verifyub, proofcoefs[v]);

            assert((SCIPsetIsPositive(set, proofcoefs[v]) && SCIPsetIsGT(set, newbounds[i], curvarubs[v]))
               || (SCIPsetIsNegative(set, proofcoefs[v]) && SCIPsetIsLT(set, newbounds[i], curvarlbs[v])));
            assert((SCIPsetIsPositive(set, proofcoefs[v])
                  && SCIPsetIsEQ(set, proofactdeltas[i], QUAD_TO_DBL(verifyub)))
               || (SCIPsetIsNegative(set, proofcoefs[v])
                  && SCIPsetIsEQ(set, proofactdeltas[i], QUAD_TO_DBL(verifylb))));
            assert(!SCIPsetIsZero(set, proofcoefs[v]));
         }
#endif

         if( proofcoefs[v] > 0.0 )
         {
            assert(ubchginfoposs[v] >= 0);
            assert(lbchginfoposs[v] == -1);
            curvarubs[v] = newbounds[i];
            ubchginfoposs[v]--;
         }
         else
         {
            assert(lbchginfoposs[v] >= 0);
            assert(ubchginfoposs[v] == -1);
            curvarlbs[v] = newbounds[i];
            lbchginfoposs[v]--;
         }
         if( oldlpbdchgs != NULL )
         {
            SCIP_CALL( addBdchg(set, cands[i], curvarlbs[v], curvarubs[v], oldlpbdchgs, relaxedlpbdchgs, lpi) );
         }
         (*proofact) += proofactdeltas[i];
         if( resolve != NULL && SCIPvarIsInLP(cands[i]) )
            *resolve = TRUE;

         /* after changing the global bound of a variable, the bdchginfos that are now redundant are replaced with
          * oldbound = newbound = global bound; if the current bdchginfo is of such kind, the bound is equal to the
          * global bound and we can ignore it
          */
         skipRedundantBdchginfos(cands[i], &lbchginfoposs[v], &ubchginfoposs[v]);

         /* insert the new local bound of the variable into the candidate list */
         if( lbchginfoposs[v] >= 0 || ubchginfoposs[v] >= 0 )
         {
            SCIP_CALL( addCand(set, currentdepth, cands[i], lbchginfoposs[v], ubchginfoposs[v], proofcoefs[v],
                  prooflhs, (*proofact), &cands, &candscores, &newbounds, &proofactdeltas, &candssize, &ncands, i+1) );
         }
         else
            proofcoefs[v] = 0.0;
      }
   }

   /* free the buffer for the sorted bound change candidates */
   SCIPsetFreeBufferArray(set, &proofactdeltas);
   SCIPsetFreeBufferArray(set, &newbounds);
   SCIPsetFreeBufferArray(set, &candscores);
   SCIPsetFreeBufferArray(set, &cands);

   return SCIP_OKAY;
}

/* because calculations might cancel out some values, we stop the infeasibility analysis if a value is bigger than
 * 2^53 = 9007199254740992
 */
#define NUMSTOP 9007199254740992.0

/** analyzes an infeasible LP and undoes additional bound changes while staying infeasible */
static
SCIP_RETCODE undoBdchgsDualfarkas(
   SCIP_SET*             set,                /**< global SCIP settings */
   SCIP_PROB*            prob,               /**< problem data */
   SCIP_LP*              lp,                 /**< LP data */
   int                   currentdepth,       /**< current depth in the tree */
   SCIP_Real*            curvarlbs,          /**< current lower bounds of active problem variables */
   SCIP_Real*            curvarubs,          /**< current upper bounds of active problem variables */
   int*                  lbchginfoposs,      /**< positions of currently active lower bound change information in variables' arrays */
   int*                  ubchginfoposs,      /**< positions of currently active upper bound change information in variables' arrays */
   SCIP_LPBDCHGS*        oldlpbdchgs,        /**< old LP bound changes used for reset the LP bound change, or NULL */
   SCIP_LPBDCHGS*        relaxedlpbdchgs,    /**< relaxed LP bound changes used for reset the LP bound change, or NULL */
   SCIP_Bool*            valid,              /**< pointer to store whether the unfixings are valid */
   SCIP_Bool*            resolve,            /**< pointer to store whether the changed LP should be resolved again */
   SCIP_Real*            farkascoefs,        /**< coefficients in the proof constraint */
   SCIP_Real             farkaslhs,          /**< lhs of the proof constraint */
   SCIP_Real*            farkasactivity      /**< maximal activity of the proof constraint */
   )
{
   SCIP_LPI* lpi;

   assert(prob != NULL);
   assert(lp != NULL);
   assert(lp->flushed);
   assert(lp->solved);
   assert(curvarlbs != NULL);
   assert(curvarubs != NULL);
   assert(lbchginfoposs != NULL);
   assert(ubchginfoposs != NULL);
   assert(valid != NULL);
   assert(resolve != NULL);

   SCIPsetDebugMsg(set, "undoing bound changes in infeasible LP: cutoff=%g\n", lp->cutoffbound);

   *valid = FALSE;
   *resolve = FALSE;

   lpi = SCIPlpGetLPI(lp);

   /* check, if the Farkas row is still violated (using current bounds and ignoring local rows) */
   if( SCIPsetIsFeasGT(set, farkaslhs, *farkasactivity) )
   {
      /* undo bound changes while keeping the infeasibility proof valid */
      SCIP_CALL( undoBdchgsProof(set, prob, currentdepth, farkascoefs, farkaslhs, farkasactivity, \
            curvarlbs, curvarubs, lbchginfoposs, ubchginfoposs, oldlpbdchgs, relaxedlpbdchgs, resolve, lpi) );

      *valid = TRUE;

      /* resolving does not make sense: the old dual ray is still valid -> resolving will not change the solution */
      *resolve = FALSE;
   }

   return SCIP_OKAY;
}

/** analyzes an LP exceeding the objective limit and undoes additional bound changes while staying beyond the
 *  objective limit
 */
static
SCIP_RETCODE undoBdchgsDualsol(
   SCIP_SET*             set,                /**< global SCIP settings */
   SCIP_PROB*            prob,               /**< problem data */
   SCIP_LP*              lp,                 /**< LP data */
   int                   currentdepth,       /**< current depth in the tree */
   SCIP_Real*            curvarlbs,          /**< current lower bounds of active problem variables */
   SCIP_Real*            curvarubs,          /**< current upper bounds of active problem variables */
   int*                  lbchginfoposs,      /**< positions of currently active lower bound change information in variables' arrays */
   int*                  ubchginfoposs,      /**< positions of currently active upper bound change information in variables' arrays */
   SCIP_LPBDCHGS*        oldlpbdchgs,        /**< old LP bound changes used for reset the LP bound change, or NULL */
   SCIP_LPBDCHGS*        relaxedlpbdchgs,    /**< relaxed LP bound changes used for reset the LP bound change, or NULL */
   SCIP_Bool*            valid,              /**< pointer to store whether the unfixings are valid */
   SCIP_Bool*            resolve,            /**< pointer to store whether the changed LP should be resolved again */
   SCIP_Real*            dualcoefs,          /**< coefficients in the proof constraint */
   SCIP_Real             duallhs,            /**< lhs of the proof constraint */
   SCIP_Real*            dualactivity        /**< maximal activity of the proof constraint */
   )
{
   SCIP_LPI* lpi;

   assert(set != NULL);
   assert(prob != NULL);
   assert(lp != NULL);
   assert(lp->flushed);
   assert(lp->solved);
   assert(curvarlbs != NULL);
   assert(curvarubs != NULL);
   assert(lbchginfoposs != NULL);
   assert(ubchginfoposs != NULL);
   assert(valid != NULL);
   assert(resolve != NULL);

   *valid = FALSE;
   *resolve = FALSE;

   SCIPsetDebugMsg(set, "undoing bound changes in LP exceeding cutoff: cutoff=%g\n", lp->cutoffbound);

   /* get LP solver interface */
   lpi = SCIPlpGetLPI(lp);

   /* check, if the dual row is still violated (using current bounds and ignoring local rows) */
   if( SCIPsetIsFeasGT(set, duallhs, *dualactivity) )
   {
      /* undo bound changes while keeping the infeasibility proof valid */
      SCIP_CALL( undoBdchgsProof(set, prob, currentdepth, dualcoefs, duallhs, dualactivity, curvarlbs, curvarubs, \
            lbchginfoposs, ubchginfoposs, oldlpbdchgs, relaxedlpbdchgs, resolve, lpi) );

      *valid = TRUE;
   }

   return SCIP_OKAY;
}

/** applies conflict analysis starting with given bound changes, that could not be undone during previous
 *  infeasibility analysis
 */
static
SCIP_RETCODE conflictAnalyzeRemainingBdchgs(
   SCIP_CONFLICT*        conflict,           /**< conflict analysis data */
   BMS_BLKMEM*           blkmem,             /**< block memory of transformed problem */
   SCIP_SET*             set,                /**< global SCIP settings */
   SCIP_STAT*            stat,               /**< problem statistics */
   SCIP_PROB*            prob,               /**< problem data */
   SCIP_TREE*            tree,               /**< branch and bound tree */
   SCIP_Bool             diving,             /**< are we in strong branching or diving mode? */
   int*                  lbchginfoposs,      /**< positions of currently active lower bound change information in variables' arrays */
   int*                  ubchginfoposs,      /**< positions of currently active upper bound change information in variables' arrays */
   int*                  nconss,             /**< pointer to store the number of generated conflict constraints */
   int*                  nliterals,          /**< pointer to store the number of literals in generated conflict constraints */
   int*                  nreconvconss,       /**< pointer to store the number of generated reconvergence constraints */
   int*                  nreconvliterals     /**< pointer to store the number of literals generated reconvergence constraints */
   )
{
   SCIP_VAR** vars;
   SCIP_VAR* var;
   SCIP_CONFTYPE conftype;
   SCIP_Bool usescutoffbound;
   int nvars;
   int v;
   int nbdchgs;
   int maxsize;

   assert(prob != NULL);
   assert(lbchginfoposs != NULL);
   assert(ubchginfoposs != NULL);
   assert(nconss != NULL);
   assert(nliterals != NULL);
   assert(nreconvconss != NULL);
   assert(nreconvliterals != NULL);

   *nconss = 0;
   *nliterals = 0;
   *nreconvconss = 0;
   *nreconvliterals = 0;

   vars = prob->vars;
   nvars = prob->nvars;
   assert(nvars == 0 || vars != NULL);

   maxsize = 2*conflictCalcMaxsize(set, prob);

   /* initialize conflict data */
   conftype = conflict->conflictset->conflicttype;
   usescutoffbound = conflict->conflictset->usescutoffbound;

   SCIP_CALL( SCIPconflictInit(conflict, set, stat, prob, conftype, usescutoffbound) );

   conflict->conflictset->conflicttype = conftype;
   conflict->conflictset->usescutoffbound = usescutoffbound;

   /* add remaining bound changes to conflict queue */
   SCIPsetDebugMsg(set, "initial conflict set after undoing bound changes:\n");

   nbdchgs = 0;
   for( v = 0; v < nvars && nbdchgs < maxsize; ++v )
   {
      var = vars[v];
      assert(var != NULL);
      assert(var->nlbchginfos >= 0);
      assert(var->nubchginfos >= 0);
      assert(-1 <= lbchginfoposs[v] && lbchginfoposs[v] <= var->nlbchginfos);
      assert(-1 <= ubchginfoposs[v] && ubchginfoposs[v] <= var->nubchginfos);

      if( lbchginfoposs[v] == var->nlbchginfos || ubchginfoposs[v] == var->nubchginfos )
      {
         SCIP_BDCHGINFO* bdchginfo;
         SCIP_Real relaxedbd;

         /* the strong branching or diving bound stored in the column is responsible for the conflict:
          * it cannot be resolved and therefore has to be directly put into the conflict set
          */
         assert((lbchginfoposs[v] == var->nlbchginfos) != (ubchginfoposs[v] == var->nubchginfos)); /* only one can be tight in the dual! */
         assert(lbchginfoposs[v] < var->nlbchginfos || SCIPvarGetLbLP(var, set) > SCIPvarGetLbLocal(var));
         assert(ubchginfoposs[v] < var->nubchginfos || SCIPvarGetUbLP(var, set) < SCIPvarGetUbLocal(var));

         /* create an artificial bound change information for the diving/strong branching bound change;
          * they are freed in the SCIPconflictFlushConss() call
          */
         if( lbchginfoposs[v] == var->nlbchginfos )
         {
            SCIP_CALL( conflictCreateTmpBdchginfo(conflict, blkmem, set, var, SCIP_BOUNDTYPE_LOWER,
                  SCIPvarGetLbLocal(var), SCIPvarGetLbLP(var, set), &bdchginfo) );
            relaxedbd = SCIPvarGetLbLP(var, set);
         }
         else
         {
            SCIP_CALL( conflictCreateTmpBdchginfo(conflict, blkmem, set, var, SCIP_BOUNDTYPE_UPPER,
                  SCIPvarGetUbLocal(var), SCIPvarGetUbLP(var, set), &bdchginfo) );
            relaxedbd = SCIPvarGetUbLP(var, set);
         }

         /* put variable into the conflict set */
         SCIPsetDebugMsg(set, "   force: <%s> %s %g [status: %d, type: %d, dive/strong]\n",
            SCIPvarGetName(var), lbchginfoposs[v] == var->nlbchginfos ? ">=" : "<=",
            lbchginfoposs[v] == var->nlbchginfos ? SCIPvarGetLbLP(var, set) : SCIPvarGetUbLP(var, set),
            SCIPvarGetStatus(var), SCIPvarGetType(var));
         SCIP_CALL( conflictAddConflictBound(conflict, blkmem, set, bdchginfo, relaxedbd) );

         /* each variable which is add to the conflict graph gets an increase in the VSIDS
          *
          * @note That is different to the VSIDS preseted in the literature
          */
         SCIP_CALL( incVSIDS(var, blkmem, set, stat, SCIPbdchginfoGetBoundtype(bdchginfo), relaxedbd, set->conf_conflictgraphweight) );
         nbdchgs++;
      }
      else
      {
         /* put remaining bound changes into conflict candidate queue */
         if( lbchginfoposs[v] >= 0 )
         {
            SCIP_CALL( conflictAddBound(conflict, blkmem, set, stat, var, SCIP_BOUNDTYPE_LOWER, \
                  &var->lbchginfos[lbchginfoposs[v]], SCIPbdchginfoGetNewbound(&var->lbchginfos[lbchginfoposs[v]])) );
            nbdchgs++;
         }
         if( ubchginfoposs[v] >= 0 )
         {
            assert(!SCIPbdchginfoIsRedundant(&var->ubchginfos[ubchginfoposs[v]]));
            SCIP_CALL( conflictAddBound(conflict, blkmem, set, stat, var, SCIP_BOUNDTYPE_UPPER, \
                  &var->ubchginfos[ubchginfoposs[v]], SCIPbdchginfoGetNewbound(&var->ubchginfos[ubchginfoposs[v]])) );
            nbdchgs++;
         }
      }
   }

   if( v == nvars )
   {
      /* analyze the conflict set, and create conflict constraints on success */
      SCIP_CALL( conflictAnalyze(conflict, blkmem, set, stat, prob, tree, diving, 0, FALSE, nconss, nliterals, \
            nreconvconss, nreconvliterals) );
   }

   return SCIP_OKAY;
}

/** adds a weighted LP row to an aggregation row */
static
SCIP_RETCODE addRowToAggrRow(
   SCIP_SET*             set,                /**< global SCIP settings */
   SCIP_ROW*             row,                /**< LP row */
   SCIP_Real             weight,             /**< weight for scaling */
   SCIP_AGGRROW*         aggrrow             /**< aggregation row */
   )
{
   assert(set != NULL);
   assert(row != NULL);
   assert(weight != 0.0);

   /* add minimal value to dual row's left hand side: y_i < 0 -> lhs, y_i > 0 -> rhs */
   if( weight < 0.0 )
   {
      assert(!SCIPsetIsInfinity(set, -row->lhs));
      SCIP_CALL( SCIPaggrRowAddRow(set->scip, aggrrow, row, weight, -1) );
   }
   else
   {
      assert(!SCIPsetIsInfinity(set, row->rhs));
      SCIP_CALL( SCIPaggrRowAddRow(set->scip, aggrrow, row, weight, +1) );
   }
   SCIPsetDebugMsg(set, " -> add %s row <%s>[%g,%g](lp depth: %d): dual=%g -> dualrhs=%g\n",
      row->local ? "local" : "global",
      SCIProwGetName(row), row->lhs - row->constant, row->rhs - row->constant,
      row->lpdepth, weight, SCIPaggrRowGetRhs(aggrrow));

   return SCIP_OKAY;
}

/** checks validity of an LP row and a corresponding weight */
static
SCIP_Bool checkDualFeasibility(
   SCIP_SET*             set,                /**< global SCIP settings */
   SCIP_ROW*             row,                /**< LP row */
   SCIP_Real             weight,             /**< weight for scaling */
   SCIP_Bool*            zerocontribution    /**< pointer to store whether every row entry is zero within tolerances */
   )
{
   SCIP_Bool valid = TRUE;

   *zerocontribution = TRUE;

   /* dual solution values of 0.0 are always valid */
   if( REALABS(weight) > QUAD_EPSILON )
   {
      *zerocontribution = FALSE;

      /* check dual feasibility */
      if( (SCIPsetIsInfinity(set, -row->lhs) && weight > 0.0) || (SCIPsetIsInfinity(set, row->rhs) && weight < 0.0) )
      {
         int i;

         /* ignore slight numerical violations if the contribution of every component of the row is close to zero */
         if( weight > 0.0 )
            *zerocontribution = SCIPsetIsDualfeasZero(set, row->rhs * weight);
         else
            *zerocontribution = SCIPsetIsDualfeasZero(set, row->lhs * weight);

         for( i = 0; i < row->len && *zerocontribution; i++ )
         {
            if( !SCIPsetIsDualfeasZero(set, weight * row->vals[i]) )
               *zerocontribution = FALSE;
         }

         if( !(*zerocontribution) )
         {
            SCIPsetDebugMsg(set, " -> invalid dual solution value %g for row <%s>: lhs=%g, rhs=%g\n",
               weight, SCIProwGetName(row), row->lhs, row->rhs);

            valid = FALSE;
         }
      }
   }

   return valid;
}

/** sort local rows by increasing depth */
static
SCIP_RETCODE sortLocalRows(
   SCIP_SET*             set,                /**< global SCIP settings */
   SCIP_AGGRROW*         aggrrow,            /**< aggregation row */
   SCIP_ROW**            rows,               /**< array of local rows */
   int*                  rowinds,            /**< array of row indices */
   int*                  rowdepth,           /**< array of LP depths */
   int                   nrows               /**< number of local rows */
   )
{
   int* rownnz;
   int i;

   assert(aggrrow != NULL);
   assert(rows != NULL);
   assert(nrows > 0);
   assert(rowinds != NULL);
   assert(rowdepth != NULL);

   /* sort row indices by increasing depth */
   SCIPsortIntInt(rowdepth, rowinds, nrows);
   assert(rowdepth[0] <= rowdepth[nrows-1]);

   SCIP_CALL( SCIPsetAllocBufferArray(set, &rownnz, nrows) );

   /* get number of nonzero entries for every row */
   for( i = 0; i < nrows; i++ )
   {
      SCIP_ROW* row = rows[rowinds[i]];
      assert(row != NULL);

      rownnz[i] = row->len;
   }

   /* since SCIP has no stable sorting function we sort each bucket separately */
   for( i = 0; i < nrows; i++ )
   {
      int j = i;
      int d = rowdepth[i];

      /* search for the next row with a greater depth */
      while( j+1 < nrows && rowdepth[j+1] == d )
         j++;

      /* the bucket has size one */
      if( j == i )
         continue;

      assert(j-i+1 <= nrows);

      /* sort row indices by increasing number of nonzero elements */
      SCIPsortIntIntInt(&rownnz[i], &rowdepth[i], &rowinds[i], j-i+1);
      assert(rownnz[i] <= rownnz[j]);

      i = j;
   } /*lint --e{850} i is modified in the body of the for loop */

#ifndef NDEBUG
   for( i = 0; i < nrows-1; i++ )
      assert(rowdepth[i] < rowdepth[i+1] || (rowdepth[i] == rowdepth[i+1] && rownnz[i] <= rownnz[i+1]));
#endif

   SCIPsetFreeBufferArray(set, &rownnz);

   return SCIP_OKAY;
}

/** adds locally valid rows to the proof constraint */
static
SCIP_RETCODE addLocalRows(
   SCIP_SET*             set,                /**< global SCIP settings */
   SCIP_PROB*            transprob,          /**< transformed problem */
   SCIP_LP*              lp,
   SCIP_AGGRROW*         proofrow,
   SCIP_ROW**            rows,
   SCIP_Real*            curvarlbs,
   SCIP_Real*            curvarubs,
   SCIP_Real*            dualsols,
   int*                  localrowinds,
   int*                  localrowdepth,
   int                   nlocalrows,
   SCIP_Real*            proofact,
   int*                  validdepth,
   SCIP_Bool*            valid
   )
{
   SCIP_Bool infdelta;
   int i;

   assert(set != NULL);
   assert(lp != NULL);

   *validdepth = 0;

   if( !set->conf_uselocalrows )
      return SCIP_OKAY;

   SCIPsetDebugMsg(set, "add local rows to dual proof:\n");

   /* check whether the proof is already valid, e.g., violated within the local bounds */
   *proofact = aggrRowGetMinActivity(set, transprob, proofrow, curvarlbs, curvarubs, &infdelta);

   /* break if the proof is valid w.r.t local bounds
    * note: it can happen that the proof contains a variable with an infinite activity delta.
    *       here, we don't break immediately because we might can fix it by adding local rows
    */
   if( !infdelta && !SCIPsetIsInfinity(set, REALABS(*proofact)) && SCIPsetIsGT(set, *proofact, SCIPaggrRowGetRhs(proofrow)) )
      return SCIP_OKAY;

   /* we stop if the minimal activity is infinite but all variables have a finite activity delta (bad numerics) */
   if( !infdelta && SCIPsetIsInfinity(set, REALABS(*proofact)) )
   {
      *valid = FALSE;
      return SCIP_OKAY;
   }

   /* sort local rows by depth */
   SCIP_CALL( sortLocalRows(set, proofrow, rows, localrowinds, localrowdepth, nlocalrows) );

   /* add successively local rows */
   for( i = 0; i < nlocalrows; ++i )
   {
      SCIP_ROW* row;
      int r;

      r = localrowinds[i];
      row = rows[r];

      assert(row != NULL);
      assert(row->len == 0 || row->cols != NULL);
      assert(row->len == 0 || row->vals != NULL);
      assert(row == lp->lpirows[r]);
      assert(row->local);
      assert(row->lpdepth == localrowdepth[i]);

      /* ignore dual solution values of 0.0 (in this case: y_i == 0) */
      if( REALABS(dualsols[r]) > 0.0 )
      {
         SCIP_Bool zerocontribution;

         /* check dual feasibility */
         *valid = checkDualFeasibility(set, row, dualsols[r], &zerocontribution);
         assert(*valid);
         assert(!zerocontribution);

         if( SCIPsetIsDualfeasZero(set, dualsols[r]) )
            continue;

         /* add row to dual proof */
         SCIP_CALL( addRowToAggrRow(set, row, -dualsols[r], proofrow) );

         /* update depth where the proof is valid */
         if( *validdepth < localrowdepth[i] )
            *validdepth = localrowdepth[i];

         /* get the new minimal activity */
         *proofact = aggrRowGetMinActivity(set, transprob, proofrow, curvarlbs, curvarubs, &infdelta);

         /* break if the proof is valid w.r.t local bounds */
         if( !infdelta && !SCIPsetIsInfinity(set, REALABS(*proofact)) && SCIPsetIsGT(set, *proofact, SCIPaggrRowGetRhs(proofrow)) )
            goto TERMINATE;
      }
   }

  TERMINATE:
   /* remove all nearly zero coefficients */
   SCIPaggrRowRemoveZeros(set->scip, proofrow, TRUE, valid);

   if( !(*valid) )
   {
      SCIPsetDebugMsg(set, " -> proof is not valid: %g <= %g\n", *proofact, SCIPaggrRowGetRhs(proofrow));
      SCIPsetDebugMsg(set, " -> stop due to numerical troubles\n");
   }

   *proofact = aggrRowGetMinActivity(set, transprob, proofrow, curvarlbs, curvarubs, &infdelta);

   if( infdelta || SCIPsetIsInfinity(set, REALABS(*proofact)) || SCIPsetIsLE(set, *proofact, SCIPaggrRowGetRhs(proofrow)) )
   {
      *valid = FALSE;
      SCIPsetDebugMsg(set, " -> proof is not valid: %g <= %g [infdelta: %d]\n", *proofact, SCIPaggrRowGetRhs(proofrow), infdelta);
   }

   return SCIP_OKAY;
}

/** calculates a Farkas proof from the current dual LP solution */
static
SCIP_RETCODE getFarkasProof(
   SCIP_SET*             set,                /**< global SCIP settings */
   SCIP_PROB*            transprob,          /**< transformed problem */
   SCIP_LP*              lp,                 /**< LP data */
   SCIP_LPI*             lpi,                /**< LPI data */
   SCIP_TREE*            tree,               /**< tree data */
   SCIP_AGGRROW*         farkasrow,          /**< aggregated row representing the proof */
   SCIP_Real*            farkasact,          /**< maximal activity of the proof constraint */
   SCIP_Real*            curvarlbs,          /**< current lower bounds of active problem variables */
   SCIP_Real*            curvarubs,          /**< current upper bounds of active problem variables */
   int*                  validdepth,         /**< pointer to store the valid depth of the proof constraint */
   SCIP_Bool*            valid               /**< pointer store whether the proof constraint is valid */
   )
{
   SCIP_ROW** rows;
   SCIP_Real* dualfarkas;
   SCIP_ROW* row;
   int* localrowinds;
   int* localrowdepth;
   SCIP_Bool infdelta;
   int nlocalrows;
   int nrows;
   int r;

   assert(SCIPlpiIsPrimalInfeasible(lpi) || SCIPlpiIsObjlimExc(lpi) || SCIPlpiIsDualFeasible(lpi));
   assert(SCIPlpiIsPrimalInfeasible(lpi) || !SCIPlpDivingObjChanged(lp));

   /* get LP rows and problem variables */
   rows = SCIPlpGetRows(lp);
   nrows = SCIPlpGetNRows(lp);
   assert(nrows == 0 || rows != NULL);
   assert(nrows == lp->nlpirows);

   /* it can happen that infeasibility is detetected within LP presolve. in that case, the LP solver may not be able to
    * to return the dual ray.
    */
   if( !SCIPlpiHasDualRay(lpi) )
   {
      *valid = FALSE;
      return SCIP_OKAY;
   }

   assert(farkasrow != NULL);

   /* allocate temporary memory */
   SCIP_CALL( SCIPsetAllocBufferArray(set, &dualfarkas, nrows) );
   BMSclearMemoryArray(dualfarkas, nrows);

   /* get dual Farkas values of rows */
   SCIP_CALL( SCIPlpiGetDualfarkas(lpi, dualfarkas) );

   localrowinds = NULL;
   localrowdepth = NULL;
   nlocalrows = 0;

   /* calculate the Farkas row */
   (*valid) = TRUE;
   (*validdepth) = 0;

   for( r = 0; r < nrows; ++r )
   {
      row = rows[r];
      assert(row != NULL);
      assert(row->len == 0 || row->cols != NULL);
      assert(row->len == 0 || row->vals != NULL);
      assert(row == lp->lpirows[r]);

      /* ignore dual ray values of 0.0 (in this case: y_i == z_i == 0) */
      if( REALABS(dualfarkas[r]) > 0.0 )
      {
         SCIP_Bool zerocontribution;

         /* check dual feasibility */
         *valid = checkDualFeasibility(set, row, dualfarkas[r], &zerocontribution);

         if( !(*valid) )
            goto TERMINATE;

         if( zerocontribution )
            continue;

         if( SCIPsetIsDualfeasZero(set, dualfarkas[r]) )
            continue;

         if( !row->local )
         {
            SCIP_CALL( addRowToAggrRow(set, row, -dualfarkas[r], farkasrow) );

            /* due to numerical reasons we want to stop */
            if( REALABS(SCIPaggrRowGetRhs(farkasrow)) > NUMSTOP )
            {
               (*valid) = FALSE;
               goto TERMINATE;
            }
         }
         else
         {
            int lpdepth = SCIProwGetLPDepth(row);

            if( nlocalrows == 0 && lpdepth < SCIPtreeGetFocusDepth(tree) )
            {
               SCIP_CALL( SCIPsetAllocBufferArray(set, &localrowinds, nrows-r) );
               SCIP_CALL( SCIPsetAllocBufferArray(set, &localrowdepth, nrows-r) );
            }

            if( localrowinds != NULL && lpdepth < SCIPtreeGetFocusDepth(tree) )
            {
               assert(localrowdepth != NULL);

               localrowinds[nlocalrows] = r;
               localrowdepth[nlocalrows++] = lpdepth;
            }
         }
      }
   }

   /* remove all coefficients that are too close to zero */
   SCIPaggrRowRemoveZeros(set->scip, farkasrow, TRUE, valid);

   if( !(*valid) )
      goto TERMINATE;

   infdelta = FALSE;

   /* calculate the current Farkas activity, always using the best bound w.r.t. the Farkas coefficient */
   *farkasact = aggrRowGetMinActivity(set, transprob, farkasrow, curvarlbs, curvarubs, &infdelta);

   SCIPsetDebugMsg(set, " -> farkasact=%g farkasrhs=%g [infdelta: %d], \n",
      (*farkasact), SCIPaggrRowGetRhs(farkasrow), infdelta);

   /* The constructed proof is not valid, this can happen due to numerical reasons,
    * e.g., we only consider rows r with !SCIPsetIsZero(set, dualfarkas[r]),
    * or because of local rows were ignored so far.
    * Due to the latter case, it might happen at least one variable contributes
    * with an infinite value to the activity (see: https://git.zib.de/integer/scip/issues/2743)
    */
   if( infdelta || SCIPsetIsFeasLE(set, *farkasact, SCIPaggrRowGetRhs(farkasrow)))
   {
      /* add contribution of local rows */
      if( nlocalrows > 0 && set->conf_uselocalrows > 0 )
      {
         SCIP_CALL( addLocalRows(set, transprob, lp, farkasrow, rows, curvarlbs, curvarubs, dualfarkas, localrowinds, localrowdepth,
               nlocalrows, farkasact, validdepth, valid) );
      }
      else
      {
         (*valid) = FALSE;
         SCIPsetDebugMsg(set, " -> proof is not valid to due infinite activity delta\n",
            *farkasact, SCIPaggrRowGetRhs(farkasrow));
      }
   }

TERMINATE:
   if( nlocalrows > 0 )
   {
      SCIPsetFreeBufferArray(set, &localrowdepth);
      SCIPsetFreeBufferArray(set, &localrowinds);
   }

   SCIPsetFreeBufferArray(set, &dualfarkas);

   return SCIP_OKAY;
}

/** calculates a Farkas proof from the current dual LP solution */
static
SCIP_RETCODE getDualProof(
   SCIP_SET*             set,                /**< global SCIP settings */
   SCIP_PROB*            transprob,          /**< transformed problem */
   SCIP_LP*              lp,                 /**< LP data */
   SCIP_LPI*             lpi,                /**< LPI data */
   SCIP_TREE*            tree,               /**< tree data */
   SCIP_AGGRROW*         farkasrow,          /**< aggregated row representing the proof */
   SCIP_Real*            farkasact,          /**< maximal activity of the proof constraint */
   SCIP_Real*            curvarlbs,          /**< current lower bounds of active problem variables */
   SCIP_Real*            curvarubs,          /**< current upper bounds of active problem variables */
   int*                  validdepth,         /**< pointer to store the valid depth of the proof constraint */
   SCIP_Bool*            valid               /**< pointer store whether the proof constraint is valid */
   )
{
   SCIP_RETCODE retcode;
   SCIP_ROW** rows;
   SCIP_ROW* row;
   SCIP_Real* primsols;
   SCIP_Real* dualsols;
   SCIP_Real* redcosts;
   int* localrowinds;
   int* localrowdepth;
   SCIP_Real maxabsdualsol;
   SCIP_Bool infdelta;
   int nlocalrows;
   int nrows;
   int ncols;
   int r;

   assert(set != NULL);
   assert(transprob != NULL);
   assert(lp != NULL);
   assert(lp->flushed);
   assert(lp->solved);
   assert(curvarlbs != NULL);
   assert(curvarubs != NULL);
   assert(valid != NULL);

   *validdepth = 0;
   *valid = TRUE;

   localrowinds = NULL;
   localrowdepth = NULL;
   nlocalrows = 0;

   /* get LP rows and problem variables */
   rows = SCIPlpGetRows(lp);
   nrows = SCIPlpGetNRows(lp);
   ncols = SCIPlpGetNCols(lp);
   assert(nrows == 0 || rows != NULL);
   assert(nrows == lp->nlpirows);

   /* get temporary memory */
   SCIP_CALL( SCIPsetAllocBufferArray(set, &primsols, ncols) );
   SCIP_CALL( SCIPsetAllocBufferArray(set, &dualsols, nrows) );
   SCIP_CALL( SCIPsetAllocBufferArray(set, &redcosts, ncols) );

   /* get solution from LPI */
   retcode = SCIPlpiGetSol(lpi, NULL, primsols, dualsols, NULL, redcosts);
   if( retcode == SCIP_LPERROR ) /* on an error in the LP solver, just abort the conflict analysis */
   {
      (*valid) = FALSE;
      goto TERMINATE;
   }
   SCIP_CALL( retcode );
#ifdef SCIP_DEBUG
   {
      SCIP_Real objval;
      SCIP_CALL( SCIPlpiGetObjval(lpi, &objval) );
      SCIPsetDebugMsg(set, " -> LP objval: %g\n", objval);
   }
#endif

   /* check whether the dual solution is numerically stable */
   maxabsdualsol = 0;
   for( r = 0; r < nrows; r++ )
   {
      SCIP_Real absdualsol = REALABS(dualsols[r]);

      if( absdualsol > maxabsdualsol )
         maxabsdualsol = absdualsol;
   }

   /* don't consider dual solution with maxabsdualsol > 1e+07, this would almost cancel out the objective constraint */
   if( maxabsdualsol > 1e+07 )
   {
      (*valid) = FALSE;
      goto TERMINATE;
   }

   /* clear the proof */
   SCIPaggrRowClear(farkasrow);

   /* Let y be the dual solution and r be the reduced cost vector. Let z be defined as
    *    z_i := y_i if i is a global row,
    *    z_i := 0   if i is a local row.
    * Define the set X := {x | lhs <= Ax <= rhs, lb <= x <= ub, c^Tx <= c*}, with c* being the current primal bound.
    * Then the following inequalities are valid for all x \in X:
    *                                 - c* <= -c^Tx
    *   <=>                     z^TAx - c* <= (z^TA - c^T) x
    *   <=>                     z^TAx - c* <= (y^TA - c^T - (y-z)^TA) x
    *   <=>                     z^TAx - c* <= (-r^T - (y-z)^TA) x         (dual feasibility of (y,r): y^TA + r^T == c^T)
    * Because lhs <= Ax <= rhs and lb <= x <= ub, the inequality can be relaxed to give
    *     min{z^Tq | lhs <= q <= rhs} - c* <= max{(-r^T - (y-z)^TA) x | lb <= x <= ub}, or X = {}.
    *
    * The resulting dual row is:  z^T{lhs,rhs} - c* <= (-r^T - (y-z)^TA){lb,ub},
    * where lhs, rhs, lb, and ub are selected in order to maximize the feasibility of the row.
    */

   /* add the objective function to the aggregation row with current cutoff bound as right-hand side
    *
    * use a slightly tighter cutoff bound, because solutions with equal objective value should also be declared
    * infeasible
    */
   SCIP_CALL( SCIPaggrRowAddObjectiveFunction(set->scip, farkasrow, lp->cutoffbound - SCIPsetSumepsilon(set), 1.0) );

   /* dual row: z^T{lhs,rhs} - c* <= (-r^T - (y-z)^TA){lb,ub}
    * process rows: add z^T{lhs,rhs} to the dual row's left hand side, and -(y-z)^TA to the dual row's coefficients
    */
   for( r = 0; r < nrows; ++r )
   {
      row = rows[r];
      assert(row != NULL);
      assert(row->len == 0 || row->cols != NULL);
      assert(row->len == 0 || row->vals != NULL);
      assert(row == lp->lpirows[r]);

      /* ignore dual solution values of 0.0 (in this case: y_i == z_i == 0) */
      if( REALABS(dualsols[r]) > 0.0 )
      {
         SCIP_Bool zerocontribution;

         /* check dual feasibility */
         *valid = checkDualFeasibility(set, row, dualsols[r], &zerocontribution);

         if( !(*valid) )
            goto TERMINATE;

         if( zerocontribution )
            continue;

         if( SCIPsetIsDualfeasZero(set, dualsols[r]) )
            continue;

         /* skip local row */
         if( !row->local )
         {
            SCIP_CALL( addRowToAggrRow(set, row, -dualsols[r], farkasrow) );

            /* due to numerical reasons we want to stop */
            if( REALABS(SCIPaggrRowGetRhs(farkasrow)) > NUMSTOP )
            {
               (*valid) = FALSE;
               goto TERMINATE;
            }
         }
         else
         {
            int lpdepth = SCIProwGetLPDepth(row);

            if( nlocalrows == 0 && lpdepth < SCIPtreeGetFocusDepth(tree) )
            {
               SCIP_CALL( SCIPsetAllocBufferArray(set, &localrowinds, nrows-r) );
               SCIP_CALL( SCIPsetAllocBufferArray(set, &localrowdepth, nrows-r) );
            }

            if( localrowinds != NULL && lpdepth < SCIPtreeGetFocusDepth(tree) )
            {
               assert(localrowdepth != NULL);

               localrowinds[nlocalrows] = r;
               localrowdepth[nlocalrows++] = lpdepth;
            }
         }
      }
   }

   /* remove all nearly zero coefficients */
   SCIPaggrRowRemoveZeros(set->scip, farkasrow, TRUE, valid);

   if( !(*valid) )
      goto TERMINATE;

   infdelta = FALSE;

   /* calculate the current Farkas activity, always using the best bound w.r.t. the Farkas coefficient */
   *farkasact = aggrRowGetMinActivity(set, transprob, farkasrow, curvarlbs, curvarubs, &infdelta);

   SCIPsetDebugMsg(set, " -> farkasact=%g farkasrhs=%g [infdelta: %d], \n",
      (*farkasact), SCIPaggrRowGetRhs(farkasrow), infdelta);

   /* The constructed proof is not valid, this can happen due to numerical reasons,
    * e.g., we only consider rows r with !SCIPsetIsZero(set, dualsol[r]),
    * or because of local rows were ignored so far.
    * Due to the latter case, it might happen at least one variable contributes
    * with an infinite value to the activity (see: https://git.zib.de/integer/scip/issues/2743)
    */
   if( infdelta || SCIPsetIsFeasLE(set, *farkasact, SCIPaggrRowGetRhs(farkasrow)))
   {
      /* add contribution of local rows */
      if( nlocalrows > 0 && set->conf_uselocalrows > 0 )
      {
         SCIP_CALL( addLocalRows(set, transprob, lp, farkasrow, rows, curvarlbs, curvarubs, dualsols, localrowinds, localrowdepth,
               nlocalrows, farkasact, validdepth, valid) );
      }
      else
      {
         (*valid) = FALSE;
         SCIPsetDebugMsg(set, " -> proof is not valid to due infinite activity delta\n",
            *farkasact, SCIPaggrRowGetRhs(farkasrow));
      }
   }

  TERMINATE:
   if( nlocalrows > 0 )
   {
      SCIPsetFreeBufferArray(set, &localrowdepth);
      SCIPsetFreeBufferArray(set, &localrowinds);
   }

   SCIPsetFreeBufferArray(set, &redcosts);
   SCIPsetFreeBufferArray(set, &dualsols);
   SCIPsetFreeBufferArray(set, &primsols);

   return SCIP_OKAY;
}

#ifdef SCIP_DEBUG
static
void debugPrintViolationInfo(
   SCIP_SET*             set,                /**< global SCIP settings */
   SCIP_Real             minact,             /**< min activity */
   SCIP_Real             rhs,                /**< right hand side */
   const char*           infostr             /**< additional info for this debug message, or NULL */
   )
{
   SCIPsetDebugMsg(set, "-> %sminact=%.15g rhs=%.15g violation=%.15g\n",infostr != NULL ? infostr : "" , minact, rhs, minact - rhs);
}
#else
#define debugPrintViolationInfo(...) /**/
#endif

/** apply coefficient tightening */
static
void tightenCoefficients(
   SCIP_SET*             set,                /**< global SCIP settings */
   SCIP_PROOFSET*        proofset,           /**< proof set */
   int*                  nchgcoefs,          /**< pointer to store number of changed coefficients */
   SCIP_Bool*            redundant           /**< pointer to store whether the proof set is redundant */
   )
{
#ifdef SCIP_DEBUG
   SCIP_Real absmax = 0.0;
   SCIP_Real absmin = SCIPsetInfinity(set);
   int i;

   for( i = 0; i < proofset->nnz; i++ )
   {
      absmax = MAX(absmax, REALABS(proofset->vals[i]));
      absmin = MIN(absmin, REALABS(proofset->vals[i]));
   }
#endif

   (*redundant) = SCIPcutsTightenCoefficients(set->scip, FALSE, proofset->vals, &proofset->rhs, proofset->inds, &proofset->nnz, nchgcoefs);

#ifdef SCIP_DEBUG
   {
      SCIP_Real newabsmax = 0.0;
      SCIP_Real newabsmin = SCIPsetInfinity(set);

      for( i = 0; i < proofset->nnz; i++ )
      {
         newabsmax = MAX(newabsmax, REALABS(proofset->vals[i]));
         newabsmin = MIN(newabsmin, REALABS(proofset->vals[i]));
      }

      SCIPsetDebugMsg(set, "coefficient tightening: [%.15g,%.15g] -> [%.15g,%.15g] (nnz: %d, nchg: %d rhs: %.15g)\n",
            absmin, absmax, newabsmin, newabsmax, proofsetGetNVars(proofset), *nchgcoefs, proofsetGetRhs(proofset));
      printf("coefficient tightening: [%.15g,%.15g] -> [%.15g,%.15g] (nnz: %d, nchg: %d rhs: %.15g)\n",
            absmin, absmax, newabsmin, newabsmax, proofsetGetNVars(proofset), *nchgcoefs, proofsetGetRhs(proofset));
   }
#endif
}

/** try to generate alternative proofs by applying subadditive functions */
static
SCIP_RETCODE separateAlternativeProofs(
   SCIP_CONFLICT*        conflict,           /**< conflict analysis data */
   SCIP_SET*             set,                /**< global SCIP settings */
   SCIP_STAT*            stat,               /**< dynamic SCIP statistics */
   SCIP_PROB*            transprob,          /**< transformed problem */
   SCIP_TREE*            tree,               /**< tree data */
   BMS_BLKMEM*           blkmem,             /**< block memory */
   SCIP_AGGRROW*         proofrow,           /**< proof rows data */
   SCIP_Real*            curvarlbs,          /**< current lower bounds of active problem variables */
   SCIP_Real*            curvarubs,          /**< current upper bounds of active problem variables */
   SCIP_CONFTYPE         conflicttype        /**< type of the conflict */
   )
{
   SCIP_VAR** vars;
   SCIP_SOL* refsol;
   SCIP_Real* cutcoefs;
   SCIP_Real cutefficacy;
   SCIP_Real cutrhs;
   SCIP_Real proofefficiacy;
   SCIP_Real efficiacynorm;
   SCIP_Bool islocal;
   SCIP_Bool cutsuccess;
   SCIP_Bool success;
   SCIP_Bool infdelta;
   int* cutinds;
   int* inds;
   int cutnnz;
   int nnz;
   int nvars;
   int i;

   vars = SCIPprobGetVars(transprob);
   nvars = SCIPprobGetNVars(transprob);

   inds = SCIPaggrRowGetInds(proofrow);
   nnz = SCIPaggrRowGetNNz(proofrow);

   proofefficiacy = aggrRowGetMinActivity(set, transprob, proofrow, curvarlbs, curvarubs, &infdelta);

   if( infdelta )
      return SCIP_OKAY;

   proofefficiacy -= SCIPaggrRowGetRhs(proofrow);

   efficiacynorm = SCIPaggrRowCalcEfficacyNorm(set->scip, proofrow);
   proofefficiacy /= MAX(1e-6, efficiacynorm);

   /* create reference solution */
   SCIP_CALL( SCIPcreateSol(set->scip, &refsol, NULL) );

   /* initialize with average solution */
   for( i = 0; i < nvars; i++ )
   {
      SCIP_CALL( SCIPsolSetVal(refsol, set, stat, tree, vars[i], SCIPvarGetAvgSol(vars[i])) );
   }

   /* set all variables that are part of the proof to its active local bound */
   for( i = 0; i < nnz; i++ )
   {
      SCIP_Real val = SCIPaggrRowGetProbvarValue(proofrow, inds[i]);

      if( val > 0.0 )
      {
         SCIP_CALL( SCIPsolSetVal(refsol, set, stat, tree, vars[inds[i]], curvarubs[inds[i]]) );
      }
      else
      {
         SCIP_CALL( SCIPsolSetVal(refsol, set, stat, tree, vars[inds[i]], curvarlbs[inds[i]]) );
      }
   }

   SCIP_CALL( SCIPsetAllocBufferArray(set, &cutcoefs, nvars) );
   SCIP_CALL( SCIPsetAllocBufferArray(set, &cutinds, nvars) );

   cutnnz = 0;
   cutefficacy = -SCIPsetInfinity(set);

   /* apply flow cover */
   SCIP_CALL( SCIPcalcFlowCover(set->scip, refsol, POSTPROCESS, BOUNDSWITCH, ALLOWLOCAL, proofrow, \
         cutcoefs, &cutrhs, cutinds, &cutnnz, &cutefficacy, NULL, &islocal, &cutsuccess) );
   success = cutsuccess;

   /* apply MIR */
   SCIP_CALL( SCIPcutGenerationHeuristicCMIR(set->scip, refsol, POSTPROCESS, BOUNDSWITCH, USEVBDS, ALLOWLOCAL, INT_MAX, \
         NULL, NULL, MINFRAC, MAXFRAC, proofrow, cutcoefs, &cutrhs, cutinds, &cutnnz, &cutefficacy, NULL, \
         &islocal, &cutsuccess) );
   success = (success || cutsuccess);

   /* replace the current proof */
   if( success && !islocal && SCIPsetIsPositive(set, cutefficacy) && cutefficacy * nnz > proofefficiacy * cutnnz )
   {
      SCIP_PROOFSET* alternativeproofset;
      SCIP_Bool redundant;
      int nchgcoefs;

      SCIP_CALL( proofsetCreate(&alternativeproofset, blkmem) );
      alternativeproofset->conflicttype = (conflicttype == SCIP_CONFTYPE_INFEASLP ? SCIP_CONFTYPE_ALTINFPROOF : SCIP_CONFTYPE_ALTBNDPROOF);

      SCIP_CALL( proofsetAddSparseData(alternativeproofset, blkmem, cutcoefs, cutinds, cutnnz, cutrhs) );

      /* apply coefficient tightening */
      tightenCoefficients(set, alternativeproofset, &nchgcoefs, &redundant);

      if( !redundant )
      {
         SCIP_CALL( conflictInsertProofset(conflict, set, alternativeproofset) );
      }
      else
      {
         proofsetFree(&alternativeproofset, blkmem);
      }
   }

   SCIPsetFreeBufferArray(set, &cutinds);
   SCIPsetFreeBufferArray(set, &cutcoefs);

   SCIP_CALL( SCIPfreeSol(set->scip, &refsol) );

   return SCIP_OKAY;
}

/** tighten a given infeasibility proof a^Tx <= b with minact > b w.r.t. local bounds
 *
 *  1) Apply cut generating functions
 *    - c-MIR
 *    - Flow-cover
 *    - TODO: implement other subadditive functions
 *  2) Remove continuous variables contributing with its global bound
 *    - TODO: implement a variant of non-zero-cancellation
 */
static
SCIP_RETCODE tightenDualproof(
   SCIP_CONFLICT*        conflict,           /**< conflict analysis data */
   SCIP_SET*             set,                /**< global SCIP settings */
   SCIP_STAT*            stat,               /**< dynamic SCIP statistics */
   BMS_BLKMEM*           blkmem,             /**< block memory */
   SCIP_PROB*            transprob,          /**< transformed problem */
   SCIP_TREE*            tree,               /**< tree data */
   SCIP_AGGRROW*         proofrow,           /**< aggregated row representing the proof */
   SCIP_Real*            curvarlbs,          /**< current lower bounds of active problem variables */
   SCIP_Real*            curvarubs,          /**< current upper bounds of active problem variables */
   int                   validdepth,         /**< depth where the proof is valid */
   SCIP_Bool             initialproof        /**< do we analyze the initial reason of infeasibility? */
   )
{
   SCIP_VAR** vars;
   SCIP_Real* vals;
   int* inds;
   SCIP_PROOFSET* proofset;
   SCIP_Bool valid;
   SCIP_Bool redundant;
   int nnz;
   int nchgcoefs;
   int nbinvars;
   int ncontvars;
   int nintvars;
   int i;

   assert(conflict->proofset != NULL);

   vars = SCIPprobGetVars(transprob);
   nbinvars = 0;
   nintvars = 0;
   ncontvars = 0;

   inds = SCIPaggrRowGetInds(proofrow);
   nnz = SCIPaggrRowGetNNz(proofrow);

   /* count number of binary, integer, and continuous variables */
   for( i = 0; i < nnz; i++ )
   {
      assert(SCIPvarGetProbindex(vars[inds[i]]) == inds[i]);

      if( SCIPvarIsBinary(vars[inds[i]]) )
         ++nbinvars;
      else if( SCIPvarIsIntegral(vars[inds[i]]) )
         ++nintvars;
      else
         ++ncontvars;
   }

   SCIPsetDebugMsg(set, "start dualray tightening:\n");
   SCIPsetDebugMsg(set, "-> tighten dual ray: nvars=%d (bin=%d, int=%d, cont=%d)\n",
         nnz, nbinvars, nintvars, ncontvars);
   debugPrintViolationInfo(set, aggrRowGetMinActivity(set, transprob, proofrow, curvarlbs, curvarubs, NULL), SCIPaggrRowGetRhs(proofrow), NULL);

   /* try to find an alternative proof of local infeasibility that is stronger */
   if( set->conf_sepaaltproofs )
   {
      SCIP_CALL( separateAlternativeProofs(conflict, set, stat, transprob, tree, blkmem, proofrow, curvarlbs, curvarubs,
            conflict->conflictset->conflicttype) );
   }

   if( initialproof )
      proofset = conflict->proofset;
   else
   {
      SCIP_CALL( proofsetCreate(&proofset, blkmem) );
   }

   /* start with a proofset containing all variables with a non-zero coefficient in the dual proof */
   SCIP_CALL( proofsetAddAggrrow(proofset, set, blkmem, proofrow) );
   proofset->conflicttype = conflict->conflictset->conflicttype;
   proofset->validdepth = validdepth;

   /* get proof data */
   vals = proofsetGetVals(proofset);
   inds = proofsetGetInds(proofset);
   nnz = proofsetGetNVars(proofset);

#ifndef NDEBUG
   for( i = 0; i < nnz; i++ )
   {
      int idx = inds[i];
      if( vals[i] > 0.0 )
         assert(!SCIPsetIsInfinity(set, curvarlbs != NULL ? -curvarlbs[idx] : -SCIPvarGetLbLocal(vars[idx])));
      if( vals[i] < 0.0 )
         assert(!SCIPsetIsInfinity(set, curvarubs != NULL ? curvarubs[idx] : SCIPvarGetUbLocal(vars[idx])));
   }
#endif

   /* remove continuous variable contributing with their global bound
    *
    * todo: check whether we also want to do that for bound exceeding proofs, but then we cannot update the
    *       conflict anymore
    */
   if( proofset->conflicttype == SCIP_CONFTYPE_INFEASLP )
   {
      /* remove all continuous variables that have equal global and local bounds (ub or lb depend on the sign)
       * from the proof
       */

      for( i = 0; i < nnz && nnz > 1; )
      {
         SCIP_Real val;
         int idx = inds[i];

         assert(vars[idx] != NULL);

         val = vals[i];
         assert(!SCIPsetIsZero(set, val));

         /* skip integral variables */
         if( SCIPvarGetType(vars[idx]) != SCIP_VARTYPE_CONTINUOUS && SCIPvarGetType(vars[idx]) != SCIP_VARTYPE_IMPLINT )
         {
            i++;
            continue;
         }
         else
         {
            SCIP_Real glbbd;
            SCIP_Real locbd;

            /* get appropriate global and local bounds */
            glbbd = (val < 0.0 ? SCIPvarGetUbGlobal(vars[idx]) : SCIPvarGetLbGlobal(vars[idx]));
            locbd = (val < 0.0 ? (curvarubs != NULL ? curvarubs[idx] : SCIPvarGetUbLocal(vars[idx]))
               : (curvarlbs != NULL ? curvarlbs[idx] : SCIPvarGetLbLocal(vars[idx])));

            if( !SCIPsetIsEQ(set, glbbd, locbd) )
            {
               i++;
               continue;
            }

            SCIPsetDebugMsg(set, "-> remove continuous variable <%s>: glb=[%g,%g], loc=[%g,%g], val=%g\n",
                  SCIPvarGetName(vars[idx]), SCIPvarGetLbGlobal(vars[idx]), SCIPvarGetUbGlobal(vars[idx]),
                  SCIPvarGetLbLocal(vars[idx]), SCIPvarGetUbLocal(vars[idx]), val);

            proofsetCancelVarWithBound(proofset, set, vars[idx], i, &valid);
            assert(valid); /* this should be always fulfilled at this place */

            --nnz;
         }
      }
   }

   /* apply coefficient tightening to initial proof */
   tightenCoefficients(set, proofset, &nchgcoefs, &redundant);

   /* it can happen that the constraints is almost globally redundant w.r.t to the maximal activity,
    * e.g., due to numerics. in this case, we want to discard the proof
    */
   if( redundant )
   {
#ifndef NDEBUG
      SCIP_Real eps = MIN(0.01, 10.0*set->num_feastol);
      assert(proofset->rhs - getMaxActivity(set, transprob, proofset->vals, proofset->inds, proofset->nnz, NULL, NULL) < eps);
#endif
      if( initialproof )
      {
         proofsetClear(proofset);
      }
      else
      {
         proofsetFree(&proofset, blkmem);
      }
   }
   else
   {
      if( !initialproof )
      {
         SCIP_CALL( conflictInsertProofset(conflict, set, proofset) );
      }

      if( nchgcoefs > 0 )
      {
         if( proofset->conflicttype == SCIP_CONFTYPE_INFEASLP )
            proofset->conflicttype = SCIP_CONFTYPE_ALTINFPROOF;
         else if( proofset->conflicttype == SCIP_CONFTYPE_BNDEXCEEDING )
            proofset->conflicttype = SCIP_CONFTYPE_ALTBNDPROOF;
      }
   }

   return SCIP_OKAY;
}

/** perform conflict analysis based on a dual unbounded ray
 *
 *  given an aggregation of rows lhs <= a^Tx such that lhs > maxactivity. if the constraint has size one we add a
 *  bound change instead of the constraint.
 */
static
SCIP_RETCODE conflictAnalyzeDualProof(
   SCIP_CONFLICT*        conflict,           /**< conflict analysis data */
   SCIP_SET*             set,                /**< global SCIP settings */
   SCIP_STAT*            stat,               /**< dynamic SCIP statistics */
   BMS_BLKMEM*           blkmem,             /**< block memory */
   SCIP_PROB*            origprob,           /**< original problem */
   SCIP_PROB*            transprob,          /**< transformed problem */
   SCIP_TREE*            tree,               /**< tree data */
   SCIP_REOPT*           reopt,              /**< reoptimization data */
   SCIP_LP*              lp,                 /**< LP data */
   SCIP_AGGRROW*         proofrow,           /**< aggregated row representing the proof */
   SCIP_Real*            curvarlbs,          /**< current lower bounds of active problem variables */
   SCIP_Real*            curvarubs,          /**< current upper bounds of active problem variables */
   int                   validdepth,         /**< valid depth of the dual proof */
   SCIP_Bool             initialproof,       /**< do we analyze the initial reason of infeasibility? */
   SCIP_Bool*            globalinfeasible,   /**< pointer to store whether global infeasibility could be proven */
   SCIP_Bool*            success             /**< pointer to store success result */
   )
{
   SCIP_Real rhs;
   SCIP_Real minact;
   SCIP_Bool infdelta;
   int nnz;

   assert(set != NULL);
   assert(transprob != NULL);
   assert(validdepth >= 0);
   assert(validdepth == 0 || validdepth < SCIPtreeGetFocusDepth(tree));

   /* get sparse data */
   nnz = SCIPaggrRowGetNNz(proofrow);
   rhs = SCIPaggrRowGetRhs(proofrow);

   *globalinfeasible = FALSE;
   *success = FALSE;

   /* get minimal activity w.r.t. local bounds */
   minact = aggrRowGetMinActivity(set, transprob, proofrow, curvarlbs, curvarubs, &infdelta);

   if( infdelta )
      return SCIP_OKAY;

   /* only run is the proof proves local infeasibility */
   if( SCIPsetIsFeasLE(set, minact, rhs) )
      return SCIP_OKAY;

   /* if the farkas-proof is empty, the node and its sub tree can be cut off completely */
   if( nnz == 0 )
   {
      SCIPsetDebugMsg(set, " -> empty farkas-proof in depth %d cuts off sub tree at depth %d\n", SCIPtreeGetFocusDepth(tree), validdepth);

      SCIP_CALL( SCIPnodeCutoff(tree->path[validdepth], set, stat, tree, transprob, origprob, reopt, lp, blkmem) );

      *globalinfeasible = TRUE;
      *success = TRUE;

      ++conflict->ndualrayinfsuccess;

      return SCIP_OKAY;
   }

   /* try to enforce the constraint based on a dual ray */
   SCIP_CALL( tightenDualproof(conflict, set, stat, blkmem, transprob, tree, proofrow, curvarlbs, curvarubs,
      validdepth, initialproof) );

   if( *globalinfeasible )
   {
      SCIPsetDebugMsg(set, "detect global: cutoff root node\n");
      SCIP_CALL( SCIPnodeCutoff(tree->path[0], set, stat, tree, transprob, origprob, reopt, lp, blkmem) );
      *success = TRUE;

      ++conflict->ndualrayinfsuccess;
   }

   return SCIP_OKAY;
}

/** try to find a subset of changed bounds leading to an infeasible LP
 *
 *  1. call undoBdchgsDualfarkas() or undoBdchgsDualsol()
 *     -> update lb/ubchginfoposs arrays
 *     -> store additional changes in bdchg and curvarlbs/ubs arrays
 *     -> apply additional changes to the LPI
 *  2. (optional) if additional bound changes were undone:
 *     -> resolve LP
 *     -> goto 1.
 *  3. redo all bound changes in the LPI to restore the LPI to its original state
 *  4. analyze conflict
 *     -> put remaining changed bounds (see lb/ubchginfoposs arrays) into starting conflict set
 */
static
SCIP_RETCODE runBoundHeuristic(
   SCIP_CONFLICT*        conflict,           /**< conflict data */
   SCIP_SET*             set,                /**< global SCIP settings */
   SCIP_STAT*            stat,               /**< problem statistics */
   SCIP_PROB*            origprob,           /**< original problem */
   SCIP_PROB*            transprob,          /**< transformed problem */
   SCIP_TREE*            tree,               /**< branch and bound tree */
   SCIP_REOPT*           reopt,              /**< reoptimization data */
   SCIP_LP*              lp,                 /**< LP data */
   SCIP_LPI*             lpi,                /**< LPI data */
   BMS_BLKMEM*           blkmem,             /**< block memory */
   SCIP_Real*            proofcoefs,         /**< coefficients in the proof constraint */
   SCIP_Real*            prooflhs,           /**< lhs of the proof constraint */
   SCIP_Real*            proofactivity,      /**< maximal activity of the proof constraint */
   SCIP_Real*            curvarlbs,          /**< current lower bounds of active problem variables */
   SCIP_Real*            curvarubs,          /**< current upper bounds of active problem variables */
   int*                  lbchginfoposs,      /**< positions of currently active lower bound change information in variables' arrays */
   int*                  ubchginfoposs,      /**< positions of currently active upper bound change information in variables' arrays */
   int*                  iterations,         /**< pointer to store the total number of LP iterations used */
   SCIP_Bool             marklpunsolved,     /**< whether LP should be marked unsolved after analysis (needed for strong branching) */
   SCIP_Bool*            dualraysuccess,     /**< pointer to store success result of dualray analysis */
   SCIP_Bool*            valid               /**< pointer to store whether the result is still a valid proof */
   )
{
   SCIP_LPBDCHGS* oldlpbdchgs;
   SCIP_LPBDCHGS* relaxedlpbdchgs;
   SCIP_Bool solvelp;
   SCIP_Bool resolve;
   int ncols;

   assert(set != NULL);

   /* get number of columns in the LP */
   ncols = SCIPlpGetNCols(lp);

   /* get temporary memory for remembering bound changes on LPI columns */
   SCIP_CALL( lpbdchgsCreate(&oldlpbdchgs, set, ncols) );
   SCIP_CALL( lpbdchgsCreate(&relaxedlpbdchgs, set, ncols) );

   /* undo as many bound changes as possible with the current LP solution */
   resolve = FALSE;
   if( (*valid) )
   {
      int currentdepth;
      currentdepth = SCIPtreeGetCurrentDepth(tree);

      if( SCIPlpiIsPrimalInfeasible(lpi) )
      {
         SCIP_CALL( undoBdchgsDualfarkas(set, transprob, lp, currentdepth, curvarlbs, curvarubs, lbchginfoposs, \
               ubchginfoposs, oldlpbdchgs, relaxedlpbdchgs, valid, &resolve, proofcoefs, *prooflhs, proofactivity) );
      }
      else
      {
         assert(SCIPlpiIsDualFeasible(lpi) || SCIPlpiIsObjlimExc(lpi));
         SCIP_CALL( undoBdchgsDualsol(set, transprob, lp, currentdepth, curvarlbs, curvarubs, lbchginfoposs, ubchginfoposs, \
               oldlpbdchgs, relaxedlpbdchgs, valid, &resolve, proofcoefs, *prooflhs, proofactivity) );
      }
   }

   /* check if we want to solve the LP */
   assert(SCIPprobAllColsInLP(transprob, set, lp));
   solvelp = (set->conf_maxlploops != 0 && set->conf_lpiterations != 0);

   if( (*valid) && resolve && solvelp )
   {
      SCIP_RETCODE retcode;
      SCIP_ROW** rows;
      int* sidechginds;
      SCIP_Real* sidechgoldlhss;
      SCIP_Real* sidechgoldrhss;
      SCIP_Real* sidechgnewlhss;
      SCIP_Real* sidechgnewrhss;
      SCIP_Real lpiinfinity;
      SCIP_Bool globalinfeasible;
      int maxlploops;
      int lpiterations;
      int sidechgssize;
      int nsidechgs;
      int nrows;
      int nloops;
      int r;

      /* get infinity value of LP solver */
      lpiinfinity = SCIPlpiInfinity(lpi);

      /* temporarily disable objective limit and install an iteration limit */
      maxlploops = (set->conf_maxlploops >= 0 ? set->conf_maxlploops : INT_MAX);
      lpiterations = (set->conf_lpiterations >= 0 ? set->conf_lpiterations : INT_MAX);
      SCIP_CALL( SCIPlpiSetRealpar(lpi, SCIP_LPPAR_OBJLIM, lpiinfinity) );
      SCIP_CALL( SCIPlpiSetIntpar(lpi, SCIP_LPPAR_LPITLIM, lpiterations) );

      /* get LP rows */
      rows = SCIPlpGetRows(lp);
      nrows = SCIPlpGetNRows(lp);
      assert(nrows == 0 || rows != NULL);

      /* get temporary memory for remembering side changes on LPI rows */
      SCIP_CALL( SCIPsetAllocBufferArray(set, &sidechginds, nrows) );
      SCIP_CALL( SCIPsetAllocBufferArray(set, &sidechgoldlhss, nrows) );
      SCIP_CALL( SCIPsetAllocBufferArray(set, &sidechgoldrhss, nrows) );
      SCIP_CALL( SCIPsetAllocBufferArray(set, &sidechgnewlhss, nrows) );
      SCIP_CALL( SCIPsetAllocBufferArray(set, &sidechgnewrhss, nrows) );
      sidechgssize = nrows;
      nsidechgs = 0;

      /* remove all local rows by setting their sides to infinity;
       * finite sides are only changed to near infinity, such that the row's sense in the LP solver
       * is not affected (e.g. CPLEX cannot handle free rows)
       */
      for( r = 0; r < nrows; ++r )
      {
         assert(SCIProwGetLPPos(rows[r]) == r);

         if( SCIProwIsLocal(rows[r]) )
         {
            SCIPsetDebugMsg(set, " -> removing local row <%s> [%g,%g]\n",
               SCIProwGetName(rows[r]), SCIProwGetLhs(rows[r]), SCIProwGetRhs(rows[r]));
            SCIP_CALL( addSideRemoval(set, rows[r], lpiinfinity, &sidechginds, &sidechgoldlhss, &sidechgoldrhss,
                  &sidechgnewlhss, &sidechgnewrhss, &sidechgssize, &nsidechgs) );
         }
      }

      /* apply changes of local rows to the LP solver */
      if( nsidechgs > 0 )
      {
         SCIP_CALL( SCIPlpiChgSides(lpi, nsidechgs, sidechginds, sidechgnewlhss, sidechgnewrhss) );
      }

      /* undo as many additional bound changes as possible by resolving the LP */
      assert((*valid));
      assert(resolve);
      nloops = 0;
      globalinfeasible = FALSE;
      while( (*valid) && resolve && nloops < maxlploops )
      {
         int iter;

         assert(!globalinfeasible);

         nloops++;
         resolve = FALSE;

         SCIPsetDebugMsg(set, "infeasible LP conflict analysis loop %d (changed col bounds: %d)\n", nloops, relaxedlpbdchgs->nbdchgs);

         /* apply bound changes to the LP solver */
         assert(relaxedlpbdchgs->nbdchgs >= 0);
         if( relaxedlpbdchgs->nbdchgs > 0 )
         {
            SCIPsetDebugMsg(set, " -> applying %d bound changes to the LP solver\n", relaxedlpbdchgs->nbdchgs);
            SCIP_CALL( SCIPlpiChgBounds(lpi, relaxedlpbdchgs->nbdchgs, relaxedlpbdchgs->bdchginds, \
                  relaxedlpbdchgs->bdchglbs, relaxedlpbdchgs->bdchgubs) );

            /* reset conflict LP bound change data structure */
            lpbdchgsReset(relaxedlpbdchgs, ncols);
         }

         /* start LP timer */
         SCIPclockStart(stat->conflictlptime, set);

         /* resolve LP */
         retcode = SCIPlpiSolveDual(lpi);

         /* stop LP timer */
         SCIPclockStop(stat->conflictlptime, set);

         /* check return code of LP solving call */
         if( retcode == SCIP_LPERROR )
         {
            (*valid) = FALSE;
            break;
         }
         SCIP_CALL( retcode );

         /* count number of LP iterations */
         SCIP_CALL( SCIPlpiGetIterations(lpi, &iter) );
         (*iterations) += iter;
         stat->nconflictlps++;
         stat->nconflictlpiterations += iter;
         SCIPsetDebugMsg(set, " -> resolved LP in %d iterations (total: %" SCIP_LONGINT_FORMAT ") (infeasible:%u)\n",
            iter, stat->nconflictlpiterations, SCIPlpiIsPrimalInfeasible(lpi));

         /* evaluate result */
         if( SCIPlpiIsDualFeasible(lpi) || SCIPlpiIsObjlimExc(lpi) )
         {
            SCIP_Real objval;

            SCIP_CALL( SCIPlpiGetObjval(lpi, &objval) );
            (*valid) = (objval >= lp->lpiobjlim && !SCIPlpDivingObjChanged(lp));
         }
         else
            (*valid) = SCIPlpiIsPrimalInfeasible(lpi);

         if( (*valid) )
         {
            int currentdepth;
            currentdepth = SCIPtreeGetCurrentDepth(tree);

            /* undo additional bound changes */
            if( SCIPlpiIsPrimalInfeasible(lpi) )
            {
               SCIP_AGGRROW* farkasrow;
               int* inds;
               int validdepth;
               int nnz;
               int v;

#ifndef NDEBUG
               SCIP_VAR** vars = SCIPprobGetVars(transprob);
#endif

               SCIP_CALL( SCIPaggrRowCreate(set->scip, &farkasrow) );

               /* the original LP exceeds the current cutoff bound, thus, we have not constructed the Farkas proof */
               SCIP_CALL( getFarkasProof(set, transprob, lp, lpi, tree, farkasrow, proofactivity, curvarlbs, curvarubs,
                  &validdepth, valid) );

               /* the constructed Farkas proof is not valid, we need to break here */
               if( !(*valid) )
               {
                  SCIPaggrRowFree(set->scip, &farkasrow);
                  break;
               }

               /* start dual ray analysis */
               if( set->conf_useinflp == 'd' || set->conf_useinflp == 'b' )
               {
                  /* change the conflict type */
                  SCIP_CONFTYPE oldconftype = conflict->conflictset->conflicttype;
                  conflict->conflictset->conflicttype = SCIP_CONFTYPE_INFEASLP;

                  /* start dual ray analysis */
                  SCIP_CALL( conflictAnalyzeDualProof(conflict, set, stat, blkmem, origprob, transprob, tree, reopt, lp, \
                        farkasrow, curvarlbs, curvarubs, validdepth, FALSE, &globalinfeasible, dualraysuccess) );

                  conflict->conflictset->conflicttype = oldconftype;
               }

               /* todo: in theory, we could apply conflict graph analysis for locally valid proofs, too, but this needs to be implemented */
               if( globalinfeasible || validdepth > SCIPtreeGetEffectiveRootDepth(tree) )
               {
                  SCIPaggrRowFree(set->scip, &farkasrow);
                  goto TERMINATE;
               }

               BMSclearMemoryArray(proofcoefs, SCIPprobGetNVars(transprob));
               (*prooflhs) = -SCIPaggrRowGetRhs(farkasrow);
               (*proofactivity) = -(*proofactivity);

               inds = SCIPaggrRowGetInds(farkasrow);
               nnz = SCIPaggrRowGetNNz(farkasrow);

               for( v = 0; v < nnz; v++ )
               {
                  int i = inds[v];

                  assert(SCIPvarGetProbindex(vars[i]) == inds[v]);

                  proofcoefs[i] = -SCIPaggrRowGetProbvarValue(farkasrow, i);
               }

               /* free aggregation rows */
               SCIPaggrRowFree(set->scip, &farkasrow);

               SCIP_CALL( undoBdchgsDualfarkas(set, transprob, lp, currentdepth, curvarlbs, curvarubs, lbchginfoposs, \
                     ubchginfoposs,  oldlpbdchgs, relaxedlpbdchgs, valid, &resolve, proofcoefs, (*prooflhs), proofactivity) );
            }
            else
            {
               SCIP_AGGRROW* proofrow;
               int* inds;
               int validdepth;
               int nnz;
               int v;

#ifndef NDEBUG
               SCIP_VAR** vars = SCIPprobGetVars(transprob);
#endif

               assert(SCIPlpiIsDualFeasible(lpi) || SCIPlpiIsObjlimExc(lpi));

               SCIP_CALL( SCIPaggrRowCreate(set->scip, &proofrow) );

               SCIP_CALL( getDualProof(set, transprob, lp, lpi, tree, proofrow, proofactivity, curvarlbs, curvarubs, &validdepth, valid) );

               /* the constructed dual proof is not valid, we need to break here */
               if( !(*valid) || validdepth > SCIPtreeGetEffectiveRootDepth(tree) )
               {
                  SCIPaggrRowFree(set->scip, &proofrow);
                  break;
               }
               /* in contrast to the infeasible case we don't want to analyze the (probably identical) proof again. */

               BMSclearMemoryArray(proofcoefs, SCIPprobGetNVars(transprob));
               (*prooflhs) = -SCIPaggrRowGetRhs(proofrow);
               (*proofactivity) = -(*proofactivity);

               inds = SCIPaggrRowGetInds(proofrow);
               nnz = SCIPaggrRowGetNNz(proofrow);

               for( v = 0; v < nnz; v++ )
               {
                  int i = inds[v];

                  assert(SCIPvarGetProbindex(vars[i]) == inds[v]);

                  proofcoefs[i] = -SCIPaggrRowGetProbvarValue(proofrow, i);
               }

               /* free aggregation rows */
               SCIPaggrRowFree(set->scip, &proofrow);

               SCIP_CALL( undoBdchgsDualsol(set, transprob, lp, currentdepth, curvarlbs, curvarubs, lbchginfoposs, \
                     ubchginfoposs, oldlpbdchgs, relaxedlpbdchgs, valid, &resolve, proofcoefs, *prooflhs, proofactivity) );
            }
         }
         assert(!resolve || (*valid));
         assert(!resolve || relaxedlpbdchgs->nbdchgs > 0);
         SCIPsetDebugMsg(set, " -> finished infeasible LP conflict analysis loop %d (iter: %d, nbdchgs: %d)\n",
            nloops, iter, relaxedlpbdchgs->nbdchgs);
      }

      SCIPsetDebugMsg(set, "finished undoing bound changes after %d loops (valid=%u, nbdchgs: %d)\n",
         nloops, (*valid), oldlpbdchgs->nbdchgs);

   TERMINATE:
      /* reset variables to local bounds */
      if( oldlpbdchgs->nbdchgs > 0 )
      {
         SCIP_CALL( SCIPlpiChgBounds(lpi, oldlpbdchgs->nbdchgs, oldlpbdchgs->bdchginds, oldlpbdchgs->bdchglbs, oldlpbdchgs->bdchgubs) );
      }

      /* reset changes of local rows */
      if( nsidechgs > 0 )
      {
         SCIP_CALL( SCIPlpiChgSides(lpi, nsidechgs, sidechginds, sidechgoldlhss, sidechgoldrhss) );
      }

      /* mark the LP unsolved */
      if( oldlpbdchgs->nbdchgs > 0 || nsidechgs > 0 )
      {
         /* The LPI data are out of sync with LP data. Thus, the LP should be marked
          * unsolved. However, for strong branching calls, the LP has to have status 'solved'; in
          * this case, marklpunsolved is FALSE and synchronization is performed later. */
         if ( marklpunsolved )
         {
            lp->solved = FALSE;
            lp->primalfeasible = FALSE;
            lp->primalchecked = FALSE;
            lp->dualfeasible = FALSE;
            lp->dualchecked = FALSE;
            lp->lpobjval = SCIP_INVALID;
            lp->lpsolstat = SCIP_LPSOLSTAT_NOTSOLVED;
         }
      }

      /* reinstall old objective and iteration limits in LP solver */
      SCIP_CALL( SCIPlpiSetRealpar(lpi, SCIP_LPPAR_OBJLIM, lp->lpiobjlim) );
      SCIP_CALL( SCIPlpiSetIntpar(lpi, SCIP_LPPAR_LPITLIM, lp->lpiitlim) );

      /* free temporary memory */
      SCIPsetFreeBufferArray(set, &sidechgnewrhss);
      SCIPsetFreeBufferArray(set, &sidechgnewlhss);
      SCIPsetFreeBufferArray(set, &sidechgoldrhss);
      SCIPsetFreeBufferArray(set, &sidechgoldlhss);
      SCIPsetFreeBufferArray(set, &sidechginds);
   }

   /* free temporary memory */
   lpbdchgsFree(&relaxedlpbdchgs, set);
   lpbdchgsFree(&oldlpbdchgs, set);

   return SCIP_OKAY;
}

/** actually performs analysis of infeasible LP */
static
SCIP_RETCODE conflictAnalyzeLP(
   SCIP_CONFLICT*        conflict,           /**< conflict analysis data */
   SCIP_CONFLICTSTORE*   conflictstore,      /**< conflict store */
   BMS_BLKMEM*           blkmem,             /**< block memory of transformed problem */
   SCIP_SET*             set,                /**< global SCIP settings */
   SCIP_STAT*            stat,               /**< problem statistics */
   SCIP_PROB*            transprob,          /**< transformed problem */
   SCIP_PROB*            origprob,           /**< original problem */
   SCIP_TREE*            tree,               /**< branch and bound tree */
   SCIP_REOPT*           reopt,              /**< reoptimization data structure */
   SCIP_LP*              lp,                 /**< LP data */
   SCIP_BRANCHCAND*      branchcand,         /**< branching candidate storage */
   SCIP_EVENTQUEUE*      eventqueue,         /**< event queue */
   SCIP_CLIQUETABLE*     cliquetable,        /**< clique table data structure */
   SCIP_Bool             diving,             /**< are we in strong branching or diving mode? */
   SCIP_Bool*            dualraysuccess,     /**< pointer to store success result of dualray analysis */
   int*                  iterations,         /**< pointer to store the total number of LP iterations used */
   int*                  nconss,             /**< pointer to store the number of generated conflict constraints */
   int*                  nliterals,          /**< pointer to store the number of literals in generated conflict constraints */
   int*                  nreconvconss,       /**< pointer to store the number of generated reconvergence constraints */
   int*                  nreconvliterals,    /**< pointer to store the number of literals generated reconvergence constraints */
   SCIP_Bool             marklpunsolved      /**< whether LP should be marked unsolved after analysis (needed for strong branching) */
   )
{
   SCIP_VAR** vars;
   SCIP_AGGRROW* farkasrow;
   SCIP_LPI* lpi;
   SCIP_Bool valid;
   SCIP_Bool globalinfeasible;
   int* lbchginfoposs;
   int* ubchginfoposs;
   int validdepth;
   int nvars;
   int v;
   SCIP_Real* curvarlbs;
   SCIP_Real* curvarubs;
   SCIP_Real farkasactivity;

   assert(conflict != NULL);
   assert(conflict->nconflictsets == 0);
   assert(set != NULL);
   assert(SCIPprobAllColsInLP(transprob, set, lp)); /* LP conflict analysis is only valid, if all variables are known */
   assert(stat != NULL);
   assert(transprob != NULL);
   assert(lp != NULL);
   assert(lp->flushed);
   assert(lp->solved);
   assert(iterations != NULL);
   assert(nconss != NULL);
   assert(nliterals != NULL);
   assert(nreconvconss != NULL);
   assert(nreconvliterals != NULL);

   *iterations = 0;
   *nconss = 0;
   *nliterals = 0;
   *nreconvconss = 0;
   *nreconvliterals = 0;

   vars = transprob->vars;
   nvars = transprob->nvars;

   valid = TRUE;
   validdepth = 0;

   /* get LP solver interface */
   lpi = SCIPlpGetLPI(lp);
   assert(SCIPlpiIsPrimalInfeasible(lpi) || SCIPlpiIsObjlimExc(lpi) || SCIPlpiIsDualFeasible(lpi));
   assert(SCIPlpiIsPrimalInfeasible(lpi) || !SCIPlpDivingObjChanged(lp));

   if( !SCIPlpiIsPrimalInfeasible(lpi) )
   {
      SCIP_Real objval;

      assert(!SCIPlpDivingObjChanged(lp));

      /* make sure, a dual feasible solution exists, that exceeds the objective limit;
       * With FASTMIP setting, CPLEX does not apply the final pivot to reach the dual solution exceeding the objective
       * limit. Therefore, we have to either turn off FASTMIP and resolve the problem or continue solving it without
       * objective limit for at least one iteration. It seems that the strategy to continue with FASTMIP for one
       * additional simplex iteration yields better results.
       */
      SCIP_CALL( SCIPlpiGetObjval(lpi, &objval) );
      if( objval < lp->lpiobjlim )
      {
         SCIP_RETCODE retcode;

         /* temporarily disable objective limit and install an iteration limit */
         SCIP_CALL( SCIPlpiSetRealpar(lpi, SCIP_LPPAR_OBJLIM, SCIPlpiInfinity(lpi)) );
         SCIP_CALL( SCIPlpiSetIntpar(lpi, SCIP_LPPAR_LPITLIM, 1) );

         /* start LP timer */
         SCIPclockStart(stat->conflictlptime, set);

         /* resolve LP */
         retcode = SCIPlpiSolveDual(lpi);

         /* stop LP timer */
         SCIPclockStop(stat->conflictlptime, set);

         /* check return code of LP solving call */
         valid = (retcode != SCIP_LPERROR);
         if( valid )
         {
            int iter;

            SCIP_CALL( retcode );

            /* count number of LP iterations */
            SCIP_CALL( SCIPlpiGetIterations(lpi, &iter) );
            (*iterations) += iter;
            stat->nconflictlps++;
            stat->nconflictlpiterations += iter;
            SCIPsetDebugMsg(set, " -> resolved objlim exceeding LP in %d iterations (total: %" SCIP_LONGINT_FORMAT ") (infeasible:%u, objlim: %u, optimal:%u)\n",
               iter, stat->nconflictlpiterations, SCIPlpiIsPrimalInfeasible(lpi), SCIPlpiIsObjlimExc(lpi), SCIPlpiIsOptimal(lpi));
            valid = (SCIPlpiIsObjlimExc(lpi) || SCIPlpiIsPrimalInfeasible(lpi) || SCIPlpiIsDualFeasible(lpi));
         }

         /* reinstall old objective and iteration limits in LP solver */
         SCIP_CALL( SCIPlpiSetRealpar(lpi, SCIP_LPPAR_OBJLIM, lp->lpiobjlim) );
         SCIP_CALL( SCIPlpiSetIntpar(lpi, SCIP_LPPAR_LPITLIM, lp->lpiitlim) );

         /* abort, if the LP produced an error */
         if( !valid )
            return SCIP_OKAY;
      }
   }
   assert(SCIPlpiIsPrimalInfeasible(lpi) || SCIPlpiIsObjlimExc(lpi) || SCIPlpiIsDualFeasible(lpi));

   if( !SCIPlpiIsPrimalInfeasible(lpi) )
   {
      SCIP_Real objval;

      assert(!SCIPlpDivingObjChanged(lp));

      SCIP_CALL( SCIPlpiGetObjval(lpi, &objval) );
      if( objval < lp->lpiobjlim )
      {
         SCIPsetDebugMsg(set, " -> LP does not exceed the cutoff bound: obj=%g, cutoff=%g\n", objval, lp->lpiobjlim);
         return SCIP_OKAY;
      }
      else
      {
         SCIPsetDebugMsg(set, " -> LP exceeds the cutoff bound: obj=%g, cutoff=%g\n", objval, lp->lpiobjlim);
      }
   }

   assert(valid);

   SCIP_CALL( SCIPaggrRowCreate(set->scip, &farkasrow) );
   SCIP_CALL( SCIPsetAllocBufferArray(set, &lbchginfoposs, transprob->nvars) );
   SCIP_CALL( SCIPsetAllocBufferArray(set, &ubchginfoposs, transprob->nvars) );

   farkasactivity = 0.0;

   /* get temporary memory for remembering variables' current bounds and corresponding bound change information
    * positions in variable's bound change information arrays
    */
   SCIP_CALL( SCIPsetAllocBufferArray(set, &curvarlbs, nvars) );
   SCIP_CALL( SCIPsetAllocBufferArray(set, &curvarubs, nvars) );

   /* get current bounds and current positions in lb/ubchginfos arrays of variables */
   valid = TRUE;
   for( v = 0; v < nvars && valid; ++v )
   {
      SCIP_VAR* var;

      var = vars[v];

      curvarlbs[v] = SCIPvarGetLbLP(var, set);
      curvarubs[v] = SCIPvarGetUbLP(var, set);
      lbchginfoposs[v] = var->nlbchginfos-1;
      ubchginfoposs[v] = var->nubchginfos-1;
      assert(diving || SCIPsetIsEQ(set, curvarlbs[v], SCIPvarGetLbLocal(var)));
      assert(diving || SCIPsetIsEQ(set, curvarubs[v], SCIPvarGetUbLocal(var)));

      /* check, if last bound changes were due to strong branching or diving */
      if( diving )
      {
         SCIP_Real lb;
         SCIP_Real ub;

         lb = SCIPvarGetLbLocal(var);
         ub = SCIPvarGetUbLocal(var);
         if( SCIPsetIsGT(set, curvarlbs[v], lb) )
            lbchginfoposs[v] = var->nlbchginfos;
         else if( SCIPsetIsLT(set, curvarlbs[v], lb) )
         {
            /* the bound in the diving LP was relaxed -> the LP is not a subproblem of the current node -> abort! */
            /**@todo we could still analyze such a conflict, but we would have to take care with our data structures */
            valid = FALSE;
         }
         if( SCIPsetIsLT(set, curvarubs[v], ub) )
            ubchginfoposs[v] = var->nubchginfos;
         else if( SCIPsetIsGT(set, curvarubs[v], ub) )
         {
            /* the bound in the diving LP was relaxed -> the LP is not a subproblem of the current node -> abort! */
            /**@todo we could still analyze such a conflict, but we would have to take care with our data structures */
            valid = FALSE;
         }
      }
   }

   if( !valid )
      goto TERMINATE;

   /* the LP is prooven to be infeasible */
   if( SCIPlpiIsPrimalInfeasible(lpi) )
   {
      SCIP_CALL( getFarkasProof(set, transprob, lp, lpi, tree, farkasrow, &farkasactivity, curvarlbs, curvarubs, &validdepth, &valid) );
   }
   /* the LP is dual feasible and/or exceeds the current incumbant solution */
   else
   {
      assert(SCIPlpiIsDualFeasible(lpi) || SCIPlpiIsObjlimExc(lpi));
      SCIP_CALL( getDualProof(set, transprob, lp, lpi, tree, farkasrow, &farkasactivity, curvarlbs, curvarubs, &validdepth, &valid) );
   }

   if( !valid || validdepth >= SCIPtreeGetCurrentDepth(tree) )
      goto TERMINATE;

   globalinfeasible = FALSE;

   /* start dual proof analysis */
   if( ((set->conf_useinflp == 'b' || set->conf_useinflp == 'd') && conflict->conflictset->conflicttype == SCIP_CONFTYPE_INFEASLP)
      || ((set->conf_useboundlp == 'b' || set->conf_useboundlp == 'd') && conflict->conflictset->conflicttype == SCIP_CONFTYPE_BNDEXCEEDING) )
   {
      /* start dual ray analysis */
      SCIP_CALL( conflictAnalyzeDualProof(conflict, set, stat, blkmem, origprob, transprob, tree, reopt, lp, farkasrow, \
            curvarlbs, curvarubs, validdepth, TRUE, &globalinfeasible, dualraysuccess) );
   }

   assert(valid);

   /* todo: in theory, we could apply conflict graph analysis for locally valid proofs, too, but this needs to be implemented */
   if( !globalinfeasible && validdepth <= SCIPtreeGetEffectiveRootDepth(tree)
      && (((set->conf_useinflp == 'b' || set->conf_useinflp == 'c') && conflict->conflictset->conflicttype == SCIP_CONFTYPE_INFEASLP)
      || ((set->conf_useboundlp == 'b' || set->conf_useboundlp == 'c') && conflict->conflictset->conflicttype == SCIP_CONFTYPE_BNDEXCEEDING)) )
   {
      SCIP_Real* farkascoefs;
      SCIP_Real farkaslhs;
      int* inds;
      int nnz;

#ifdef SCIP_DEBUG
      {
         SCIP_Real objlim;
         SCIPsetDebugMsg(set, "analyzing conflict on infeasible LP (infeasible: %u, objlimexc: %u, optimal:%u) in depth %d (diving: %u)\n",
               SCIPlpiIsPrimalInfeasible(lpi), SCIPlpiIsObjlimExc(lpi), SCIPlpiIsOptimal(lpi), SCIPtreeGetCurrentDepth(tree), diving);

         SCIP_CALL( SCIPlpiGetRealpar(lpi, SCIP_LPPAR_OBJLIM, &objlim) );
         SCIPsetDebugMsg(set, " -> objective limit in LP solver: %g (in LP: %g)\n", objlim, lp->lpiobjlim);
      }
#endif

      SCIP_CALL( SCIPsetAllocBufferArray(set, &farkascoefs, SCIPprobGetNVars(transprob)) );
      BMSclearMemoryArray(farkascoefs, SCIPprobGetNVars(transprob));

      farkaslhs = -SCIPaggrRowGetRhs(farkasrow);
      farkasactivity = -farkasactivity;

      inds = SCIPaggrRowGetInds(farkasrow);
      nnz = SCIPaggrRowGetNNz(farkasrow);

      for( v = 0; v < nnz; v++ )
      {
         int i = inds[v];

         assert(SCIPvarGetProbindex(vars[i]) == inds[v]);

         farkascoefs[i] = -SCIPaggrRowGetProbvarValue(farkasrow, i);
      }

      SCIP_CALL( runBoundHeuristic(conflict, set, stat, origprob, transprob, tree, reopt, lp, lpi, blkmem, farkascoefs,
            &farkaslhs, &farkasactivity, curvarlbs, curvarubs, lbchginfoposs, ubchginfoposs, iterations, marklpunsolved,
            dualraysuccess, &valid) );

      SCIPsetFreeBufferArray(set, &farkascoefs);

      if( !valid )
         goto FLUSHPROOFSETS;

      /* analyze the conflict starting with remaining bound changes */
      SCIP_CALL( conflictAnalyzeRemainingBdchgs(conflict, blkmem, set, stat, transprob, tree, diving, \
            lbchginfoposs, ubchginfoposs, nconss, nliterals, nreconvconss, nreconvliterals) );

      /* flush conflict set storage */
      SCIP_CALL( SCIPconflictFlushConss(conflict, blkmem, set, stat, transprob, origprob, tree, reopt, lp, branchcand, \
            eventqueue, cliquetable) );
   }

  FLUSHPROOFSETS:
   /* flush proof set */
   if( proofsetGetNVars(conflict->proofset) > 0 || conflict->nproofsets > 0 )
   {
      SCIP_CALL( conflictFlushProofset(conflict, conflictstore, blkmem, set, stat, transprob, origprob, tree, reopt, lp, \
            branchcand, eventqueue, cliquetable) );
   }

  TERMINATE:
   SCIPsetFreeBufferArray(set, &curvarubs);
   SCIPsetFreeBufferArray(set, &curvarlbs);
   SCIPsetFreeBufferArray(set, &ubchginfoposs);
   SCIPsetFreeBufferArray(set, &lbchginfoposs);
   SCIPaggrRowFree(set->scip, &farkasrow);

   return SCIP_OKAY;
}

/** analyzes an infeasible LP to find out the bound changes on variables that were responsible for the infeasibility;
 *  on success, calls standard conflict analysis with the responsible variables as starting conflict set, thus creating
 *  a conflict constraint out of the resulting conflict set;
 *  updates statistics for infeasible LP conflict analysis
 */
static
SCIP_RETCODE conflictAnalyzeInfeasibleLP(
   SCIP_CONFLICT*        conflict,           /**< conflict analysis data */
   SCIP_CONFLICTSTORE*   conflictstore,      /**< conflict store */
   BMS_BLKMEM*           blkmem,             /**< block memory of transformed problem */
   SCIP_SET*             set,                /**< global SCIP settings */
   SCIP_STAT*            stat,               /**< problem statistics */
   SCIP_PROB*            transprob,          /**< transformed problem */
   SCIP_PROB*            origprob,           /**< original problem */
   SCIP_TREE*            tree,               /**< branch and bound tree */
   SCIP_REOPT*           reopt,              /**< reoptimization data structure */
   SCIP_LP*              lp,                 /**< LP data */
   SCIP_BRANCHCAND*      branchcand,         /**< branching candidate storage */
   SCIP_EVENTQUEUE*      eventqueue,         /**< event queue */
   SCIP_CLIQUETABLE*     cliquetable,        /**< clique table data structure */
   SCIP_Bool*            success             /**< pointer to store whether a conflict constraint was created, or NULL */
   )
{
   SCIP_Bool dualraysuccess = FALSE;
   SCIP_Longint olddualproofsuccess;
   int iterations;
   int nconss;
   int nliterals;
   int nreconvconss;
   int nreconvliterals;

   assert(conflict != NULL);
   assert(set != NULL);
   assert(lp != NULL);
   assert(SCIPprobAllColsInLP(transprob, set, lp)); /* LP conflict analysis is only valid, if all variables are known */

   assert(success == NULL || *success == FALSE);

   /* check, if infeasible LP conflict analysis is enabled */
   if( !set->conf_enable || set->conf_useinflp == 'o' )
      return SCIP_OKAY;

   /* check, if there are any conflict handlers to use a conflict set */
   if( set->nconflicthdlrs == 0 )
      return SCIP_OKAY;

   SCIPsetDebugMsg(set, "analyzing conflict on infeasible LP in depth %d (solstat: %d, objchanged: %u)\n",
      SCIPtreeGetCurrentDepth(tree), SCIPlpGetSolstat(lp), SCIPlpDivingObjChanged(lp));

   /* start timing */
   SCIPclockStart(conflict->inflpanalyzetime, set);
   conflict->ninflpcalls++;

   conflict->conflictset->conflicttype = SCIP_CONFTYPE_INFEASLP;

   olddualproofsuccess = conflict->ndualrayinfsuccess;

   /* perform conflict analysis */
   SCIP_CALL( conflictAnalyzeLP(conflict, conflictstore, blkmem, set, stat, transprob, origprob, tree, reopt, lp, branchcand, eventqueue, \
         cliquetable, SCIPlpDiving(lp), &dualraysuccess, &iterations, &nconss, &nliterals, &nreconvconss, &nreconvliterals, TRUE) );
   conflict->ninflpsuccess += ((nconss > 0 || conflict->ndualrayinfsuccess > olddualproofsuccess) ? 1 : 0);
   conflict->ninflpiterations += iterations;
   conflict->ninflpconfconss += nconss;
   conflict->ninflpconfliterals += nliterals;
   conflict->ninflpreconvconss += nreconvconss;
   conflict->ninflpreconvliterals += nreconvliterals;
   if( success != NULL )
      *success = (nconss > 0 || conflict->ndualrayinfsuccess > olddualproofsuccess);

   /* stop timing */
   SCIPclockStop(conflict->inflpanalyzetime, set);

   return SCIP_OKAY;
}

/** analyzes a bound exceeding LP to find out the bound changes on variables that were responsible for exceeding the
 *  primal bound;
 *  on success, calls standard conflict analysis with the responsible variables as starting conflict set, thus creating
 *  a conflict constraint out of the resulting conflict set;
 *  updates statistics for bound exceeding LP conflict analysis
 */
static
SCIP_RETCODE conflictAnalyzeBoundexceedingLP(
   SCIP_CONFLICT*        conflict,           /**< conflict analysis data */
   SCIP_CONFLICTSTORE*   conflictstore,      /**< conflict store */
   BMS_BLKMEM*           blkmem,             /**< block memory of transformed problem */
   SCIP_SET*             set,                /**< global SCIP settings */
   SCIP_STAT*            stat,               /**< problem statistics */
   SCIP_PROB*            transprob,          /**< transformed problem */
   SCIP_PROB*            origprob,           /**< original problem */
   SCIP_TREE*            tree,               /**< branch and bound tree */
   SCIP_REOPT*           reopt,              /**< reoptimization data structure */
   SCIP_LP*              lp,                 /**< LP data */
   SCIP_BRANCHCAND*      branchcand,         /**< branching candidate storage */
   SCIP_EVENTQUEUE*      eventqueue,         /**< event queue */
   SCIP_CLIQUETABLE*     cliquetable,        /**< clique table data structure */
   SCIP_Bool*            success             /**< pointer to store whether a conflict constraint was created, or NULL */
   )
{
   SCIP_Bool dualraysuccess;
   SCIP_Longint oldnsuccess;
   int iterations;
   int nconss;
   int nliterals;
   int nreconvconss;
   int nreconvliterals;

   assert(conflict != NULL);
   assert(set != NULL);
   assert(lp != NULL);
   assert(!SCIPlpDivingObjChanged(lp));
   assert(SCIPprobAllColsInLP(transprob, set, lp)); /* LP conflict analysis is only valid, if all variables are known */

   assert(success == NULL || *success == FALSE);

   /* check, if bound exceeding LP conflict analysis is enabled */
   if( !set->conf_enable || set->conf_useboundlp == 'o')
      return SCIP_OKAY;

   /* check, if there are any conflict handlers to use a conflict set */
   if( set->nconflicthdlrs == 0 )
      return SCIP_OKAY;

   SCIPsetDebugMsg(set, "analyzing conflict on bound exceeding LP in depth %d (solstat: %d)\n",
      SCIPtreeGetCurrentDepth(tree), SCIPlpGetSolstat(lp));

   /* start timing */
   SCIPclockStart(conflict->boundlpanalyzetime, set);
   conflict->nboundlpcalls++;

   /* mark the conflict to depend on the cutoff bound */
   conflict->conflictset->conflicttype = SCIP_CONFTYPE_BNDEXCEEDING;
   conflict->conflictset->usescutoffbound = TRUE;

   oldnsuccess = conflict->ndualraybndsuccess + conflict->ndualrayinfsuccess;

   /* perform conflict analysis */
   SCIP_CALL( conflictAnalyzeLP(conflict, conflictstore, blkmem, set, stat, transprob, origprob, tree, reopt, lp, branchcand, eventqueue, \
         cliquetable, SCIPlpDiving(lp), &dualraysuccess, &iterations, &nconss, &nliterals, &nreconvconss, &nreconvliterals, TRUE) );
   conflict->nboundlpsuccess += ((nconss > 0 || conflict->ndualraybndsuccess + conflict->ndualrayinfsuccess > oldnsuccess) ? 1 : 0);
   conflict->nboundlpiterations += iterations;
   conflict->nboundlpconfconss += nconss;
   conflict->nboundlpconfliterals += nliterals;
   conflict->nboundlpreconvconss += nreconvconss;
   conflict->nboundlpreconvliterals += nreconvliterals;
   if( success != NULL )
      *success = (nconss > 0 || conflict->ndualraybndsuccess + conflict->ndualrayinfsuccess > oldnsuccess);

   /* stop timing */
   SCIPclockStop(conflict->boundlpanalyzetime, set);

   return SCIP_OKAY;
}

/** analyzes an infeasible or bound exceeding LP to find out the bound changes on variables that were responsible for the
 *  infeasibility or for exceeding the primal bound;
 *  on success, calls standard conflict analysis with the responsible variables as starting conflict set, thus creating
 *  a conflict constraint out of the resulting conflict set;
 *  updates statistics for infeasible or bound exceeding LP conflict analysis;
 *  may only be called if SCIPprobAllColsInLP()
 */
SCIP_RETCODE SCIPconflictAnalyzeLP(
   SCIP_CONFLICT*        conflict,           /**< conflict analysis data */
   SCIP_CONFLICTSTORE*   conflictstore,      /**< conflict store */
   BMS_BLKMEM*           blkmem,             /**< block memory of transformed problem */
   SCIP_SET*             set,                /**< global SCIP settings */
   SCIP_STAT*            stat,               /**< problem statistics */
   SCIP_PROB*            transprob,          /**< transformed problem */
   SCIP_PROB*            origprob,           /**< original problem */
   SCIP_TREE*            tree,               /**< branch and bound tree */
   SCIP_REOPT*           reopt,              /**< reoptimization data structure */
   SCIP_LP*              lp,                 /**< LP data */
   SCIP_BRANCHCAND*      branchcand,         /**< branching candidate storage */
   SCIP_EVENTQUEUE*      eventqueue,         /**< event queue */
   SCIP_CLIQUETABLE*     cliquetable,        /**< clique table data structure */
   SCIP_Bool*            success             /**< pointer to store whether a conflict constraint was created, or NULL */
   )
{
   SCIP_LPSOLVALS storedsolvals;
   SCIP_COLSOLVALS* storedcolsolvals;
   SCIP_ROWSOLVALS* storedrowsolvals;
   int c;
   int r;

   if( success != NULL )
      *success = FALSE;

   /* check if the conflict analysis is applicable */
   if( !set->conf_enable || (set->conf_useinflp == 'o' && set->conf_useboundlp == 'o') )
      return SCIP_OKAY;

   /* in rare cases, it might happen that the solution stati of the LP and the LPI are out of sync; in particular this
    * happens when a new incumbent which cuts off the current node is found during the LP solving loop; in this case the
    * LP has status objlimit, but if diving has been used, the LPI only has the basis information, but is not solved
    *
    * @todo: alternatively, solve the LPI
    */
   if( !SCIPlpiWasSolved(SCIPlpGetLPI(lp)) )
      return SCIP_OKAY;

   /* LP conflict analysis is only valid, if all variables are known */
   assert( SCIPprobAllColsInLP(transprob, set, lp) );
   assert( SCIPlpGetSolstat(lp) == SCIP_LPSOLSTAT_INFEASIBLE || SCIPlpGetSolstat(lp) == SCIP_LPSOLSTAT_OBJLIMIT
      || (SCIPlpGetSolstat(lp) == SCIP_LPSOLSTAT_OPTIMAL && set->lp_disablecutoff == 1) );

   /* save status */
   storedsolvals.lpsolstat = lp->lpsolstat;
   storedsolvals.lpobjval = lp->lpobjval;
   storedsolvals.primalfeasible = lp->primalfeasible;
   storedsolvals.primalchecked = lp->primalchecked;
   storedsolvals.dualfeasible = lp->dualfeasible;
   storedsolvals.dualchecked = lp->dualchecked;
   storedsolvals.solisbasic = lp->solisbasic;
   storedsolvals.lpissolved = lp->solved;

   /* store solution values */
   SCIP_CALL( SCIPsetAllocBufferArray(set, &storedcolsolvals, lp->ncols) );
   SCIP_CALL( SCIPsetAllocBufferArray(set, &storedrowsolvals, lp->nrows) );
   for (c = 0; c < lp->ncols; ++c)
   {
      SCIP_COL* col;

      col = lp->cols[c];
      assert( col != NULL );

      storedcolsolvals[c].primsol = col->primsol;
      storedcolsolvals[c].redcost = col->redcost;
      storedcolsolvals[c].basisstatus = col->basisstatus; /*lint !e641 !e732*/
   }
   for (r = 0; r < lp->nrows; ++r)
   {
      SCIP_ROW* row;

      row = lp->rows[r];
      assert( row != NULL );

      if ( lp->lpsolstat == SCIP_LPSOLSTAT_INFEASIBLE )
         storedrowsolvals[r].dualsol = row->dualfarkas;
      else
      {
         assert( lp->lpsolstat == SCIP_LPSOLSTAT_OBJLIMIT ||
            (SCIPlpGetSolstat(lp) == SCIP_LPSOLSTAT_OPTIMAL && set->lp_disablecutoff == 1) );
         storedrowsolvals[r].dualsol = row->dualsol;
      }
      storedrowsolvals[r].activity = row->activity;
      storedrowsolvals[r].basisstatus = row->basisstatus; /*lint !e641 !e732*/
   }

   /* check, if the LP was infeasible or bound exceeding */
   if( SCIPlpiIsPrimalInfeasible(SCIPlpGetLPI(lp)) )
   {
      SCIP_CALL( conflictAnalyzeInfeasibleLP(conflict, conflictstore, blkmem, set, stat, transprob, origprob, tree, \
            reopt, lp, branchcand, eventqueue, cliquetable, success) );
   }
   else
   {
      SCIP_CALL( conflictAnalyzeBoundexceedingLP(conflict, conflictstore, blkmem, set, stat, transprob, origprob, tree, \
            reopt, lp, branchcand, eventqueue, cliquetable, success) );
   }

   /* possibly restore solution values */
   if( lp->flushed && SCIPlpGetSolstat(lp) == SCIP_LPSOLSTAT_NOTSOLVED )
   {
      /* restore status */
      lp->lpsolstat = storedsolvals.lpsolstat;
      lp->lpobjval = storedsolvals.lpobjval;
      lp->primalfeasible = storedsolvals.primalfeasible;
      lp->primalchecked = storedsolvals.primalchecked;
      lp->dualfeasible = storedsolvals.dualfeasible;
      lp->dualchecked = storedsolvals.dualchecked;
      lp->solisbasic = storedsolvals.solisbasic;
      lp->solved = storedsolvals.lpissolved;

      for (c = 0; c < lp->ncols; ++c)
      {
         SCIP_COL* col;

         col = lp->cols[c];
         assert( col != NULL );
         col->primsol = storedcolsolvals[c].primsol;
         col->redcost = storedcolsolvals[c].redcost;
         col->basisstatus = storedcolsolvals[c].basisstatus; /*lint !e641 !e732*/
      }
      for (r = 0; r < lp->nrows; ++r)
      {
         SCIP_ROW* row;

         row = lp->rows[r];
         assert( row != NULL );

         if ( lp->lpsolstat == SCIP_LPSOLSTAT_INFEASIBLE )
            row->dualfarkas = storedrowsolvals[r].dualsol;
         else
         {
            assert( lp->lpsolstat == SCIP_LPSOLSTAT_OBJLIMIT );
            row->dualsol = storedrowsolvals[r].dualsol;
         }
         row->activity = storedrowsolvals[r].activity;
         row->basisstatus = storedrowsolvals[r].basisstatus; /*lint !e641 !e732*/
      }
   }
   SCIPsetFreeBufferArray(set, &storedrowsolvals);
   SCIPsetFreeBufferArray(set, &storedcolsolvals);

   return SCIP_OKAY;
}

/** gets time in seconds used for analyzing infeasible LP conflicts */
SCIP_Real SCIPconflictGetInfeasibleLPTime(
   SCIP_CONFLICT*        conflict            /**< conflict analysis data */
   )
{
   assert(conflict != NULL);

   return SCIPclockGetTime(conflict->inflpanalyzetime);
}

/** gets number of calls to infeasible LP conflict analysis */
SCIP_Longint SCIPconflictGetNInfeasibleLPCalls(
   SCIP_CONFLICT*        conflict            /**< conflict analysis data */
   )
{
   assert(conflict != NULL);

   return conflict->ninflpcalls;
}

/** gets number of calls to infeasible LP conflict analysis that yield at least one conflict constraint */
SCIP_Longint SCIPconflictGetNInfeasibleLPSuccess(
   SCIP_CONFLICT*        conflict            /**< conflict analysis data */
   )
{
   assert(conflict != NULL);

   return conflict->ninflpsuccess;
}

/** gets number of conflict constraints detected in infeasible LP conflict analysis */
SCIP_Longint SCIPconflictGetNInfeasibleLPConflictConss(
   SCIP_CONFLICT*        conflict            /**< conflict analysis data */
   )
{
   assert(conflict != NULL);

   return conflict->ninflpconfconss;
}

/** gets total number of literals in conflict constraints created in infeasible LP conflict analysis */
SCIP_Longint SCIPconflictGetNInfeasibleLPConflictLiterals(
   SCIP_CONFLICT*        conflict            /**< conflict analysis data */
   )
{
   assert(conflict != NULL);

   return conflict->ninflpconfliterals;
}

/** gets number of reconvergence constraints detected in infeasible LP conflict analysis */
SCIP_Longint SCIPconflictGetNInfeasibleLPReconvergenceConss(
   SCIP_CONFLICT*        conflict            /**< conflict analysis data */
   )
{
   assert(conflict != NULL);

   return conflict->ninflpreconvconss;
}

/** gets total number of literals in reconvergence constraints created in infeasible LP conflict analysis */
SCIP_Longint SCIPconflictGetNInfeasibleLPReconvergenceLiterals(
   SCIP_CONFLICT*        conflict            /**< conflict analysis data */
   )
{
   assert(conflict != NULL);

   return conflict->ninflpreconvliterals;
}

/** gets number of LP iterations in infeasible LP conflict analysis */
SCIP_Longint SCIPconflictGetNInfeasibleLPIterations(
   SCIP_CONFLICT*        conflict            /**< conflict analysis data */
   )
{
   assert(conflict != NULL);

   return conflict->ninflpiterations;
}

/** gets time in seconds used for analyzing bound exceeding LP conflicts */
SCIP_Real SCIPconflictGetBoundexceedingLPTime(
   SCIP_CONFLICT*        conflict            /**< conflict analysis data */
   )
{
   assert(conflict != NULL);

   return SCIPclockGetTime(conflict->boundlpanalyzetime);
}

/** gets number of calls to bound exceeding LP conflict analysis */
SCIP_Longint SCIPconflictGetNBoundexceedingLPCalls(
   SCIP_CONFLICT*        conflict            /**< conflict analysis data */
   )
{
   assert(conflict != NULL);

   return conflict->nboundlpcalls;
}

/** gets number of calls to bound exceeding LP conflict analysis that yield at least one conflict constraint */
SCIP_Longint SCIPconflictGetNBoundexceedingLPSuccess(
   SCIP_CONFLICT*        conflict            /**< conflict analysis data */
   )
{
   assert(conflict != NULL);

   return conflict->nboundlpsuccess;
}

/** gets number of conflict constraints detected in bound exceeding LP conflict analysis */
SCIP_Longint SCIPconflictGetNBoundexceedingLPConflictConss(
   SCIP_CONFLICT*        conflict            /**< conflict analysis data */
   )
{
   assert(conflict != NULL);

   return conflict->nboundlpconfconss;
}

/** gets total number of literals in conflict constraints created in bound exceeding LP conflict analysis */
SCIP_Longint SCIPconflictGetNBoundexceedingLPConflictLiterals(
   SCIP_CONFLICT*        conflict            /**< conflict analysis data */
   )
{
   assert(conflict != NULL);

   return conflict->nboundlpconfliterals;
}

/** gets number of reconvergence constraints detected in bound exceeding LP conflict analysis */
SCIP_Longint SCIPconflictGetNBoundexceedingLPReconvergenceConss(
   SCIP_CONFLICT*        conflict            /**< conflict analysis data */
   )
{
   assert(conflict != NULL);

   return conflict->nboundlpreconvconss;
}

/** gets total number of literals in reconvergence constraints created in bound exceeding LP conflict analysis */
SCIP_Longint SCIPconflictGetNBoundexceedingLPReconvergenceLiterals(
   SCIP_CONFLICT*        conflict            /**< conflict analysis data */
   )
{
   assert(conflict != NULL);

   return conflict->nboundlpreconvliterals;
}

/** gets number of LP iterations in bound exceeding LP conflict analysis */
SCIP_Longint SCIPconflictGetNBoundexceedingLPIterations(
   SCIP_CONFLICT*        conflict            /**< conflict analysis data */
   )
{
   assert(conflict != NULL);

   return conflict->nboundlpiterations;
}




/*
 * infeasible strong branching conflict analysis
 */

/** analyses infeasible strong branching sub problems for conflicts */
SCIP_RETCODE SCIPconflictAnalyzeStrongbranch(
   SCIP_CONFLICT*        conflict,           /**< conflict analysis data */
   SCIP_CONFLICTSTORE*   conflictstore,      /**< conflict store */
   BMS_BLKMEM*           blkmem,             /**< block memory buffers */
   SCIP_SET*             set,                /**< global SCIP settings */
   SCIP_STAT*            stat,               /**< dynamic problem statistics */
   SCIP_PROB*            transprob,          /**< transformed problem */
   SCIP_PROB*            origprob,           /**< original problem */
   SCIP_TREE*            tree,               /**< branch and bound tree */
   SCIP_REOPT*           reopt,              /**< reoptimization data structure */
   SCIP_LP*              lp,                 /**< LP data */
   SCIP_BRANCHCAND*      branchcand,         /**< branching candidate storage */
   SCIP_EVENTQUEUE*      eventqueue,         /**< event queue */
   SCIP_CLIQUETABLE*     cliquetable,        /**< clique table data structure */
   SCIP_COL*             col,                /**< LP column with at least one infeasible strong branching subproblem */
   SCIP_Bool*            downconflict,       /**< pointer to store whether a conflict constraint was created for an
                                              *   infeasible downwards branch, or NULL */
   SCIP_Bool*            upconflict          /**< pointer to store whether a conflict constraint was created for an
                                              *   infeasible upwards branch, or NULL */
   )
{
   int* cstat;
   int* rstat;
   SCIP_RETCODE retcode;
   SCIP_Bool resolve;
   SCIP_Real oldlb;
   SCIP_Real oldub;
   SCIP_Real newlb;
   SCIP_Real newub;
   SCIP_Bool dualraysuccess;
   int iter;
   int nconss;
   int nliterals;
   int nreconvconss;
   int nreconvliterals;

   assert(stat != NULL);
   assert(lp != NULL);
   assert(lp->flushed);
   assert(lp->solved);
   assert(SCIPprobAllColsInLP(transprob, set, lp)); /* LP conflict analysis is only valid, if all variables are known */
   assert(col != NULL);
   assert((col->sbdownvalid && SCIPsetIsGE(set, col->sbdown, lp->cutoffbound)
         && SCIPsetFeasCeil(set, col->primsol-1.0) >= col->lb - 0.5)
      || (col->sbupvalid && SCIPsetIsGE(set, col->sbup, lp->cutoffbound)
         && SCIPsetFeasFloor(set, col->primsol+1.0) <= col->ub + 0.5));
   assert(SCIPtreeGetCurrentDepth(tree) > 0);

   if( downconflict != NULL )
      *downconflict = FALSE;
   if( upconflict != NULL )
      *upconflict = FALSE;

   /* check, if infeasible LP conflict analysis is enabled */
   if( !set->conf_enable || !set->conf_usesb )
      return SCIP_OKAY;

   /* check, if there are any conflict handlers to use a conflict set */
   if( set->nconflicthdlrs == 0 )
      return SCIP_OKAY;

   /* inform the LPI that strong branch is (temporarily) finished */
   SCIP_CALL( SCIPlpiEndStrongbranch(lp->lpi) );

   /* start timing */
   SCIPclockStart(conflict->sbanalyzetime, set);

   /* get temporary memory for storing current LP basis */
   SCIP_CALL( SCIPsetAllocBufferArray(set, &cstat, lp->nlpicols) );
   SCIP_CALL( SCIPsetAllocBufferArray(set, &rstat, lp->nlpirows) );

   /* get current LP basis */
   SCIP_CALL( SCIPlpiGetBase(lp->lpi, cstat, rstat) );

   /* remember old bounds */
   oldlb = col->lb;
   oldub = col->ub;

   resolve = FALSE;

   /* is down branch infeasible? */
   if( col->sbdownvalid && SCIPsetIsGE(set, col->sbdown, lp->cutoffbound) )
   {
      newub = SCIPsetFeasCeil(set, col->primsol-1.0);
      if( newub >= col->lb - 0.5 )
      {
         SCIPsetDebugMsg(set, "analyzing conflict on infeasible downwards strongbranch for variable <%s>[%g,%g] in depth %d\n",
            SCIPvarGetName(SCIPcolGetVar(col)), SCIPvarGetLbLocal(SCIPcolGetVar(col)), SCIPvarGetUbLocal(SCIPcolGetVar(col)),
            SCIPtreeGetCurrentDepth(tree));

         conflict->conflictset->conflicttype = SCIP_CONFTYPE_INFEASLP;
         conflict->nsbcalls++;

         /* change the upper bound */
         col->ub = newub;
         SCIP_CALL( SCIPlpiChgBounds(lp->lpi, 1, &col->lpipos, &col->lb, &col->ub) );

         /* start LP timer */
         SCIPclockStart(stat->conflictlptime, set);

         /* resolve the LP */
         retcode = SCIPlpiSolveDual(lp->lpi);

         /* stop LP timer */
         SCIPclockStop(stat->conflictlptime, set);

         /* check return code of LP solving call */
         if( retcode != SCIP_LPERROR )
         {
            SCIP_CALL( retcode );

            /* count number of LP iterations */
            SCIP_CALL( SCIPlpiGetIterations(lp->lpi, &iter) );
            stat->nconflictlps++;
            stat->nconflictlpiterations += iter;
            conflict->nsbiterations += iter;
            SCIPsetDebugMsg(set, " -> resolved downwards strong branching LP in %d iterations\n", iter);

            /* perform conflict analysis on infeasible LP; last parameter guarantees status 'solved' on return */
            SCIP_CALL( conflictAnalyzeLP(conflict, conflictstore, blkmem, set, stat, transprob, origprob, tree, reopt, \
                  lp, branchcand, eventqueue, cliquetable, TRUE, &dualraysuccess, &iter, &nconss, &nliterals, \
                  &nreconvconss, &nreconvliterals, FALSE) );
            conflict->nsbsuccess += ((nconss > 0 || dualraysuccess) ? 1 : 0);
            conflict->nsbiterations += iter;
            conflict->nsbconfconss += nconss;
            conflict->nsbconfliterals += nliterals;
            conflict->nsbreconvconss += nreconvconss;
            conflict->nsbreconvliterals += nreconvliterals;
            if( downconflict != NULL )
               *downconflict = (nconss > 0);
         }

         /* reset the upper bound */
         col->ub = oldub;
         SCIP_CALL( SCIPlpiChgBounds(lp->lpi, 1, &col->lpipos, &col->lb, &col->ub) );

         /* reset LP basis */
         SCIP_CALL( SCIPlpiSetBase(lp->lpi, cstat, rstat) );

         /* mark the LP to be resolved at the end */
         resolve = TRUE;
      }
   }

   /* is up branch infeasible? */
   if( col->sbupvalid && SCIPsetIsGE(set, col->sbup, lp->cutoffbound) )
   {
      newlb = SCIPsetFeasFloor(set, col->primsol+1.0);
      if( newlb <= col->ub + 0.5 )
      {
         SCIPsetDebugMsg(set, "analyzing conflict on infeasible upwards strongbranch for variable <%s>[%g,%g] in depth %d\n",
            SCIPvarGetName(SCIPcolGetVar(col)), SCIPvarGetLbLocal(SCIPcolGetVar(col)), SCIPvarGetUbLocal(SCIPcolGetVar(col)),
            SCIPtreeGetCurrentDepth(tree));

         conflict->conflictset->conflicttype = SCIP_CONFTYPE_INFEASLP;
         conflict->nsbcalls++;

         /* change the lower bound */
         col->lb = newlb;
         SCIP_CALL( SCIPlpiChgBounds(lp->lpi, 1, &col->lpipos, &col->lb, &col->ub) );

         /* start LP timer */
         SCIPclockStart(stat->conflictlptime, set);

         /* resolve the LP */
         retcode = SCIPlpiSolveDual(lp->lpi);

         /* stop LP timer */
         SCIPclockStop(stat->conflictlptime, set);

         /* check return code of LP solving call */
         if( retcode != SCIP_LPERROR )
         {
            SCIP_CALL( retcode );

            /* count number of LP iterations */
            SCIP_CALL( SCIPlpiGetIterations(lp->lpi, &iter) );
            stat->nconflictlps++;
            stat->nconflictlpiterations += iter;
            conflict->nsbiterations += iter;
            SCIPsetDebugMsg(set, " -> resolved upwards strong branching LP in %d iterations\n", iter);

            /* perform conflict analysis on infeasible LP; last parameter guarantees status 'solved' on return */
            SCIP_CALL( conflictAnalyzeLP(conflict, conflictstore, blkmem, set, stat, transprob, origprob, tree, reopt, \
                  lp, branchcand, eventqueue, cliquetable, TRUE, &dualraysuccess, &iter, &nconss, &nliterals, \
                  &nreconvconss, &nreconvliterals, FALSE) );
            conflict->nsbsuccess += ((nconss > 0 || dualraysuccess) ? 1 : 0);
            conflict->nsbiterations += iter;
            conflict->nsbconfconss += nconss;
            conflict->nsbconfliterals += nliterals;
            conflict->nsbreconvconss += nreconvconss;
            conflict->nsbreconvliterals += nreconvliterals;
            if( upconflict != NULL )
               *upconflict = (nconss > 0);
         }

         /* reset the lower bound */
         col->lb = oldlb;
         SCIP_CALL( SCIPlpiChgBounds(lp->lpi, 1, &col->lpipos, &col->lb, &col->ub) );

         /* reset LP basis */
         SCIP_CALL( SCIPlpiSetBase(lp->lpi, cstat, rstat) );

         /* mark the LP to be resolved at the end */
         resolve = TRUE;
      }
   }

   /* free temporary memory for storing current LP basis */
   SCIPsetFreeBufferArray(set, &rstat);
   SCIPsetFreeBufferArray(set, &cstat);

   assert(lp->flushed);

   /* resolve LP if something has changed in order to synchronize LPI and LP */
   if ( resolve )
   {
      /* start LP timer */
      SCIPclockStart(stat->conflictlptime, set);

      /* resolve the LP */
      SCIP_CALL( SCIPlpiSolveDual(lp->lpi) );

      /* stop LP timer */
      SCIPclockStop(stat->conflictlptime, set);
   }

   /* stop timing */
   SCIPclockStop(conflict->sbanalyzetime, set);

   /* inform the LPI that strong branch starts (again) */
   SCIP_CALL( SCIPlpiStartStrongbranch(lp->lpi) );

   return SCIP_OKAY;
}

/** gets time in seconds used for analyzing infeasible strong branching conflicts */
SCIP_Real SCIPconflictGetStrongbranchTime(
   SCIP_CONFLICT*        conflict            /**< conflict analysis data */
   )
{
   assert(conflict != NULL);

   return SCIPclockGetTime(conflict->sbanalyzetime);
}

/** gets number of successful calls to infeasible dualray analysis */
SCIP_Longint SCIPconflictGetNDualrayInfSuccess(
   SCIP_CONFLICT*        conflict            /**< conflict analysis data */
   )
{
   assert(conflict != NULL);

   return conflict->ndualrayinfsuccess;
}

/** gets number of globally valid dualray constraints */
SCIP_Longint SCIPconflictGetNDualrayInfGlobal(
   SCIP_CONFLICT*        conflict            /**< conflict analysis data */
   )
{
   assert(conflict != NULL);

   return conflict->ndualrayinfglobal;
}

/** gets number of locally valid dualray constraints */
SCIP_Longint SCIPconflictGetNDualrayInfLocal(
   SCIP_CONFLICT*        conflict            /**< conflict analysis data */
   )
{
   assert(conflict != NULL);

   return conflict->ndualrayinflocal;
}

/** gets average length of infeasible dualrays */
SCIP_Longint SCIPconflictGetNDualrayInfNonzeros(
   SCIP_CONFLICT*        conflict            /**< conflict analysis data */
   )
{
   assert(conflict != NULL);

   return conflict->dualrayinfnnonzeros;
}

/** gets number of successfully analyzed dual proofs of boundexceeding LPs */
SCIP_Longint SCIPconflictGetNDualrayBndSuccess(
   SCIP_CONFLICT*        conflict            /**< conflict analysis data */
   )
{
   assert(conflict != NULL);

   return conflict->ndualraybndsuccess;
}

/** gets number of globally applied dual proofs of boundexceeding LPs */
SCIP_Longint SCIPconflictGetNDualrayBndGlobal(
   SCIP_CONFLICT*        conflict            /**< conflict analysis data */
   )
{
   assert(conflict != NULL);

   return conflict->ndualraybndglobal;
}

/** gets number of locally applied dual proofs of boundexceeding LPs */
SCIP_Longint SCIPconflictGetNDualrayBndLocal(
   SCIP_CONFLICT*        conflict            /**< conflict analysis data */
   )
{
   assert(conflict != NULL);

   return conflict->ndualraybndlocal;
}

/** gets average length of dual proofs of boundexceeding LPs */
SCIP_Longint SCIPconflictGetNDualrayBndNonzeros(
   SCIP_CONFLICT*        conflict            /**< conflict analysis data */
   )
{
   assert(conflict != NULL);

   return conflict->dualraybndnnonzeros;
}

/** gets number of calls to infeasible strong branching conflict analysis */
SCIP_Longint SCIPconflictGetNStrongbranchCalls(
   SCIP_CONFLICT*        conflict            /**< conflict analysis data */
   )
{
   assert(conflict != NULL);

   return conflict->nsbcalls;
}

/** gets number of calls to infeasible strong branching conflict analysis that yield at least one conflict constraint */
SCIP_Longint SCIPconflictGetNStrongbranchSuccess(
   SCIP_CONFLICT*        conflict            /**< conflict analysis data */
   )
{
   assert(conflict != NULL);

   return conflict->nsbsuccess;
}

/** gets number of conflict constraints detected in infeasible strong branching conflict analysis */
SCIP_Longint SCIPconflictGetNStrongbranchConflictConss(
   SCIP_CONFLICT*        conflict            /**< conflict analysis data */
   )
{
   assert(conflict != NULL);

   return conflict->nsbconfconss;
}

/** gets total number of literals in conflict constraints created in infeasible strong branching conflict analysis */
SCIP_Longint SCIPconflictGetNStrongbranchConflictLiterals(
   SCIP_CONFLICT*        conflict            /**< conflict analysis data */
   )
{
   assert(conflict != NULL);

   return conflict->nsbconfliterals;
}

/** gets number of reconvergence constraints detected in infeasible strong branching conflict analysis */
SCIP_Longint SCIPconflictGetNStrongbranchReconvergenceConss(
   SCIP_CONFLICT*        conflict            /**< conflict analysis data */
   )
{
   assert(conflict != NULL);

   return conflict->nsbreconvconss;
}

/** gets total number of literals in reconvergence constraints created in infeasible strong branching conflict analysis */
SCIP_Longint SCIPconflictGetNStrongbranchReconvergenceLiterals(
   SCIP_CONFLICT*        conflict            /**< conflict analysis data */
   )
{
   assert(conflict != NULL);

   return conflict->nsbreconvliterals;
}

/** gets number of LP iterations in infeasible strong branching conflict analysis */
SCIP_Longint SCIPconflictGetNStrongbranchIterations(
   SCIP_CONFLICT*        conflict            /**< conflict analysis data */
   )
{
   assert(conflict != NULL);

   return conflict->nsbiterations;
}




/*
 * pseudo solution conflict analysis
 */

/** analyzes a pseudo solution with objective value exceeding the current cutoff to find out the bound changes on
 *  variables that were responsible for the objective value degradation;
 *  on success, calls standard conflict analysis with the responsible variables as starting conflict set, thus creating
 *  a conflict constraint out of the resulting conflict set;
 *  updates statistics for pseudo solution conflict analysis
 */
SCIP_RETCODE SCIPconflictAnalyzePseudo(
   SCIP_CONFLICT*        conflict,           /**< conflict analysis data */
   BMS_BLKMEM*           blkmem,             /**< block memory of transformed problem */
   SCIP_SET*             set,                /**< global SCIP settings */
   SCIP_STAT*            stat,               /**< problem statistics */
   SCIP_PROB*            transprob,          /**< transformed problem */
   SCIP_PROB*            origprob,           /**< original problem */
   SCIP_TREE*            tree,               /**< branch and bound tree */
   SCIP_REOPT*           reopt,              /**< reoptimization data structure */
   SCIP_LP*              lp,                 /**< LP data */
   SCIP_BRANCHCAND*      branchcand,         /**< branching candidate storage */
   SCIP_EVENTQUEUE*      eventqueue,         /**< event queue */
   SCIP_CLIQUETABLE*     cliquetable,        /**< clique table data structure */
   SCIP_Bool*            success             /**< pointer to store whether a conflict constraint was created, or NULL */
   )
{
   SCIP_VAR** vars;
   SCIP_VAR* var;
   SCIP_Real* curvarlbs;
   SCIP_Real* curvarubs;
   int* lbchginfoposs;
   int* ubchginfoposs;
   SCIP_Real* pseudocoefs;
   SCIP_Real pseudolhs;
   SCIP_Real pseudoact;
   int nvars;
   int v;

   assert(conflict != NULL);
   assert(conflict->nconflictsets == 0);
   assert(set != NULL);
   assert(stat != NULL);
   assert(transprob != NULL);
   assert(lp != NULL);
   assert(!SCIPsetIsInfinity(set, -SCIPlpGetPseudoObjval(lp, set, transprob)));
   assert(!SCIPsetIsInfinity(set, lp->cutoffbound));

   if( success != NULL )
      *success = FALSE;

   /* check, if pseudo solution conflict analysis is enabled */
   if( !set->conf_enable || !set->conf_usepseudo )
      return SCIP_OKAY;

   /* check, if there are any conflict handlers to use a conflict set */
   if( set->nconflicthdlrs == 0 )
      return SCIP_OKAY;

   SCIPsetDebugMsg(set, "analyzing pseudo solution (obj: %g) that exceeds objective limit (%g)\n",
      SCIPlpGetPseudoObjval(lp, set, transprob), lp->cutoffbound);

   conflict->conflictset->conflicttype = SCIP_CONFTYPE_BNDEXCEEDING;
   conflict->conflictset->usescutoffbound = TRUE;

   /* start timing */
   SCIPclockStart(conflict->pseudoanalyzetime, set);
   conflict->npseudocalls++;

   vars = transprob->vars;
   nvars = transprob->nvars;
   assert(nvars == 0 || vars != NULL);

   /* The current primal bound c* gives an upper bound for the current pseudo objective value:
    *   min{c^T x | lb <= x <= ub} <= c*.
    * We have to transform this row into a >= inequality in order to use methods above:
    *                          -c* <= max{-c^T x | lb <= x <= ub}.
    * In the local subproblem, this row is violated. We want to undo bound changes while still keeping the
    * row violated.
    */

   /* get temporary memory for remembering variables' current bounds and corresponding bound change information
    * positions in variable's bound change information arrays
    */
   SCIP_CALL( SCIPsetAllocBufferArray(set, &curvarlbs, nvars) );
   SCIP_CALL( SCIPsetAllocBufferArray(set, &curvarubs, nvars) );
   SCIP_CALL( SCIPsetAllocBufferArray(set, &lbchginfoposs, nvars) );
   SCIP_CALL( SCIPsetAllocBufferArray(set, &ubchginfoposs, nvars) );

   /* get temporary memory for infeasibility proof coefficients */
   SCIP_CALL( SCIPsetAllocBufferArray(set, &pseudocoefs, nvars) );

   /* use a slightly tighter cutoff bound, because solutions with equal objective value should also be declared
    * infeasible
    */
   pseudolhs = -(lp->cutoffbound - SCIPsetSumepsilon(set));

   /* store the objective values as infeasibility proof coefficients, and recalculate the pseudo activity */
   pseudoact = 0.0;
   for( v = 0; v < nvars; ++v )
   {
      var = vars[v];
      pseudocoefs[v] = -SCIPvarGetObj(var);
      curvarlbs[v] = SCIPvarGetLbLocal(var);
      curvarubs[v] = SCIPvarGetUbLocal(var);
      if( pseudocoefs[v] > 0.0 )
         pseudoact += pseudocoefs[v] * curvarubs[v];
      else
         pseudoact += pseudocoefs[v] * curvarlbs[v];
      lbchginfoposs[v] = var->nlbchginfos-1;
      ubchginfoposs[v] = var->nubchginfos-1;
   }
   assert(SCIPsetIsFeasEQ(set, pseudoact, -SCIPlpGetPseudoObjval(lp, set, transprob)));
   SCIPsetDebugMsg(set, "  -> recalculated pseudo infeasibility proof:  %g <= %g\n", pseudolhs, pseudoact);

   /* check, if the pseudo row is still violated (after recalculation of pseudo activity) */
   if( SCIPsetIsFeasGT(set, pseudolhs, pseudoact) )
   {
      int nconss;
      int nliterals;
      int nreconvconss;
      int nreconvliterals;

      /* undo bound changes without destroying the infeasibility proof */
      SCIP_CALL( undoBdchgsProof(set, transprob, SCIPtreeGetCurrentDepth(tree), pseudocoefs, pseudolhs, &pseudoact,
            curvarlbs, curvarubs, lbchginfoposs, ubchginfoposs, NULL, NULL, NULL, lp->lpi) );

      /* analyze conflict on remaining bound changes */
      SCIP_CALL( conflictAnalyzeRemainingBdchgs(conflict, blkmem, set, stat, transprob, tree, FALSE, \
            lbchginfoposs, ubchginfoposs, &nconss, &nliterals, &nreconvconss, &nreconvliterals) );
      conflict->npseudosuccess += (nconss > 0 ? 1 : 0);
      conflict->npseudoconfconss += nconss;
      conflict->npseudoconfliterals += nliterals;
      conflict->npseudoreconvconss += nreconvconss;
      conflict->npseudoreconvliterals += nreconvliterals;
      if( success != NULL )
         *success = (nconss > 0);
   }

   /* free temporary memory */
   SCIPsetFreeBufferArray(set, &pseudocoefs);
   SCIPsetFreeBufferArray(set, &ubchginfoposs);
   SCIPsetFreeBufferArray(set, &lbchginfoposs);
   SCIPsetFreeBufferArray(set, &curvarubs);
   SCIPsetFreeBufferArray(set, &curvarlbs);

   /* flush conflict set storage */
   SCIP_CALL( SCIPconflictFlushConss(conflict, blkmem, set, stat, transprob, origprob, tree, reopt, lp, branchcand, eventqueue, cliquetable) );

   /* stop timing */
   SCIPclockStop(conflict->pseudoanalyzetime, set);

   return SCIP_OKAY;
}

/** gets time in seconds used for analyzing pseudo solution conflicts */
SCIP_Real SCIPconflictGetPseudoTime(
   SCIP_CONFLICT*        conflict            /**< conflict analysis data */
   )
{
   assert(conflict != NULL);

   return SCIPclockGetTime(conflict->pseudoanalyzetime);
}

/** gets number of calls to pseudo solution conflict analysis */
SCIP_Longint SCIPconflictGetNPseudoCalls(
   SCIP_CONFLICT*        conflict            /**< conflict analysis data */
   )
{
   assert(conflict != NULL);

   return conflict->npseudocalls;
}

/** gets number of calls to pseudo solution conflict analysis that yield at least one conflict constraint */
SCIP_Longint SCIPconflictGetNPseudoSuccess(
   SCIP_CONFLICT*        conflict            /**< conflict analysis data */
   )
{
   assert(conflict != NULL);

   return conflict->npseudosuccess;
}

/** gets number of conflict constraints detected in pseudo solution conflict analysis */
SCIP_Longint SCIPconflictGetNPseudoConflictConss(
   SCIP_CONFLICT*        conflict            /**< conflict analysis data */
   )
{
   assert(conflict != NULL);

   return conflict->npseudoconfconss;
}

/** gets total number of literals in conflict constraints created in pseudo solution conflict analysis */
SCIP_Longint SCIPconflictGetNPseudoConflictLiterals(
   SCIP_CONFLICT*        conflict            /**< conflict analysis data */
   )
{
   assert(conflict != NULL);

   return conflict->npseudoconfliterals;
}

/** gets number of reconvergence constraints detected in pseudo solution conflict analysis */
SCIP_Longint SCIPconflictGetNPseudoReconvergenceConss(
   SCIP_CONFLICT*        conflict            /**< conflict analysis data */
   )
{
   assert(conflict != NULL);

   return conflict->npseudoreconvconss;
}

/** gets total number of literals in reconvergence constraints created in pseudo solution conflict analysis */
SCIP_Longint SCIPconflictGetNPseudoReconvergenceLiterals(
   SCIP_CONFLICT*        conflict            /**< conflict analysis data */
   )
{
   assert(conflict != NULL);

   return conflict->npseudoreconvliterals;
}


/** enables or disables all clocks of \p conflict, depending on the value of the flag */
void SCIPconflictEnableOrDisableClocks(
   SCIP_CONFLICT*        conflict,           /**< the conflict analysis data for which all clocks should be enabled or disabled */
   SCIP_Bool             enable              /**< should the clocks of the conflict analysis data be enabled? */
   )
{
   assert(conflict != NULL);

   SCIPclockEnableOrDisable(conflict->boundlpanalyzetime, enable);
   SCIPclockEnableOrDisable(conflict->dIBclock, enable);
   SCIPclockEnableOrDisable(conflict->inflpanalyzetime, enable);
   SCIPclockEnableOrDisable(conflict->propanalyzetime, enable);
   SCIPclockEnableOrDisable(conflict->pseudoanalyzetime, enable);
   SCIPclockEnableOrDisable(conflict->sbanalyzetime, enable);
}
<|MERGE_RESOLUTION|>--- conflicted
+++ resolved
@@ -2987,11 +2987,8 @@
    SCIP_Real globalminactivity;
    SCIP_Bool applyglobal;
    SCIP_Bool toolong;
-<<<<<<< HEAD
    SCIP_Bool contonly;
-=======
    SCIP_Bool hasrelaxvar;
->>>>>>> 363ed681
    SCIP_CONFTYPE conflicttype;
    char name[SCIP_MAXSTRLEN];
    int nnz;
@@ -3083,21 +3080,10 @@
       return SCIP_OKAY;
    }
 
-<<<<<<< HEAD
-   /* if conflict contains variables that are invalid after a restart, then don't take conflict
-    * TODO it would be better if the linear constraint would be removed at the restart
-    */
-   contonly = TRUE;
-   for( i = 0; i < nnz; ++i )
-   {
-      if( SCIPvarIsRelaxationOnly(vars[inds[i]]) )
-         return SCIP_OKAY;
-=======
    /* check if conflict contains variables that are invalid after a restart to label it appropriately */
    hasrelaxvar = FALSE;
    for( i = 0; i < nnz && !hasrelaxvar; ++i )
       hasrelaxvar = SCIPvarIsRelaxationOnly(vars[inds[i]]);
->>>>>>> 363ed681
 
       if( SCIPvarIsIntegral(vars[inds[i]]) )
          contonly = FALSE;
