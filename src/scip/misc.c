--- conflicted
+++ resolved
@@ -6560,12 +6560,8 @@
       (*targetdigraph)->nodedata[i] = sourcedigraph->nodedata[i];
    }
 
-<<<<<<< HEAD
-   SCIP_ALLOC( BMSduplicateBlockMemoryArray(targetblkmem, &(*targetdigraph)->successorssize, sourcedigraph->successorssize, nnodes) );
-=======
    /* use nsuccessors as size to save memory */
    SCIP_ALLOC( BMSduplicateBlockMemoryArray(targetblkmem, &(*targetdigraph)->successorssize, sourcedigraph->nsuccessors, nnodes) );
->>>>>>> 8c84f18c
    SCIP_ALLOC( BMSduplicateBlockMemoryArray(targetblkmem, &(*targetdigraph)->nsuccessors, sourcedigraph->nsuccessors, nnodes) );
 
    /* copy component data */
