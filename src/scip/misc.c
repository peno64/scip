/* * * * * * * * * * * * * * * * * * * * * * * * * * * * * * * * * * * * * * */
/*                                                                           */
/*                  This file is part of the program and library             */
/*         SCIP --- Solving Constraint Integer Programs                      */
/*                                                                           */
/*    Copyright (C) 2002-2017 Konrad-Zuse-Zentrum                            */
/*                            fuer Informationstechnik Berlin                */
/*                                                                           */
/*  SCIP is distributed under the terms of the ZIB Academic License.         */
/*                                                                           */
/*  You should have received a copy of the ZIB Academic License              */
/*  along with SCIP; see the file COPYING. If not email to scip@zib.de.      */
/*                                                                           */
/* * * * * * * * * * * * * * * * * * * * * * * * * * * * * * * * * * * * * * */

/**@file   misc.c
 * @brief  miscellaneous methods
 * @author Tobias Achterberg
 * @author Gerald Gamrath
 * @author Stefan Heinz
 * @author Michael Winkler
 * @author Kati Wolter
 * @author Gregor Hendel
 */

/*---+----1----+----2----+----3----+----4----+----5----+----6----+----7----+----8----+----9----+----0----+----1----+----2*/

#include <assert.h>
#include <string.h>
#include <stdarg.h>
#include <stdio.h>
#include <stdlib.h>
#include <errno.h>

#include "scip/def.h"
#include "scip/pub_message.h"
#include "scip/misc.h"
#include "scip/intervalarith.h"
#include "scip/pub_misc.h"

#ifndef NDEBUG
#include "scip/struct_misc.h"
#endif

/*
 * methods for statistical tests
 */

#define SQRTOFTWO                  1.4142136 /**< the square root of 2 with sufficient precision */

/**< contains all critical values for a one-sided two sample t-test up to 15 degrees of freedom
 *   a critical value represents a threshold for rejecting the null-hypothesis in hypothesis testing at
 *   a certain confidence level;
 *
 *   access through method SCIPstudentTGetCriticalValue()
 *
 *  source: German Wikipedia
 *
 *  for confidence levels
 *  c =
 *  0.75    0.875     0.90      0.95      0.975 (one-sided)
 *  0.50    0.750     0.80      0.90      0.950 (two-sided)
 *
 */
static const SCIP_Real studentt_quartiles[] = {      /* df:*/
   1.000,    2.414,    3.078,    6.314,    12.706,   /*  1 */
   0.816,    1.604,    1.886,    2.920,    4.303,    /*  2 */
   0.765,    1.423,    1.638,    2.353,    3.182,    /*  3 */
   0.741,    1.344,    1.533,    2.132,    2.776,    /*  4 */
   0.727,    1.301,    1.476,    2.015,    2.571,    /*  5 */
   0.718,    1.273,    1.440,    1.943,    2.447,    /*  6 */
   0.711,    1.254,    1.415,    1.895,    2.365,    /*  7 */
   0.706,    1.240,    1.397,    1.860,    2.306,    /*  8 */
   0.703,    1.230,    1.383,    1.833,    2.262,    /*  9 */
   0.700,    1.221,    1.372,    1.812,    2.228,    /* 10 */
   0.697,    1.214,    1.363,    1.796,    2.201,    /* 11 */
   0.695,    1.209,    1.356,    1.782,    2.179,    /* 12 */
   0.694,    1.204,    1.350,    1.771,    2.160,    /* 13 */
   0.692,    1.200,    1.345,    1.761,    2.145,    /* 14 */
   0.691,    1.197,    1.341,    1.753,    2.131     /* 15 */
};

/**< critical values for higher degrees of freedom of Student-T distribution for the same error probabilities; infact,
 *   these are critical values of the standard normal distribution with mean 0 and variance 1
 */
static const SCIP_Real studentt_quartilesabove[] = {
   0.674,    1.150,    1.282,    1.645,    1.960
};

/** the maximum degrees of freedom represented before switching to normal approximation */
static const int studentt_maxdf = sizeof(studentt_quartiles)/(5 * sizeof(SCIP_Real));

/** get critical value of a Student-T distribution for a given number of degrees of freedom at a confidence level */
SCIP_Real SCIPstudentTGetCriticalValue(
   SCIP_CONFIDENCELEVEL  clevel,             /**< (one-sided) confidence level */
   int                   df                  /**< degrees of freedom */
   )
{
   if( df > studentt_maxdf )
      return studentt_quartilesabove[(int)clevel];
   else
      return studentt_quartiles[(int)clevel + 5 * (df - 1)];
}

/** compute a t-value for the hypothesis that x and y are from the same population; Assuming that
 *  x and y represent normally distributed random samples with equal variance, the returned value
 *  comes from a Student-T distribution with countx + county - 2 degrees of freedom; this
 *  value can be compared with a critical value (see also SCIPstudentTGetCriticalValue()) at
 *  a predefined confidence level for checking if x and y significantly differ in location
 */
SCIP_Real SCIPcomputeTwoSampleTTestValue(
   SCIP_Real             meanx,              /**< the mean of the first distribution */
   SCIP_Real             meany,              /**< the mean of the second distribution */
   SCIP_Real             variancex,          /**< the variance of the x-distribution */
   SCIP_Real             variancey,          /**< the variance of the y-distribution */
   SCIP_Real             countx,             /**< number of samples of x */
   SCIP_Real             county              /**< number of samples of y */
   )
{
   SCIP_Real pooledvariance;
   SCIP_Real tresult;

   /* too few samples */
   if( countx < 1.9 || county < 1.9 )
      return SCIP_INVALID;

   /* pooled variance is the weighted average of the two variances */
   pooledvariance = (countx - 1) * variancex + (county - 1) * variancey;
   pooledvariance /= (countx + county - 2);

   /* a variance close to zero means the distributions are basically constant */
   pooledvariance = MAX(pooledvariance, 1e-9);

   /* tresult can be understood as realization of a Student-T distributed variable with
    * countx + county - 2 degrees of freedom
    */
   tresult = (meanx - meany) / pooledvariance;
   tresult *= SQRT(countx * county / (countx + county));

   return tresult;
}

/** returns the value of the Gauss error function evaluated at a given point */
SCIP_Real SCIPerf(
   SCIP_Real             x                   /**< value to evaluate */
   )
{
#if defined(_WIN32) || defined(_WIN64)
   SCIP_Real a1, a2, a3, a4, a5, p, t, y;
   int sign;

   a1 =  0.254829592;
   a2 = -0.284496736;
   a3 =  1.421413741;
   a4 = -1.453152027;
   a5 =  1.061405429;
   p  =  0.3275911;

   sign = (x >= 0) ? 1 : -1;
   x = REALABS(x);

   t = 1.0/(1.0 + p*x);
   y = 1.0 - (((((a5*t + a4)*t) + a3)*t + a2)*t + a1)*t*exp(-x*x);
   return sign * y;
#else
   return erf(x);
#endif
}

/** get critical value of a standard normal distribution  at a given confidence level */
SCIP_Real SCIPnormalGetCriticalValue(
   SCIP_CONFIDENCELEVEL  clevel              /**< (one-sided) confidence level */
   )
{
   return studentt_quartilesabove[(int)clevel];
}

/** calculates the cumulative distribution P(-infinity <= x <= value) that a normally distributed
 *  random variable x takes a value between -infinity and parameter \p value.
 *
 *  The distribution is given by the respective mean and deviation. This implementation
 *  uses the error function SCIPerf().
 */
SCIP_Real SCIPnormalCDF(
   SCIP_Real             mean,               /**< the mean value of the distribution */
   SCIP_Real             variance,           /**< the square of the deviation of the distribution */
   SCIP_Real             value               /**< the upper limit of the calculated distribution integral */
   )
{
   SCIP_Real normvalue;
   SCIP_Real std;

   /* we need to calculate the standard deviation from the variance */
   assert(variance >= -1e-9);
   if( variance < 1e-9 )
      std = 0.0;
   else
      std = sqrt(variance);

   /* special treatment for zero variance */
   if( std < 1e-9 )
   {
      if( value < mean + 1e-9 )
         return 1.0;
      else
         return 0.0;
   }
   assert( std != 0.0 ); /* for lint */

   /* scale and translate to standard normal distribution. Factor sqrt(2) is needed for SCIPerf() function */
   normvalue = (value - mean)/(std * SQRTOFTWO);

   SCIPdebugMessage(" Normalized value %g = ( %g - %g ) / (%g * 1.4142136)\n", normvalue, value, mean, std);

   /* calculate the cumulative distribution function for normvalue. For negative normvalues, we negate the normvalue and
    * use the oddness of the SCIPerf()-function; special treatment for values close to zero.
    */
   if( normvalue < 1e-9 && normvalue > -1e-9 )
      return .5;
   else if( normvalue > 0 )
   {
      SCIP_Real erfresult;

      erfresult = SCIPerf(normvalue);
      return  erfresult / 2.0 + 0.5;
   }
   else
   {
      SCIP_Real erfresult;

      erfresult = SCIPerf(-normvalue);

      return 0.5 - erfresult / 2.0;
   }
}

/*
 * SCIP regression methods
 */

/** returns the number of observations of this regression */
int SCIPregressionGetNObservations(
   SCIP_REGRESSION*      regression          /**< regression data structure */
   )
{
   assert(regression != NULL);

   return regression->nobservations;
}

/** return the current slope of the regression */
SCIP_Real SCIPregressionGetSlope(
   SCIP_REGRESSION*      regression          /**< regression data structure */
   )
{
   assert(regression != NULL);

   return regression->slope;
}

/** get the current y-intercept of the regression */
SCIP_Real SCIPregressionGetIntercept(
   SCIP_REGRESSION*      regression          /**< regression data structure */
   )
{
   assert(regression != NULL);

   return regression->intercept;
}

/** recomputes regression coefficients from available observation data */
static
void regressionRecompute(
   SCIP_REGRESSION*      regression          /**< regression data structure */
   )
{
   /* regression coefficients require two or more observations and variance in x */
   if( regression->nobservations <= 1 || EPSZ(regression->variancesumx, 1e-9) )
   {
      regression->slope = SCIP_INVALID;
      regression->intercept = SCIP_INVALID;
      regression->corrcoef = SCIP_INVALID;
   }
   else if( EPSZ(regression->variancesumy, 1e-9) )
   {
      /* if there is no variance in the y's (but in the x's), the regression line is horizontal with y-intercept through the mean y */
      regression->slope = 0.0;
      regression->corrcoef = 0.0;
      regression->intercept = regression->meany;
   }
   else
   {
      /* we ruled this case out already, but to please some compilers... */
      assert(regression->variancesumx > 0.0);
      assert(regression->variancesumy > 0.0);

      /* compute slope */
      regression->slope = (regression->sumxy  - regression->nobservations * regression->meanx * regression->meany) / regression->variancesumx;

      /* compute y-intercept */
      regression->intercept = regression->meany - regression->slope * regression->meanx;

      /* compute empirical correlation coefficient */
      regression->corrcoef = (regression->sumxy - regression->nobservations * regression->meanx * regression->meany) /
         sqrt(regression->variancesumx * regression->variancesumy);
   }
}

/* incremental update of statistics describing mean and variance */
static
void incrementalStatsUpdate(
   SCIP_Real             value,              /**< current value to be added to incremental statistics */
   SCIP_Real*            meanptr,            /**< pointer to value of current mean */
   SCIP_Real*            sumvarptr,          /**< pointer to the value of the current variance sum term */
   int                   nobservations,      /**< total number of observations */
   SCIP_Bool             add                 /**< TRUE if the value should be added, FALSE for removing it */
   )
{
   SCIP_Real oldmean;
   SCIP_Real addfactor;
   assert(meanptr != NULL);
   assert(sumvarptr != NULL);
   assert(nobservations > 0 || add);

   addfactor = add ? 1.0 : -1.0;

   oldmean = *meanptr;
   *meanptr = oldmean + addfactor * (value - oldmean)/(SCIP_Real)nobservations;
   *sumvarptr += addfactor * (value - oldmean) * (value - (*meanptr));

   /* it may happen that *sumvarptr is slightly negative, especially after a series of add/removal operations */
   assert(*sumvarptr >= -1e-6);
   *sumvarptr = MAX(0.0, *sumvarptr);
}

/** removes an observation (x,y) from the regression */
void SCIPregressionRemoveObservation(
   SCIP_REGRESSION*      regression,         /**< regression data structure */
   SCIP_Real             x,                  /**< X of observation */
   SCIP_Real             y                   /**< Y of the observation */
   )
{
   assert(regression != NULL);
   assert(regression->nobservations > 0);

   /* simply call the reset function in the case of a single remaining observation to avoid numerical troubles */
   if( regression->nobservations == 1 )
   {
      SCIPregressionReset(regression);
   }
   else
   {
      SCIP_Bool add = FALSE;
      --regression->nobservations;

      /* decrement individual means and variances */
      incrementalStatsUpdate(x, &regression->meanx, &regression->variancesumx, regression->nobservations, add);
      incrementalStatsUpdate(y, &regression->meany, &regression->variancesumy, regression->nobservations, add);

      /* decrement product sum */
      regression->sumxy -= (x * y);
   }

   /* recompute regression parameters */
   regressionRecompute(regression);
}

/** update regression by a new observation (x,y) */
void SCIPregressionAddObservation(
   SCIP_REGRESSION*      regression,         /**< regression data structure */
   SCIP_Real             x,                  /**< X of observation */
   SCIP_Real             y                   /**< Y of the observation */
   )
{
   SCIP_Bool add = TRUE;
   assert(regression != NULL);

   ++(regression->nobservations);
   incrementalStatsUpdate(x, &regression->meanx, &regression->variancesumx, regression->nobservations, add);
   incrementalStatsUpdate(y, &regression->meany, &regression->variancesumy, regression->nobservations, add);

   regression->sumxy += x * y;

   regressionRecompute(regression);
}

/** reset regression data structure */
void SCIPregressionReset(
   SCIP_REGRESSION*      regression          /**< regression data structure */
   )
{
   regression->intercept = SCIP_INVALID;
   regression->slope = SCIP_INVALID;
   regression->corrcoef = SCIP_INVALID;
   regression->meanx = 0;
   regression->variancesumx = 0;
   regression->sumxy = 0;
   regression->meany = 0;
   regression->variancesumy = 0;
   regression->nobservations = 0;
}

/** creates and resets a regression */
SCIP_RETCODE SCIPregressionCreate(
   SCIP_REGRESSION**     regression          /**< regression data structure */
   )
{
   assert(regression != NULL);

   /* allocate necessary memory */
   SCIP_ALLOC (BMSallocMemory(regression) );

   /* reset the regression */
   SCIPregressionReset(*regression);

   return SCIP_OKAY;
}

/** creates and resets a regression */
void SCIPregressionFree(
   SCIP_REGRESSION**     regression          /**< regression data structure */
   )
{
   BMSfreeMemory(regression);
}

/** calculate memory size for dynamically allocated arrays (copied from scip/set.c) */
static
int calcGrowSize(
   int                   initsize,           /**< initial size of array */
   SCIP_Real             growfac,            /**< growing factor of array */
   int                   num                 /**< minimum number of entries to store */
   )
{
   int size;

   assert(initsize >= 0);
   assert(growfac >= 1.0);
   assert(num >= 0);

   if( growfac == 1.0 )
      size = MAX(initsize, num);
   else
   {
      int oldsize;

      /* calculate the size with this loop, such that the resulting numbers are always the same (-> block memory) */
      initsize = MAX(initsize, 4);
      size = initsize;
      oldsize = size - 1;

      /* second condition checks against overflow */
      while( size < num && size > oldsize )
      {
         oldsize = size;
         size = (int)(growfac * size + initsize);
      }

      /* if an overflow happened, set the correct value */
      if( size <= oldsize )
         size = num;
   }

   assert(size >= initsize);
   assert(size >= num);

   return size;
}

/*
 * GML graphical printing methods
 * For a detailed format decription see http://docs.yworks.com/yfiles/doc/developers-guide/gml.html
 */

#define GMLNODEWIDTH 120.0
#define GMLNODEHEIGTH 30.0
#define GMLFONTSIZE 13
#define GMLNODETYPE "rectangle"
#define GMLNODEFILLCOLOR "#ff0000"
#define GMLEDGECOLOR "black"
#define GMLNODEBORDERCOLOR "#000000"


/** writes a node section to the given graph file */
void SCIPgmlWriteNode(
   FILE*                 file,               /**< file to write to */
   unsigned int          id,                 /**< id of the node */
   const char*           label,              /**< label of the node */
   const char*           nodetype,           /**< type of the node, or NULL */
   const char*           fillcolor,          /**< color of the node's interior, or NULL */
   const char*           bordercolor         /**< color of the node's border, or NULL */
   )
{
   assert(file != NULL);
   assert(label != NULL);

   fprintf(file, "  node\n");
   fprintf(file, "  [\n");
   fprintf(file, "    id      %u\n", id);
   fprintf(file, "    label   \"%s\"\n", label);
   fprintf(file, "    graphics\n");
   fprintf(file, "    [\n");
   fprintf(file, "      w       %g\n", GMLNODEWIDTH);
   fprintf(file, "      h       %g\n", GMLNODEHEIGTH);

   if( nodetype != NULL )
      fprintf(file, "      type    \"%s\"\n", nodetype);
   else
      fprintf(file, "      type    \"%s\"\n", GMLNODETYPE);

   if( fillcolor != NULL )
      fprintf(file, "      fill    \"%s\"\n", fillcolor);
   else
      fprintf(file, "      fill    \"%s\"\n", GMLNODEFILLCOLOR);

   if( bordercolor != NULL )
      fprintf(file, "      outline \"%s\"\n", bordercolor);
   else
      fprintf(file, "      outline \"%s\"\n", GMLNODEBORDERCOLOR);

   fprintf(file, "    ]\n");
   fprintf(file, "    LabelGraphics\n");
   fprintf(file, "    [\n");
   fprintf(file, "      text      \"%s\"\n", label);
   fprintf(file, "      fontSize  %d\n", GMLFONTSIZE);
   fprintf(file, "      fontName  \"Dialog\"\n");
   fprintf(file, "      anchor    \"c\"\n");
   fprintf(file, "    ]\n");
   fprintf(file, "  ]\n");
}

/** writes a node section including weight to the given graph file */
void SCIPgmlWriteNodeWeight(
   FILE*                 file,               /**< file to write to */
   unsigned int          id,                 /**< id of the node */
   const char*           label,              /**< label of the node */
   const char*           nodetype,           /**< type of the node, or NULL */
   const char*           fillcolor,          /**< color of the node's interior, or NULL */
   const char*           bordercolor,        /**< color of the node's border, or NULL */
   SCIP_Real             weight              /**< weight of node */
   )
{
   assert(file != NULL);
   assert(label != NULL);

   fprintf(file, "  node\n");
   fprintf(file, "  [\n");
   fprintf(file, "    id      %u\n", id);
   fprintf(file, "    label   \"%s\"\n", label);
   fprintf(file, "    weight  %g\n", weight);
   fprintf(file, "    graphics\n");
   fprintf(file, "    [\n");
   fprintf(file, "      w       %g\n", GMLNODEWIDTH);
   fprintf(file, "      h       %g\n", GMLNODEHEIGTH);

   if( nodetype != NULL )
      fprintf(file, "      type    \"%s\"\n", nodetype);
   else
      fprintf(file, "      type    \"%s\"\n", GMLNODETYPE);

   if( fillcolor != NULL )
      fprintf(file, "      fill    \"%s\"\n", fillcolor);
   else
      fprintf(file, "      fill    \"%s\"\n", GMLNODEFILLCOLOR);

   if( bordercolor != NULL )
      fprintf(file, "      outline \"%s\"\n", bordercolor);
   else
      fprintf(file, "      outline \"%s\"\n", GMLNODEBORDERCOLOR);

   fprintf(file, "    ]\n");
   fprintf(file, "    LabelGraphics\n");
   fprintf(file, "    [\n");
   fprintf(file, "      text      \"%s\"\n", label);
   fprintf(file, "      fontSize  %d\n", GMLFONTSIZE);
   fprintf(file, "      fontName  \"Dialog\"\n");
   fprintf(file, "      anchor    \"c\"\n");
   fprintf(file, "    ]\n");
   fprintf(file, "  ]\n");
}

/** writes an edge section to the given graph file */
void SCIPgmlWriteEdge(
   FILE*                 file,               /**< file to write to */
   unsigned int          source,             /**< source node id of the node */
   unsigned int          target,             /**< target node id of the edge */
   const char*           label,              /**< label of the edge, or NULL */
   const char*           color               /**< color of the edge, or NULL */
   )
{
   assert(file != NULL);

   fprintf(file, "  edge\n");
   fprintf(file, "  [\n");
   fprintf(file, "    source  %u\n", source);
   fprintf(file, "    target  %u\n", target);

   if( label != NULL)
      fprintf(file, "    label   \"%s\"\n", label);

   fprintf(file, "    graphics\n");
   fprintf(file, "    [\n");

   if( color != NULL )
      fprintf(file, "      fill    \"%s\"\n", color);
   else
      fprintf(file, "      fill    \"%s\"\n", GMLEDGECOLOR);

   /* fprintf(file, "      arrow     \"both\"\n"); */
   fprintf(file, "    ]\n");

   if( label != NULL)
   {
      fprintf(file, "    LabelGraphics\n");
      fprintf(file, "    [\n");
      fprintf(file, "      text      \"%s\"\n", label);
      fprintf(file, "      fontSize  %d\n", GMLFONTSIZE);
      fprintf(file, "      fontName  \"Dialog\"\n");
      fprintf(file, "      anchor    \"c\"\n");
      fprintf(file, "    ]\n");
   }

   fprintf(file, "  ]\n");
}

/** writes an arc section to the given graph file */
void SCIPgmlWriteArc(
   FILE*                 file,               /**< file to write to */
   unsigned int          source,             /**< source node id of the node */
   unsigned int          target,             /**< target node id of the edge */
   const char*           label,              /**< label of the edge, or NULL */
   const char*           color               /**< color of the edge, or NULL */
   )
{
   assert(file != NULL);

   fprintf(file, "  edge\n");
   fprintf(file, "  [\n");
   fprintf(file, "    source  %u\n", source);
   fprintf(file, "    target  %u\n", target);

   if( label != NULL)
      fprintf(file, "    label   \"%s\"\n", label);

   fprintf(file, "    graphics\n");
   fprintf(file, "    [\n");

   if( color != NULL )
      fprintf(file, "      fill    \"%s\"\n", color);
   else
      fprintf(file, "      fill    \"%s\"\n", GMLEDGECOLOR);

   fprintf(file, "      targetArrow     \"standard\"\n");
   fprintf(file, "    ]\n");

   if( label != NULL)
   {
      fprintf(file, "    LabelGraphics\n");
      fprintf(file, "    [\n");
      fprintf(file, "      text      \"%s\"\n", label);
      fprintf(file, "      fontSize  %d\n", GMLFONTSIZE);
      fprintf(file, "      fontName  \"Dialog\"\n");
      fprintf(file, "      anchor    \"c\"\n");
      fprintf(file, "    ]\n");
   }

   fprintf(file, "  ]\n");
}

/** writes the starting line to a GML graph file, does not open a file */
void SCIPgmlWriteOpening(
   FILE*                 file,               /**< file to write to */
   SCIP_Bool             directed            /**< is the graph directed */
   )
{
   assert(file != NULL);

   fprintf(file, "graph\n");
   fprintf(file, "[\n");
   fprintf(file, "  hierarchic      1\n");

   if( directed )
      fprintf(file, "  directed        1\n");
}

/** writes the ending lines to a GML graph file, does not close a file */
void SCIPgmlWriteClosing(
   FILE*                 file                /**< file to close */
   )
{
   assert(file != NULL);

   fprintf(file, "]\n");
}


/*
 * Sparse solution
 */

/** creates a sparse solution */
SCIP_RETCODE SCIPsparseSolCreate(
   SCIP_SPARSESOL**      sparsesol,          /**< pointer to store the created sparse solution */
   SCIP_VAR**            vars,               /**< variables in the sparse solution, must not contain continuous
					      *   variables
					      */
   int                   nvars,              /**< number of variables to store, size of the lower and upper bound
					      *   arrays
					      */
   SCIP_Bool             cleared             /**< should the lower and upper bound arrays be cleared (entries set to
					      *	  0)
					      */
   )
{
   assert(sparsesol != NULL);
   assert(vars != NULL);
   assert(nvars >= 0);

   SCIP_ALLOC( BMSallocMemory(sparsesol) );

#ifndef NDEBUG
   {
      int v;

      for( v = nvars - 1; v >= 0; --v )
      {
	 assert(vars[v] != NULL);
	 /* assert(SCIPvarGetType(vars[v]) != SCIP_VARTYPE_CONTINUOUS); */
      }
   }
#endif

   /* copy variables */
   SCIP_ALLOC( BMSduplicateMemoryArray(&((*sparsesol)->vars), vars, nvars) );

   /* create bound arrays */
   if( cleared )
   {
      SCIP_ALLOC( BMSallocClearMemoryArray(&((*sparsesol)->lbvalues), nvars) );
      SCIP_ALLOC( BMSallocClearMemoryArray(&((*sparsesol)->ubvalues), nvars) );
   }
   else
   {
      SCIP_ALLOC( BMSallocMemoryArray(&((*sparsesol)->lbvalues), nvars) );
      SCIP_ALLOC( BMSallocMemoryArray(&((*sparsesol)->ubvalues), nvars) );
   }

   (*sparsesol)->nvars = nvars;

   return SCIP_OKAY;
}

/** frees sparse solution */
void SCIPsparseSolFree(
   SCIP_SPARSESOL**      sparsesol           /**< pointer to a sparse solution */
   )
{
   assert(sparsesol != NULL);
   assert(*sparsesol != NULL);

   BMSfreeMemoryArray(&((*sparsesol)->vars));
   BMSfreeMemoryArray(&((*sparsesol)->ubvalues));
   BMSfreeMemoryArray(&((*sparsesol)->lbvalues));
   BMSfreeMemory(sparsesol);
}

/** returns the variables stored in the given sparse solution */
SCIP_VAR** SCIPsparseSolGetVars(
   SCIP_SPARSESOL*       sparsesol           /**< a sparse solution */
   )
{
   assert(sparsesol != NULL);

   return sparsesol->vars;
}

/** returns the number of variables stored in the given sparse solution */
int SCIPsparseSolGetNVars(
   SCIP_SPARSESOL*       sparsesol           /**< a sparse solution */
   )
{
   assert(sparsesol != NULL);

   return sparsesol->nvars;
}

/** returns the lower bound array for all variables for a given sparse solution */
SCIP_Longint* SCIPsparseSolGetLbs(
   SCIP_SPARSESOL*       sparsesol           /**< a sparse solution */
   )
{
   assert(sparsesol != NULL);

   return sparsesol->lbvalues;
}

/** returns the upper bound array for all variables for a given sparse solution */
SCIP_Longint* SCIPsparseSolGetUbs(
   SCIP_SPARSESOL*       sparsesol           /**< a sparse solution */
   )
{
   assert(sparsesol != NULL);

   return sparsesol->ubvalues;
}

/** constructs the first solution of sparse solution (all variables are set to their lower bound value */
void SCIPsparseSolGetFirstSol(
   SCIP_SPARSESOL*       sparsesol,          /**< sparse solutions */
   SCIP_Longint*         sol,                /**< array to store the first solution */
   int                   nvars               /**< number of variables */
   )
{
   SCIP_Longint* lbvalues;
   int v;

   assert(sparsesol != NULL);
   assert(sol != NULL);
   assert(nvars == SCIPsparseSolGetNVars(sparsesol));

   lbvalues = SCIPsparseSolGetLbs(sparsesol);
   assert(lbvalues != NULL);

   /* copy the lower bounds */
   for( v = 0; v < nvars; ++v )
      sol[v] = lbvalues[v];
}


/** constructs the next solution of the sparse solution and return whether there was one more or not */
SCIP_Bool SCIPsparseSolGetNextSol(
   SCIP_SPARSESOL*       sparsesol,          /**< sparse solutions */
   SCIP_Longint*         sol,                /**< current solution array which get changed to the next solution */
   int                   nvars               /**< number of variables */
   )
{
   SCIP_Longint* lbvalues;
   SCIP_Longint* ubvalues;
   SCIP_Longint lbvalue;
   SCIP_Longint ubvalue;
   SCIP_Bool singular;
   SCIP_Bool carryflag;
   int v;

   assert(sparsesol != NULL);
   assert(sol != NULL);

   if( nvars == 0 )
      return FALSE;

   assert(nvars > 0);
   assert(nvars == SCIPsparseSolGetNVars(sparsesol));

   lbvalues = SCIPsparseSolGetLbs(sparsesol);
   ubvalues = SCIPsparseSolGetUbs(sparsesol);
   assert(lbvalues != NULL);
   assert(ubvalues != NULL);

   singular = TRUE;
   carryflag = FALSE;

   for( v = 0; v < nvars; ++v )
   {
      lbvalue = lbvalues[v];
      ubvalue = ubvalues[v];

      if( lbvalue < ubvalue )
      {
         singular = FALSE;

         if( carryflag == FALSE )
         {
            if( sol[v] < ubvalue )
            {
               sol[v]++;
               break;
            }
            else
            {
               /* in the last solution the variables v was set to its upper bound value */
               assert(sol[v] == ubvalue);
               sol[v] = lbvalue;
               carryflag = TRUE;
            }
         }
         else
         {
            if( sol[v] < ubvalue )
            {
               sol[v]++;
               carryflag = FALSE;
               break;
            }
            else
            {
               assert(sol[v] == ubvalue);
               sol[v] = lbvalue;
            }
         }
      }
   }

   return (!carryflag && !singular);
}


/*
 * Queue
 */

/** resizes element memory to hold at least the given number of elements */
static
SCIP_RETCODE queueResize(
   SCIP_QUEUE*           queue,              /**< pointer to a queue */
   int                   minsize             /**< minimal number of storable elements */
   )
{
   assert(queue != NULL);
   assert(minsize > 0);

   if( minsize <= queue->size )
      return SCIP_OKAY;

   queue->size = MAX(minsize, (int)(queue->size * queue->sizefac));
   SCIP_ALLOC( BMSreallocMemoryArray(&queue->slots, queue->size) );

   return SCIP_OKAY;
}


/** creates a (circular) queue, best used if the size will be fixed or will not be increased that much */
SCIP_RETCODE SCIPqueueCreate(
   SCIP_QUEUE**          queue,              /**< pointer to the new queue */
   int                   initsize,           /**< initial number of available element slots */
   SCIP_Real             sizefac             /**< memory growing factor applied, if more element slots are needed */
   )
{
   assert(queue != NULL);

   initsize = MAX(1, initsize);
   sizefac = MAX(1.0, sizefac);

   SCIP_ALLOC( BMSallocMemory(queue) );
   (*queue)->firstfree = 0;
   (*queue)->firstused = -1;
   (*queue)->size = 0;
   (*queue)->sizefac = sizefac;
   (*queue)->slots = NULL;

   SCIP_CALL( queueResize(*queue, initsize) );

   return SCIP_OKAY;
}

/** frees queue, but not the data elements themselves */
void SCIPqueueFree(
   SCIP_QUEUE**          queue               /**< pointer to a queue */
   )
{
   assert(queue != NULL);

   BMSfreeMemoryArray(&(*queue)->slots);
   BMSfreeMemory(queue);
}

/** clears the queue, but doesn't free the data elements themselves */
void SCIPqueueClear(
   SCIP_QUEUE*           queue               /**< queue */
   )
{
   assert(queue != NULL);

   queue->firstfree = 0;
   queue->firstused = -1;
}

/** inserts element at the end of the queue */
SCIP_RETCODE SCIPqueueInsert(
   SCIP_QUEUE*           queue,              /**< queue */
   void*                 elem                /**< element to be inserted */
   )
{
   assert(queue != NULL);
   assert(queue->slots != NULL);
   assert(queue->firstused >= -1 && queue->firstused < queue->size);
   assert(queue->firstfree >= 0 && queue->firstused < queue->size);
   assert(queue->firstused > -1 || queue->firstfree == 0);
   assert(elem != NULL);

   if( queue->firstfree == queue->firstused )
   {
      int sizediff;
      int oldsize = queue->size;

      SCIP_CALL( queueResize(queue, queue->size+1) );
      assert(oldsize < queue->size);

      sizediff = queue->size - oldsize;

      /* move the used memory at the slots to the end */
      BMSmoveMemoryArray(&(queue->slots[queue->firstused + sizediff]), &(queue->slots[queue->firstused]), oldsize - queue->firstused); /*lint !e866*/
      queue->firstused += sizediff;
   }
   assert(queue->firstfree != queue->firstused);

   /* insert element as leaf in the tree, move it towards the root as long it is better than its parent */
   queue->slots[queue->firstfree] = elem;
   ++(queue->firstfree);

   /* if we saved the value at the last position we need to reset the firstfree position */
   if( queue->firstfree == queue->size )
      queue->firstfree = 0;

   /* if a first element was added, we need to update the firstused counter */
   if( queue->firstused == -1 )
      queue->firstused = 0;

   return SCIP_OKAY;
}

/** removes and returns the first element of the queue */
void* SCIPqueueRemove(
   SCIP_QUEUE*           queue               /**< queue */
   )
{
   int pos;

   assert(queue != NULL);
   assert(queue->firstused >= -1 && queue->firstused < queue->size);
   assert(queue->firstfree >= 0 && queue->firstused < queue->size);
   assert(queue->firstused > -1 || queue->firstfree == 0);

   if( queue->firstused == -1 )
      return NULL;

   assert(queue->slots != NULL);

   pos = queue->firstused;
   ++(queue->firstused);

   /* if we removed the value at the last position we need to reset the firstused position */
   if( queue->firstused == queue->size )
      queue->firstused = 0;

   /* if we reached the first free position we can reset both, firstused and firstused, positions */
   if( queue->firstused == queue->firstfree )
   {
      queue->firstused = -1;
      queue->firstfree = 0; /* this is not necessary but looks better if we have an empty list to reset this value */
   }

   return (queue->slots[pos]);
}

/** returns the first element of the queue without removing it */
void* SCIPqueueFirst(
   SCIP_QUEUE*           queue               /**< queue */
   )
{
   assert(queue != NULL);
   assert(queue->firstused >= -1 && queue->firstused < queue->size);
   assert(queue->firstfree >= 0 && queue->firstused < queue->size);
   assert(queue->firstused > -1 || queue->firstfree == 0);

   if( queue->firstused == -1 )
      return NULL;

   assert(queue->slots != NULL);

   return queue->slots[queue->firstused];
}

/** returns whether the queue is empty */
SCIP_Bool SCIPqueueIsEmpty(
   SCIP_QUEUE*           queue               /**< queue */
   )
{
   assert(queue != NULL);
   assert(queue->firstused >= -1 && queue->firstused < queue->size);
   assert(queue->firstfree >= 0 && queue->firstused < queue->size);
   assert(queue->firstused > -1 || queue->firstfree == 0);

   return (queue->firstused == -1);
}

/** returns the number of elements in the queue */
int SCIPqueueNElems(
   SCIP_QUEUE*           queue               /**< queue */
   )
{
   assert(queue != NULL);
   assert(queue->firstused >= -1 && queue->firstused < queue->size);
   assert(queue->firstfree >= 0 && queue->firstused < queue->size);
   assert(queue->firstused > -1 || queue->firstfree == 0);

   if( queue->firstused == -1 )
      return 0;
   else if( queue->firstused < queue->firstfree )
      return queue->firstfree - queue->firstused;
   else if( queue->firstused == queue->firstfree )
      return queue->size;
   else
      return queue->firstfree + (queue->size - queue->firstused);
}


/*
 * Priority Queue
 */

#define PQ_PARENT(q) (((q)+1)/2-1)
#define PQ_LEFTCHILD(p) (2*(p)+1)
#define PQ_RIGHTCHILD(p) (2*(p)+2)


/** resizes element memory to hold at least the given number of elements */
static
SCIP_RETCODE pqueueResize(
   SCIP_PQUEUE*          pqueue,             /**< pointer to a priority queue */
   int                   minsize             /**< minimal number of storable elements */
   )
{
   assert(pqueue != NULL);

   if( minsize <= pqueue->size )
      return SCIP_OKAY;

   pqueue->size = MAX(minsize, (int)(pqueue->size * pqueue->sizefac));
   SCIP_ALLOC( BMSreallocMemoryArray(&pqueue->slots, pqueue->size) );

   return SCIP_OKAY;
}

/** creates priority queue */
SCIP_RETCODE SCIPpqueueCreate(
   SCIP_PQUEUE**         pqueue,             /**< pointer to a priority queue */
   int                   initsize,           /**< initial number of available element slots */
   SCIP_Real             sizefac,            /**< memory growing factor applied, if more element slots are needed */
   SCIP_DECL_SORTPTRCOMP((*ptrcomp))         /**< data element comparator */
   )
{
   assert(pqueue != NULL);
   assert(ptrcomp != NULL);

   initsize = MAX(1, initsize);
   sizefac = MAX(1.0, sizefac);

   SCIP_ALLOC( BMSallocMemory(pqueue) );
   (*pqueue)->len = 0;
   (*pqueue)->size = 0;
   (*pqueue)->sizefac = sizefac;
   (*pqueue)->slots = NULL;
   (*pqueue)->ptrcomp = ptrcomp;
   SCIP_CALL( pqueueResize(*pqueue, initsize) );

   return SCIP_OKAY;
}

/** frees priority queue, but not the data elements themselves */
void SCIPpqueueFree(
   SCIP_PQUEUE**         pqueue              /**< pointer to a priority queue */
   )
{
   assert(pqueue != NULL);

   BMSfreeMemoryArray(&(*pqueue)->slots);
   BMSfreeMemory(pqueue);
}

/** clears the priority queue, but doesn't free the data elements themselves */
void SCIPpqueueClear(
   SCIP_PQUEUE*          pqueue              /**< priority queue */
   )
{
   assert(pqueue != NULL);

   pqueue->len = 0;
}

/** inserts element into priority queue */
SCIP_RETCODE SCIPpqueueInsert(
   SCIP_PQUEUE*          pqueue,             /**< priority queue */
   void*                 elem                /**< element to be inserted */
   )
{
   int pos;

   assert(pqueue != NULL);
   assert(pqueue->len >= 0);
   assert(elem != NULL);

   SCIP_CALL( pqueueResize(pqueue, pqueue->len+1) );

   /* insert element as leaf in the tree, move it towards the root as long it is better than its parent */
   pos = pqueue->len;
   pqueue->len++;
   while( pos > 0 && (*pqueue->ptrcomp)(elem, pqueue->slots[PQ_PARENT(pos)]) < 0 )
   {
      pqueue->slots[pos] = pqueue->slots[PQ_PARENT(pos)];
      pos = PQ_PARENT(pos);
   }
   pqueue->slots[pos] = elem;

   return SCIP_OKAY;
}

/** removes and returns best element from the priority queue */
void* SCIPpqueueRemove(
   SCIP_PQUEUE*          pqueue              /**< priority queue */
   )
{
   void* root;
   void* last;
   int pos;
   int childpos;
   int brotherpos;

   assert(pqueue != NULL);
   assert(pqueue->len >= 0);

   if( pqueue->len == 0 )
      return NULL;

   /* remove root element of the tree, move the better child to its parents position until the last element
    * of the queue could be placed in the empty slot
    */
   root = pqueue->slots[0];
   last = pqueue->slots[pqueue->len-1];
   pqueue->len--;
   pos = 0;
   while( pos <= PQ_PARENT(pqueue->len-1) )
   {
      childpos = PQ_LEFTCHILD(pos);
      brotherpos = PQ_RIGHTCHILD(pos);
      if( brotherpos <= pqueue->len && (*pqueue->ptrcomp)(pqueue->slots[brotherpos], pqueue->slots[childpos]) < 0 )
         childpos = brotherpos;
      if( (*pqueue->ptrcomp)(last, pqueue->slots[childpos]) <= 0 )
         break;
      pqueue->slots[pos] = pqueue->slots[childpos];
      pos = childpos;
   }
   assert(pos <= pqueue->len);
   pqueue->slots[pos] = last;

   return root;
}

/** returns the best element of the queue without removing it */
void* SCIPpqueueFirst(
   SCIP_PQUEUE*          pqueue              /**< priority queue */
   )
{
   assert(pqueue != NULL);
   assert(pqueue->len >= 0);

   if( pqueue->len == 0 )
      return NULL;

   return pqueue->slots[0];
}

/** returns the number of elements in the queue */
int SCIPpqueueNElems(
   SCIP_PQUEUE*          pqueue              /**< priority queue */
   )
{
   assert(pqueue != NULL);
   assert(pqueue->len >= 0);

   return pqueue->len;
}

/** returns the elements of the queue; changing the returned array may destroy the queue's ordering! */
void** SCIPpqueueElems(
   SCIP_PQUEUE*          pqueue              /**< priority queue */
   )
{
   assert(pqueue != NULL);
   assert(pqueue->len >= 0);

   return pqueue->slots;
}




/*
 * Hash Table
 */

/** table of some prime numbers */
static int primetable[] = {
   2,
   7,
   19,
   31,
   59,
   227,
   617,
   1523,
   3547,
   8011,
   17707,
   38723,
   83833,
   180317,
   385897,
   821411,
   1742369,
   3680893,
   5693959,
   7753849,
   9849703,
   11973277,
   14121853,
   17643961,
   24273817,
   32452843,
   49979687,
   67867967,
   86028121,
   104395301,
   122949823,
   141650939,
   160481183,
   179424673,
   198491317,
   217645177,
   256203161,
   314606869,
   373587883,
   433024223,
   492876847,
   553105243,
   613651349,
   694847533,
   756065159,
   817504243,
   879190747,
   941083981,
   982451653,
   INT_MAX
};
static const int primetablesize = sizeof(primetable)/sizeof(int);

/** simple and fast 2-universal hash function using multiply and shift */
static
uint32_t hashvalue(
   uint64_t              input               /**< key value */
   )
{
   return ( (uint32_t) ((UINT64_C(0x9e3779b97f4a7c15) * input)>>32) ) | 1u;
}

/** returns a reasonable hash table size (a prime number) that is at least as large as the specified value */
int SCIPcalcMultihashSize(
   int                   minsize             /**< minimal size of the hash table */
   )
{
   int pos;

   (void) SCIPsortedvecFindInt(primetable, minsize, primetablesize, &pos);
   assert(pos < primetablesize);

   return primetable[pos];
}

/** appends element to the multihash list */
static
SCIP_RETCODE multihashlistAppend(
   SCIP_MULTIHASHLIST**  multihashlist,      /**< pointer to hash list */
   BMS_BLKMEM*           blkmem,             /**< block memory */
   void*                 element             /**< element to append to the list */
   )
{
   SCIP_MULTIHASHLIST* newlist;

   assert(multihashlist != NULL);
   assert(blkmem != NULL);
   assert(element != NULL);

   SCIP_ALLOC( BMSallocBlockMemory(blkmem, &newlist) );
   newlist->element = element;
   newlist->next = *multihashlist;
   *multihashlist = newlist;

   return SCIP_OKAY;
}

/** frees a multihash list entry and all its successors */
static
void multihashlistFree(
   SCIP_MULTIHASHLIST**  multihashlist,      /**< pointer to multihash list to free */
   BMS_BLKMEM*           blkmem              /**< block memory */
   )
{
   SCIP_MULTIHASHLIST* list;
   SCIP_MULTIHASHLIST* nextlist;

   assert(multihashlist != NULL);
   assert(blkmem != NULL);

   list = *multihashlist;
   while( list != NULL )
   {
      nextlist = list->next;
      BMSfreeBlockMemory(blkmem, &list);
      list = nextlist;
   }

   *multihashlist = NULL;
}

/** finds multihash list entry pointing to element with given key in the multihash list, returns NULL if not found */
static
SCIP_MULTIHASHLIST* multihashlistFind(
   SCIP_MULTIHASHLIST*   multihashlist,      /**< multihash list */
   SCIP_DECL_HASHGETKEY((*hashgetkey)),      /**< gets the key of the given element */
   SCIP_DECL_HASHKEYEQ ((*hashkeyeq)),       /**< returns TRUE iff both keys are equal */
   SCIP_DECL_HASHKEYVAL((*hashkeyval)),      /**< returns the hash value of the key */
   void*                 userptr,            /**< user pointer */
   uint64_t              keyval,             /**< hash value of key */
   void*                 key                 /**< key to retrieve */
   )
{
   uint64_t currentkeyval;
   void* currentkey;

   assert(hashkeyeq != NULL);
   assert(key != NULL);

   while( multihashlist != NULL )
   {
      currentkey = hashgetkey(userptr, multihashlist->element);
      currentkeyval = hashkeyval(userptr, currentkey);
      if( currentkeyval == keyval && hashkeyeq(userptr, currentkey, key) )
         return multihashlist;

      multihashlist = multihashlist->next;
   }

   return NULL;
}

/** retrieves element with given key from the multihash list, or NULL */
static
void* multihashlistRetrieve(
   SCIP_MULTIHASHLIST*   multihashlist,      /**< hash list */
   SCIP_DECL_HASHGETKEY((*hashgetkey)),      /**< gets the key of the given element */
   SCIP_DECL_HASHKEYEQ ((*hashkeyeq)),       /**< returns TRUE iff both keys are equal */
   SCIP_DECL_HASHKEYVAL((*hashkeyval)),      /**< returns the hash value of the key */
   void*                 userptr,            /**< user pointer */
   uint64_t              keyval,             /**< hash value of key */
   void*                 key                 /**< key to retrieve */
   )
{
   SCIP_MULTIHASHLIST* h;

   /* find hash list entry */
   h = multihashlistFind(multihashlist, hashgetkey, hashkeyeq, hashkeyval, userptr, keyval, key);

   /* return element */
   if( h != NULL )
   {
#ifndef NDEBUG
      SCIP_MULTIHASHLIST* h2;

      h2 = multihashlistFind(h->next, hashgetkey, hashkeyeq, hashkeyval, userptr, keyval, key);

      if( h2 != NULL )
      {
         void* key1;
         void* key2;

         key1 = hashgetkey(userptr, h->element);
         key2 = hashgetkey(userptr, h2->element);
         assert(hashkeyval(userptr, key1) == hashkeyval(userptr, key2));

         if( hashkeyeq(userptr, key1, key2) )
         {
            SCIPerrorMessage("WARNING: hashkey with same value exists multiple times (e.g. duplicate constraint/variable names), so the return value is maybe not correct\n");
         }
      }
#endif

      return h->element;
   }
   else
      return NULL;
}


/** retrieves element with given key from the multihash list, or NULL
 *  returns pointer to multihash table list entry
 */
static
void* multihashlistRetrieveNext(
   SCIP_MULTIHASHLIST**  multihashlist,      /**< on input: hash list to search; on exit: hash list entry corresponding
                                              *   to element after retrieved one, or NULL */
   SCIP_DECL_HASHGETKEY((*hashgetkey)),      /**< gets the key of the given element */
   SCIP_DECL_HASHKEYEQ ((*hashkeyeq)),       /**< returns TRUE iff both keys are equal */
   SCIP_DECL_HASHKEYVAL((*hashkeyval)),      /**< returns the hash value of the key */
   void*                 userptr,            /**< user pointer */
   uint64_t              keyval,             /**< hash value of key */
   void*                 key                 /**< key to retrieve */
   )
{
   SCIP_MULTIHASHLIST* h;

   assert(multihashlist != NULL);

   /* find hash list entry */
   h = multihashlistFind(*multihashlist, hashgetkey, hashkeyeq, hashkeyval, userptr, keyval, key);

   /* return element */
   if( h != NULL )
   {
      *multihashlist = h->next;

      return h->element;
   }

   *multihashlist = NULL;

   return NULL;
}

/** removes element from the multihash list */
static
SCIP_Bool multihashlistRemove(
   SCIP_MULTIHASHLIST**  multihashlist,      /**< pointer to hash list */
   BMS_BLKMEM*           blkmem,             /**< block memory */
   void*                 element             /**< element to remove from the list */
   )
{
   SCIP_MULTIHASHLIST* nextlist;

   assert(multihashlist != NULL);
   assert(blkmem != NULL);
   assert(element != NULL);

   while( *multihashlist != NULL && (*multihashlist)->element != element )
      multihashlist = &(*multihashlist)->next;

   if( *multihashlist != NULL )
   {
      nextlist = (*multihashlist)->next;
      BMSfreeBlockMemory(blkmem, multihashlist);
      *multihashlist = nextlist;

      return TRUE;
   }

   return FALSE;
}

#define SCIP_MULTIHASH_MAXSIZE 33554431 /* 2^25 - 1*/
#define SCIP_MULTIHASH_RESIZE_PERCENTAGE 65
#define SCIP_MULTIHASH_GROW_FACTOR 1.31

/** resizing(increasing) the given multihash */
static
SCIP_RETCODE multihashResize(
   SCIP_MULTIHASH*       multihash           /**< hash table */
   )
{
   SCIP_MULTIHASHLIST** newlists;
   SCIP_MULTIHASHLIST* multihashlist;
   SCIP_Longint nelements;
   int nnewlists;
   int l;

   assert(multihash != NULL);
   assert(multihash->lists != NULL);
   assert(multihash->nlists > 0);
   assert(multihash->hashgetkey != NULL);
   assert(multihash->hashkeyeq != NULL);
   assert(multihash->hashkeyval != NULL);

   /* get new memeory for hash table lists */
   nnewlists = (int) MIN((unsigned int)(multihash->nlists * SCIP_MULTIHASH_GROW_FACTOR), SCIP_MULTIHASH_MAXSIZE);
   nnewlists = MAX(nnewlists, multihash->nlists);

   SCIPdebugMessage("load = %g, nelements = %" SCIP_LONGINT_FORMAT ", nlists = %d, nnewlist = %d\n", SCIPmultihashGetLoad(multihash), multihash->nelements, multihash->nlists, nnewlists);

   if( nnewlists > multihash->nlists )
   {
      SCIP_Bool onlyone;
      void* key;
      uint64_t keyval;
      unsigned int hashval;

      SCIP_ALLOC( BMSallocClearBlockMemoryArray(multihash->blkmem, &newlists, nnewlists) );

      /* move all lists */
      for( l = multihash->nlists - 1; l >= 0; --l )
      {
         multihashlist = multihash->lists[l];
         onlyone = TRUE;

         /* move all elements frmm the old lists into the new lists */
         while( multihashlist != NULL )
         {
            /* get the hash key and its hash value */
            key = multihash->hashgetkey(multihash->userptr, multihashlist->element);
            keyval = multihash->hashkeyval(multihash->userptr, key);
            hashval = keyval % nnewlists; /*lint !e573*/

            /* if the old hash table list consists of only one entry, we still can use this old memory block instead
             * of creating a new one
             */
            if( multihashlist->next == NULL && onlyone )
            {
               /* the new list is also empty, we can directly copy the entry */
               if( newlists[hashval] == NULL )
                  newlists[hashval] = multihashlist;
               /* the new list is not empty, so we need to find the first empty spot */
               else
               {
                  SCIP_MULTIHASHLIST* lastnext = newlists[hashval];
                  SCIP_MULTIHASHLIST* next = lastnext->next;

                  while( next != NULL )
                  {
                     lastnext = next;
                     next = next->next;
                  }

                  lastnext->next = multihashlist;
               }

               multihash->lists[l] = NULL;
            }
            else
            {
               /* append old element to the list at the hash position */
               SCIP_CALL( multihashlistAppend(&(newlists[hashval]), multihash->blkmem, multihashlist->element) );
            }

            onlyone = FALSE;
            multihashlist = multihashlist->next;
         }
      }

      /* remember number of elements */
      nelements = multihash->nelements;
      /* clear old lists */
      SCIPmultihashRemoveAll(multihash);
      /* free old lists */
      BMSfreeBlockMemoryArray(multihash->blkmem, &(multihash->lists), multihash->nlists);

      /* set new data */
      multihash->lists = newlists;
      multihash->nlists = nnewlists;
      multihash->nelements = nelements;

#ifdef SCIP_MORE_DEBUG
      {
         SCIP_Longint sumslotsize = 0;

         for( l = 0; l < multihash->nlists; ++l )
         {
            multihashlist = multihash->lists[l];
            while( multihashlist != NULL )
            {
               sumslotsize++;
               multihashlist = multihashlist->next;
            }
         }
         assert(sumslotsize == multihash->nelements);
      }
#endif
   }

   return SCIP_OKAY;
}

/** creates a multihash table */
SCIP_RETCODE SCIPmultihashCreate(
   SCIP_MULTIHASH**      multihash,          /**< pointer to store the created multihash table */
   BMS_BLKMEM*           blkmem,             /**< block memory used to store multihash table entries */
   int                   tablesize,          /**< size of the hash table */
   SCIP_DECL_HASHGETKEY((*hashgetkey)),      /**< gets the key of the given element */
   SCIP_DECL_HASHKEYEQ ((*hashkeyeq)),       /**< returns TRUE iff both keys are equal */
   SCIP_DECL_HASHKEYVAL((*hashkeyval)),      /**< returns the hash value of the key */
   void*                 userptr             /**< user pointer */
   )
{
   /* only assert non negative to catch overflow errors
    * but not zeros due to integer divison
    */
   assert(tablesize >= 0);
   assert(multihash != NULL);
   assert(hashgetkey != NULL);
   assert(hashkeyeq != NULL);
   assert(hashkeyval != NULL);

   SCIP_ALLOC( BMSallocBlockMemory(blkmem, multihash) );
   SCIP_ALLOC( BMSallocClearBlockMemoryArray(blkmem, &(*multihash)->lists, tablesize) );
   (*multihash)->blkmem = blkmem;
   (*multihash)->nlists = tablesize;
   (*multihash)->hashgetkey = hashgetkey;
   (*multihash)->hashkeyeq = hashkeyeq;
   (*multihash)->hashkeyval = hashkeyval;
   (*multihash)->userptr = userptr;
   (*multihash)->nelements = 0;

   return SCIP_OKAY;
}

/** frees the multihash table */
void SCIPmultihashFree(
   SCIP_MULTIHASH**      multihash           /**< pointer to the multihash table */
   )
{
   int i;
   SCIP_MULTIHASH* table;
   BMS_BLKMEM* blkmem;
   SCIP_MULTIHASHLIST** lists;

   assert(multihash != NULL);
   assert(*multihash != NULL);

   table = (*multihash);
   blkmem = table->blkmem;
   lists = table->lists;

   /* free hash lists */
   for( i = table->nlists - 1; i >= 0; --i )
      multihashlistFree(&lists[i], blkmem);

   /* free main hash table data structure */
   BMSfreeBlockMemoryArray(blkmem, &table->lists, table->nlists);
   BMSfreeBlockMemory(blkmem, multihash);
}


/** inserts element in multihash table (multiple inserts of same element possible)
 *
 *  @note A pointer to a multihashlist returned by SCIPmultihashRetrieveNext() might get invalid when adding an element
 *        to the hash table, due to dynamic resizing.
 */
SCIP_RETCODE SCIPmultihashInsert(
   SCIP_MULTIHASH*       multihash,          /**< multihash table */
   void*                 element             /**< element to insert into the table */
   )
{
   void* key;
   uint64_t keyval;
   unsigned int hashval;

   assert(multihash != NULL);
   assert(multihash->lists != NULL);
   assert(multihash->nlists > 0);
   assert(multihash->hashgetkey != NULL);
   assert(multihash->hashkeyeq != NULL);
   assert(multihash->hashkeyval != NULL);
   assert(element != NULL);

   /* dynamically resizing the hashtables */
   if( SCIPmultihashGetLoad(multihash) > SCIP_MULTIHASH_RESIZE_PERCENTAGE )
   {
      SCIP_CALL( multihashResize(multihash) );
   }

   /* get the hash key and its hash value */
   key = multihash->hashgetkey(multihash->userptr, element);
   keyval = multihash->hashkeyval(multihash->userptr, key);
   hashval = keyval % multihash->nlists; /*lint !e573*/

   /* append element to the list at the hash position */
   SCIP_CALL( multihashlistAppend(&multihash->lists[hashval], multihash->blkmem, element) );

   ++(multihash->nelements);

   return SCIP_OKAY;
}

/** inserts element in multihash table (multiple insertion of same element is checked and results in an error)
 *
 *  @note A pointer to a multihashlist returned by SCIPmultihashRetrieveNext() might get invalid when adding a new
 *        element to the multihash table, due to dynamic resizing.
 */
SCIP_RETCODE SCIPmultihashSafeInsert(
   SCIP_MULTIHASH*       multihash,          /**< multihash table */
   void*                 element             /**< element to insert into the table */
   )
{
   assert(multihash != NULL);
   assert(multihash->hashgetkey != NULL);

   /* check, if key is already existing */
   if( SCIPmultihashRetrieve(multihash, multihash->hashgetkey(multihash->userptr, element)) != NULL )
      return SCIP_KEYALREADYEXISTING;

   /* insert element in hash table */
   SCIP_CALL( SCIPmultihashInsert(multihash, element) );

   return SCIP_OKAY;
}

/** retrieve element with key from multihash table, returns NULL if not existing */
void* SCIPmultihashRetrieve(
   SCIP_MULTIHASH*       multihash,          /**< multihash table */
   void*                 key                 /**< key to retrieve */
   )
{
   uint64_t keyval;
   unsigned int hashval;

   assert(multihash != NULL);
   assert(multihash->lists != NULL);
   assert(multihash->nlists > 0);
   assert(multihash->hashgetkey != NULL);
   assert(multihash->hashkeyeq != NULL);
   assert(multihash->hashkeyval != NULL);
   assert(key != NULL);

   /* get the hash value of the key */
   keyval = multihash->hashkeyval(multihash->userptr, key);
   hashval = keyval % multihash->nlists; /*lint !e573*/

   return multihashlistRetrieve(multihash->lists[hashval], multihash->hashgetkey, multihash->hashkeyeq,
      multihash->hashkeyval, multihash->userptr, keyval, key);
}

/** retrieve element with key from multihash table, returns NULL if not existing
 *  can be used to retrieve all entries with the same key (one-by-one)
 *
 *  @note The returned multimultihashlist pointer might get invalid when adding a new element to the multihash table.
 */
void* SCIPmultihashRetrieveNext(
   SCIP_MULTIHASH*       multihash,          /**< multihash table */
   SCIP_MULTIHASHLIST**  multihashlist,      /**< input: entry in hash table list from which to start searching, or NULL
                                              *   output: entry in hash table list corresponding to element after
                                              *           retrieved one, or NULL */
   void*                 key                 /**< key to retrieve */
   )
{
   uint64_t keyval;

   assert(multihash != NULL);
   assert(multihash->lists != NULL);
   assert(multihash->nlists > 0);
   assert(multihash->hashgetkey != NULL);
   assert(multihash->hashkeyeq != NULL);
   assert(multihash->hashkeyval != NULL);
   assert(multihashlist != NULL);
   assert(key != NULL);

   keyval = multihash->hashkeyval(multihash->userptr, key);

   if( *multihashlist == NULL )
   {
      unsigned int hashval;

      /* get the hash value of the key */
      hashval = keyval % multihash->nlists; /*lint !e573*/

      *multihashlist = multihash->lists[hashval];
   }

   return multihashlistRetrieveNext(multihashlist, multihash->hashgetkey, multihash->hashkeyeq,
      multihash->hashkeyval, multihash->userptr, keyval, key);
}

/** returns whether the given element exists in the multihash table */
SCIP_Bool SCIPmultihashExists(
   SCIP_MULTIHASH*       multihash,          /**< multihash table */
   void*                 element             /**< element to search in the table */
   )
{
   void* key;
   uint64_t keyval;
   unsigned int hashval;

   assert(multihash != NULL);
   assert(multihash->lists != NULL);
   assert(multihash->nlists > 0);
   assert(multihash->hashgetkey != NULL);
   assert(multihash->hashkeyeq != NULL);
   assert(multihash->hashkeyval != NULL);
   assert(element != NULL);

   /* get the hash key and its hash value */
   key = multihash->hashgetkey(multihash->userptr, element);
   keyval = multihash->hashkeyval(multihash->userptr, key);
   hashval = keyval % multihash->nlists; /*lint !e573*/

   return (multihashlistFind(multihash->lists[hashval], multihash->hashgetkey, multihash->hashkeyeq,
         multihash->hashkeyval, multihash->userptr, keyval, key) != NULL);
}

/** removes element from the multihash table, if it exists */
SCIP_RETCODE SCIPmultihashRemove(
   SCIP_MULTIHASH*       multihash,          /**< multihash table */
   void*                 element             /**< element to remove from the table */
   )
{
   void* key;
   uint64_t keyval;
   unsigned int hashval;

   assert(multihash != NULL);
   assert(multihash->lists != NULL);
   assert(multihash->nlists > 0);
   assert(multihash->hashgetkey != NULL);
   assert(multihash->hashkeyeq != NULL);
   assert(multihash->hashkeyval != NULL);
   assert(element != NULL);

   /* get the hash key and its hash value */
   key = multihash->hashgetkey(multihash->userptr, element);
   keyval = multihash->hashkeyval(multihash->userptr, key);
   hashval = keyval % multihash->nlists; /*lint !e573*/

   /* remove element from the list at the hash position */
   if( multihashlistRemove(&multihash->lists[hashval], multihash->blkmem, element) )
      --(multihash->nelements);

   return SCIP_OKAY;
}

/** removes all elements of the multihash table
 *
 *  @note From a performance point of view you should not fill and clear a hash table too often since the clearing can
 *        be expensive. Clearing is done by looping over all buckets and removing the hash table lists one-by-one.
 */
void SCIPmultihashRemoveAll(
   SCIP_MULTIHASH*       multihash           /**< multihash table */
   )
{
   BMS_BLKMEM* blkmem;
   SCIP_MULTIHASHLIST** lists;
   int i;

   assert(multihash != NULL);

   blkmem = multihash->blkmem;
   lists = multihash->lists;

   /* free hash lists */
   for( i = multihash->nlists - 1; i >= 0; --i )
      multihashlistFree(&lists[i], blkmem);

   multihash->nelements = 0;
}

/** returns number of multihash table elements */
SCIP_Longint SCIPmultihashGetNElements(
   SCIP_MULTIHASH*       multihash           /**< multihash table */
   )
{
   assert(multihash != NULL);

   return multihash->nelements;
}

/** returns the load of the given multihash table in percentage */
SCIP_Real SCIPmultihashGetLoad(
   SCIP_MULTIHASH*       multihash           /**< multihash table */
   )
{
   assert(multihash != NULL);

   return ((SCIP_Real)(multihash->nelements) / (multihash->nlists) * 100.0);
}

/** prints statistics about multihash table usage */
void SCIPmultihashPrintStatistics(
   SCIP_MULTIHASH*       multihash,          /**< multihash table */
   SCIP_MESSAGEHDLR*     messagehdlr         /**< message handler */
   )
{
   SCIP_MULTIHASHLIST* multihashlist;
   int usedslots;
   int maxslotsize;
   int sumslotsize;
   int slotsize;
   int i;

   assert(multihash != NULL);

   usedslots = 0;
   maxslotsize = 0;
   sumslotsize = 0;
   for( i = 0; i < multihash->nlists; ++i )
   {
      multihashlist = multihash->lists[i];
      if( multihashlist != NULL )
      {
         usedslots++;
         slotsize = 0;
         while( multihashlist != NULL )
         {
            slotsize++;
            multihashlist = multihashlist->next;
         }
         maxslotsize = MAX(maxslotsize, slotsize);
         sumslotsize += slotsize;
      }
   }
   assert(sumslotsize == multihash->nelements);

   SCIPmessagePrintInfo(messagehdlr, "%" SCIP_LONGINT_FORMAT " multihash entries, used %d/%d slots (%.1f%%)",
      multihash->nelements, usedslots, multihash->nlists, 100.0*(SCIP_Real)usedslots/(SCIP_Real)(multihash->nlists));
   if( usedslots > 0 )
      SCIPmessagePrintInfo(messagehdlr, ", avg. %.1f entries/used slot, max. %d entries in slot",
         (SCIP_Real)(multihash->nelements)/(SCIP_Real)usedslots, maxslotsize);
   SCIPmessagePrintInfo(messagehdlr, "\n");
}

/** creates a hash table */
SCIP_RETCODE SCIPhashtableCreate(
   SCIP_HASHTABLE**      hashtable,          /**< pointer to store the created hash table */
   BMS_BLKMEM*           blkmem,             /**< block memory used to store hash table entries */
   int                   tablesize,          /**< size of the hash table */
   SCIP_DECL_HASHGETKEY((*hashgetkey)),      /**< gets the key of the given element */
   SCIP_DECL_HASHKEYEQ ((*hashkeyeq)),       /**< returns TRUE iff both keys are equal */
   SCIP_DECL_HASHKEYVAL((*hashkeyval)),      /**< returns the hash value of the key */
   void*                 userptr             /**< user pointer */
   )
{
   unsigned int nslots;

   /* only assert non negative to catch overflow errors
    * but not zeros due to integer divison
    */
   assert(tablesize >= 0);
   assert(hashtable != NULL);
   assert(hashgetkey != NULL);
   assert(hashkeyeq != NULL);
   assert(hashkeyval != NULL);
   assert(blkmem != NULL);

   SCIP_ALLOC( BMSallocBlockMemory(blkmem, hashtable) );

   /* dont create too small hashtables, i.e. at least size 32, and increase
    * the given size by divinding it by 0.9, since then no rebuilding will
    * be necessary if the given number of elements are inserted. Finally round
    * to the next power of two.
    */
   (*hashtable)->shift = 32;
#if defined(_MSC_VER) && (_MSC_VER < 1800)
   (*hashtable)->shift -= (int)ceil(log(MAX(32.0, tablesize / 0.9)) / log(2.0));
#else
   (*hashtable)->shift -= (int)ceil(log2(MAX(32.0, tablesize / 0.9)));
#endif

   /* compute size from shift */
   nslots = 1u << (32 - (*hashtable)->shift);

   /* compute mask to do a fast modulo by nslots using bitwise and */
   (*hashtable)->mask = nslots - 1;
   SCIP_ALLOC( BMSallocBlockMemoryArray(blkmem, &(*hashtable)->slots, nslots) );
   SCIP_ALLOC( BMSallocClearBlockMemoryArray(blkmem, &(*hashtable)->hashes, nslots) );
   (*hashtable)->blkmem = blkmem;
   (*hashtable)->hashgetkey = hashgetkey;
   (*hashtable)->hashkeyeq = hashkeyeq;
   (*hashtable)->hashkeyval = hashkeyval;
   (*hashtable)->userptr = userptr;
   (*hashtable)->nelements = 0;

   return SCIP_OKAY;
}

/** frees the hash table */
void SCIPhashtableFree(
   SCIP_HASHTABLE**      hashtable           /**< pointer to the hash table */
   )
{
   uint32_t nslots;
   SCIP_HASHTABLE* table;

   assert(hashtable != NULL);
   assert(*hashtable != NULL);
   table = *hashtable;
   nslots = (*hashtable)->mask + 1;
#ifdef SCIP_DEBUG
   {
      uint32_t maxprobelen = 0;
      uint64_t probelensum = 0;
      uint32_t i;

      assert(table != NULL);

      for( i = 0; i < nslots; ++i )
      {
         if( table->hashes[i] != 0 )
         {
            uint32_t probelen = ((i + table->mask + 1 - (table->hashes[i]>>(table->shift))) & table->mask) + 1;
            probelensum += probelen;
            maxprobelen = MAX(probelen, maxprobelen);
         }
      }

      SCIPdebugMessage("%u hash table entries, used %u/%u slots (%.1f%%)",
                       (unsigned int)table->nelements, (unsigned int)table->nelements, (unsigned int)nslots,
                       100.0*(SCIP_Real)table->nelements/(SCIP_Real)(nslots));
      if( table->nelements > 0 )
         SCIPdebugMessage(", avg. probe length is %.1f, max. probe length is %u",
                              (SCIP_Real)(probelensum)/(SCIP_Real)table->nelements, (unsigned int)maxprobelen);
      SCIPdebugMessage("\n");
   }
#endif

   /* free main hash table data structure */
   BMSfreeBlockMemoryArray((*hashtable)->blkmem, &table->hashes, nslots);
   BMSfreeBlockMemoryArray((*hashtable)->blkmem, &table->slots, nslots);
   BMSfreeBlockMemory((*hashtable)->blkmem, hashtable);
}

/** removes all elements of the hash table
 *
 *  @note From a performance point of view you should not fill and clear a hash table too often since the clearing can
 *        be expensive. Clearing is done by looping over all buckets and removing the hash table lists one-by-one.
 *
 *  @deprecated Please use SCIPhashtableRemoveAll()
 */
void SCIPhashtableClear(
   SCIP_HASHTABLE*       hashtable           /**< hash table */
   )
{
   SCIPhashtableRemoveAll(hashtable);
}

/* computes the distance from it's desired position for the element stored at pos */
#define ELEM_DISTANCE(pos) (((pos) + hashtable->mask + 1 - (hashtable->hashes[(pos)]>>(hashtable->shift))) & hashtable->mask)

/** inserts element in hash table (multiple inserts of same element overrides previous one) */
static
SCIP_RETCODE hashtableInsert(
   SCIP_HASHTABLE*       hashtable,          /**< hash table */
   void*                 element,            /**< element to insert into the table */
   void*                 key,                /**< key of element */
   uint32_t              hashval,            /**< hash value of element */
   SCIP_Bool             override            /**< should element be overridden or an error be returned if already existing */
   )
{
   uint32_t elemdistance;
   uint32_t pos;

   assert(hashtable != NULL);
   assert(hashtable->slots != NULL);
   assert(hashtable->hashes != NULL);
   assert(hashtable->mask > 0);
   assert(hashtable->hashgetkey != NULL);
   assert(hashtable->hashkeyeq != NULL);
   assert(hashtable->hashkeyval != NULL);
   assert(element != NULL);

   pos = hashval>>(hashtable->shift);
   elemdistance = 0;
   while( TRUE ) /*lint !e716*/
   {
      uint32_t distance;

      /* if position is empty or key equal insert element */
      if( hashtable->hashes[pos] == 0 )
      {
         hashtable->slots[pos] = element;
         hashtable->hashes[pos] = hashval;
         ++hashtable->nelements;
         return SCIP_OKAY;
      }

      if( hashtable->hashes[pos] == hashval && hashtable->hashkeyeq(hashtable->userptr,
             hashtable->hashgetkey(hashtable->userptr, hashtable->slots[pos]), key) )
      {
         if( override )
         {
            hashtable->slots[pos] = element;
            hashtable->hashes[pos] = hashval;
            return SCIP_OKAY;
         }
         else
         {
            return SCIP_KEYALREADYEXISTING;
         }
      }

      /* otherwise check if the current element at this position is closer to its hashvalue */
      distance = ELEM_DISTANCE(pos);
      if( distance < elemdistance )
      {
         uint32_t tmp;

         /* if this is the case we insert the new element here and find a new position for the old one */
         elemdistance = distance;
         SCIPswapPointers(&hashtable->slots[pos], &element);
         tmp = hashval;
         hashval = hashtable->hashes[pos];
         hashtable->hashes[pos] = tmp;
      }

      /* continue until we have found an empty position */
      pos = (pos + 1) & hashtable->mask;
      ++elemdistance;
   }
}

/** check if the load factor of the hashtable is too high and rebuild if necessary */
static
SCIP_RETCODE hashtableCheckLoad(
   SCIP_HASHTABLE*       hashtable           /**< hash table */
   )
{
   assert(hashtable != NULL);
   assert(hashtable->shift < 32);

   /* use integer arithmetic to approximately check if load factor is above 90% */
   if( ((((uint64_t)hashtable->nelements)<<10)>>(32-hashtable->shift) > 921) )
   {
      void** slots;
      uint32_t* hashes;
      uint32_t nslots;
      uint32_t newnslots;
      uint32_t i;

      /* calculate new size (always power of two) */
      nslots = hashtable->mask + 1;
      newnslots = 2*nslots;
      hashtable->mask = newnslots-1;
      --hashtable->shift;

      /* reallocate array */
      SCIP_ALLOC( BMSallocBlockMemoryArray(hashtable->blkmem, &slots, newnslots) );
      SCIP_ALLOC( BMSallocClearBlockMemoryArray(hashtable->blkmem, &hashes, newnslots) );

      SCIPswapPointers((void**) &slots, (void**) &hashtable->slots);
      SCIPswapPointers((void**) &hashes, (void**) &hashtable->hashes);
      hashtable->nelements = 0;

      /* reinsert all elements */
      for( i = 0; i < nslots; ++i )
      {
         /* using SCIP_CALL_ABORT since there are no allocations or duplicates
          * and thus no bad return codes when inserting the elements
          */
         if( hashes[i] != 0 )
         {
            SCIP_CALL_ABORT( hashtableInsert(hashtable, slots[i], hashtable->hashgetkey(hashtable->userptr, slots[i]), hashes[i], FALSE) );
         }
      }
      BMSfreeBlockMemoryArray(hashtable->blkmem, &hashes, nslots);
      BMSfreeBlockMemoryArray(hashtable->blkmem, &slots, nslots);
   }

   return SCIP_OKAY;
}


/** inserts element in hash table
 *
 *  @note multiple inserts of same element overrides previous one
 */
SCIP_RETCODE SCIPhashtableInsert(
   SCIP_HASHTABLE*       hashtable,          /**< hash table */
   void*                 element             /**< element to insert into the table */
   )
{
   void* key;
   uint64_t keyval;
   uint32_t hashval;

   assert(hashtable != NULL);
   assert(hashtable->slots != NULL);
   assert(hashtable->hashes != NULL);
   assert(hashtable->mask > 0);
   assert(hashtable->hashgetkey != NULL);
   assert(hashtable->hashkeyeq != NULL);
   assert(hashtable->hashkeyval != NULL);
   assert(element != NULL);

   SCIP_CALL( hashtableCheckLoad(hashtable) );

   /* get the hash key and its hash value */
   key = hashtable->hashgetkey(hashtable->userptr, element);
   keyval = hashtable->hashkeyval(hashtable->userptr, key);
   hashval = hashvalue(keyval);

   return hashtableInsert(hashtable, element, key, hashval, TRUE);
}

/** inserts element in hash table
 *
 *  @note multiple insertion of same element is checked and results in an error
 */
SCIP_RETCODE SCIPhashtableSafeInsert(
   SCIP_HASHTABLE*       hashtable,          /**< hash table */
   void*                 element             /**< element to insert into the table */
   )
{
   void* key;
   uint64_t keyval;
   uint32_t hashval;

   assert(hashtable != NULL);
   assert(hashtable->slots != NULL);
   assert(hashtable->hashes != NULL);
   assert(hashtable->mask > 0);
   assert(hashtable->hashgetkey != NULL);
   assert(hashtable->hashkeyeq != NULL);
   assert(hashtable->hashkeyval != NULL);
   assert(element != NULL);

   SCIP_CALL( hashtableCheckLoad(hashtable) );

   /* get the hash key and its hash value */
   key = hashtable->hashgetkey(hashtable->userptr, element);
   keyval = hashtable->hashkeyval(hashtable->userptr, key);
   hashval = hashvalue(keyval);

   return hashtableInsert(hashtable, element, key, hashval, FALSE);
}

/** retrieve element with key from hash table, returns NULL if not existing */
void* SCIPhashtableRetrieve(
   SCIP_HASHTABLE*       hashtable,          /**< hash table */
   void*                 key                 /**< key to retrieve */
   )
{
   uint64_t keyval;
   uint32_t hashval;
   uint32_t pos;
   uint32_t elemdistance;

   assert(hashtable != NULL);
   assert(hashtable->slots != NULL);
   assert(hashtable->hashes != NULL);
   assert(hashtable->mask > 0);
   assert(hashtable->hashgetkey != NULL);
   assert(hashtable->hashkeyeq != NULL);
   assert(hashtable->hashkeyval != NULL);
   assert(key != NULL);

   /* get the hash value of the key */
   keyval = hashtable->hashkeyval(hashtable->userptr, key);
   hashval = hashvalue(keyval);

   pos = hashval>>(hashtable->shift);
   elemdistance = 0;

   while( TRUE ) /*lint !e716*/
   {
      uint32_t distance;

      /* slots is empty so element cannot be contained */
      if( hashtable->hashes[pos] == 0 )
         return NULL;

      distance = ELEM_DISTANCE(pos);

      /* element cannot be contained since otherwise we would have swapped it with this one during insert */
      if( elemdistance > distance )
         return NULL;

      /* found element */
      if( hashtable->hashes[pos] == hashval && hashtable->hashkeyeq(hashtable->userptr,
             hashtable->hashgetkey(hashtable->userptr, hashtable->slots[pos]), key) )
         return hashtable->slots[pos];

      pos = (pos + 1) & hashtable->mask;
      ++elemdistance;
   }
}

/** returns whether the given element exists in the table */
SCIP_Bool SCIPhashtableExists(
   SCIP_HASHTABLE*       hashtable,          /**< hash table */
   void*                 element             /**< element to search in the table */
   )
{
   assert(hashtable != NULL);
   assert(hashtable->slots != NULL);
   assert(hashtable->hashes != NULL);
   assert(hashtable->mask > 0);
   assert(hashtable->hashgetkey != NULL);
   assert(hashtable->hashkeyeq != NULL);
   assert(hashtable->hashkeyval != NULL);
   assert(element != NULL);

   return (SCIPhashtableRetrieve(hashtable, hashtable->hashgetkey(hashtable->userptr, element)) != NULL);
}

/** removes element from the hash table, if it exists */
SCIP_RETCODE SCIPhashtableRemove(
   SCIP_HASHTABLE*       hashtable,          /**< hash table */
   void*                 element             /**< element to remove from the table */
   )
{
   void* key;
   uint64_t keyval;
   uint32_t hashval;
   uint32_t elemdistance;
   uint32_t distance;
   uint32_t pos;

   assert(hashtable != NULL);
   assert(hashtable->slots != NULL);
   assert(hashtable->hashes != NULL);
   assert(hashtable->mask > 0);
   assert(hashtable->hashgetkey != NULL);
   assert(hashtable->hashkeyeq != NULL);
   assert(hashtable->hashkeyval != NULL);
   assert(element != NULL);

   /* get the hash key and its hash value */
   key = hashtable->hashgetkey(hashtable->userptr, element);
   keyval = hashtable->hashkeyval(hashtable->userptr, key);
   hashval = hashvalue(keyval);

   elemdistance = 0;
   pos = hashval>>(hashtable->shift);
   while( TRUE ) /*lint !e716*/
   {
      /* slots empty so element not contained */
      if( hashtable->hashes[pos] == 0 )
         return SCIP_OKAY;

      distance = ELEM_DISTANCE(pos);

      /* element can not be contained since otherwise we would have swapped it with this one */
      if( elemdistance > distance )
         return SCIP_OKAY;

      if( hashtable->hashes[pos] == hashval && hashtable->hashkeyeq(hashtable->userptr,
             hashtable->hashgetkey(hashtable->userptr, hashtable->slots[pos]), key) )
      {
         /* element exists at pos so break out of loop */
         break;
      }

      pos = (pos + 1) & hashtable->mask;
      ++elemdistance;
   }

   /* remove element */
   hashtable->hashes[pos] = 0;
   --hashtable->nelements;
   while( TRUE ) /*lint !e716*/
   {
      uint32_t nextpos = (pos + 1) & hashtable->mask;

      /* nothing to do since there is no chain that needs to be moved */
      if( hashtable->hashes[nextpos] == 0 )
         break;

      /* check if the element is the start of a new chain and return if that is the case */
      if( (hashtable->hashes[nextpos]>>(hashtable->shift)) == nextpos )
         break;

      /* element should be moved to the left and next element needs to be checked */
      hashtable->slots[pos] = hashtable->slots[nextpos];
      hashtable->hashes[pos] = hashtable->hashes[nextpos];
      hashtable->hashes[nextpos] = 0;

      pos = nextpos;
   }

   return SCIP_OKAY;
}

/** removes all elements of the hash table */
void SCIPhashtableRemoveAll(
   SCIP_HASHTABLE*       hashtable           /**< hash table */
   )
{
   assert(hashtable != NULL);

   BMSclearMemoryArray(hashtable->hashes, hashtable->mask + 1);

   hashtable->nelements = 0;
}

/** returns number of hash table elements */
SCIP_Longint SCIPhashtableGetNElements(
   SCIP_HASHTABLE*       hashtable           /**< hash table */
   )
{
   assert(hashtable != NULL);

   return hashtable->nelements;
}

/** gives the number of entries in the internal arrays of a hash table */
int SCIPhashtableGetNEntries(
   SCIP_HASHTABLE*       hashtable           /**< hash table */
   )
{
   return (int) hashtable->mask + 1;
}

/** gives the element at the given index or NULL if entry at that index has no element */
void* SCIPhashtableGetEntry(
   SCIP_HASHTABLE*       hashtable,          /**< hash table */
   int                   entryidx            /**< index of hash table entry */
   )
{
   return hashtable->hashes[entryidx] == 0 ? NULL : hashtable->slots[entryidx];
}

/** returns the load of the given hash table in percentage */
SCIP_Real SCIPhashtableGetLoad(
   SCIP_HASHTABLE*       hashtable           /**< hash table */
   )
{
   assert(hashtable != NULL);

   return ((SCIP_Real)(hashtable->nelements) / (hashtable->mask + 1) * 100.0);
}

/** prints statistics about hash table usage */
void SCIPhashtablePrintStatistics(
   SCIP_HASHTABLE*       hashtable,          /**< hash table */
   SCIP_MESSAGEHDLR*     messagehdlr         /**< message handler */
   )
{
   uint32_t maxprobelen = 0;
   uint64_t probelensum = 0;
   uint32_t nslots;
   uint32_t i;

   assert(hashtable != NULL);

   nslots = hashtable->mask + 1;

   /* compute the maximum and average probe length */
   for( i = 0; i < nslots; ++i )
   {
      if( hashtable->hashes[i] != 0 )
      {
         uint32_t probelen = ELEM_DISTANCE(i) + 1;
         probelensum += probelen;
         maxprobelen = MAX(probelen, maxprobelen);
      }
   }

   /* print general hash table statistics */
   SCIPmessagePrintInfo(messagehdlr, "%u hash entries, used %u/%u slots (%.1f%%)",
                        (unsigned int)hashtable->nelements, (unsigned int)hashtable->nelements,
                        (unsigned int)nslots, 100.0*(SCIP_Real)hashtable->nelements/(SCIP_Real)(nslots));

   /* if not empty print average and maximum probe length */
   if( hashtable->nelements > 0 )
      SCIPmessagePrintInfo(messagehdlr, ", avg. probe length is %.1f, max. probe length is %u",
         (SCIP_Real)(probelensum)/(SCIP_Real)hashtable->nelements, (unsigned int)maxprobelen);
   SCIPmessagePrintInfo(messagehdlr, "\n");
}

/** returns TRUE iff both keys (i.e. strings) are equal */
SCIP_DECL_HASHKEYEQ(SCIPhashKeyEqString)
{  /*lint --e{715}*/
   const char* string1 = (const char*)key1;
   const char* string2 = (const char*)key2;

   return (strcmp(string1, string2) == 0);
}

/** returns the hash value of the key (i.e. string) */
SCIP_DECL_HASHKEYVAL(SCIPhashKeyValString)
{  /*lint --e{715}*/
   const char* str;
   uint64_t hash;

   str = (const char*)key;
   hash = 37;
   while( *str != '\0' )
   {
      hash *= 11;
      hash += (unsigned int)(*str); /*lint !e571*/
      str++;
   }

   return hash;
}


/** gets the element as the key */
SCIP_DECL_HASHGETKEY(SCIPhashGetKeyStandard)
{  /*lint --e{715}*/
   /* the key is the element itself */
   return elem;
}

/** returns TRUE iff both keys(pointer) are equal */
SCIP_DECL_HASHKEYEQ(SCIPhashKeyEqPtr)
{  /*lint --e{715}*/
   return (key1 == key2);
}

/** returns the hash value of the key */
SCIP_DECL_HASHKEYVAL(SCIPhashKeyValPtr)
{  /*lint --e{715}*/
   /* the key is used as the keyvalue too */
   return (uint64_t) key;
}



/*
 * Hash Map
 */

/* redefine ELEM_DISTANCE macro for hashmap */
#undef ELEM_DISTANCE
/* computes the distance from it's desired position for the element stored at pos */
#define ELEM_DISTANCE(pos) (((pos) + hashmap->mask + 1 - (hashmap->hashes[(pos)]>>(hashmap->shift))) & hashmap->mask)


/** inserts element in hash table */
static
SCIP_RETCODE hashmapInsert(
   SCIP_HASHMAP*         hashmap,            /**< hash map */
   void*                 origin,             /**< element to insert into the table */
   SCIP_HASHMAPIMAGE     image,              /**< key of element */
   uint32_t              hashval,            /**< hash value of element */
   SCIP_Bool             override            /**< should element be overridden or error be returned if already existing */
   )
{
   uint32_t elemdistance;
   uint32_t pos;

   assert(hashmap != NULL);
   assert(hashmap->slots != NULL);
   assert(hashmap->hashes != NULL);
   assert(hashmap->mask > 0);
   assert(hashval != 0);

   pos = hashval>>(hashmap->shift);
   elemdistance = 0;
   while( TRUE ) /*lint !e716*/
   {
      uint32_t distance;

      /* if position is empty or key equal insert element */
      if( hashmap->hashes[pos] == 0 )
      {
         hashmap->slots[pos].origin = origin;
         hashmap->slots[pos].image = image;
         hashmap->hashes[pos] = hashval;
         ++hashmap->nelements;
         return SCIP_OKAY;
      }

      if( hashval == hashmap->hashes[pos] && origin == hashmap->slots[pos].origin )
      {
         if( override )
         {
            hashmap->slots[pos].origin = origin;
            hashmap->slots[pos].image = image;
            hashmap->hashes[pos] = hashval;
            return SCIP_OKAY;
         }
         else
         {
            return SCIP_KEYALREADYEXISTING;
         }
      }

      /* otherwise check if the current element at this position is closer to its hashvalue */
      distance = ELEM_DISTANCE(pos);
      if( distance < elemdistance )
      {
         SCIP_HASHMAPIMAGE tmp;
         uint32_t tmphash;

         /* if this is the case we insert the new element here and find a new position for the old one */
         elemdistance = distance;
         tmphash = hashval;
         hashval = hashmap->hashes[pos];
         hashmap->hashes[pos] = tmphash;
         SCIPswapPointers(&hashmap->slots[pos].origin, &origin);
         tmp = image;
         image = hashmap->slots[pos].image;
         hashmap->slots[pos].image = tmp;
      }

      /* continue until we have found an empty position */
      pos = (pos + 1) & hashmap->mask;
      ++elemdistance;
   }
}

/** lookup origin in the hashmap. If element is found returns true and the position of the element,
 *  otherwise returns FALSE.
 */
static
SCIP_Bool hashmapLookup(
   SCIP_HASHMAP*         hashmap,            /**< hash table */
   void*                 origin,             /**< origin to lookup */
   uint32_t*             pos                 /**< pointer to store position of element, if exists */
   )
{
   uint32_t hashval;
   uint32_t elemdistance;

   assert(hashmap != NULL);
   assert(hashmap->slots != NULL);
   assert(hashmap->hashes != NULL);
   assert(hashmap->mask > 0);

   /* get the hash value */
   hashval = hashvalue((size_t)origin);
   assert(hashval != 0);

   *pos = hashval>>(hashmap->shift);
   elemdistance = 0;

   while( TRUE ) /*lint !e716*/
   {
      uint32_t distance;

      /* slots is empty so element cannot be contained */
      if( hashmap->hashes[*pos] == 0 )
         return FALSE;

      distance = ELEM_DISTANCE(*pos);
      /* element can not be contained since otherwise we would have swapped it with this one during insert */
      if( elemdistance > distance )
         return FALSE;

      /* found element */
      if( hashmap->hashes[*pos] == hashval && hashmap->slots[*pos].origin == origin )
         return TRUE;

      *pos = (*pos + 1) & hashmap->mask;
      ++elemdistance;
   }
}

/** check if the load factor of the hashmap is too high and rebuild if necessary */
static
SCIP_RETCODE hashmapCheckLoad(
   SCIP_HASHMAP*         hashmap             /**< hash table */
   )
{
   assert(hashmap != NULL);
   assert(hashmap->shift < 32);

   /* use integer arithmetic to approximately check if load factor is above 90% */
   if( ((((uint64_t)hashmap->nelements)<<10)>>(32-hashmap->shift) > 921) )
   {
      SCIP_HASHMAPENTRY* slots;
      uint32_t* hashes;
      uint32_t nslots;
      uint32_t newnslots;
      uint32_t i;

      /* calculate new size (always power of two) */
      nslots = hashmap->mask + 1;
      --hashmap->shift;
      newnslots = 2*nslots;
      hashmap->mask = newnslots-1;

      /* reallocate array */
      SCIP_ALLOC( BMSallocBlockMemoryArray(hashmap->blkmem, &slots, newnslots) );
      SCIP_ALLOC( BMSallocClearBlockMemoryArray(hashmap->blkmem, &hashes, newnslots) );

      SCIPswapPointers((void**) &slots, (void**) &hashmap->slots);
      SCIPswapPointers((void**) &hashes, (void**) &hashmap->hashes);
      hashmap->nelements = 0;

      /* reinsert all elements */
      for( i = 0; i < nslots; ++i )
      {
         /* using SCIP_CALL_ABORT since there are no allocations or duplicates
          * and thus no bad return codes when inserting the elements
          */
         if( hashes[i] != 0 )
         {
            SCIP_CALL_ABORT( hashmapInsert(hashmap, slots[i].origin, slots[i].image, hashes[i], FALSE) );
         }
      }

      /* free old arrays */
      BMSfreeBlockMemoryArray(hashmap->blkmem, &hashes, nslots);
      BMSfreeBlockMemoryArray(hashmap->blkmem, &slots, nslots);
   }

   return SCIP_OKAY;
}

/** creates a hash map mapping pointers to pointers */
SCIP_RETCODE SCIPhashmapCreate(
   SCIP_HASHMAP**        hashmap,            /**< pointer to store the created hash map */
   BMS_BLKMEM*           blkmem,             /**< block memory used to store hash map entries */
   int                   mapsize             /**< size of the hash map */
   )
{
   uint32_t nslots;

   assert(hashmap != NULL);
   assert(mapsize >= 0);
   assert(blkmem != NULL);

   SCIP_ALLOC( BMSallocBlockMemory(blkmem, hashmap) );

   /* dont create too small hashtables, i.e. at least size 32, and increase
    * the given size by divinding it by 0.9, since then no rebuilding will
    * be necessary if the given number of elements are inserted. Finally round
    * to the next power of two.
    */
   (*hashmap)->shift = 32;
   (*hashmap)->shift -= (int)ceil(log(MAX(32, mapsize / 0.9)) / log(2.0));
   nslots = 1u << (32 - (*hashmap)->shift);
   (*hashmap)->mask = nslots - 1;
   (*hashmap)->blkmem = blkmem;
   (*hashmap)->nelements = 0;

   SCIP_ALLOC( BMSallocBlockMemoryArray((*hashmap)->blkmem, &(*hashmap)->slots, nslots) );
   SCIP_ALLOC( BMSallocClearBlockMemoryArray((*hashmap)->blkmem, &(*hashmap)->hashes, nslots) );

   return SCIP_OKAY;
}

/** frees the hash map */
void SCIPhashmapFree(
   SCIP_HASHMAP**        hashmap             /**< pointer to the hash map */
   )
{
   uint32_t nslots;

   assert(hashmap != NULL);
   assert(*hashmap != NULL);

   nslots = (*hashmap)->mask + 1;
#ifdef SCIP_DEBUG
   {
      uint32_t maxprobelen = 0;
      uint64_t probelensum = 0;
      uint32_t i;

      assert(hashmap != NULL);

      for( i = 0; i < nslots; ++i )
      {
         if( (*hashmap)->hashes[i] != 0 )
         {
            uint32_t probelen = ((i + (*hashmap)->mask + 1 - ((*hashmap)->hashes[i]>>((*hashmap)->shift))) & (*hashmap)->mask) + 1;
            probelensum += probelen;
            maxprobelen = MAX(probelen, maxprobelen);
         }
      }

      SCIPdebugMessage("%u hash map entries, used %u/%u slots (%.1f%%)",
                       (unsigned int)(*hashmap)->nelements, (unsigned int)(*hashmap)->nelements, (unsigned int)nslots,
                       100.0*(SCIP_Real)(*hashmap)->nelements/(SCIP_Real)(nslots));
      if( (*hashmap)->nelements > 0 )
         SCIPdebugMessage(", avg. probe length is %.1f, max. probe length is %u",
                          (SCIP_Real)(probelensum)/(SCIP_Real)(*hashmap)->nelements, (unsigned int)maxprobelen);
      SCIPdebugMessage("\n");
   }
#endif

   /* free main hash map data structure */
   BMSfreeBlockMemoryArray((*hashmap)->blkmem, &(*hashmap)->hashes, nslots);
   BMSfreeBlockMemoryArray((*hashmap)->blkmem, &(*hashmap)->slots, nslots);
   BMSfreeBlockMemory((*hashmap)->blkmem, hashmap);
}

/** inserts new origin->image pair in hash map
 *
 *  @note multiple insertion of same element is checked and results in an error
 */
SCIP_RETCODE SCIPhashmapInsert(
   SCIP_HASHMAP*         hashmap,            /**< hash map */
   void*                 origin,             /**< origin to set image for */
   void*                 image               /**< new image for origin */
   )
{
   uint32_t hashval;
   SCIP_HASHMAPIMAGE img;

   assert(hashmap != NULL);
   assert(hashmap->slots != NULL);
   assert(hashmap->hashes != NULL);
   assert(hashmap->mask > 0);

   SCIP_CALL( hashmapCheckLoad(hashmap) );

   /* get the hash value */
   hashval = hashvalue((size_t)origin);

   /* append origin->image pair to hash map */
   img.ptr = image;
   SCIP_CALL( hashmapInsert(hashmap, origin, img, hashval, FALSE) );

   return SCIP_OKAY;
}

/** inserts new origin->image pair in hash map
 *
 *  @note multiple insertion of same element is checked and results in an error
 */
SCIP_RETCODE SCIPhashmapInsertReal(
   SCIP_HASHMAP*         hashmap,            /**< hash map */
   void*                 origin,             /**< origin to set image for */
   SCIP_Real             image               /**< new image for origin */
   )
{
   uint32_t hashval;
   SCIP_HASHMAPIMAGE img;

   assert(hashmap != NULL);
   assert(hashmap->slots != NULL);
   assert(hashmap->hashes != NULL);
   assert(hashmap->mask > 0);

   SCIP_CALL( hashmapCheckLoad(hashmap) );

   /* get the hash value */
   hashval = hashvalue((size_t)origin);

   /* append origin->image pair to hash map */
   img.real = image;
   SCIP_CALL( hashmapInsert(hashmap, origin, img, hashval, FALSE) );

   return SCIP_OKAY;
}

/** retrieves image of given origin from the hash map, or NULL if no image exists */
void* SCIPhashmapGetImage(
   SCIP_HASHMAP*         hashmap,            /**< hash map */
   void*                 origin              /**< origin to retrieve image for */
   )
{
   uint32_t pos;

   assert(hashmap != NULL);
   assert(hashmap->slots != NULL);
   assert(hashmap->hashes != NULL);
   assert(hashmap->mask > 0);

   if( hashmapLookup(hashmap, origin, &pos) )
      return hashmap->slots[pos].image.ptr;

   return NULL;
}

/** retrieves image of given origin from the hash map, or NULL if no image exists */
SCIP_Real SCIPhashmapGetImageReal(
   SCIP_HASHMAP*         hashmap,            /**< hash map */
   void*                 origin              /**< origin to retrieve image for */
   )
{
   uint32_t pos;

   assert(hashmap != NULL);
   assert(hashmap->slots != NULL);
   assert(hashmap->hashes != NULL);
   assert(hashmap->mask > 0);

   if( hashmapLookup(hashmap, origin, &pos) )
      return hashmap->slots[pos].image.real;

   return SCIP_INVALID;
}

/** sets image for given origin in the hash map, either by modifying existing origin->image pair
 *  or by appending a new origin->image pair
 */
SCIP_RETCODE SCIPhashmapSetImage(
   SCIP_HASHMAP*         hashmap,            /**< hash map */
   void*                 origin,             /**< origin to set image for */
   void*                 image               /**< new image for origin */
   )
{
   uint32_t hashval;
   SCIP_HASHMAPIMAGE img;

   assert(hashmap != NULL);
   assert(hashmap->slots != NULL);
   assert(hashmap->mask > 0);

   SCIP_CALL( hashmapCheckLoad(hashmap) );

   /* get the hash value */
   hashval = hashvalue((size_t)origin);

   /* append origin->image pair to hash map */
   img.ptr = image;
   SCIP_CALL( hashmapInsert(hashmap, origin, img, hashval, TRUE) );

   return SCIP_OKAY;
}

/** sets image for given origin in the hash map, either by modifying existing origin->image pair
 *  or by appending a new origin->image pair
 */
SCIP_RETCODE SCIPhashmapSetImageReal(
   SCIP_HASHMAP*         hashmap,            /**< hash map */
   void*                 origin,             /**< origin to set image for */
   SCIP_Real             image               /**< new image for origin */
   )
{
   uint32_t hashval;
   SCIP_HASHMAPIMAGE img;

   assert(hashmap != NULL);
   assert(hashmap->slots != NULL);
   assert(hashmap->mask > 0);

   SCIP_CALL( hashmapCheckLoad(hashmap) );

   /* get the hash value */
   hashval = hashvalue((size_t)origin);

   /* append origin->image pair to hash map */
   img.real = image;
   SCIP_CALL( hashmapInsert(hashmap, origin, img, hashval, TRUE) );

   return SCIP_OKAY;
}

/** checks whether an image to the given origin exists in the hash map */
SCIP_Bool SCIPhashmapExists(
   SCIP_HASHMAP*         hashmap,            /**< hash map */
   void*                 origin              /**< origin to search for */
   )
{
   uint32_t pos;

   assert(hashmap != NULL);
   assert(hashmap->slots != NULL);
   assert(hashmap->hashes != NULL);
   assert(hashmap->mask > 0);

   return hashmapLookup(hashmap, origin, &pos);
}

/** removes origin->image pair from the hash map, if it exists */
SCIP_RETCODE SCIPhashmapRemove(
   SCIP_HASHMAP*         hashmap,            /**< hash map */
   void*                 origin              /**< origin to remove from the list */
   )
{
   uint32_t pos;

   assert(hashmap != NULL);
   assert(hashmap->slots != NULL);
   assert(hashmap->mask > 0);

   assert(origin != NULL);

   if( hashmapLookup(hashmap, origin, &pos) )
   {
      /* remove element */
      hashmap->hashes[pos] = 0;
      --hashmap->nelements;

      /* move other elements if necessary */
      while( TRUE ) /*lint !e716*/
      {
         uint32_t nextpos = (pos + 1) & hashmap->mask;

         /* nothing to do since there is no chain that needs to be moved */
         if( hashmap->hashes[nextpos] == 0 )
            return SCIP_OKAY;

         /* check if the element is the start of a new chain and return if that is the case */
         if( (hashmap->hashes[nextpos]>>(hashmap->shift)) == nextpos )
            return SCIP_OKAY;

         /* element should be moved to the left and next element needs to be checked */
         hashmap->slots[pos].origin = hashmap->slots[nextpos].origin;
         hashmap->slots[pos].image = hashmap->slots[nextpos].image;
         hashmap->hashes[pos] = hashmap->hashes[nextpos];
         hashmap->hashes[nextpos] = 0;

         pos = nextpos;
      }
   }

   return SCIP_OKAY;
}

/** prints statistics about hash map usage */
void SCIPhashmapPrintStatistics(
   SCIP_HASHMAP*         hashmap,            /**< hash map */
   SCIP_MESSAGEHDLR*     messagehdlr         /**< message handler */
   )
{
   uint32_t maxprobelen = 0;
   uint64_t probelensum = 0;
   uint32_t nslots;
   uint32_t i;

   assert(hashmap != NULL);

   nslots = hashmap->mask + 1;

   /* compute the maximum and average probe length */
   for( i = 0; i < nslots; ++i )
   {
      if( hashmap->hashes[i] != 0 )
      {
         uint32_t probelen = ELEM_DISTANCE(i) + 1;
         probelensum += probelen;
         maxprobelen = MAX(probelen, maxprobelen);
      }
   }

   /* print general hash map statistics */
   SCIPmessagePrintInfo(messagehdlr, "%u hash entries, used %u/%u slots (%.1f%%)",
                        (unsigned int)hashmap->nelements, (unsigned int)hashmap->nelements,
                        (unsigned int)nslots, 100.0*(SCIP_Real)hashmap->nelements/(SCIP_Real)(nslots));

   /* if not empty print average and maximum probe length */
   if( hashmap->nelements > 0 )
      SCIPmessagePrintInfo(messagehdlr, ", avg. probe length is %.1f, max. probe length is %u",
         (SCIP_Real)(probelensum)/(SCIP_Real)hashmap->nelements, (unsigned int)maxprobelen);
   SCIPmessagePrintInfo(messagehdlr, "\n");
}

/** indicates whether a hash map has no entries */
SCIP_Bool SCIPhashmapIsEmpty(
   SCIP_HASHMAP*         hashmap             /**< hash map */
   )
{
   assert(hashmap != NULL);

   return hashmap->nelements == 0;
}

/** gives the number of elements in a hash map */
int SCIPhashmapGetNElements(
   SCIP_HASHMAP*         hashmap             /**< hash map */
   )
{
   return (int) hashmap->nelements;
}

/** gives the number of entries in the internal arrays of a hash map */
int SCIPhashmapGetNEntries(
   SCIP_HASHMAP*         hashmap             /**< hash map */
   )
{
   return (int) hashmap->mask + 1;
}

/** gives the hashmap entry at the given index or NULL if entry is empty */
SCIP_HASHMAPENTRY* SCIPhashmapGetEntry(
   SCIP_HASHMAP*         hashmap,            /**< hash map */
   int                   entryidx            /**< index of hash map entry */
   )
{
   assert(hashmap != NULL);

   return hashmap->hashes[entryidx] == 0 ? NULL : &hashmap->slots[entryidx];
}

/** gives the origin of the hashmap entry */
void* SCIPhashmapEntryGetOrigin(
   SCIP_HASHMAPENTRY*    entry               /**< hash map entry */
   )
{
   assert(entry != NULL);

   return entry->origin;
}

/** gives the image of the hashmap entry */
void* SCIPhashmapEntryGetImage(
   SCIP_HASHMAPENTRY*    entry               /**< hash map entry */
   )
{
   assert(entry != NULL);

   return entry->image.ptr;
}

/** gives the image of the hashmap entry */
SCIP_Real SCIPhashmapEntryGetImageReal(
   SCIP_HASHMAPENTRY*    entry               /**< hash map entry */
   )
{
   assert(entry != NULL);

   return entry->image.real;
}

/** removes all entries in a hash map. */
SCIP_RETCODE SCIPhashmapRemoveAll(
   SCIP_HASHMAP*         hashmap             /**< hash map */
   )
{
   assert(hashmap != NULL);

   BMSclearMemoryArray(hashmap->hashes, hashmap->mask + 1);

   hashmap->nelements = 0;

   return SCIP_OKAY;
}


/*
 * Hash Set
 */

/* redefine ELEM_DISTANCE macro for hashset */
#undef ELEM_DISTANCE
/* computes the distance from it's desired position for the element stored at pos */
#define ELEM_DISTANCE(pos) (((pos) + nslots - hashSetDesiredPos(hashset, hashset->slots[(pos)])) & mask)

/* calculate desired position of element in hash set */
static
uint32_t hashSetDesiredPos(
   SCIP_HASHSET*         hashset,            /**< the hash set */
   void*                 element             /**< element to calculate position for */
   )
{
   return (uint32_t)((UINT64_C(0x9e3779b97f4a7c15) * (uintptr_t)element)>>(hashset->shift));
}

static
void hashsetInsert(
   SCIP_HASHSET*         hashset,            /**< hash set */
   void*                 element             /**< element to insert */
   )
{
   uint32_t elemdistance;
   uint32_t pos;
   uint32_t nslots;
   uint32_t mask;

   assert(hashset != NULL);
   assert(hashset->slots != NULL);
   assert(element != NULL);

   pos = hashSetDesiredPos(hashset, element);
<<<<<<< HEAD
   nslots = SCIPhashsetGetNSlots(hashset);
=======
   nslots = (uint32_t)SCIPhashsetGetNSlots(hashset);
>>>>>>> 92701fb2
   mask = nslots - 1;

   elemdistance = 0;
   while( TRUE ) /*lint !e716*/
   {
      uint32_t distance;

      /* if position is empty or key equal insert element */
      if( hashset->slots[pos] == NULL )
      {
         hashset->slots[pos] = element;
         ++hashset->nelements;
         return;
      }

      if( hashset->slots[pos] == element )
         return;

      /* otherwise check if the current element at this position is closer to its hashvalue */
      distance = ELEM_DISTANCE(pos);
      if( distance < elemdistance )
      {
         /* if this is the case we insert the new element here and find a new position for the old one */
         elemdistance = distance;
         SCIPswapPointers(&hashset->slots[pos], &element);
      }

      /* continue until we have found an empty position */
      pos = (pos + 1) & mask;
      ++elemdistance;
   }
}

/** check if the load factor of the hash set is too high and rebuild if necessary */
static
SCIP_RETCODE hashsetCheckLoad(
   SCIP_HASHSET*         hashset,            /**< hash set */
   BMS_BLKMEM*           blkmem              /**< block memory used to store hash set entries */
   )
{
   assert(hashset != NULL);
   assert(hashset->shift < 64);

   /* use integer arithmetic to approximately check if load factor is above 90% */
   if( ((((uint64_t)hashset->nelements)<<10)>>(64-hashset->shift) > 921) )
   {
      void** slots;
      uint32_t nslots;
      uint32_t newnslots;
      uint32_t i;

      /* calculate new size (always power of two) */
<<<<<<< HEAD
      nslots = SCIPhashsetGetNSlots(hashset);
=======
      nslots = (uint32_t)SCIPhashsetGetNSlots(hashset);
>>>>>>> 92701fb2
      newnslots = 2*nslots;
      --hashset->shift;

      /* reallocate array */
      SCIP_ALLOC( BMSallocClearBlockMemoryArray(blkmem, &slots, newnslots) );

      SCIPswapPointers((void**) &slots, (void**) &hashset->slots);
      hashset->nelements = 0;

      /* reinsert all elements */
      for( i = 0; i < nslots; ++i )
      {
         if( slots[i] != NULL )
            hashsetInsert(hashset, slots[i]);
      }

      BMSfreeBlockMemoryArray(blkmem, &slots, nslots);
   }

   return SCIP_OKAY;
}

/** creates a hash set of pointers */
SCIP_RETCODE SCIPhashsetCreate(
   SCIP_HASHSET**        hashset,            /**< pointer to store the created hash set */
   BMS_BLKMEM*           blkmem,             /**< block memory used to store hash set entries */
   int                   size                /**< initial size of the hash set; it is guaranteed that the set is not
                                              *   resized if at most that many elements are inserted */
   )
{
   uint32_t nslots;

   assert(hashset != NULL);
   assert(size >= 0);
   assert(blkmem != NULL);

   SCIP_ALLOC( BMSallocBlockMemory(blkmem, hashset) );

   /* dont create too small hashtables, i.e. at least size 32, and increase
    * the given size by divinding it by 0.9, since then no rebuilding will
    * be necessary if the given number of elements are inserted. Finally round
    * to the next power of two.
    */
   (*hashset)->shift = 64;
   (*hashset)->shift -= (int)ceil(log(MAX(8.0, size / 0.9)) / log(2.0));
<<<<<<< HEAD
   nslots = SCIPhashsetGetNSlots(*hashset);
=======
   nslots = (uint32_t)SCIPhashsetGetNSlots(*hashset);
>>>>>>> 92701fb2
   (*hashset)->nelements = 0;

   SCIP_ALLOC( BMSallocClearBlockMemoryArray(blkmem, &(*hashset)->slots, nslots) );

   return SCIP_OKAY;
}

/** frees the hash set */
void SCIPhashsetFree(
   SCIP_HASHSET**        hashset,            /**< pointer to the hash set */
   BMS_BLKMEM*           blkmem              /**< block memory used to store hash set entries */
   )
{
   BMSfreeBlockMemoryArray(blkmem, &(*hashset)->slots, SCIPhashsetGetNSlots(*hashset));
   BMSfreeBlockMemory(blkmem, hashset);
}

/** inserts new element into the hash set */
SCIP_RETCODE SCIPhashsetInsert(
   SCIP_HASHSET*         hashset,            /**< hash set */
   BMS_BLKMEM*           blkmem,             /**< block memory used to store hash set entries */
   void*                 element             /**< element to insert */
   )
{
   assert(hashset != NULL);
   assert(hashset->slots != NULL);

   SCIP_CALL( hashsetCheckLoad(hashset, blkmem) );

   hashsetInsert(hashset, element);

   return SCIP_OKAY;
}

/** checks whether an element exists in the hash set */
SCIP_Bool SCIPhashsetExists(
   SCIP_HASHSET*         hashset,            /**< hash set */
   void*                 element             /**< element to search for */
   )
{
   uint32_t pos;
   uint32_t nslots;
   uint32_t mask;
   uint32_t elemdistance;

   assert(hashset != NULL);
   assert(hashset->slots != NULL);

   pos = hashSetDesiredPos(hashset, element);
<<<<<<< HEAD
   nslots = SCIPhashsetGetNSlots(hashset);
=======
   nslots = (uint32_t)SCIPhashsetGetNSlots(hashset);
>>>>>>> 92701fb2
   mask = nslots - 1;
   elemdistance = 0;

   while( TRUE ) /*lint !e716*/
   {
      uint32_t distance;

      /* found element */
      if( hashset->slots[pos] == element )
         return TRUE;

      /* slots is empty so element cannot be contained */
      if( hashset->slots[pos] == NULL )
         return FALSE;

      distance = ELEM_DISTANCE(pos);
      /* element can not be contained since otherwise we would have swapped it with this one during insert */
      if( elemdistance > distance )
         return FALSE;

      pos = (pos + 1) & mask;
      ++elemdistance;
   }
}

/** removes an element from the hash set, if it exists */
SCIP_RETCODE SCIPhashsetRemove(
   SCIP_HASHSET*         hashset,            /**< hash set */
   void*                 element             /**< origin to remove from the list */
   )
{
   uint32_t pos;
   uint32_t nslots;
   uint32_t mask;
   uint32_t elemdistance;

   assert(hashset != NULL);
   assert(hashset->slots != NULL);
   assert(element != NULL);

   pos = hashSetDesiredPos(hashset, element);
<<<<<<< HEAD
   nslots = SCIPhashsetGetNSlots(hashset);
=======
   nslots = (uint32_t)SCIPhashsetGetNSlots(hashset);
>>>>>>> 92701fb2
   mask = nslots - 1;
   elemdistance = 0;

   while( TRUE ) /*lint !e716*/
   {
      uint32_t distance;

      /* found element */
      if( hashset->slots[pos] == element )
         break;

      /* slots is empty so element cannot be contained */
      if( hashset->slots[pos] == NULL )
         return SCIP_OKAY;

      distance = ELEM_DISTANCE(pos);
      /* element can not be contained since otherwise we would have swapped it with this one during insert */
      if( elemdistance > distance )
         return SCIP_OKAY;

      pos = (pos + 1) & mask;
      ++elemdistance;
   }

   assert(hashset->slots[pos] == element);
   assert(SCIPhashsetExists(hashset, element));

   /* remove element */
   --hashset->nelements;

   /* move other elements if necessary */
   while( TRUE ) /*lint !e716*/
   {
      uint32_t nextpos = (pos + 1) & mask;

      /* nothing to do since there is no chain that needs to be moved */
      if( hashset->slots[nextpos] == NULL )
      {
         hashset->slots[pos] = NULL;
         assert(!SCIPhashsetExists(hashset, element));
         return SCIP_OKAY;
      }

      /* check if the element is the start of a new chain and return if that is the case */
      if( hashSetDesiredPos(hashset, hashset->slots[nextpos]) == nextpos )
      {
         hashset->slots[pos] = NULL;
         assert(!SCIPhashsetExists(hashset, element));
         return SCIP_OKAY;
      }

      /* element should be moved to the left and next element needs to be checked */
      hashset->slots[pos] = hashset->slots[nextpos];

      pos = nextpos;
   }
<<<<<<< HEAD

   return SCIP_OKAY;
=======
>>>>>>> 92701fb2
}

/** prints statistics about hash set usage */
void SCIPhashsetPrintStatistics(
   SCIP_HASHSET*         hashset,            /**< hash set */
   SCIP_MESSAGEHDLR*     messagehdlr         /**< message handler */
   )
{
   uint32_t maxprobelen = 0;
   uint64_t probelensum = 0;
   uint32_t nslots;
   uint32_t mask;
   uint32_t i;

   assert(hashset != NULL);

<<<<<<< HEAD
   nslots = SCIPhashsetGetNSlots(hashset);
=======
   nslots = (uint32_t)SCIPhashsetGetNSlots(hashset);
>>>>>>> 92701fb2
   mask = nslots - 1;

   /* compute the maximum and average probe length */
   for( i = 0; i < nslots; ++i )
   {
      if( hashset->slots[i] != NULL )
      {
         uint32_t probelen = ((hashSetDesiredPos(hashset, hashset->slots[i]) + nslots - i) & mask) + 1;
         probelensum += probelen;
         maxprobelen = MAX(probelen, maxprobelen);
      }
   }

   /* print general hash set statistics */
   SCIPmessagePrintInfo(messagehdlr, "%u hash entries, used %u/%u slots (%.1f%%)",
                        (unsigned int)hashset->nelements, (unsigned int)hashset->nelements,
                        (unsigned int)nslots, 100.0*(SCIP_Real)hashset->nelements/(SCIP_Real)(nslots));

   /* if not empty print average and maximum probe length */
   if( hashset->nelements > 0 )
      SCIPmessagePrintInfo(messagehdlr, ", avg. probe length is %.1f, max. probe length is %u",
         (SCIP_Real)(probelensum)/(SCIP_Real)hashset->nelements, (unsigned int)maxprobelen);
   SCIPmessagePrintInfo(messagehdlr, "\n");
}

/* In debug mode, the following methods are implemented as function calls to ensure
 * type validity.
 * In optimized mode, the methods are implemented as defines to improve performance.
 * However, we want to have them in the library anyways, so we have to undef the defines.
 */

#undef SCIPhashsetIsEmpty
#undef SCIPhashsetGetNElements
#undef SCIPhashsetGetNSlots
#undef SCIPhashsetGetSlots

/** indicates whether a hash set has no entries */
SCIP_Bool SCIPhashsetIsEmpty(
   SCIP_HASHSET*         hashset             /**< hash set */
   )
{
   return hashset->nelements == 0;
}

/** gives the number of elements in a hash set */
int SCIPhashsetGetNElements(
   SCIP_HASHSET*         hashset             /**< hash set */
   )
{
<<<<<<< HEAD
   return hashset->nelements;
=======
   return (int)hashset->nelements;
>>>>>>> 92701fb2
}

/** gives the number of slots of a hash set */
int SCIPhashsetGetNSlots(
   SCIP_HASHSET*         hashset             /**< hash set */
   )
{
<<<<<<< HEAD
   return  1u << (64 - hashset->shift);
=======
   return (int) (1u << (64 - hashset->shift));
>>>>>>> 92701fb2
}

/** gives the array of hash set slots; contains all elements in indetermined order and may contain NULL values */
void** SCIPhashsetGetSlots(
   SCIP_HASHSET*         hashset             /**< hash set */
   )
{
   return hashset->slots;
}

/** removes all entries in a hash set. */
void SCIPhashsetRemoveAll(
   SCIP_HASHSET*         hashset             /**< hash set */
   )
{
   BMSclearMemoryArray(hashset->slots, SCIPhashsetGetNSlots(hashset));

   hashset->nelements = 0;
}

/*
 * Dynamic Arrays
 */

/** creates a dynamic array of real values */
SCIP_RETCODE SCIPrealarrayCreate(
   SCIP_REALARRAY**      realarray,          /**< pointer to store the real array */
   BMS_BLKMEM*           blkmem              /**< block memory */
   )
{
   assert(realarray != NULL);
   assert(blkmem != NULL);

   SCIP_ALLOC( BMSallocBlockMemory(blkmem, realarray) );
   (*realarray)->blkmem = blkmem;
   (*realarray)->vals = NULL;
   (*realarray)->valssize = 0;
   (*realarray)->firstidx = -1;
   (*realarray)->minusedidx = INT_MAX;
   (*realarray)->maxusedidx = INT_MIN;

   return SCIP_OKAY;
}

/** creates a copy of a dynamic array of real values */
SCIP_RETCODE SCIPrealarrayCopy(
   SCIP_REALARRAY**      realarray,          /**< pointer to store the copied real array */
   BMS_BLKMEM*           blkmem,             /**< block memory */
   SCIP_REALARRAY*       sourcerealarray     /**< dynamic real array to copy */
   )
{
   assert(realarray != NULL);
   assert(sourcerealarray != NULL);

   SCIP_CALL( SCIPrealarrayCreate(realarray, blkmem) );
   if( sourcerealarray->valssize > 0 )
   {
      SCIP_ALLOC( BMSduplicateBlockMemoryArray(blkmem, &(*realarray)->vals, sourcerealarray->vals, \
                     sourcerealarray->valssize) );
   }
   (*realarray)->valssize = sourcerealarray->valssize;
   (*realarray)->firstidx = sourcerealarray->firstidx;
   (*realarray)->minusedidx = sourcerealarray->minusedidx;
   (*realarray)->maxusedidx = sourcerealarray->maxusedidx;

   return SCIP_OKAY;
}

/** frees a dynamic array of real values */
SCIP_RETCODE SCIPrealarrayFree(
   SCIP_REALARRAY**      realarray           /**< pointer to the real array */
   )
{
   assert(realarray != NULL);
   assert(*realarray != NULL);

   BMSfreeBlockMemoryArrayNull((*realarray)->blkmem, &(*realarray)->vals, (*realarray)->valssize);
   BMSfreeBlockMemory((*realarray)->blkmem, realarray);

   return SCIP_OKAY;
}

/** extends dynamic array to be able to store indices from minidx to maxidx */
SCIP_RETCODE SCIPrealarrayExtend(
   SCIP_REALARRAY*       realarray,          /**< dynamic real array */
   int                   arraygrowinit,      /**< initial size of array */
   SCIP_Real             arraygrowfac,       /**< growing factor of array */
   int                   minidx,             /**< smallest index to allocate storage for */
   int                   maxidx              /**< largest index to allocate storage for */
   )
{
   int nused;
   int nfree;
   int newfirstidx;
   int i;

   assert(realarray != NULL);
   assert(realarray->minusedidx == INT_MAX || realarray->firstidx >= 0);
   assert(realarray->maxusedidx == INT_MIN || realarray->firstidx >= 0);
   assert(realarray->minusedidx == INT_MAX || realarray->minusedidx >= realarray->firstidx);
   assert(realarray->maxusedidx == INT_MIN || realarray->maxusedidx < realarray->firstidx + realarray->valssize);
   assert(0 <= minidx);
   assert(minidx <= maxidx);

   minidx = MIN(minidx, realarray->minusedidx);
   maxidx = MAX(maxidx, realarray->maxusedidx);
   assert(0 <= minidx);
   assert(minidx <= maxidx);

   SCIPdebugMessage("extending realarray %p (firstidx=%d, size=%d, range=[%d,%d]) to range [%d,%d]\n",
      (void*)realarray, realarray->firstidx, realarray->valssize, realarray->minusedidx, realarray->maxusedidx, minidx, maxidx);

   /* check, whether we have to allocate additional memory, or shift the array */
   nused = maxidx - minidx + 1;
   if( nused > realarray->valssize )
   {
      SCIP_Real* newvals;
      int newvalssize;

      /* allocate new memory storage */
      newvalssize = calcGrowSize(arraygrowinit, arraygrowfac, nused);
      SCIP_ALLOC( BMSallocBlockMemoryArray(realarray->blkmem, &newvals, newvalssize) );
      nfree = newvalssize - nused;
      newfirstidx = minidx - nfree/2;
      newfirstidx = MAX(newfirstidx, 0);
      assert(newfirstidx <= minidx);
      assert(maxidx < newfirstidx + newvalssize);

      /* initialize memory array by copying old values and setting new values to zero */
      if( realarray->firstidx != -1 )
      {
         for( i = 0; i < realarray->minusedidx - newfirstidx; ++i )
            newvals[i] = 0.0;

         /* check for possible overflow or negative value */
         assert(realarray->maxusedidx - realarray->minusedidx + 1 > 0);

         BMScopyMemoryArray(&newvals[realarray->minusedidx - newfirstidx],
            &(realarray->vals[realarray->minusedidx - realarray->firstidx]),
            realarray->maxusedidx - realarray->minusedidx + 1); /*lint !e866 !e776*/
         for( i = realarray->maxusedidx - newfirstidx + 1; i < newvalssize; ++i )
            newvals[i] = 0.0;
      }
      else
      {
         for( i = 0; i < newvalssize; ++i )
            newvals[i] = 0.0;
      }

      /* free old memory storage, and set the new array parameters */
      BMSfreeBlockMemoryArrayNull(realarray->blkmem, &realarray->vals, realarray->valssize);
      realarray->vals = newvals;
      realarray->valssize = newvalssize;
      realarray->firstidx = newfirstidx;
   }
   else if( realarray->firstidx == -1 )
   {
      /* a sufficiently large memory storage exists, but it was cleared */
      nfree = realarray->valssize - nused;
      assert(nfree >= 0);
      realarray->firstidx = minidx - nfree/2;
      assert(realarray->firstidx <= minidx);
      assert(maxidx < realarray->firstidx + realarray->valssize);
#ifndef NDEBUG
      for( i = 0; i < realarray->valssize; ++i )
         assert(realarray->vals[i] == 0.0);
#endif
   }
   else if( minidx < realarray->firstidx )
   {
      /* a sufficiently large memory storage exists, but it has to be shifted to the right */
      nfree = realarray->valssize - nused;
      assert(nfree >= 0);
      newfirstidx = minidx - nfree/2;
      newfirstidx = MAX(newfirstidx, 0);
      assert(newfirstidx <= minidx);
      assert(maxidx < newfirstidx + realarray->valssize);

      if( realarray->minusedidx <= realarray->maxusedidx )
      {
         int shift;

         assert(realarray->firstidx <= realarray->minusedidx);
         assert(realarray->maxusedidx < realarray->firstidx + realarray->valssize);

         /* shift used part of array to the right */
         shift = realarray->firstidx - newfirstidx;
         assert(shift > 0);
         for( i = realarray->maxusedidx - realarray->firstidx; i >= realarray->minusedidx - realarray->firstidx; --i )
         {
            assert(0 <= i + shift && i + shift < realarray->valssize);
            realarray->vals[i + shift] = realarray->vals[i];
         }
         /* clear the formerly used head of the array */
         for( i = 0; i < shift; ++i )
            realarray->vals[realarray->minusedidx - realarray->firstidx + i] = 0.0;
      }
      realarray->firstidx = newfirstidx;
   }
   else if( maxidx >= realarray->firstidx + realarray->valssize )
   {
      /* a sufficiently large memory storage exists, but it has to be shifted to the left */
      nfree = realarray->valssize - nused;
      assert(nfree >= 0);
      newfirstidx = minidx - nfree/2;
      newfirstidx = MAX(newfirstidx, 0);
      assert(newfirstidx <= minidx);
      assert(maxidx < newfirstidx + realarray->valssize);

      if( realarray->minusedidx <= realarray->maxusedidx )
      {
         int shift;

         assert(realarray->firstidx <= realarray->minusedidx);
         assert(realarray->maxusedidx < realarray->firstidx + realarray->valssize);

         /* shift used part of array to the left */
         shift = newfirstidx - realarray->firstidx;
         assert(shift > 0);
         for( i = realarray->minusedidx - realarray->firstidx; i <= realarray->maxusedidx - realarray->firstidx; ++i )
         {
            assert(0 <= i - shift && i - shift < realarray->valssize);
            realarray->vals[i - shift] = realarray->vals[i];
         }
         /* clear the formerly used tail of the array */
         for( i = 0; i < shift; ++i )
            realarray->vals[realarray->maxusedidx - realarray->firstidx - i] = 0.0;
      }
      realarray->firstidx = newfirstidx;
   }

   assert(minidx >= realarray->firstidx);
   assert(maxidx < realarray->firstidx + realarray->valssize);

   return SCIP_OKAY;
}

/** clears a dynamic real array */
SCIP_RETCODE SCIPrealarrayClear(
   SCIP_REALARRAY*       realarray           /**< dynamic real array */
   )
{
   assert(realarray != NULL);

   SCIPdebugMessage("clearing realarray %p (firstidx=%d, size=%d, range=[%d,%d])\n",
      (void*)realarray, realarray->firstidx, realarray->valssize, realarray->minusedidx, realarray->maxusedidx);

   if( realarray->minusedidx <= realarray->maxusedidx )
   {
      assert(realarray->firstidx <= realarray->minusedidx);
      assert(realarray->maxusedidx < realarray->firstidx + realarray->valssize);
      assert(realarray->firstidx != -1);
      assert(realarray->valssize > 0);

      /* clear the used part of array */
      BMSclearMemoryArray(&realarray->vals[realarray->minusedidx - realarray->firstidx],
         realarray->maxusedidx - realarray->minusedidx + 1); /*lint !e866*/

      /* mark the array cleared */
      realarray->minusedidx = INT_MAX;
      realarray->maxusedidx = INT_MIN;
   }
   assert(realarray->minusedidx == INT_MAX);
   assert(realarray->maxusedidx == INT_MIN);

   return SCIP_OKAY;
}

/** gets value of entry in dynamic array */
SCIP_Real SCIPrealarrayGetVal(
   SCIP_REALARRAY*       realarray,          /**< dynamic real array */
   int                   idx                 /**< array index to get value for */
   )
{
   assert(realarray != NULL);
   assert(idx >= 0);

   if( idx < realarray->minusedidx || idx > realarray->maxusedidx )
      return 0.0;
   else
   {
      assert(realarray->vals != NULL);
      assert(idx - realarray->firstidx >= 0);
      assert(idx - realarray->firstidx < realarray->valssize);

      return realarray->vals[idx - realarray->firstidx];
   }
}

/** sets value of entry in dynamic array */
SCIP_RETCODE SCIPrealarraySetVal(
   SCIP_REALARRAY*       realarray,          /**< dynamic real array */
   int                   arraygrowinit,      /**< initial size of array */
   SCIP_Real             arraygrowfac,       /**< growing factor of array */
   int                   idx,                /**< array index to set value for */
   SCIP_Real             val                 /**< value to set array index to */
   )
{
   assert(realarray != NULL);
   assert(idx >= 0);

   SCIPdebugMessage("setting realarray %p (firstidx=%d, size=%d, range=[%d,%d]) index %d to %g\n",
      (void*)realarray, realarray->firstidx, realarray->valssize, realarray->minusedidx, realarray->maxusedidx, idx, val);

   if( val != 0.0 )
   {
      /* extend array to be able to store the index */
      SCIP_CALL( SCIPrealarrayExtend(realarray, arraygrowinit, arraygrowfac, idx, idx) );
      assert(idx >= realarray->firstidx);
      assert(idx < realarray->firstidx + realarray->valssize);

      /* set the array value of the index */
      realarray->vals[idx - realarray->firstidx] = val;

      /* update min/maxusedidx */
      realarray->minusedidx = MIN(realarray->minusedidx, idx);
      realarray->maxusedidx = MAX(realarray->maxusedidx, idx);
   }
   else if( idx >= realarray->firstidx && idx < realarray->firstidx + realarray->valssize )
   {
      /* set the array value of the index to zero */
      realarray->vals[idx - realarray->firstidx] = 0.0;

      /* check, if we can tighten the min/maxusedidx */
      if( idx == realarray->minusedidx )
      {
         assert(realarray->maxusedidx >= 0);
         assert(realarray->maxusedidx < realarray->firstidx + realarray->valssize);
         do
         {
            realarray->minusedidx++;
         }
         while( realarray->minusedidx <= realarray->maxusedidx
            && realarray->vals[realarray->minusedidx - realarray->firstidx] == 0.0 );

         if( realarray->minusedidx > realarray->maxusedidx )
         {
            realarray->minusedidx = INT_MAX;
            realarray->maxusedidx = INT_MIN;
         }
      }
      else if( idx == realarray->maxusedidx )
      {
         assert(realarray->minusedidx >= 0);
         assert(realarray->minusedidx < realarray->maxusedidx);
         assert(realarray->maxusedidx < realarray->firstidx + realarray->valssize);
         do
         {
            realarray->maxusedidx--;
            assert(realarray->minusedidx <= realarray->maxusedidx);
         }
         while( realarray->vals[realarray->maxusedidx - realarray->firstidx] == 0.0 );
      }
   }

   return SCIP_OKAY;
}

/** increases value of entry in dynamic array */
SCIP_RETCODE SCIPrealarrayIncVal(
   SCIP_REALARRAY*       realarray,          /**< dynamic real array */
   int                   arraygrowinit,      /**< initial size of array */
   SCIP_Real             arraygrowfac,       /**< growing factor of array */
   int                   idx,                /**< array index to increase value for */
   SCIP_Real             incval              /**< value to increase array index */
   )
{
   SCIP_Real oldval;

   oldval = SCIPrealarrayGetVal(realarray, idx);
   if( oldval != SCIP_INVALID ) /*lint !e777*/
      return SCIPrealarraySetVal(realarray, arraygrowinit, arraygrowfac, idx, oldval + incval);
   else
      return SCIP_OKAY;
}

/** returns the minimal index of all stored non-zero elements */
int SCIPrealarrayGetMinIdx(
   SCIP_REALARRAY*       realarray           /**< dynamic real array */
   )
{
   assert(realarray != NULL);

   return realarray->minusedidx;
}

/** returns the maximal index of all stored non-zero elements */
int SCIPrealarrayGetMaxIdx(
   SCIP_REALARRAY*       realarray           /**< dynamic real array */
   )
{
   assert(realarray != NULL);

   return realarray->maxusedidx;
}

/** creates a dynamic array of int values */
SCIP_RETCODE SCIPintarrayCreate(
   SCIP_INTARRAY**       intarray,           /**< pointer to store the int array */
   BMS_BLKMEM*           blkmem              /**< block memory */
   )
{
   assert(intarray != NULL);
   assert(blkmem != NULL);

   SCIP_ALLOC( BMSallocBlockMemory(blkmem, intarray) );
   (*intarray)->blkmem = blkmem;
   (*intarray)->vals = NULL;
   (*intarray)->valssize = 0;
   (*intarray)->firstidx = -1;
   (*intarray)->minusedidx = INT_MAX;
   (*intarray)->maxusedidx = INT_MIN;

   return SCIP_OKAY;
}

/** creates a copy of a dynamic array of int values */
SCIP_RETCODE SCIPintarrayCopy(
   SCIP_INTARRAY**       intarray,           /**< pointer to store the copied int array */
   BMS_BLKMEM*           blkmem,             /**< block memory */
   SCIP_INTARRAY*        sourceintarray      /**< dynamic int array to copy */
   )
{
   assert(intarray != NULL);
   assert(sourceintarray != NULL);

   SCIP_CALL( SCIPintarrayCreate(intarray, blkmem) );
   if( sourceintarray->valssize > 0 )
   {
      SCIP_ALLOC( BMSduplicateBlockMemoryArray(blkmem, &(*intarray)->vals, sourceintarray->vals, sourceintarray->valssize) );
   }
   (*intarray)->valssize = sourceintarray->valssize;
   (*intarray)->firstidx = sourceintarray->firstidx;
   (*intarray)->minusedidx = sourceintarray->minusedidx;
   (*intarray)->maxusedidx = sourceintarray->maxusedidx;

   return SCIP_OKAY;
}

/** frees a dynamic array of int values */
SCIP_RETCODE SCIPintarrayFree(
   SCIP_INTARRAY**       intarray            /**< pointer to the int array */
   )
{
   assert(intarray != NULL);
   assert(*intarray != NULL);

   BMSfreeBlockMemoryArrayNull((*intarray)->blkmem, &(*intarray)->vals, (*intarray)->valssize);
   BMSfreeBlockMemory((*intarray)->blkmem, intarray);

   return SCIP_OKAY;
}

/** extends dynamic array to be able to store indices from minidx to maxidx */
SCIP_RETCODE SCIPintarrayExtend(
   SCIP_INTARRAY*        intarray,           /**< dynamic int array */
   int                   arraygrowinit,      /**< initial size of array */
   SCIP_Real             arraygrowfac,       /**< growing factor of array */
   int                   minidx,             /**< smallest index to allocate storage for */
   int                   maxidx              /**< largest index to allocate storage for */
   )
{
   int nused;
   int nfree;
   int newfirstidx;
   int i;

   assert(intarray != NULL);
   assert(intarray->minusedidx == INT_MAX || intarray->firstidx >= 0);
   assert(intarray->maxusedidx == INT_MIN || intarray->firstidx >= 0);
   assert(intarray->minusedidx == INT_MAX || intarray->minusedidx >= intarray->firstidx);
   assert(intarray->maxusedidx == INT_MIN || intarray->maxusedidx < intarray->firstidx + intarray->valssize);
   assert(0 <= minidx);
   assert(minidx <= maxidx);

   minidx = MIN(minidx, intarray->minusedidx);
   maxidx = MAX(maxidx, intarray->maxusedidx);
   assert(0 <= minidx);
   assert(minidx <= maxidx);

   SCIPdebugMessage("extending intarray %p (firstidx=%d, size=%d, range=[%d,%d]) to range [%d,%d]\n",
      (void*)intarray, intarray->firstidx, intarray->valssize, intarray->minusedidx, intarray->maxusedidx, minidx, maxidx);

   /* check, whether we have to allocate additional memory, or shift the array */
   nused = maxidx - minidx + 1;
   if( nused > intarray->valssize )
   {
      int* newvals;
      int newvalssize;

      /* allocate new memory storage */
      newvalssize = calcGrowSize(arraygrowinit, arraygrowfac, nused);
      SCIP_ALLOC( BMSallocBlockMemoryArray(intarray->blkmem, &newvals, newvalssize) );
      nfree = newvalssize - nused;
      newfirstidx = minidx - nfree/2;
      newfirstidx = MAX(newfirstidx, 0);
      assert(newfirstidx <= minidx);
      assert(maxidx < newfirstidx + newvalssize);

      /* initialize memory array by copying old values and setting new values to zero */
      if( intarray->firstidx != -1 )
      {
         for( i = 0; i < intarray->minusedidx - newfirstidx; ++i )
            newvals[i] = 0;

         /* check for possible overflow or negative value */
         assert(intarray->maxusedidx - intarray->minusedidx + 1 > 0);

         BMScopyMemoryArray(&newvals[intarray->minusedidx - newfirstidx],
            &intarray->vals[intarray->minusedidx - intarray->firstidx],
            intarray->maxusedidx - intarray->minusedidx + 1); /*lint !e866 !e776*/
         for( i = intarray->maxusedidx - newfirstidx + 1; i < newvalssize; ++i )
            newvals[i] = 0;
      }
      else
      {
         for( i = 0; i < newvalssize; ++i )
            newvals[i] = 0;
      }

      /* free old memory storage, and set the new array parameters */
      BMSfreeBlockMemoryArrayNull(intarray->blkmem, &intarray->vals, intarray->valssize);
      intarray->vals = newvals;
      intarray->valssize = newvalssize;
      intarray->firstidx = newfirstidx;
   }
   else if( intarray->firstidx == -1 )
   {
      /* a sufficiently large memory storage exists, but it was cleared */
      nfree = intarray->valssize - nused;
      assert(nfree >= 0);
      intarray->firstidx = minidx - nfree/2;
      assert(intarray->firstidx <= minidx);
      assert(maxidx < intarray->firstidx + intarray->valssize);
#ifndef NDEBUG
      for( i = 0; i < intarray->valssize; ++i )
         assert(intarray->vals[i] == 0);
#endif
   }
   else if( minidx < intarray->firstidx )
   {
      /* a sufficiently large memory storage exists, but it has to be shifted to the right */
      nfree = intarray->valssize - nused;
      assert(nfree >= 0);
      newfirstidx = minidx - nfree/2;
      newfirstidx = MAX(newfirstidx, 0);
      assert(newfirstidx <= minidx);
      assert(maxidx < newfirstidx + intarray->valssize);

      if( intarray->minusedidx <= intarray->maxusedidx )
      {
         int shift;

         assert(intarray->firstidx <= intarray->minusedidx);
         assert(intarray->maxusedidx < intarray->firstidx + intarray->valssize);

         /* shift used part of array to the right */
         shift = intarray->firstidx - newfirstidx;
         assert(shift > 0);
         for( i = intarray->maxusedidx - intarray->firstidx; i >= intarray->minusedidx - intarray->firstidx; --i )
         {
            assert(0 <= i + shift && i + shift < intarray->valssize);
            intarray->vals[i + shift] = intarray->vals[i];
         }
         /* clear the formerly used head of the array */
         for( i = 0; i < shift; ++i )
            intarray->vals[intarray->minusedidx - intarray->firstidx + i] = 0;
      }
      intarray->firstidx = newfirstidx;
   }
   else if( maxidx >= intarray->firstidx + intarray->valssize )
   {
      /* a sufficiently large memory storage exists, but it has to be shifted to the left */
      nfree = intarray->valssize - nused;
      assert(nfree >= 0);
      newfirstidx = minidx - nfree/2;
      newfirstidx = MAX(newfirstidx, 0);
      assert(newfirstidx <= minidx);
      assert(maxidx < newfirstidx + intarray->valssize);

      if( intarray->minusedidx <= intarray->maxusedidx )
      {
         int shift;

         assert(intarray->firstidx <= intarray->minusedidx);
         assert(intarray->maxusedidx < intarray->firstidx + intarray->valssize);

         /* shift used part of array to the left */
         shift = newfirstidx - intarray->firstidx;
         assert(shift > 0);
         for( i = intarray->minusedidx - intarray->firstidx; i <= intarray->maxusedidx - intarray->firstidx; ++i )
         {
            assert(0 <= i - shift && i - shift < intarray->valssize);
            intarray->vals[i - shift] = intarray->vals[i];
         }
         /* clear the formerly used tail of the array */
         for( i = 0; i < shift; ++i )
            intarray->vals[intarray->maxusedidx - intarray->firstidx - i] = 0;
      }
      intarray->firstidx = newfirstidx;
   }

   assert(minidx >= intarray->firstidx);
   assert(maxidx < intarray->firstidx + intarray->valssize);

   return SCIP_OKAY;
}

/** clears a dynamic int array */
SCIP_RETCODE SCIPintarrayClear(
   SCIP_INTARRAY*        intarray            /**< dynamic int array */
   )
{
   assert(intarray != NULL);

   SCIPdebugMessage("clearing intarray %p (firstidx=%d, size=%d, range=[%d,%d])\n",
      (void*)intarray, intarray->firstidx, intarray->valssize, intarray->minusedidx, intarray->maxusedidx);

   if( intarray->minusedidx <= intarray->maxusedidx )
   {
      assert(intarray->firstidx <= intarray->minusedidx);
      assert(intarray->maxusedidx < intarray->firstidx + intarray->valssize);
      assert(intarray->firstidx != -1);
      assert(intarray->valssize > 0);

      /* clear the used part of array */
      BMSclearMemoryArray(&intarray->vals[intarray->minusedidx - intarray->firstidx],
         intarray->maxusedidx - intarray->minusedidx + 1); /*lint !e866*/

      /* mark the array cleared */
      intarray->minusedidx = INT_MAX;
      intarray->maxusedidx = INT_MIN;
   }
   assert(intarray->minusedidx == INT_MAX);
   assert(intarray->maxusedidx == INT_MIN);

   return SCIP_OKAY;
}

/** gets value of entry in dynamic array */
int SCIPintarrayGetVal(
   SCIP_INTARRAY*        intarray,           /**< dynamic int array */
   int                   idx                 /**< array index to get value for */
   )
{
   assert(intarray != NULL);
   assert(idx >= 0);

   if( idx < intarray->minusedidx || idx > intarray->maxusedidx )
      return 0;
   else
   {
      assert(intarray->vals != NULL);
      assert(idx - intarray->firstidx >= 0);
      assert(idx - intarray->firstidx < intarray->valssize);

      return intarray->vals[idx - intarray->firstidx];
   }
}

/** sets value of entry in dynamic array */
SCIP_RETCODE SCIPintarraySetVal(
   SCIP_INTARRAY*        intarray,           /**< dynamic int array */
   int                   arraygrowinit,      /**< initial size of array */
   SCIP_Real             arraygrowfac,       /**< growing factor of array */
   int                   idx,                /**< array index to set value for */
   int                   val                 /**< value to set array index to */
   )
{
   assert(intarray != NULL);
   assert(idx >= 0);

   SCIPdebugMessage("setting intarray %p (firstidx=%d, size=%d, range=[%d,%d]) index %d to %d\n",
      (void*)intarray, intarray->firstidx, intarray->valssize, intarray->minusedidx, intarray->maxusedidx, idx, val);

   if( val != 0 )
   {
      /* extend array to be able to store the index */
      SCIP_CALL( SCIPintarrayExtend(intarray, arraygrowinit, arraygrowfac, idx, idx) );
      assert(idx >= intarray->firstidx);
      assert(idx < intarray->firstidx + intarray->valssize);

      /* set the array value of the index */
      intarray->vals[idx - intarray->firstidx] = val;

      /* update min/maxusedidx */
      intarray->minusedidx = MIN(intarray->minusedidx, idx);
      intarray->maxusedidx = MAX(intarray->maxusedidx, idx);
   }
   else if( idx >= intarray->firstidx && idx < intarray->firstidx + intarray->valssize )
   {
      /* set the array value of the index to zero */
      intarray->vals[idx - intarray->firstidx] = 0;

      /* check, if we can tighten the min/maxusedidx */
      if( idx == intarray->minusedidx )
      {
         assert(intarray->maxusedidx >= 0);
         assert(intarray->maxusedidx < intarray->firstidx + intarray->valssize);
         do
         {
            intarray->minusedidx++;
         }
         while( intarray->minusedidx <= intarray->maxusedidx
            && intarray->vals[intarray->minusedidx - intarray->firstidx] == 0 );
         if( intarray->minusedidx > intarray->maxusedidx )
         {
            intarray->minusedidx = INT_MAX;
            intarray->maxusedidx = INT_MIN;
         }
      }
      else if( idx == intarray->maxusedidx )
      {
         assert(intarray->minusedidx >= 0);
         assert(intarray->minusedidx < intarray->maxusedidx);
         assert(intarray->maxusedidx < intarray->firstidx + intarray->valssize);
         do
         {
            intarray->maxusedidx--;
            assert(intarray->minusedidx <= intarray->maxusedidx);
         }
         while( intarray->vals[intarray->maxusedidx - intarray->firstidx] == 0 );
      }
   }

   return SCIP_OKAY;
}

/** increases value of entry in dynamic array */
SCIP_RETCODE SCIPintarrayIncVal(
   SCIP_INTARRAY*        intarray,           /**< dynamic int array */
   int                   arraygrowinit,      /**< initial size of array */
   SCIP_Real             arraygrowfac,       /**< growing factor of array */
   int                   idx,                /**< array index to increase value for */
   int                   incval              /**< value to increase array index */
   )
{
   return SCIPintarraySetVal(intarray, arraygrowinit, arraygrowfac, idx, SCIPintarrayGetVal(intarray, idx) + incval);
}

/** returns the minimal index of all stored non-zero elements */
int SCIPintarrayGetMinIdx(
   SCIP_INTARRAY*        intarray            /**< dynamic int array */
   )
{
   assert(intarray != NULL);

   return intarray->minusedidx;
}

/** returns the maximal index of all stored non-zero elements */
int SCIPintarrayGetMaxIdx(
   SCIP_INTARRAY*        intarray            /**< dynamic int array */
   )
{
   assert(intarray != NULL);

   return intarray->maxusedidx;
}


/** creates a dynamic array of bool values */
SCIP_RETCODE SCIPboolarrayCreate(
   SCIP_BOOLARRAY**      boolarray,          /**< pointer to store the bool array */
   BMS_BLKMEM*           blkmem              /**< block memory */
   )
{
   assert(boolarray != NULL);
   assert(blkmem != NULL);

   SCIP_ALLOC( BMSallocBlockMemory(blkmem, boolarray) );
   (*boolarray)->blkmem = blkmem;
   (*boolarray)->vals = NULL;
   (*boolarray)->valssize = 0;
   (*boolarray)->firstidx = -1;
   (*boolarray)->minusedidx = INT_MAX;
   (*boolarray)->maxusedidx = INT_MIN;

   return SCIP_OKAY;
}

/** creates a copy of a dynamic array of bool values */
SCIP_RETCODE SCIPboolarrayCopy(
   SCIP_BOOLARRAY**      boolarray,          /**< pointer to store the copied bool array */
   BMS_BLKMEM*           blkmem,             /**< block memory */
   SCIP_BOOLARRAY*       sourceboolarray     /**< dynamic bool array to copy */
   )
{
   assert(boolarray != NULL);
   assert(sourceboolarray != NULL);

   SCIP_CALL( SCIPboolarrayCreate(boolarray, blkmem) );
   if( sourceboolarray->valssize > 0 )
   {
      SCIP_ALLOC( BMSduplicateBlockMemoryArray(blkmem, &(*boolarray)->vals, sourceboolarray->vals, \
                     sourceboolarray->valssize) );
   }
   (*boolarray)->valssize = sourceboolarray->valssize;
   (*boolarray)->firstidx = sourceboolarray->firstidx;
   (*boolarray)->minusedidx = sourceboolarray->minusedidx;
   (*boolarray)->maxusedidx = sourceboolarray->maxusedidx;

   return SCIP_OKAY;
}

/** frees a dynamic array of bool values */
SCIP_RETCODE SCIPboolarrayFree(
   SCIP_BOOLARRAY**      boolarray           /**< pointer to the bool array */
   )
{
   assert(boolarray != NULL);
   assert(*boolarray != NULL);

   BMSfreeBlockMemoryArrayNull((*boolarray)->blkmem, &(*boolarray)->vals, (*boolarray)->valssize);
   BMSfreeBlockMemory((*boolarray)->blkmem, boolarray);

   return SCIP_OKAY;
}

/** extends dynamic array to be able to store indices from minidx to maxidx */
SCIP_RETCODE SCIPboolarrayExtend(
   SCIP_BOOLARRAY*       boolarray,          /**< dynamic bool array */
   int                   arraygrowinit,      /**< initial size of array */
   SCIP_Real             arraygrowfac,       /**< growing factor of array */
   int                   minidx,             /**< smallest index to allocate storage for */
   int                   maxidx              /**< largest index to allocate storage for */
   )
{
   int nused;
   int nfree;
   int newfirstidx;
   int i;

   assert(boolarray != NULL);
   assert(boolarray->minusedidx == INT_MAX || boolarray->firstidx >= 0);
   assert(boolarray->maxusedidx == INT_MIN || boolarray->firstidx >= 0);
   assert(boolarray->minusedidx == INT_MAX || boolarray->minusedidx >= boolarray->firstidx);
   assert(boolarray->maxusedidx == INT_MIN || boolarray->maxusedidx < boolarray->firstidx + boolarray->valssize);
   assert(0 <= minidx);
   assert(minidx <= maxidx);

   minidx = MIN(minidx, boolarray->minusedidx);
   maxidx = MAX(maxidx, boolarray->maxusedidx);
   assert(0 <= minidx);
   assert(minidx <= maxidx);

   SCIPdebugMessage("extending boolarray %p (firstidx=%d, size=%d, range=[%d,%d]) to range [%d,%d]\n",
      (void*)boolarray, boolarray->firstidx, boolarray->valssize, boolarray->minusedidx, boolarray->maxusedidx, minidx, maxidx);

   /* check, whether we have to allocate additional memory, or shift the array */
   nused = maxidx - minidx + 1;
   if( nused > boolarray->valssize )
   {
      SCIP_Bool* newvals;
      int newvalssize;

      /* allocate new memory storage */
      newvalssize = calcGrowSize(arraygrowinit, arraygrowfac, nused);
      SCIP_ALLOC( BMSallocBlockMemoryArray(boolarray->blkmem, &newvals, newvalssize) );
      nfree = newvalssize - nused;
      newfirstidx = minidx - nfree/2;
      newfirstidx = MAX(newfirstidx, 0);
      assert(newfirstidx <= minidx);
      assert(maxidx < newfirstidx + newvalssize);

      /* initialize memory array by copying old values and setting new values to zero */
      if( boolarray->firstidx != -1 )
      {
         for( i = 0; i < boolarray->minusedidx - newfirstidx; ++i )
            newvals[i] = FALSE;

         /* check for possible overflow or negative value */
         assert(boolarray->maxusedidx - boolarray->minusedidx + 1 > 0);

         BMScopyMemoryArray(&newvals[boolarray->minusedidx - newfirstidx],
            &boolarray->vals[boolarray->minusedidx - boolarray->firstidx],
            boolarray->maxusedidx - boolarray->minusedidx + 1); /*lint !e866 !e776*/
         for( i = boolarray->maxusedidx - newfirstidx + 1; i < newvalssize; ++i )
            newvals[i] = FALSE;
      }
      else
      {
         for( i = 0; i < newvalssize; ++i )
            newvals[i] = FALSE;
      }

      /* free old memory storage, and set the new array parameters */
      BMSfreeBlockMemoryArrayNull(boolarray->blkmem, &boolarray->vals, boolarray->valssize);
      boolarray->vals = newvals;
      boolarray->valssize = newvalssize;
      boolarray->firstidx = newfirstidx;
   }
   else if( boolarray->firstidx == -1 )
   {
      /* a sufficiently large memory storage exists, but it was cleared */
      nfree = boolarray->valssize - nused;
      assert(nfree >= 0);
      boolarray->firstidx = minidx - nfree/2;
      assert(boolarray->firstidx <= minidx);
      assert(maxidx < boolarray->firstidx + boolarray->valssize);
#ifndef NDEBUG
      for( i = 0; i < boolarray->valssize; ++i )
         assert(boolarray->vals[i] == FALSE);
#endif
   }
   else if( minidx < boolarray->firstidx )
   {
      /* a sufficiently large memory storage exists, but it has to be shifted to the right */
      nfree = boolarray->valssize - nused;
      assert(nfree >= 0);
      newfirstidx = minidx - nfree/2;
      newfirstidx = MAX(newfirstidx, 0);
      assert(newfirstidx <= minidx);
      assert(maxidx < newfirstidx + boolarray->valssize);

      if( boolarray->minusedidx <= boolarray->maxusedidx )
      {
         int shift;

         assert(boolarray->firstidx <= boolarray->minusedidx);
         assert(boolarray->maxusedidx < boolarray->firstidx + boolarray->valssize);

         /* shift used part of array to the right */
         shift = boolarray->firstidx - newfirstidx;
         assert(shift > 0);
         for( i = boolarray->maxusedidx - boolarray->firstidx; i >= boolarray->minusedidx - boolarray->firstidx; --i )
         {
            assert(0 <= i + shift && i + shift < boolarray->valssize);
            boolarray->vals[i + shift] = boolarray->vals[i];
         }
         /* clear the formerly used head of the array */
         for( i = 0; i < shift; ++i )
            boolarray->vals[boolarray->minusedidx - boolarray->firstidx + i] = FALSE;
      }
      boolarray->firstidx = newfirstidx;
   }
   else if( maxidx >= boolarray->firstidx + boolarray->valssize )
   {
      /* a sufficiently large memory storage exists, but it has to be shifted to the left */
      nfree = boolarray->valssize - nused;
      assert(nfree >= 0);
      newfirstidx = minidx - nfree/2;
      newfirstidx = MAX(newfirstidx, 0);
      assert(newfirstidx <= minidx);
      assert(maxidx < newfirstidx + boolarray->valssize);

      if( boolarray->minusedidx <= boolarray->maxusedidx )
      {
         int shift;

         assert(boolarray->firstidx <= boolarray->minusedidx);
         assert(boolarray->maxusedidx < boolarray->firstidx + boolarray->valssize);

         /* shift used part of array to the left */
         shift = newfirstidx - boolarray->firstidx;
         assert(shift > 0);

	 assert(0 <= boolarray->minusedidx - boolarray->firstidx - shift);
         assert(boolarray->maxusedidx - boolarray->firstidx - shift < boolarray->valssize);
	 BMSmoveMemoryArray(&(boolarray->vals[boolarray->minusedidx - boolarray->firstidx - shift]),
            &(boolarray->vals[boolarray->minusedidx - boolarray->firstidx]),
            boolarray->maxusedidx - boolarray->minusedidx + 1); /*lint !e866*/

         /* clear the formerly used tail of the array */
         for( i = 0; i < shift; ++i )
            boolarray->vals[boolarray->maxusedidx - boolarray->firstidx - i] = FALSE;
      }
      boolarray->firstidx = newfirstidx;
   }

   assert(minidx >= boolarray->firstidx);
   assert(maxidx < boolarray->firstidx + boolarray->valssize);

   return SCIP_OKAY;
}

/** clears a dynamic bool array */
SCIP_RETCODE SCIPboolarrayClear(
   SCIP_BOOLARRAY*       boolarray           /**< dynamic bool array */
   )
{
   assert(boolarray != NULL);

   SCIPdebugMessage("clearing boolarray %p (firstidx=%d, size=%d, range=[%d,%d])\n",
      (void*)boolarray, boolarray->firstidx, boolarray->valssize, boolarray->minusedidx, boolarray->maxusedidx);

   if( boolarray->minusedidx <= boolarray->maxusedidx )
   {
      assert(boolarray->firstidx <= boolarray->minusedidx);
      assert(boolarray->maxusedidx < boolarray->firstidx + boolarray->valssize);
      assert(boolarray->firstidx != -1);
      assert(boolarray->valssize > 0);

      /* clear the used part of array */
      BMSclearMemoryArray(&boolarray->vals[boolarray->minusedidx - boolarray->firstidx],
         boolarray->maxusedidx - boolarray->minusedidx + 1); /*lint !e866*/

      /* mark the array cleared */
      boolarray->minusedidx = INT_MAX;
      boolarray->maxusedidx = INT_MIN;
   }
   assert(boolarray->minusedidx == INT_MAX);
   assert(boolarray->maxusedidx == INT_MIN);

   return SCIP_OKAY;
}

/** gets value of entry in dynamic array */
SCIP_Bool SCIPboolarrayGetVal(
   SCIP_BOOLARRAY*       boolarray,          /**< dynamic bool array */
   int                   idx                 /**< array index to get value for */
   )
{
   assert(boolarray != NULL);
   assert(idx >= 0);

   if( idx < boolarray->minusedidx || idx > boolarray->maxusedidx )
      return FALSE;
   else
   {
      assert(boolarray->vals != NULL);
      assert(idx - boolarray->firstidx >= 0);
      assert(idx - boolarray->firstidx < boolarray->valssize);

      return boolarray->vals[idx - boolarray->firstidx];
   }
}

/** sets value of entry in dynamic array */
SCIP_RETCODE SCIPboolarraySetVal(
   SCIP_BOOLARRAY*       boolarray,          /**< dynamic bool array */
   int                   arraygrowinit,      /**< initial size of array */
   SCIP_Real             arraygrowfac,       /**< growing factor of array */
   int                   idx,                /**< array index to set value for */
   SCIP_Bool             val                 /**< value to set array index to */
   )
{
   assert(boolarray != NULL);
   assert(idx >= 0);

   SCIPdebugMessage("setting boolarray %p (firstidx=%d, size=%d, range=[%d,%d]) index %d to %u\n",
      (void*)boolarray, boolarray->firstidx, boolarray->valssize, boolarray->minusedidx, boolarray->maxusedidx, idx, val);

   if( val != FALSE )
   {
      /* extend array to be able to store the index */
      SCIP_CALL( SCIPboolarrayExtend(boolarray, arraygrowinit, arraygrowfac, idx, idx) );
      assert(idx >= boolarray->firstidx);
      assert(idx < boolarray->firstidx + boolarray->valssize);

      /* set the array value of the index */
      boolarray->vals[idx - boolarray->firstidx] = val;

      /* update min/maxusedidx */
      boolarray->minusedidx = MIN(boolarray->minusedidx, idx);
      boolarray->maxusedidx = MAX(boolarray->maxusedidx, idx);
   }
   else if( idx >= boolarray->firstidx && idx < boolarray->firstidx + boolarray->valssize )
   {
      /* set the array value of the index to zero */
      boolarray->vals[idx - boolarray->firstidx] = FALSE;

      /* check, if we can tighten the min/maxusedidx */
      if( idx == boolarray->minusedidx )
      {
         assert(boolarray->maxusedidx >= 0);
         assert(boolarray->maxusedidx < boolarray->firstidx + boolarray->valssize);
         do
         {
            boolarray->minusedidx++;
         }
         while( boolarray->minusedidx <= boolarray->maxusedidx
            && boolarray->vals[boolarray->minusedidx - boolarray->firstidx] == FALSE );
         if( boolarray->minusedidx > boolarray->maxusedidx )
         {
            boolarray->minusedidx = INT_MAX;
            boolarray->maxusedidx = INT_MIN;
         }
      }
      else if( idx == boolarray->maxusedidx )
      {
         assert(boolarray->minusedidx >= 0);
         assert(boolarray->minusedidx < boolarray->maxusedidx);
         assert(boolarray->maxusedidx < boolarray->firstidx + boolarray->valssize);
         do
         {
            boolarray->maxusedidx--;
            assert(boolarray->minusedidx <= boolarray->maxusedidx);
         }
         while( boolarray->vals[boolarray->maxusedidx - boolarray->firstidx] == FALSE );
      }
   }

   return SCIP_OKAY;
}

/** returns the minimal index of all stored non-zero elements */
int SCIPboolarrayGetMinIdx(
   SCIP_BOOLARRAY*       boolarray           /**< dynamic bool array */
   )
{
   assert(boolarray != NULL);

   return boolarray->minusedidx;
}

/** returns the maximal index of all stored non-zero elements */
int SCIPboolarrayGetMaxIdx(
   SCIP_BOOLARRAY*       boolarray           /**< dynamic bool array */
   )
{
   assert(boolarray != NULL);

   return boolarray->maxusedidx;
}


/** creates a dynamic array of pointer values */
SCIP_RETCODE SCIPptrarrayCreate(
   SCIP_PTRARRAY**       ptrarray,           /**< pointer to store the ptr array */
   BMS_BLKMEM*           blkmem              /**< block memory */
   )
{
   assert(ptrarray != NULL);
   assert(blkmem != NULL);

   SCIP_ALLOC( BMSallocBlockMemory(blkmem, ptrarray) );
   (*ptrarray)->blkmem = blkmem;
   (*ptrarray)->vals = NULL;
   (*ptrarray)->valssize = 0;
   (*ptrarray)->firstidx = -1;
   (*ptrarray)->minusedidx = INT_MAX;
   (*ptrarray)->maxusedidx = INT_MIN;

   return SCIP_OKAY;
}

/** creates a copy of a dynamic array of pointer values */
SCIP_RETCODE SCIPptrarrayCopy(
   SCIP_PTRARRAY**       ptrarray,           /**< pointer to store the copied ptr array */
   BMS_BLKMEM*           blkmem,             /**< block memory */
   SCIP_PTRARRAY*        sourceptrarray      /**< dynamic ptr array to copy */
   )
{
   assert(ptrarray != NULL);
   assert(sourceptrarray != NULL);

   SCIP_CALL( SCIPptrarrayCreate(ptrarray, blkmem) );
   if( sourceptrarray->valssize > 0 )
   {
      SCIP_ALLOC( BMSduplicateBlockMemoryArray(blkmem, &(*ptrarray)->vals, sourceptrarray->vals, sourceptrarray->valssize) );
   }
   (*ptrarray)->valssize = sourceptrarray->valssize;
   (*ptrarray)->firstidx = sourceptrarray->firstidx;
   (*ptrarray)->minusedidx = sourceptrarray->minusedidx;
   (*ptrarray)->maxusedidx = sourceptrarray->maxusedidx;

   return SCIP_OKAY;
}

/** frees a dynamic array of pointer values */
SCIP_RETCODE SCIPptrarrayFree(
   SCIP_PTRARRAY**       ptrarray            /**< pointer to the ptr array */
   )
{
   assert(ptrarray != NULL);
   assert(*ptrarray != NULL);

   BMSfreeBlockMemoryArrayNull((*ptrarray)->blkmem, &(*ptrarray)->vals, (*ptrarray)->valssize);
   BMSfreeBlockMemory((*ptrarray)->blkmem, ptrarray);

   return SCIP_OKAY;
}

/** extends dynamic array to be able to store indices from minidx to maxidx */
SCIP_RETCODE SCIPptrarrayExtend(
   SCIP_PTRARRAY*        ptrarray,           /**< dynamic ptr array */
   int                   arraygrowinit,      /**< initial size of array */
   SCIP_Real             arraygrowfac,       /**< growing factor of array */
   int                   minidx,             /**< smallest index to allocate storage for */
   int                   maxidx              /**< largest index to allocate storage for */
   )
{
   int nused;
   int nfree;
   int newfirstidx;
   int i;

   assert(ptrarray != NULL);
   assert(ptrarray->minusedidx == INT_MAX || ptrarray->firstidx >= 0);
   assert(ptrarray->maxusedidx == INT_MIN || ptrarray->firstidx >= 0);
   assert(ptrarray->minusedidx == INT_MAX || ptrarray->minusedidx >= ptrarray->firstidx);
   assert(ptrarray->maxusedidx == INT_MIN || ptrarray->maxusedidx < ptrarray->firstidx + ptrarray->valssize);
   assert(0 <= minidx);
   assert(minidx <= maxidx);

   minidx = MIN(minidx, ptrarray->minusedidx);
   maxidx = MAX(maxidx, ptrarray->maxusedidx);
   assert(0 <= minidx);
   assert(minidx <= maxidx);

   SCIPdebugMessage("extending ptrarray %p (firstidx=%d, size=%d, range=[%d,%d]) to range [%d,%d]\n",
      (void*)ptrarray, ptrarray->firstidx, ptrarray->valssize, ptrarray->minusedidx, ptrarray->maxusedidx, minidx, maxidx);

   /* check, whether we have to allocate additional memory, or shift the array */
   nused = maxidx - minidx + 1;
   if( nused > ptrarray->valssize )
   {
      void** newvals;
      int newvalssize;

      /* allocate new memory storage */
      newvalssize = calcGrowSize(arraygrowinit, arraygrowfac, nused);
      SCIP_ALLOC( BMSallocBlockMemoryArray(ptrarray->blkmem, &newvals, newvalssize) );
      nfree = newvalssize - nused;
      newfirstidx = minidx - nfree/2;
      newfirstidx = MAX(newfirstidx, 0);
      assert(newfirstidx <= minidx);
      assert(maxidx < newfirstidx + newvalssize);

      /* initialize memory array by copying old values and setting new values to zero */
      if( ptrarray->firstidx != -1 )
      {
         for( i = 0; i < ptrarray->minusedidx - newfirstidx; ++i )
            newvals[i] = NULL;

         /* check for possible overflow or negative value */
         assert(ptrarray->maxusedidx - ptrarray->minusedidx + 1 > 0);

         BMScopyMemoryArray(&newvals[ptrarray->minusedidx - newfirstidx],
            &(ptrarray->vals[ptrarray->minusedidx - ptrarray->firstidx]),
            ptrarray->maxusedidx - ptrarray->minusedidx + 1); /*lint !e866 !e776*/
         for( i = ptrarray->maxusedidx - newfirstidx + 1; i < newvalssize; ++i )
            newvals[i] = NULL;
      }
      else
      {
         for( i = 0; i < newvalssize; ++i )
            newvals[i] = NULL;
      }

      /* free old memory storage, and set the new array parameters */
      BMSfreeBlockMemoryArrayNull(ptrarray->blkmem, &ptrarray->vals, ptrarray->valssize);
      ptrarray->vals = newvals;
      ptrarray->valssize = newvalssize;
      ptrarray->firstidx = newfirstidx;
   }
   else if( ptrarray->firstidx == -1 )
   {
      /* a sufficiently large memory storage exists, but it was cleared */
      nfree = ptrarray->valssize - nused;
      assert(nfree >= 0);
      ptrarray->firstidx = minidx - nfree/2;
      assert(ptrarray->firstidx <= minidx);
      assert(maxidx < ptrarray->firstidx + ptrarray->valssize);
#ifndef NDEBUG
      for( i = 0; i < ptrarray->valssize; ++i )
         assert(ptrarray->vals[i] == NULL);
#endif
   }
   else if( minidx < ptrarray->firstidx )
   {
      /* a sufficiently large memory storage exists, but it has to be shifted to the right */
      nfree = ptrarray->valssize - nused;
      assert(nfree >= 0);
      newfirstidx = minidx - nfree/2;
      newfirstidx = MAX(newfirstidx, 0);
      assert(newfirstidx <= minidx);
      assert(maxidx < newfirstidx + ptrarray->valssize);

      if( ptrarray->minusedidx <= ptrarray->maxusedidx )
      {
         int shift;

         assert(ptrarray->firstidx <= ptrarray->minusedidx);
         assert(ptrarray->maxusedidx < ptrarray->firstidx + ptrarray->valssize);

         /* shift used part of array to the right */
         shift = ptrarray->firstidx - newfirstidx;
         assert(shift > 0);
         for( i = ptrarray->maxusedidx - ptrarray->firstidx; i >= ptrarray->minusedidx - ptrarray->firstidx; --i )
         {
            assert(0 <= i + shift && i + shift < ptrarray->valssize);
            ptrarray->vals[i + shift] = ptrarray->vals[i];
         }
         /* clear the formerly used head of the array */
         for( i = 0; i < shift; ++i )
            ptrarray->vals[ptrarray->minusedidx - ptrarray->firstidx + i] = NULL;
      }
      ptrarray->firstidx = newfirstidx;
   }
   else if( maxidx >= ptrarray->firstidx + ptrarray->valssize )
   {
      /* a sufficiently large memory storage exists, but it has to be shifted to the left */
      nfree = ptrarray->valssize - nused;
      assert(nfree >= 0);
      newfirstidx = minidx - nfree/2;
      newfirstidx = MAX(newfirstidx, 0);
      assert(newfirstidx <= minidx);
      assert(maxidx < newfirstidx + ptrarray->valssize);

      if( ptrarray->minusedidx <= ptrarray->maxusedidx )
      {
         int shift;

         assert(ptrarray->firstidx <= ptrarray->minusedidx);
         assert(ptrarray->maxusedidx < ptrarray->firstidx + ptrarray->valssize);

         /* shift used part of array to the left */
         shift = newfirstidx - ptrarray->firstidx;
         assert(shift > 0);
         for( i = ptrarray->minusedidx - ptrarray->firstidx; i <= ptrarray->maxusedidx - ptrarray->firstidx; ++i )
         {
            assert(0 <= i - shift && i - shift < ptrarray->valssize);
            ptrarray->vals[i - shift] = ptrarray->vals[i];
         }
         /* clear the formerly used tail of the array */
         for( i = 0; i < shift; ++i )
            ptrarray->vals[ptrarray->maxusedidx - ptrarray->firstidx - i] = NULL;
      }
      ptrarray->firstidx = newfirstidx;
   }

   assert(minidx >= ptrarray->firstidx);
   assert(maxidx < ptrarray->firstidx + ptrarray->valssize);

   return SCIP_OKAY;
}

/** clears a dynamic pointer array */
SCIP_RETCODE SCIPptrarrayClear(
   SCIP_PTRARRAY*        ptrarray            /**< dynamic ptr array */
   )
{
   assert(ptrarray != NULL);

   SCIPdebugMessage("clearing ptrarray %p (firstidx=%d, size=%d, range=[%d,%d])\n",
      (void*)ptrarray, ptrarray->firstidx, ptrarray->valssize, ptrarray->minusedidx, ptrarray->maxusedidx);

   if( ptrarray->minusedidx <= ptrarray->maxusedidx )
   {
      assert(ptrarray->firstidx <= ptrarray->minusedidx);
      assert(ptrarray->maxusedidx < ptrarray->firstidx + ptrarray->valssize);
      assert(ptrarray->firstidx != -1);
      assert(ptrarray->valssize > 0);

      /* clear the used part of array */
      BMSclearMemoryArray(&ptrarray->vals[ptrarray->minusedidx - ptrarray->firstidx],
         ptrarray->maxusedidx - ptrarray->minusedidx + 1); /*lint !e866*/

      /* mark the array cleared */
      ptrarray->minusedidx = INT_MAX;
      ptrarray->maxusedidx = INT_MIN;
   }
   assert(ptrarray->minusedidx == INT_MAX);
   assert(ptrarray->maxusedidx == INT_MIN);

   return SCIP_OKAY;
}

/** gets value of entry in dynamic array */
void* SCIPptrarrayGetVal(
   SCIP_PTRARRAY*        ptrarray,           /**< dynamic ptr array */
   int                   idx                 /**< array index to get value for */
   )
{
   assert(ptrarray != NULL);
   assert(idx >= 0);

   if( idx < ptrarray->minusedidx || idx > ptrarray->maxusedidx )
      return NULL;
   else
   {
      assert(ptrarray->vals != NULL);
      assert(idx - ptrarray->firstidx >= 0);
      assert(idx - ptrarray->firstidx < ptrarray->valssize);

      return ptrarray->vals[idx - ptrarray->firstidx];
   }
}

/** sets value of entry in dynamic array */
SCIP_RETCODE SCIPptrarraySetVal(
   SCIP_PTRARRAY*        ptrarray,           /**< dynamic ptr array */
   int                   arraygrowinit,      /**< initial size of array */
   SCIP_Real             arraygrowfac,       /**< growing factor of array */
   int                   idx,                /**< array index to set value for */
   void*                 val                 /**< value to set array index to */
   )
{
   assert(ptrarray != NULL);
   assert(idx >= 0);

   SCIPdebugMessage("setting ptrarray %p (firstidx=%d, size=%d, range=[%d,%d]) index %d to %p\n",
      (void*)ptrarray, ptrarray->firstidx, ptrarray->valssize, ptrarray->minusedidx, ptrarray->maxusedidx, idx, val);

   if( val != NULL )
   {
      /* extend array to be able to store the index */
      SCIP_CALL( SCIPptrarrayExtend(ptrarray, arraygrowinit, arraygrowfac, idx, idx) );
      assert(idx >= ptrarray->firstidx);
      assert(idx < ptrarray->firstidx + ptrarray->valssize);

      /* set the array value of the index */
      ptrarray->vals[idx - ptrarray->firstidx] = val;

      /* update min/maxusedidx */
      ptrarray->minusedidx = MIN(ptrarray->minusedidx, idx);
      ptrarray->maxusedidx = MAX(ptrarray->maxusedidx, idx);
   }
   else if( idx >= ptrarray->firstidx && idx < ptrarray->firstidx + ptrarray->valssize )
   {
      /* set the array value of the index to zero */
      ptrarray->vals[idx - ptrarray->firstidx] = NULL;

      /* check, if we can tighten the min/maxusedidx */
      if( idx == ptrarray->minusedidx )
      {
         assert(ptrarray->maxusedidx >= 0);
         assert(ptrarray->maxusedidx < ptrarray->firstidx + ptrarray->valssize);
         do
         {
            ptrarray->minusedidx++;
         }
         while( ptrarray->minusedidx <= ptrarray->maxusedidx
            && ptrarray->vals[ptrarray->minusedidx - ptrarray->firstidx] == NULL );
         if( ptrarray->minusedidx > ptrarray->maxusedidx )
         {
            ptrarray->minusedidx = INT_MAX;
            ptrarray->maxusedidx = INT_MIN;
         }
      }
      else if( idx == ptrarray->maxusedidx )
      {
         assert(ptrarray->minusedidx >= 0);
         assert(ptrarray->minusedidx < ptrarray->maxusedidx);
         assert(ptrarray->maxusedidx < ptrarray->firstidx + ptrarray->valssize);
         do
         {
            ptrarray->maxusedidx--;
            assert(ptrarray->minusedidx <= ptrarray->maxusedidx);
         }
         while( ptrarray->vals[ptrarray->maxusedidx - ptrarray->firstidx] == NULL );
      }
   }

   return SCIP_OKAY;
}

/** returns the minimal index of all stored non-zero elements */
int SCIPptrarrayGetMinIdx(
   SCIP_PTRARRAY*        ptrarray            /**< dynamic ptr array */
   )
{
   assert(ptrarray != NULL);

   return ptrarray->minusedidx;
}

/** returns the maximal index of all stored non-zero elements */
int SCIPptrarrayGetMaxIdx(
   SCIP_PTRARRAY*        ptrarray            /**< dynamic ptr array */
   )
{
   assert(ptrarray != NULL);

   return ptrarray->maxusedidx;
}


/*
 * Sorting algorithms
 */

/** default comparer for integers */
SCIP_DECL_SORTPTRCOMP(SCIPsortCompInt)
{
   int value1;
   int value2;

   value1 = (int)(size_t)elem1;
   value2 = (int)(size_t)elem2;

   if( value1 < value2 )
      return -1;

   if( value2 < value1 )
      return 1;

   return 0;
}

/* first all upwards-sorting methods */

/** sort an indexed element set in non-decreasing order, resulting in a permutation index array */
void SCIPsort(
   int*                  perm,               /**< pointer to store the resulting permutation */
   SCIP_DECL_SORTINDCOMP((*indcomp)),        /**< data element comparator */
   void*                 dataptr,            /**< pointer to data field that is given to the external compare method */
   int                   len                 /**< number of elements to be sorted (valid index range) */
   )
{
   int pos;

   assert(indcomp != NULL);
   assert(len == 0 || perm != NULL);

   /* create identity permutation */
   for( pos = 0; pos < len; ++pos )
      perm[pos] = pos;

   SCIPsortInd(perm, indcomp, dataptr, len);
}

/* SCIPsortInd(), SCIPsortedvecInsert...(), SCIPsortedvecDelPos...(), SCIPsortedvecFind...() via sort template */
#define SORTTPL_NAMEEXT     Ind
#define SORTTPL_KEYTYPE     int
#define SORTTPL_INDCOMP
#include "scip/sorttpl.c" /*lint !e451*/


/* SCIPsortPtr(), SCIPsortedvecInsert...(), SCIPsortedvecDelPos...(), SCIPsortedvecFind...() via sort template */
#define SORTTPL_NAMEEXT     Ptr
#define SORTTPL_KEYTYPE     void*
#define SORTTPL_PTRCOMP
#include "scip/sorttpl.c" /*lint !e451*/


/* SCIPsortPtrPtr(), SCIPsortedvecInsert...(), SCIPsortedvecDelPos...(), SCIPsortedvecFind...() via sort template */
#define SORTTPL_NAMEEXT     PtrPtr
#define SORTTPL_KEYTYPE     void*
#define SORTTPL_FIELD1TYPE  void*
#define SORTTPL_PTRCOMP
#include "scip/sorttpl.c" /*lint !e451*/


/* SCIPsortPtrReal(), SCIPsortedvecInsert...(), SCIPsortedvecDelPos...(), SCIPsortedvecFind...() via sort template */
#define SORTTPL_NAMEEXT     PtrReal
#define SORTTPL_KEYTYPE     void*
#define SORTTPL_FIELD1TYPE  SCIP_Real
#define SORTTPL_PTRCOMP
#include "scip/sorttpl.c" /*lint !e451*/


/* SCIPsortPtrInt(), SCIPsortedvecInsert...(), SCIPsortedvecDelPos...(), SCIPsortedvecFind...() via sort template */
#define SORTTPL_NAMEEXT     PtrInt
#define SORTTPL_KEYTYPE     void*
#define SORTTPL_FIELD1TYPE  int
#define SORTTPL_PTRCOMP
#include "scip/sorttpl.c" /*lint !e451*/


/* SCIPsortPtrBool(), SCIPsortedvecInsert...(), SCIPsortedvecDelPos...(), SCIPsortedvecFind...() via sort template */
#define SORTTPL_NAMEEXT     PtrBool
#define SORTTPL_KEYTYPE     void*
#define SORTTPL_FIELD1TYPE  SCIP_Bool
#define SORTTPL_PTRCOMP
#include "scip/sorttpl.c" /*lint !e451*/


/* SCIPsortPtrIntInt(), SCIPsortedvecInsert...(), SCIPsortedvecDelPos...(), SCIPsortedvecFind...() via sort template */
#define SORTTPL_NAMEEXT     PtrIntInt
#define SORTTPL_KEYTYPE     void*
#define SORTTPL_FIELD1TYPE  int
#define SORTTPL_FIELD2TYPE  int
#define SORTTPL_PTRCOMP
#include "scip/sorttpl.c" /*lint !e451*/


/* SCIPsortPtrRealInt(), SCIPsortedvecInsert...(), SCIPsortedvecDelPos...(), SCIPsortedvecFind...() via sort template */
#define SORTTPL_NAMEEXT     PtrRealInt
#define SORTTPL_KEYTYPE     void*
#define SORTTPL_FIELD1TYPE  SCIP_Real
#define SORTTPL_FIELD2TYPE  int
#define SORTTPL_PTRCOMP
#include "scip/sorttpl.c" /*lint !e451*/


/* SCIPsortPtrRealBool(), SCIPsortedvecInsert...(), SCIPsortedvecDelPos...(), SCIPsortedvecFind...() via sort template */
#define SORTTPL_NAMEEXT     PtrRealBool
#define SORTTPL_KEYTYPE     void*
#define SORTTPL_FIELD1TYPE  SCIP_Real
#define SORTTPL_FIELD2TYPE  SCIP_Bool
#define SORTTPL_PTRCOMP
#include "scip/sorttpl.c" /*lint !e451*/


/* SCIPsortPtrPtrInt(), SCIPsortedvecInsert...(), SCIPsortedvecDelPos...(), SCIPsortedvecFind...() via sort template */
#define SORTTPL_NAMEEXT     PtrPtrInt
#define SORTTPL_KEYTYPE     void*
#define SORTTPL_FIELD1TYPE  void*
#define SORTTPL_FIELD2TYPE  int
#define SORTTPL_PTRCOMP
#include "scip/sorttpl.c" /*lint !e451*/


/* SCIPsortPtrPtrReal(), SCIPsortedvecInsert...(), SCIPsortedvecDelPos...(), SCIPsortedvecFind...() via sort template */
#define SORTTPL_NAMEEXT     PtrPtrReal
#define SORTTPL_KEYTYPE     void*
#define SORTTPL_FIELD1TYPE  void*
#define SORTTPL_FIELD2TYPE  SCIP_Real
#define SORTTPL_PTRCOMP
#include "scip/sorttpl.c" /*lint !e451*/


/* SCIPsortPtrRealIntInt(), SCIPsortedvecInsert...(), SCIPsortedvecDelPos...(), SCIPsortedvecFind...() via sort template */
#define SORTTPL_NAMEEXT     PtrRealIntInt
#define SORTTPL_KEYTYPE     void*
#define SORTTPL_FIELD1TYPE  SCIP_Real
#define SORTTPL_FIELD2TYPE  int
#define SORTTPL_FIELD3TYPE  int
#define SORTTPL_PTRCOMP
#include "scip/sorttpl.c" /*lint !e451*/


/* SCIPsortPtrPtrIntInt(), SCIPsortedvecInsert...(), SCIPsortedvecDelPos...(), SCIPsortedvecFind...() via sort template */
#define SORTTPL_NAMEEXT     PtrPtrIntInt
#define SORTTPL_KEYTYPE     void*
#define SORTTPL_FIELD1TYPE  void*
#define SORTTPL_FIELD2TYPE  int
#define SORTTPL_FIELD3TYPE  int
#define SORTTPL_PTRCOMP
#include "scip/sorttpl.c" /*lint !e451*/


/* SCIPsortPtrPtrRealInt(), SCIPsortedvecInsert...(), SCIPsortedvecDelPos...(), SCIPsortedvecFind...() via sort template */
#define SORTTPL_NAMEEXT     PtrPtrRealInt
#define SORTTPL_KEYTYPE     void*
#define SORTTPL_FIELD1TYPE  void*
#define SORTTPL_FIELD2TYPE  SCIP_Real
#define SORTTPL_FIELD3TYPE  int
#define SORTTPL_PTRCOMP
#include "scip/sorttpl.c" /*lint !e451*/


/* SCIPsortPtrPtrRealBool(), SCIPsortedvecInsert...(), SCIPsortedvecDelPos...(), SCIPsortedvecFind...() via sort template */
#define SORTTPL_NAMEEXT     PtrPtrRealBool
#define SORTTPL_KEYTYPE     void*
#define SORTTPL_FIELD1TYPE  void*
#define SORTTPL_FIELD2TYPE  SCIP_Real
#define SORTTPL_FIELD3TYPE  SCIP_Bool
#define SORTTPL_PTRCOMP
#include "scip/sorttpl.c" /*lint !e451*/


/* SCIPsortPtrPtrLongInt(), SCIPsortedvecInsert...(), SCIPsortedvecDelPos...(), SCIPsortedvecFind...() via sort template */
#define SORTTPL_NAMEEXT     PtrPtrLongInt
#define SORTTPL_KEYTYPE     void*
#define SORTTPL_FIELD1TYPE  void*
#define SORTTPL_FIELD2TYPE  SCIP_Longint
#define SORTTPL_FIELD3TYPE  int
#define SORTTPL_PTRCOMP
#include "scip/sorttpl.c" /*lint !e451*/


/* SCIPsortPtrPtrLongIntInt(), SCIPsortedvecInsert...(), SCIPsortedvecDelPos...(), SCIPsortedvecFind...() via sort template */
#define SORTTPL_NAMEEXT     PtrPtrLongIntInt
#define SORTTPL_KEYTYPE     void*
#define SORTTPL_FIELD1TYPE  void*
#define SORTTPL_FIELD2TYPE  SCIP_Longint
#define SORTTPL_FIELD3TYPE  int
#define SORTTPL_FIELD4TYPE  int
#define SORTTPL_PTRCOMP
#include "scip/sorttpl.c" /*lint !e451*/


/* SCIPsortReal(), SCIPsortedvecInsert...(), SCIPsortedvecDelPos...(), SCIPsortedvecFind...() via sort template */
#define SORTTPL_NAMEEXT     Real
#define SORTTPL_KEYTYPE     SCIP_Real
#include "scip/sorttpl.c" /*lint !e451*/


/* SCIPsortRealBoolPtr(), SCIPsortedvecInsert...(), SCIPsortedvecDelPos...(), SCIPsortedvecFind...() via sort template */
#define SORTTPL_NAMEEXT     RealBoolPtr
#define SORTTPL_KEYTYPE     SCIP_Real
#define SORTTPL_FIELD1TYPE  SCIP_Bool
#define SORTTPL_FIELD2TYPE  void*
#include "scip/sorttpl.c" /*lint !e451*/


/* SCIPsortRealPtr(), SCIPsortedvecInsert...(), SCIPsortedvecDelPos...(), SCIPsortedvecFind...() via sort template */
#define SORTTPL_NAMEEXT     RealPtr
#define SORTTPL_KEYTYPE     SCIP_Real
#define SORTTPL_FIELD1TYPE  void*
#include "scip/sorttpl.c" /*lint !e451*/


/* SCIPsortRealInt(), SCIPsortedvecInsert...(), SCIPsortedvecDelPos...(), SCIPsortedvecFind...() via sort template */
#define SORTTPL_NAMEEXT     RealInt
#define SORTTPL_KEYTYPE     SCIP_Real
#define SORTTPL_FIELD1TYPE  int
#include "scip/sorttpl.c" /*lint !e451*/


/* SCIPsortRealIntInt(), SCIPsortedvecInsert...(), SCIPsortedvecDelPos...(), SCIPsortedvecFind...() via sort template */
#define SORTTPL_NAMEEXT     RealIntInt
#define SORTTPL_KEYTYPE     SCIP_Real
#define SORTTPL_FIELD1TYPE  int
#define SORTTPL_FIELD2TYPE  int
#include "scip/sorttpl.c" /*lint !e451*/


/* SCIPsortRealIntLong(), SCIPsortedvecInsert...(), SCIPsortedvecDelPos...(), SCIPsortedvecFind...() via sort template */
#define SORTTPL_NAMEEXT     RealIntLong
#define SORTTPL_KEYTYPE     SCIP_Real
#define SORTTPL_FIELD1TYPE  int
#define SORTTPL_FIELD2TYPE  SCIP_Longint
#include "scip/sorttpl.c" /*lint !e451*/


/* SCIPsortRealIntPtr(), SCIPsortedvecInsert...(), SCIPsortedvecDelPos...(), SCIPsortedvecFind...() via sort template */
#define SORTTPL_NAMEEXT     RealIntPtr
#define SORTTPL_KEYTYPE     SCIP_Real
#define SORTTPL_FIELD1TYPE  int
#define SORTTPL_FIELD2TYPE  void*
#include "scip/sorttpl.c" /*lint !e451*/


/* SCIPsortRealRealPtr(), SCIPsortedvecInsert...(), SCIPsortedvecDelPos...(), SCIPsortedvecFind...() via sort template */
#define SORTTPL_NAMEEXT     RealRealPtr
#define SORTTPL_KEYTYPE     SCIP_Real
#define SORTTPL_FIELD1TYPE  SCIP_Real
#define SORTTPL_FIELD2TYPE  void*
#include "scip/sorttpl.c" /*lint !e451*/


/* SCIPsortRealLongRealInt(), SCIPsortedvecInsert...(), SCIPsortedvecDelPos...(), SCIPsortedvecFind...() via sort template */
#define SORTTPL_NAMEEXT     RealLongRealInt
#define SORTTPL_KEYTYPE     SCIP_Real
#define SORTTPL_FIELD1TYPE  SCIP_Longint
#define SORTTPL_FIELD2TYPE  SCIP_Real
#define SORTTPL_FIELD3TYPE  int
#include "scip/sorttpl.c" /*lint !e451*/

/* SCIPsortRealRealIntInt(), SCIPsortedvecInsert...(), SCIPsortedvecDelPos...(), SCIPsortedvecFind...() via sort template */
#define SORTTPL_NAMEEXT     RealRealIntInt
#define SORTTPL_KEYTYPE     SCIP_Real
#define SORTTPL_FIELD1TYPE  SCIP_Real
#define SORTTPL_FIELD2TYPE  int
#define SORTTPL_FIELD3TYPE  int
#include "scip/sorttpl.c" /*lint !e451*/


/* SCIPsortRealRealRealInt(), SCIPsortedvecInsert...(), SCIPsortedvecDelPos...(), SCIPsortedvecFind...() via sort template */
#define SORTTPL_NAMEEXT     RealRealRealInt
#define SORTTPL_KEYTYPE     SCIP_Real
#define SORTTPL_FIELD1TYPE  SCIP_Real
#define SORTTPL_FIELD2TYPE  SCIP_Real
#define SORTTPL_FIELD3TYPE  int
#include "scip/sorttpl.c" /*lint !e451*/


/* SCIPsortRealRealRealPtr(), SCIPsortedvecInsert...(), SCIPsortedvecDelPos...(), SCIPsortedvecFind...() via sort template */
#define SORTTPL_NAMEEXT     RealRealRealPtr
#define SORTTPL_KEYTYPE     SCIP_Real
#define SORTTPL_FIELD1TYPE  SCIP_Real
#define SORTTPL_FIELD2TYPE  SCIP_Real
#define SORTTPL_FIELD3TYPE  void*
#include "scip/sorttpl.c" /*lint !e451*/


/* SCIPsortRealPtrPtrInt(), SCIPsortedvecInsert...(), SCIPsortedvecDelPos...(), SCIPsortedvecFind...() via sort template */
#define SORTTPL_NAMEEXT     RealPtrPtrInt
#define SORTTPL_KEYTYPE     SCIP_Real
#define SORTTPL_FIELD1TYPE  void*
#define SORTTPL_FIELD2TYPE  void*
#define SORTTPL_FIELD3TYPE  int
#include "scip/sorttpl.c" /*lint !e451*/


/* SCIPsortRealPtrPtrIntInt(), SCIPsortedvecInsert...(), SCIPsortedvecDelPos...(), SCIPsortedvecFind...() via sort template */
#define SORTTPL_NAMEEXT     RealPtrPtrIntInt
#define SORTTPL_KEYTYPE     SCIP_Real
#define SORTTPL_FIELD1TYPE  void*
#define SORTTPL_FIELD2TYPE  void*
#define SORTTPL_FIELD3TYPE  int
#define SORTTPL_FIELD4TYPE  int
#include "scip/sorttpl.c" /*lint !e451*/


/* SCIPsortRealRealRealBoolPtr(), SCIPsortedvecInsert...(), SCIPsortedvecDelPos...(), SCIPsortedvecFind...() via sort template */
#define SORTTPL_NAMEEXT     RealRealRealBoolPtr
#define SORTTPL_KEYTYPE     SCIP_Real
#define SORTTPL_FIELD1TYPE  SCIP_Real
#define SORTTPL_FIELD2TYPE  SCIP_Real
#define SORTTPL_FIELD3TYPE  SCIP_Bool
#define SORTTPL_FIELD4TYPE  void*
#include "scip/sorttpl.c" /*lint !e451*/


/* SCIPsortRealRealRealBoolBoolPtr(), SCIPsortedvecInsert...(), SCIPsortedvecDelPos...(), SCIPsortedvecFind...() via sort template */
#define SORTTPL_NAMEEXT     RealRealRealBoolBoolPtr
#define SORTTPL_KEYTYPE     SCIP_Real
#define SORTTPL_FIELD1TYPE  SCIP_Real
#define SORTTPL_FIELD2TYPE  SCIP_Real
#define SORTTPL_FIELD3TYPE  SCIP_Bool
#define SORTTPL_FIELD4TYPE  SCIP_Bool
#define SORTTPL_FIELD5TYPE  void*
#include "scip/sorttpl.c" /*lint !e451*/


/* SCIPsortInt(), SCIPsortedvecInsert...(), SCIPsortedvecDelPos...(), SCIPsortedvecFind...() via sort template */
#define SORTTPL_NAMEEXT     Int
#define SORTTPL_KEYTYPE     int
#include "scip/sorttpl.c" /*lint !e451*/


/* SCIPsortIntInt(), SCIPsortedvecInsert...(), SCIPsortedvecDelPos...(), SCIPsortedvecFind...() via sort template */
#define SORTTPL_NAMEEXT     IntInt
#define SORTTPL_KEYTYPE     int
#define SORTTPL_FIELD1TYPE  int
#include "scip/sorttpl.c" /*lint !e451*/


/* SCIPsortIntReal(), SCIPsortedvecInsert...(), SCIPsortedvecDelPos...(), SCIPsortedvecFind...() via sort template */
#define SORTTPL_NAMEEXT     IntReal
#define SORTTPL_KEYTYPE     int
#define SORTTPL_FIELD1TYPE  SCIP_Real
#include "scip/sorttpl.c" /*lint !e451*/


/* SCIPsortIntPtr(), SCIPsortedvecInsert...(), SCIPsortedvecDelPos...(), SCIPsortedvecFind...() via sort template */
#define SORTTPL_NAMEEXT     IntPtr
#define SORTTPL_KEYTYPE     int
#define SORTTPL_FIELD1TYPE  void*
#include "scip/sorttpl.c" /*lint !e451*/


/* SCIPsortIntIntInt(), SCIPsortedvecInsert...(), SCIPsortedvecDelPos...(), SCIPsortedvecFind...() via sort template */
#define SORTTPL_NAMEEXT     IntIntInt
#define SORTTPL_KEYTYPE     int
#define SORTTPL_FIELD1TYPE  int
#define SORTTPL_FIELD2TYPE  int
#include "scip/sorttpl.c" /*lint !e451*/


/* SCIPsortIntIntLong(), SCIPsortedvecInsert...(), SCIPsortedvecDelPos...(), SCIPsortedvecFind...() via sort template */
#define SORTTPL_NAMEEXT     IntIntLong
#define SORTTPL_KEYTYPE     int
#define SORTTPL_FIELD1TYPE  int
#define SORTTPL_FIELD2TYPE  SCIP_Longint
#include "scip/sorttpl.c" /*lint !e451*/

/* SCIPsortIntRealLong(), SCIPsortedvecInsert...(), SCIPsortedvecDelPos...(), SCIPsortedvecFind...() via sort template */
#define SORTTPL_NAMEEXT     IntRealLong
#define SORTTPL_KEYTYPE     int
#define SORTTPL_FIELD1TYPE  SCIP_Real
#define SORTTPL_FIELD2TYPE  SCIP_Longint
#include "scip/sorttpl.c" /*lint !e451*/


/* SCIPsortIntIntPtr(), SCIPsortedvecInsert...(), SCIPsortedvecDelPos...(), SCIPsortedvecFind...() via sort template */
#define SORTTPL_NAMEEXT     IntIntPtr
#define SORTTPL_KEYTYPE     int
#define SORTTPL_FIELD1TYPE  int
#define SORTTPL_FIELD2TYPE  void*
#include "scip/sorttpl.c" /*lint !e451*/


/* SCIPsortIntIntReal(), SCIPsortedvecInsert...(), SCIPsortedvecDelPos...(), SCIPsortedvecFind...() via sort template */
#define SORTTPL_NAMEEXT     IntIntReal
#define SORTTPL_KEYTYPE     int
#define SORTTPL_FIELD1TYPE  int
#define SORTTPL_FIELD2TYPE  SCIP_Real
#include "scip/sorttpl.c" /*lint !e451*/


/* SCIPsortIntPtrReal(), SCIPsortedvecInsert...(), SCIPsortedvecDelPos...(), SCIPsortedvecFind...() via sort template */
#define SORTTPL_NAMEEXT     IntPtrReal
#define SORTTPL_KEYTYPE     int
#define SORTTPL_FIELD1TYPE  void*
#define SORTTPL_FIELD2TYPE  SCIP_Real
#include "scip/sorttpl.c" /*lint !e451*/


/* SCIPsortIntIntIntPtr(), SCIPsortedvecInsert...(), SCIPsortedvecDelPos...(), SCIPsortedvecFind...() via sort template */
#define SORTTPL_NAMEEXT     IntIntIntPtr
#define SORTTPL_KEYTYPE     int
#define SORTTPL_FIELD1TYPE  int
#define SORTTPL_FIELD2TYPE  int
#define SORTTPL_FIELD3TYPE  void*
#include "scip/sorttpl.c" /*lint !e451*/

/* SCIPsortIntIntIntReal(), SCIPsortedvecInsert...(), SCIPsortedvecDelPos...(), SCIPsortedvecFind...() via sort template */
#define SORTTPL_NAMEEXT     IntIntIntReal
#define SORTTPL_KEYTYPE     int
#define SORTTPL_FIELD1TYPE  int
#define SORTTPL_FIELD2TYPE  int
#define SORTTPL_FIELD3TYPE  SCIP_Real
#include "scip/sorttpl.c" /*lint !e451*/

/* SCIPsortIntPtrIntReal(), SCIPsortedvecInsert...(), SCIPsortedvecDelPos...(), SCIPsortedvecFind...() via sort template */
#define SORTTPL_NAMEEXT     IntPtrIntReal
#define SORTTPL_KEYTYPE     int
#define SORTTPL_FIELD1TYPE  void*
#define SORTTPL_FIELD2TYPE  int
#define SORTTPL_FIELD3TYPE  SCIP_Real
#include "scip/sorttpl.c" /*lint !e451*/


/* SCIPsortLong(), SCIPsortedvecInsert...(), SCIPsortedvecDelPos...(), SCIPsortedvecFind...() via sort template */
#define SORTTPL_NAMEEXT     Long
#define SORTTPL_KEYTYPE     SCIP_Longint
#include "scip/sorttpl.c" /*lint !e451*/


/* SCIPsortLongPtr(), SCIPsortedvecInsert...(), SCIPsortedvecDelPos...(), SCIPsortedvecFind...() via sort template */
#define SORTTPL_NAMEEXT     LongPtr
#define SORTTPL_KEYTYPE     SCIP_Longint
#define SORTTPL_FIELD1TYPE  void*
#include "scip/sorttpl.c" /*lint !e451*/


/* SCIPsortLongPtrInt(), SCIPsortedvecInsert...(), SCIPsortedvecDelPos...(), SCIPsortedvecFind...() via sort template */
#define SORTTPL_NAMEEXT     LongPtrInt
#define SORTTPL_KEYTYPE     SCIP_Longint
#define SORTTPL_FIELD1TYPE  void*
#define SORTTPL_FIELD2TYPE  int
#include "scip/sorttpl.c" /*lint !e451*/


/* SCIPsortLongPtrRealBool(), SCIPsortedvecInsert...(), SCIPsortedvecDelPos...(), SCIPsortedvecFind...() via sort template */
#define SORTTPL_NAMEEXT     LongPtrRealBool
#define SORTTPL_KEYTYPE     SCIP_Longint
#define SORTTPL_FIELD1TYPE  void*
#define SORTTPL_FIELD2TYPE  SCIP_Real
#define SORTTPL_FIELD3TYPE  SCIP_Bool
#include "scip/sorttpl.c" /*lint !e451*/


/* SCIPsortLongPtrRealRealBool(), SCIPsortedvecInsert...(), SCIPsortedvecDelPos...(), SCIPsortedvecFind...() via sort template */
#define SORTTPL_NAMEEXT     LongPtrRealRealBool
#define SORTTPL_KEYTYPE     SCIP_Longint
#define SORTTPL_FIELD1TYPE  void*
#define SORTTPL_FIELD2TYPE  SCIP_Real
#define SORTTPL_FIELD3TYPE  SCIP_Real
#define SORTTPL_FIELD4TYPE  SCIP_Bool
#include "scip/sorttpl.c" /*lint !e451*/


/* SCIPsortLongPtrRealRealIntBool(), SCIPsortedvecInsert...(), SCIPsortedvecDelPos...(), SCIPsortedvecFind...() via sort template */
#define SORTTPL_NAMEEXT     LongPtrRealRealIntBool
#define SORTTPL_KEYTYPE     SCIP_Longint
#define SORTTPL_FIELD1TYPE  void*
#define SORTTPL_FIELD2TYPE  SCIP_Real
#define SORTTPL_FIELD3TYPE  SCIP_Real
#define SORTTPL_FIELD4TYPE  int
#define SORTTPL_FIELD5TYPE  SCIP_Bool
#include "scip/sorttpl.c" /*lint !e451*/


/* SCIPsortLongPtrPtrInt(), SCIPsortedvecInsert...(), SCIPsortedvecDelPos...(), SCIPsortedvecFind...() via sort template */
#define SORTTPL_NAMEEXT     LongPtrPtrInt
#define SORTTPL_KEYTYPE     SCIP_Longint
#define SORTTPL_FIELD1TYPE  void*
#define SORTTPL_FIELD2TYPE  void*
#define SORTTPL_FIELD3TYPE  int
#include "scip/sorttpl.c" /*lint !e451*/


/* SCIPsortLongPtrPtrIntInt(), SCIPsortedvecInsert...(), SCIPsortedvecDelPos...(), SCIPsortedvecFind...() via sort template */
#define SORTTPL_NAMEEXT     LongPtrPtrIntInt
#define SORTTPL_KEYTYPE     SCIP_Longint
#define SORTTPL_FIELD1TYPE  void*
#define SORTTPL_FIELD2TYPE  void*
#define SORTTPL_FIELD3TYPE  int
#define SORTTPL_FIELD4TYPE  int
#include "scip/sorttpl.c" /*lint !e451*/


/* SCIPsortLongPtrPtrBoolInt(), SCIPsortedvecInsert...(), SCIPsortedvecDelPos...(), SCIPsortedvecFind...() via sort template */
#define SORTTPL_NAMEEXT     LongPtrPtrBoolInt
#define SORTTPL_KEYTYPE     SCIP_Longint
#define SORTTPL_FIELD1TYPE  void*
#define SORTTPL_FIELD2TYPE  void*
#define SORTTPL_FIELD3TYPE  SCIP_Bool
#define SORTTPL_FIELD4TYPE  int
#include "scip/sorttpl.c" /*lint !e451*/


/* SCIPsortPtrIntIntBoolBool(), SCIPsortedvecInsert...(), SCIPsortedvecDelPos...(), SCIPsortedvecFind...() via sort template */
#define SORTTPL_NAMEEXT     PtrIntIntBoolBool
#define SORTTPL_KEYTYPE     void*
#define SORTTPL_FIELD1TYPE  int
#define SORTTPL_FIELD2TYPE  int
#define SORTTPL_FIELD3TYPE  SCIP_Bool
#define SORTTPL_FIELD4TYPE  SCIP_Bool
#define SORTTPL_PTRCOMP
#include "scip/sorttpl.c" /*lint !e451*/


/* SCIPsortIntPtrIntIntBoolBool(), SCIPsortedvecInsert...(), SCIPsortedvecDelPos...(), SCIPsortedvecFind...() via sort template */
#define SORTTPL_NAMEEXT     IntPtrIntIntBoolBool
#define SORTTPL_KEYTYPE     int
#define SORTTPL_FIELD1TYPE  void*
#define SORTTPL_FIELD2TYPE  int
#define SORTTPL_FIELD3TYPE  int
#define SORTTPL_FIELD4TYPE  SCIP_Bool
#define SORTTPL_FIELD5TYPE  SCIP_Bool
#include "scip/sorttpl.c" /*lint !e451*/


/* now all downwards-sorting methods */


/** sort an indexed element set in non-increasing order, resulting in a permutation index array */
void SCIPsortDown(
   int*                  perm,               /**< pointer to store the resulting permutation */
   SCIP_DECL_SORTINDCOMP((*indcomp)),        /**< data element comparator */
   void*                 dataptr,            /**< pointer to data field that is given to the external compare method */
   int                   len                 /**< number of elements to be sorted (valid index range) */
   )
{
   int pos;

   assert(indcomp != NULL);
   assert(len == 0 || perm != NULL);

   /* create identity permutation */
   for( pos = 0; pos < len; ++pos )
      perm[pos] = pos;

   SCIPsortDownInd(perm, indcomp, dataptr, len);
}


/* SCIPsortDownInd(), SCIPsortedvecInsert...(), SCIPsortedvecDelPos...(), SCIPsortedvecFind...() via sort template */
#define SORTTPL_NAMEEXT     DownInd
#define SORTTPL_KEYTYPE     int
#define SORTTPL_INDCOMP
#define SORTTPL_BACKWARDS
#include "scip/sorttpl.c" /*lint !e451*/


/* SCIPsortDownPtr(), SCIPsortedvecInsert...(), SCIPsortedvecDelPos...(), SCIPsortedvecFind...() via sort template */
#define SORTTPL_NAMEEXT     DownPtr
#define SORTTPL_KEYTYPE     void*
#define SORTTPL_PTRCOMP
#define SORTTPL_BACKWARDS
#include "scip/sorttpl.c" /*lint !e451*/


/* SCIPsortDownPtrPtr(), SCIPsortedvecInsert...(), SCIPsortedvecDelPos...(), SCIPsortedvecFind...() via sort template */
#define SORTTPL_NAMEEXT     DownPtrPtr
#define SORTTPL_KEYTYPE     void*
#define SORTTPL_FIELD1TYPE  void*
#define SORTTPL_PTRCOMP
#define SORTTPL_BACKWARDS
#include "scip/sorttpl.c" /*lint !e451*/


/* SCIPsortDownPtrReal(), SCIPsortedvecInsert...(), SCIPsortedvecDelPos...(), SCIPsortedvecFind...() via sort template */
#define SORTTPL_NAMEEXT     DownPtrReal
#define SORTTPL_KEYTYPE     void*
#define SORTTPL_FIELD1TYPE  SCIP_Real
#define SORTTPL_PTRCOMP
#define SORTTPL_BACKWARDS
#include "scip/sorttpl.c" /*lint !e451*/


/* SCIPsortDownPtrInt(), SCIPsortedvecInsert...(), SCIPsortedvecDelPos...(), SCIPsortedvecFind...() via sort template */
#define SORTTPL_NAMEEXT     DownPtrInt
#define SORTTPL_KEYTYPE     void*
#define SORTTPL_FIELD1TYPE  int
#define SORTTPL_PTRCOMP
#define SORTTPL_BACKWARDS
#include "scip/sorttpl.c" /*lint !e451*/

/* SCIPsortDownPtrBool(), SCIPsortedvecInsert...(), SCIPsortedvecDelPos...(), SCIPsortedvecFind...() via sort template */
#define SORTTPL_NAMEEXT     DownPtrBool
#define SORTTPL_KEYTYPE     void*
#define SORTTPL_FIELD1TYPE  SCIP_Bool
#define SORTTPL_PTRCOMP
#define SORTTPL_BACKWARDS
#include "scip/sorttpl.c" /*lint !e451*/

/* SCIPsortDownPtrIntInt(), SCIPsortedvecInsert...(), SCIPsortedvecDelPos...(), SCIPsortedvecFind...() via sort template */
#define SORTTPL_NAMEEXT     DownPtrIntInt
#define SORTTPL_KEYTYPE     void*
#define SORTTPL_FIELD1TYPE  int
#define SORTTPL_FIELD2TYPE  int
#define SORTTPL_PTRCOMP
#define SORTTPL_BACKWARDS
#include "scip/sorttpl.c" /*lint !e451*/


/* SCIPsortDownPtrRealInt(), SCIPsortedvecInsert...(), SCIPsortedvecDelPos...(), SCIPsortedvecFind...() via sort template */
#define SORTTPL_NAMEEXT     DownPtrRealInt
#define SORTTPL_KEYTYPE     void*
#define SORTTPL_FIELD1TYPE  SCIP_Real
#define SORTTPL_FIELD2TYPE  int
#define SORTTPL_PTRCOMP
#define SORTTPL_BACKWARDS
#include "scip/sorttpl.c" /*lint !e451*/


/* SCIPsortDownPtrRealBool(), SCIPsortedvecInsert...(), SCIPsortedvecDelPos...(), SCIPsortedvecFind...() via sort template */
#define SORTTPL_NAMEEXT     DownPtrRealBool
#define SORTTPL_KEYTYPE     void*
#define SORTTPL_FIELD1TYPE  SCIP_Real
#define SORTTPL_FIELD2TYPE  SCIP_Bool
#define SORTTPL_PTRCOMP
#define SORTTPL_BACKWARDS
#include "scip/sorttpl.c" /*lint !e451*/


/* SCIPsortDownPtrPtrInt(), SCIPsortedvecInsert...(), SCIPsortedvecDelPos...(), SCIPsortedvecFind...() via sort template */
#define SORTTPL_NAMEEXT     DownPtrPtrInt
#define SORTTPL_KEYTYPE     void*
#define SORTTPL_FIELD1TYPE  void*
#define SORTTPL_FIELD2TYPE  int
#define SORTTPL_PTRCOMP
#define SORTTPL_BACKWARDS
#include "scip/sorttpl.c" /*lint !e451*/


/* SCIPsortDownPtrPtrReal(), SCIPsortedvecInsert...(), SCIPsortedvecDelPos...(), SCIPsortedvecFind...() via sort template */
#define SORTTPL_NAMEEXT     DownPtrPtrReal
#define SORTTPL_KEYTYPE     void*
#define SORTTPL_FIELD1TYPE  void*
#define SORTTPL_FIELD2TYPE  SCIP_Real
#define SORTTPL_PTRCOMP
#define SORTTPL_BACKWARDS
#include "scip/sorttpl.c" /*lint !e451*/


/* SCIPsortDownPtrRealIntInt(), SCIPsortedvecInsert...(), SCIPsortedvecDelPos...(), SCIPsortedvecFind...() via sort template */
#define SORTTPL_NAMEEXT     DownPtrRealIntInt
#define SORTTPL_KEYTYPE     void*
#define SORTTPL_FIELD1TYPE  SCIP_Real
#define SORTTPL_FIELD2TYPE  int
#define SORTTPL_FIELD3TYPE  int
#define SORTTPL_PTRCOMP
#define SORTTPL_BACKWARDS
#include "scip/sorttpl.c" /*lint !e451*/


/* SCIPsortDownPtrPtrIntInt(), SCIPsortedvecInsert...(), SCIPsortedvecDelPos...(), SCIPsortedvecFind...() via sort template */
#define SORTTPL_NAMEEXT     DownPtrPtrIntInt
#define SORTTPL_KEYTYPE     void*
#define SORTTPL_FIELD1TYPE  void*
#define SORTTPL_FIELD2TYPE  int
#define SORTTPL_FIELD3TYPE  int
#define SORTTPL_PTRCOMP
#define SORTTPL_BACKWARDS
#include "scip/sorttpl.c" /*lint !e451*/


/* SCIPsortDownPtrPtrRealInt(), SCIPsortedvecInsert...(), SCIPsortedvecDelPos...(), SCIPsortedvecFind...() via sort template */
#define SORTTPL_NAMEEXT     DownPtrPtrRealInt
#define SORTTPL_KEYTYPE     void*
#define SORTTPL_FIELD1TYPE  void*
#define SORTTPL_FIELD2TYPE  SCIP_Real
#define SORTTPL_FIELD3TYPE  int
#define SORTTPL_PTRCOMP
#define SORTTPL_BACKWARDS
#include "scip/sorttpl.c" /*lint !e451*/


/* SCIPsortDownPtrPtrRealBool(), SCIPsortedvecInsert...(), SCIPsortedvecDelPos...(), SCIPsortedvecFind...() via sort template */
#define SORTTPL_NAMEEXT     DownPtrPtrRealBool
#define SORTTPL_KEYTYPE     void*
#define SORTTPL_FIELD1TYPE  void*
#define SORTTPL_FIELD2TYPE  SCIP_Real
#define SORTTPL_FIELD3TYPE  SCIP_Bool
#define SORTTPL_PTRCOMP
#define SORTTPL_BACKWARDS
#include "scip/sorttpl.c" /*lint !e451*/


/* SCIPsortDownPtrPtrLongInt(), SCIPsortedvecInsert...(), SCIPsortedvecDelPos...(), SCIPsortedvecFind...() via sort template */
#define SORTTPL_NAMEEXT     DownPtrPtrLongInt
#define SORTTPL_KEYTYPE     void*
#define SORTTPL_FIELD1TYPE  void*
#define SORTTPL_FIELD2TYPE  SCIP_Longint
#define SORTTPL_FIELD3TYPE  int
#define SORTTPL_PTRCOMP
#define SORTTPL_BACKWARDS
#include "scip/sorttpl.c" /*lint !e451*/


/* SCIPsortDownPtrPtrLongIntInt(), SCIPsortedvecInsert...(), SCIPsortedvecDelPos...(), SCIPsortedvecFind...() via sort template */
#define SORTTPL_NAMEEXT     DownPtrPtrLongIntInt
#define SORTTPL_KEYTYPE     void*
#define SORTTPL_FIELD1TYPE  void*
#define SORTTPL_FIELD2TYPE  SCIP_Longint
#define SORTTPL_FIELD3TYPE  int
#define SORTTPL_FIELD4TYPE  int
#define SORTTPL_PTRCOMP
#define SORTTPL_BACKWARDS
#include "scip/sorttpl.c" /*lint !e451*/


/* SCIPsortDownReal(), SCIPsortedvecInsert...(), SCIPsortedvecDelPos...(), SCIPsortedvecFind...() via sort template */
#define SORTTPL_NAMEEXT     DownReal
#define SORTTPL_KEYTYPE     SCIP_Real
#define SORTTPL_BACKWARDS
#include "scip/sorttpl.c" /*lint !e451*/


/* SCIPsortDownRealBoolPtr(), SCIPsortedvecInsert...(), SCIPsortedvecDelPos...(), SCIPsortedvecFind...() via sort template */
#define SORTTPL_NAMEEXT     DownRealBoolPtr
#define SORTTPL_KEYTYPE     SCIP_Real
#define SORTTPL_FIELD1TYPE  SCIP_Bool
#define SORTTPL_FIELD2TYPE  void*
#define SORTTPL_BACKWARDS
#include "scip/sorttpl.c" /*lint !e451*/


/* SCIPsortDownRealPtr(), SCIPsortedvecInsert...(), SCIPsortedvecDelPos...(), SCIPsortedvecFind...() via sort template */
#define SORTTPL_NAMEEXT     DownRealPtr
#define SORTTPL_KEYTYPE     SCIP_Real
#define SORTTPL_FIELD1TYPE  void*
#define SORTTPL_BACKWARDS
#include "scip/sorttpl.c" /*lint !e451*/


/* SCIPsortDownRealInt(), SCIPsortedvecInsert...(), SCIPsortedvecDelPos...(), SCIPsortedvecFind...() via sort template */
#define SORTTPL_NAMEEXT     DownRealInt
#define SORTTPL_KEYTYPE     SCIP_Real
#define SORTTPL_FIELD1TYPE  int
#define SORTTPL_BACKWARDS
#include "scip/sorttpl.c" /*lint !e451*/


/* SCIPsortDownRealIntLong(), SCIPsortedvecInsert...(), SCIPsortedvecDelPos...(), SCIPsortedvecFind...() via sort template */
#define SORTTPL_NAMEEXT     DownRealIntLong
#define SORTTPL_KEYTYPE     SCIP_Real
#define SORTTPL_FIELD1TYPE  int
#define SORTTPL_FIELD2TYPE  SCIP_Longint
#define SORTTPL_BACKWARDS
#include "scip/sorttpl.c" /*lint !e451*/


/* SCIPsortDownRealIntPtr(), SCIPsortedvecInsert...(), SCIPsortedvecDelPos...(), SCIPsortedvecFind...() via sort template */
#define SORTTPL_NAMEEXT     DownRealIntPtr
#define SORTTPL_KEYTYPE     SCIP_Real
#define SORTTPL_FIELD1TYPE  int
#define SORTTPL_FIELD2TYPE  void*
#define SORTTPL_BACKWARDS
#include "scip/sorttpl.c" /*lint !e451*/


/* SCIPsortDownRealPtrPtr(), SCIPsortedvecInsert...(), SCIPsortedvecDelPos...(), SCIPsortedvecFind...() via sort template */
#define SORTTPL_NAMEEXT     DownRealPtrPtr
#define SORTTPL_KEYTYPE     SCIP_Real
#define SORTTPL_FIELD1TYPE  void*
#define SORTTPL_FIELD2TYPE  void*
#define SORTTPL_BACKWARDS
#include "scip/sorttpl.c" /*lint !e451*/

/* SCIPsortDownRealRealInt(), SCIPsortedvecInsert...(), SCIPsortedvecDelPos...(), SCIPsortedvecFind...() via sort template */
#define SORTTPL_NAMEEXT     DownRealRealInt
#define SORTTPL_KEYTYPE     SCIP_Real
#define SORTTPL_FIELD1TYPE  SCIP_Real
#define SORTTPL_FIELD2TYPE  int
#define SORTTPL_BACKWARDS
#include "scip/sorttpl.c" /*lint !e451*/

/* SCIPsortDownRealRealPtr(), SCIPsortedvecInsert...(), SCIPsortedvecDelPos...(), SCIPsortedvecFind...() via sort template */
#define SORTTPL_NAMEEXT     DownRealRealPtr
#define SORTTPL_KEYTYPE     SCIP_Real
#define SORTTPL_FIELD1TYPE  SCIP_Real
#define SORTTPL_FIELD2TYPE  void*
#define SORTTPL_BACKWARDS
#include "scip/sorttpl.c" /*lint !e451*/

/* SCIPsortDownRealRealPtrPtr(), SCIPsortedvecInsert...(), SCIPsortedvecDelPos...(), SCIPsortedvecFind...() via sort template */
#define SORTTPL_NAMEEXT     DownRealRealPtrPtr
#define SORTTPL_KEYTYPE     SCIP_Real
#define SORTTPL_FIELD1TYPE  SCIP_Real
#define SORTTPL_FIELD2TYPE  void*
#define SORTTPL_FIELD3TYPE  void*
#define SORTTPL_BACKWARDS
#include "scip/sorttpl.c" /*lint !e451*/


/* SCIPsortDownRealLongRealInt(), SCIPsortedvecInsert...(), SCIPsortedvecDelPos...(), SCIPsortedvecFind...() via sort template */
#define SORTTPL_NAMEEXT     DownRealLongRealInt
#define SORTTPL_KEYTYPE     SCIP_Real
#define SORTTPL_FIELD1TYPE  SCIP_Longint
#define SORTTPL_FIELD2TYPE  SCIP_Real
#define SORTTPL_FIELD3TYPE  int
#define SORTTPL_BACKWARDS
#include "scip/sorttpl.c" /*lint !e451*/


/* SCIPsortDownRealRealIntInt(), SCIPsortedvecInsert...(), SCIPsortedvecDelPos...(), SCIPsortedvecFind...() via sort template */
#define SORTTPL_NAMEEXT     DownRealRealIntInt
#define SORTTPL_KEYTYPE     SCIP_Real
#define SORTTPL_FIELD1TYPE  SCIP_Real
#define SORTTPL_FIELD2TYPE  int
#define SORTTPL_FIELD3TYPE  int
#define SORTTPL_BACKWARDS
#include "scip/sorttpl.c" /*lint !e451*/


/* SCIPsortDownRealRealRealInt(), SCIPsortedvecInsert...(), SCIPsortedvecDelPos...(), SCIPsortedvecFind...() via sort template */
#define SORTTPL_NAMEEXT     DownRealRealRealInt
#define SORTTPL_KEYTYPE     SCIP_Real
#define SORTTPL_FIELD1TYPE  SCIP_Real
#define SORTTPL_FIELD2TYPE  SCIP_Real
#define SORTTPL_FIELD3TYPE  int
#define SORTTPL_BACKWARDS
#include "scip/sorttpl.c" /*lint !e451*/


/* SCIPsortDownRealRealRealPtr(), SCIPsortedvecInsert...(), SCIPsortedvecDelPos...(), SCIPsortedvecFind...() via sort template */
#define SORTTPL_NAMEEXT     DownRealRealRealPtr
#define SORTTPL_KEYTYPE     SCIP_Real
#define SORTTPL_FIELD1TYPE  SCIP_Real
#define SORTTPL_FIELD2TYPE  SCIP_Real
#define SORTTPL_FIELD3TYPE  void*
#define SORTTPL_BACKWARDS
#include "scip/sorttpl.c" /*lint !e451*/


/* SCIPsortDownRealPtrPtrInt(), SCIPsortedvecInsert...(), SCIPsortedvecDelPos...(), SCIPsortedvecFind...() via sort template */
#define SORTTPL_NAMEEXT     DownRealPtrPtrInt
#define SORTTPL_KEYTYPE     SCIP_Real
#define SORTTPL_FIELD1TYPE  void*
#define SORTTPL_FIELD2TYPE  void*
#define SORTTPL_FIELD3TYPE  int
#define SORTTPL_BACKWARDS
#include "scip/sorttpl.c" /*lint !e451*/

/* SCIPsortDownRealPtrPtrIntInt(), SCIPsortedvecInsert...(), SCIPsortedvecDelPos...(), SCIPsortedvecFind...() via sort template */
#define SORTTPL_NAMEEXT     DownRealPtrPtrIntInt
#define SORTTPL_KEYTYPE     SCIP_Real
#define SORTTPL_FIELD1TYPE  void*
#define SORTTPL_FIELD2TYPE  void*
#define SORTTPL_FIELD3TYPE  int
#define SORTTPL_FIELD4TYPE  int
#define SORTTPL_BACKWARDS
#include "scip/sorttpl.c" /*lint !e451*/


/* SCIPsortDownRealRealRealBoolPtr(), SCIPsortedvecInsert...(), SCIPsortedvecDelPos...(), SCIPsortedvecFind...() via sort template */
#define SORTTPL_NAMEEXT     DownRealRealRealBoolPtr
#define SORTTPL_KEYTYPE     SCIP_Real
#define SORTTPL_FIELD1TYPE  SCIP_Real
#define SORTTPL_FIELD2TYPE  SCIP_Real
#define SORTTPL_FIELD3TYPE  SCIP_Bool
#define SORTTPL_FIELD4TYPE  void*
#define SORTTPL_BACKWARDS
#include "scip/sorttpl.c" /*lint !e451*/


/* SCIPsortDownRealRealRealBoolBoolPtr(), SCIPsortedvecInsert...(), SCIPsortedvecDelPos...(), SCIPsortedvecFind...() via sort template */
#define SORTTPL_NAMEEXT     DownRealRealRealBoolBoolPtr
#define SORTTPL_KEYTYPE     SCIP_Real
#define SORTTPL_FIELD1TYPE  SCIP_Real
#define SORTTPL_FIELD2TYPE  SCIP_Real
#define SORTTPL_FIELD3TYPE  SCIP_Bool
#define SORTTPL_FIELD4TYPE  SCIP_Bool
#define SORTTPL_FIELD5TYPE  void*
#include "scip/sorttpl.c" /*lint !e451*/


/* SCIPsortDownInt(), SCIPsortedvecInsert...(), SCIPsortedvecDelPos...(), SCIPsortedvecFind...() via sort template */
#define SORTTPL_NAMEEXT     DownInt
#define SORTTPL_KEYTYPE     int
#define SORTTPL_BACKWARDS
#include "scip/sorttpl.c" /*lint !e451*/


/* SCIPsortDownIntInt(), SCIPsortedvecInsert...(), SCIPsortedvecDelPos...(), SCIPsortedvecFind...() via sort template */
#define SORTTPL_NAMEEXT     DownIntInt
#define SORTTPL_KEYTYPE     int
#define SORTTPL_FIELD1TYPE  int
#define SORTTPL_BACKWARDS
#include "scip/sorttpl.c" /*lint !e451*/


/* SCIPsortDownIntIntReal(), SCIPsortedvecInsert...(), SCIPsortedvecDelPos...(), SCIPsortedvecFind...() via sort template */
#define SORTTPL_NAMEEXT     DownIntIntReal
#define SORTTPL_KEYTYPE     int
#define SORTTPL_FIELD1TYPE  int
#define SORTTPL_FIELD2TYPE  SCIP_Real
#define SORTTPL_BACKWARDS
#include "scip/sorttpl.c" /*lint !e451*/


/* SCIPsortDownIntReal(), SCIPsortedvecInsert...(), SCIPsortedvecDelPos...(), SCIPsortedvecFind...() via sort template */
#define SORTTPL_NAMEEXT     DownIntReal
#define SORTTPL_KEYTYPE     int
#define SORTTPL_FIELD1TYPE  SCIP_Real
#define SORTTPL_BACKWARDS
#include "scip/sorttpl.c" /*lint !e451*/


/* SCIPsortDownIntPtr(), SCIPsortedvecInsert...(), SCIPsortedvecDelPos...(), SCIPsortedvecFind...() via sort template */
#define SORTTPL_NAMEEXT     DownIntPtr
#define SORTTPL_KEYTYPE     int
#define SORTTPL_FIELD1TYPE  void*
#define SORTTPL_BACKWARDS
#include "scip/sorttpl.c" /*lint !e451*/


/* SCIPsortDownIntIntInt(), SCIPsortedvecInsert...(), SCIPsortedvecDelPos...(), SCIPsortedvecFind...() via sort template */
#define SORTTPL_NAMEEXT     DownIntIntInt
#define SORTTPL_KEYTYPE     int
#define SORTTPL_FIELD1TYPE  int
#define SORTTPL_FIELD2TYPE  int
#define SORTTPL_BACKWARDS
#include "scip/sorttpl.c" /*lint !e451*/


/* SCIPsortDownIntIntLong(), SCIPsortedvecInsert...(), SCIPsortedvecDelPos...(), SCIPsortedvecFind...() via sort template */
#define SORTTPL_NAMEEXT     DownIntIntLong
#define SORTTPL_KEYTYPE     int
#define SORTTPL_FIELD1TYPE  int
#define SORTTPL_FIELD2TYPE  SCIP_Longint
#define SORTTPL_BACKWARDS
#include "scip/sorttpl.c" /*lint !e451*/


/* SCIPsortDownIntIntPtr(), SCIPsortedvecInsert...(), SCIPsortedvecDelPos...(), SCIPsortedvecFind...() via sort template */
#define SORTTPL_NAMEEXT     DownIntIntPtr
#define SORTTPL_KEYTYPE     int
#define SORTTPL_FIELD1TYPE  int
#define SORTTPL_FIELD2TYPE  void*
#define SORTTPL_BACKWARDS
#include "scip/sorttpl.c" /*lint !e451*/


/* SCIPsortDownIntIntIntPtr(), SCIPsortedvecInsert...(), SCIPsortedvecDelPos...(), SCIPsortedvecFind...() via sort template */
#define SORTTPL_NAMEEXT     DownIntIntIntPtr
#define SORTTPL_KEYTYPE     int
#define SORTTPL_FIELD1TYPE  int
#define SORTTPL_FIELD2TYPE  int
#define SORTTPL_FIELD3TYPE  void*
#define SORTTPL_BACKWARDS
#include "scip/sorttpl.c" /*lint !e451*/


/* SCIPsortDownIntPtrIntReal(), SCIPsortedvecInsert...(), SCIPsortedvecDelPos...(), SCIPsortedvecFind...() via sort template */
#define SORTTPL_NAMEEXT     DownIntPtrIntReal
#define SORTTPL_KEYTYPE     int
#define SORTTPL_FIELD1TYPE  void*
#define SORTTPL_FIELD2TYPE  int
#define SORTTPL_FIELD3TYPE  SCIP_Real
#define SORTTPL_BACKWARDS
#include "scip/sorttpl.c" /*lint !e451*/


/* SCIPsortDownLong(), SCIPsortedvecInsert...(), SCIPsortedvecDelPos...(), SCIPsortedvecFind...() via sort template */
#define SORTTPL_NAMEEXT     DownLong
#define SORTTPL_KEYTYPE     SCIP_Longint
#define SORTTPL_BACKWARDS
#include "scip/sorttpl.c" /*lint !e451*/


/* SCIPsortDownLongPtr(), SCIPsortedvecInsert...(), SCIPsortedvecDelPos...(), SCIPsortedvecFind...() via sort template */
#define SORTTPL_NAMEEXT     DownLongPtr
#define SORTTPL_KEYTYPE     SCIP_Longint
#define SORTTPL_FIELD1TYPE  void*
#define SORTTPL_BACKWARDS
#include "scip/sorttpl.c" /*lint !e451*/


/* SCIPsortDownLongPtrInt(), SCIPsortedvecInsert...(), SCIPsortedvecDelPos...(), SCIPsortedvecFind...() via sort template */
#define SORTTPL_NAMEEXT     DownLongPtrInt
#define SORTTPL_KEYTYPE     SCIP_Longint
#define SORTTPL_FIELD1TYPE  void*
#define SORTTPL_FIELD2TYPE  int
#define SORTTPL_BACKWARDS
#include "scip/sorttpl.c" /*lint !e451*/


/* SCIPsortDownLongPtrRealBool(), SCIPsortedvecInsert...(), SCIPsortedvecDelPos...(), SCIPsortedvecFind...() via sort template */
#define SORTTPL_NAMEEXT     DownLongPtrRealBool
#define SORTTPL_KEYTYPE     SCIP_Longint
#define SORTTPL_FIELD1TYPE  void*
#define SORTTPL_FIELD2TYPE  SCIP_Real
#define SORTTPL_FIELD3TYPE  SCIP_Bool
#define SORTTPL_BACKWARDS
#include "scip/sorttpl.c" /*lint !e451*/


/* SCIPsortDownLongPtrRealRealBool(), SCIPsortedvecInsert...(), SCIPsortedvecDelPos...(), SCIPsortedvecFind...() via sort template */
#define SORTTPL_NAMEEXT     DownLongPtrRealRealBool
#define SORTTPL_KEYTYPE     SCIP_Longint
#define SORTTPL_FIELD1TYPE  void*
#define SORTTPL_FIELD2TYPE  SCIP_Real
#define SORTTPL_FIELD3TYPE  SCIP_Real
#define SORTTPL_FIELD4TYPE  SCIP_Bool
#define SORTTPL_BACKWARDS
#include "scip/sorttpl.c" /*lint !e451*/


/* SCIPsortLongPtrRealRealIntBool(), SCIPsortedvecInsert...(), SCIPsortedvecDelPos...(), SCIPsortedvecFind...() via sort template */
#define SORTTPL_NAMEEXT     DownLongPtrRealRealIntBool
#define SORTTPL_KEYTYPE     SCIP_Longint
#define SORTTPL_FIELD1TYPE  void*
#define SORTTPL_FIELD2TYPE  SCIP_Real
#define SORTTPL_FIELD3TYPE  SCIP_Real
#define SORTTPL_FIELD4TYPE  int
#define SORTTPL_FIELD5TYPE  SCIP_Bool
#define SORTTPL_BACKWARDS
#include "scip/sorttpl.c" /*lint !e451*/


/* SCIPsortDownLongPtrPtrInt(), SCIPsortedvecInsert...(), SCIPsortedvecDelPos...(), SCIPsortedvecFind...() via sort template */
#define SORTTPL_NAMEEXT     DownLongPtrPtrInt
#define SORTTPL_KEYTYPE     SCIP_Longint
#define SORTTPL_FIELD1TYPE  void*
#define SORTTPL_FIELD2TYPE  void*
#define SORTTPL_FIELD3TYPE  int
#define SORTTPL_BACKWARDS
#include "scip/sorttpl.c" /*lint !e451*/


/* SCIPsortDownLongPtrPtrIntInt(), SCIPsortedvecInsert...(), SCIPsortedvecDelPos...(), SCIPsortedvecFind...() via sort template */
#define SORTTPL_NAMEEXT     DownLongPtrPtrIntInt
#define SORTTPL_KEYTYPE     SCIP_Longint
#define SORTTPL_FIELD1TYPE  void*
#define SORTTPL_FIELD2TYPE  void*
#define SORTTPL_FIELD3TYPE  int
#define SORTTPL_FIELD4TYPE  int
#define SORTTPL_BACKWARDS
#include "scip/sorttpl.c" /*lint !e451*/


/* SCIPsortDownLongPtrPtrBoolInt(), SCIPsortedvecInsert...(), SCIPsortedvecDelPos...(), SCIPsortedvecFind...() via sort template */
#define SORTTPL_NAMEEXT     DownLongPtrPtrBoolInt
#define SORTTPL_KEYTYPE     SCIP_Longint
#define SORTTPL_FIELD1TYPE  void*
#define SORTTPL_FIELD2TYPE  void*
#define SORTTPL_FIELD3TYPE  SCIP_Bool
#define SORTTPL_FIELD4TYPE  int
#define SORTTPL_BACKWARDS
#include "scip/sorttpl.c" /*lint !e451*/


/* SCIPsortDownPtrIntIntBoolBool(), SCIPsortedvecInsert...(), SCIPsortedvecDelPos...(), SCIPsortedvecFind...() via sort template */
#define SORTTPL_NAMEEXT     DownPtrIntIntBoolBool
#define SORTTPL_KEYTYPE     void*
#define SORTTPL_FIELD1TYPE  int
#define SORTTPL_FIELD2TYPE  int
#define SORTTPL_FIELD3TYPE  SCIP_Bool
#define SORTTPL_FIELD4TYPE  SCIP_Bool
#define SORTTPL_PTRCOMP
#define SORTTPL_BACKWARDS
#include "scip/sorttpl.c" /*lint !e451*/


/* SCIPsortDownIntPtrIntIntBoolBool(), SCIPsortedvecInsert...(), SCIPsortedvecDelPos...(), SCIPsortedvecFind...() via sort template */
#define SORTTPL_NAMEEXT     DownIntPtrIntIntBoolBool
#define SORTTPL_KEYTYPE     int
#define SORTTPL_FIELD1TYPE  void*
#define SORTTPL_FIELD2TYPE  int
#define SORTTPL_FIELD3TYPE  int
#define SORTTPL_FIELD4TYPE  SCIP_Bool
#define SORTTPL_FIELD5TYPE  SCIP_Bool
#define SORTTPL_BACKWARDS
#include "scip/sorttpl.c" /*lint !e451*/

/*
 * Resulting activity
 */

/** create a resource activity */
SCIP_RETCODE SCIPactivityCreate(
   SCIP_RESOURCEACTIVITY** activity,         /**< pointer to store the resource activity */
   SCIP_VAR*             var,                /**< start time variable of the activity */
   int                   duration,           /**< duration of the activity */
   int                   demand              /**< demand of the activity */
   )
{
   assert(activity != NULL);

   SCIP_ALLOC( BMSallocMemory(activity) );

   (*activity)->var = var;
   (*activity)->duration = duration;
   (*activity)->demand = demand;

   return SCIP_OKAY;
}

/** frees a resource activity */
void SCIPactivityFree(
   SCIP_RESOURCEACTIVITY** activity          /**< pointer to the resource activity */
   )
{
   assert(activity != NULL);
   assert(*activity != NULL);

   BMSfreeMemory(activity);
}

/* some simple variable functions implemented as defines */

#ifndef NDEBUG

/* In debug mode, the following methods are implemented as function calls to ensure
 * type validity.
 * In optimized mode, the methods are implemented as defines to improve performance.
 * However, we want to have them in the library anyways, so we have to undef the defines.
 */

#undef SCIPactivityGetVar
#undef SCIPactivityGetDuration
#undef SCIPactivityGetDemand
#undef SCIPactivityGetEnergy

/** returns the start time variable of the resource activity */
SCIP_VAR* SCIPactivityGetVar(
   SCIP_RESOURCEACTIVITY* activity           /**< resource activity */
   )
{
   assert(activity != NULL);

   return activity->var;
}

/** returns the duration of the resource activity */
int SCIPactivityGetDuration(
   SCIP_RESOURCEACTIVITY* activity           /**< resource activity */
   )
{
   assert(activity != NULL);

   return activity->duration;
}

/** returns the demand of the resource activity */
int SCIPactivityGetDemand(
   SCIP_RESOURCEACTIVITY* activity           /**< resource activity */
   )
{
   assert(activity != NULL);

   return activity->demand;
}

/** returns the energy of the resource activity */
int SCIPactivityGetEnergy(
   SCIP_RESOURCEACTIVITY* activity           /**< resource activity */
   )
{
   assert(activity != NULL);

   return activity->duration * activity->demand ;
}

#endif

/*
 * Resource Profile
 */

/** creates resource profile */
SCIP_RETCODE SCIPprofileCreate(
   SCIP_PROFILE**        profile,            /**< pointer to store the resource profile */
   int                   capacity            /**< resource capacity */
   )
{
   assert(profile != NULL);
   assert(capacity > 0);

   SCIP_ALLOC( BMSallocMemory(profile) );

   (*profile)->arraysize = 10;
   SCIP_ALLOC( BMSallocMemoryArray(&(*profile)->timepoints, (*profile)->arraysize) );
   SCIP_ALLOC( BMSallocMemoryArray(&(*profile)->loads, (*profile)->arraysize) );

   /* setup resource profile for use */
   (*profile)->ntimepoints = 1;
   (*profile)->timepoints[0] = 0;
   (*profile)->loads[0] = 0;
   (*profile)->capacity = capacity;

   return SCIP_OKAY;
}

/** frees given resource profile */
void SCIPprofileFree(
   SCIP_PROFILE**        profile             /**< pointer to the resource profile */
   )
{
   assert(profile != NULL);
   assert(*profile != NULL);

   /* free main hash map data structure */
   BMSfreeMemoryArray(&(*profile)->loads);
   BMSfreeMemoryArray(&(*profile)->timepoints);
   BMSfreeMemory(profile);
}

/** output of the given resource profile */
void SCIPprofilePrint(
   SCIP_PROFILE*         profile,            /**< resource profile to output */
   SCIP_MESSAGEHDLR*     messagehdlr,        /**< message handler */
   FILE*                 file                /**< output file (or NULL for standard output) */
   )
{
   int t;

   SCIPmessageFPrintInfo(messagehdlr, file, "Profile <%p> (capacity %d) --> ", profile, profile->capacity);

   for( t = 0; t < profile->ntimepoints; ++t )
   {
      if( t == 0 )
         SCIPmessageFPrintInfo(messagehdlr, file, "%d:(%d,%d)", t, profile->timepoints[t], profile->loads[t]);
      else
         SCIPmessageFPrintInfo(messagehdlr, file, ", %d:(%d,%d)", t, profile->timepoints[t], profile->loads[t]);
   }

   SCIPmessageFPrintInfo(messagehdlr, file,"\n");
}

/** returns the capacity of the resource profile */
int SCIPprofileGetCapacity(
   SCIP_PROFILE*         profile             /**< resource profile to use */
   )
{
   assert(profile != NULL);

   return profile->capacity;
}

/** returns the number time points of the resource profile */
int SCIPprofileGetNTimepoints(
   SCIP_PROFILE*         profile             /**< resource profile to use */
   )
{
   assert(profile != NULL);

   return profile->ntimepoints;
}

/** returns the time points of the resource profile */
int* SCIPprofileGetTimepoints(
   SCIP_PROFILE*         profile             /**< resource profile to use */
   )
{
   assert(profile != NULL);

   return profile->timepoints;
}

/** returns the loads of the resource profile */
int* SCIPprofileGetLoads(
   SCIP_PROFILE*         profile             /**< resource profile to use */
   )
{
   assert(profile != NULL);

   return profile->loads;
}

/** returns the time point for given position of the resource profile */
int SCIPprofileGetTime(
   SCIP_PROFILE*         profile,            /**< resource profile to use */
   int                   pos                 /**< position */
   )
{
   assert(profile != NULL);
   assert(pos >= 0 && pos < profile->ntimepoints);

   return profile->timepoints[pos];
}

/** returns the loads of the resource profile at the given position */
int SCIPprofileGetLoad(
   SCIP_PROFILE*         profile,            /**< resource profile */
   int                   pos                 /**< position */
   )
{
   assert(profile != NULL);
   assert(pos >= 0 && pos < profile->ntimepoints);

   return profile->loads[pos];
}

/** returns if the given time point exists in the resource profile and stores the position of the given time point if it
 *  exists; otherwise the position of the next smaller existing time point is stored
 */
SCIP_Bool SCIPprofileFindLeft(
   SCIP_PROFILE*         profile,            /**< resource profile to search */
   int                   timepoint,          /**< time point to search for */
   int*                  pos                 /**< pointer to store the position */
   )
{
   assert(profile != NULL);
   assert(timepoint >= 0);
   assert(profile->ntimepoints > 0);
   assert(profile->timepoints[0] == 0);

   /* find the position of time point in the time points array via binary search */
   if( SCIPsortedvecFindInt(profile->timepoints, timepoint, profile->ntimepoints, pos) )
      return TRUE;

   assert(*pos > 0);
   (*pos)--;

   return FALSE;
}

/* ensures that resource profile arrays is big enough */
static
SCIP_RETCODE ensureProfileSize(
   SCIP_PROFILE*         profile,            /**< resource profile to insert the time point */
   int                   neededsize          /**< needed size */
   )
{
   assert(profile->arraysize > 0);

   /* check whether the arrays are big enough */
   if( neededsize <= profile->arraysize )
      return SCIP_OKAY;

   profile->arraysize *= 2;

   SCIP_ALLOC( BMSreallocMemoryArray(&profile->timepoints, profile->arraysize) );
   SCIP_ALLOC( BMSreallocMemoryArray(&profile->loads, profile->arraysize) );

   return SCIP_OKAY;
}

/** inserts the given time point into the resource profile if it this time point does not exists yet; returns its
 *  position in the time point array
 */
static
SCIP_RETCODE profileInsertTimepoint(
   SCIP_PROFILE*         profile,            /**< resource profile to insert the time point */
   int                   timepoint,          /**< time point to insert */
   int*                  pos                 /**< pointer to store the insert position */
   )
{
   assert(profile != NULL);
   assert(timepoint >= 0);
   assert(profile->arraysize >= profile->ntimepoints);

   /* get the position of the given time point in the resource profile array if it exists; otherwise the position of the
    * next smaller existing time point
    */
   if( !SCIPprofileFindLeft(profile, timepoint, pos) )
   {
      assert(*pos >= 0 && *pos < profile->ntimepoints);
      assert(timepoint >= profile->timepoints[*pos]);

      /* ensure that the arrays are big enough */
      SCIP_CALL( ensureProfileSize(profile, profile->ntimepoints + 1) );
      assert(profile->arraysize > profile->ntimepoints);

      /* insert new time point into the (sorted) resource profile */
      SCIPsortedvecInsertIntInt(profile->timepoints, profile->loads, timepoint, profile->loads[*pos],
         &profile->ntimepoints, pos);
   }

#ifndef NDEBUG
   /* check if the time points are sorted */
   {
      int i;
      for( i = 1; i < profile->ntimepoints; ++i )
         assert(profile->timepoints[i-1] < profile->timepoints[i]);
   }
#endif

   return SCIP_OKAY;
}

/** updates the resource profile due to inserting of a core */
static
SCIP_RETCODE profileUpdate(
   SCIP_PROFILE*         profile,            /**< resource profile to update */
   int                   left,               /**< left side of core interval */
   int                   right,              /**< right side of core interval */
   int                   demand,             /**< demand of the core */
   int*                  pos,                /**< pointer to store the first position were it gets infeasible */
   SCIP_Bool*            infeasible          /**< pointer to store if the update is infeasible */
   )
{
   int startpos;
   int endpos;
   int i;

   assert(profile != NULL);
   assert(profile->arraysize >= profile->ntimepoints);
   assert(left >= 0);
   assert(left < right);
   assert(infeasible != NULL);

   (*infeasible) = FALSE;
   (*pos) = -1;

   /* get position of the starttime in profile */
   SCIP_CALL( profileInsertTimepoint(profile, left, &startpos) );
   assert(profile->timepoints[startpos] == left);

   /* get position of the endtime in profile */
   SCIP_CALL( profileInsertTimepoint(profile, right, &endpos) );
   assert(profile->timepoints[endpos] == right);

   assert(startpos < endpos);
   assert(profile->arraysize >= profile->ntimepoints);

   /* remove/add the given demand from the core */
   for( i = startpos; i < endpos; ++i )
   {
      profile->loads[i] += demand;

      /* check if the core fits */
      if( profile->loads[i] > profile->capacity )
      {
         SCIPdebugMessage("core insertion detected infeasibility (pos %d)\n", i);

         (*infeasible) = TRUE;
         (*pos) = i;

         /* remove the partly inserted core since it does fit completely */
         for( ; i >= startpos; --i ) /*lint !e445*/
            profile->loads[i] -= demand;

         break;
      }
   }

   return SCIP_OKAY;
}

/** insert a core into resource profile; if the core is non-empty the resource profile will be updated otherwise nothing
 *  happens
 */
SCIP_RETCODE SCIPprofileInsertCore(
   SCIP_PROFILE*         profile,            /**< resource profile */
   int                   left,               /**< left side of the core  */
   int                   right,              /**< right side of the core */
   int                   demand,             /**< demand of the core */
   int*                  pos,                /**< pointer to store the first position were it gets infeasible */
   SCIP_Bool*            infeasible          /**< pointer to store if the core does not fit due to capacity */
   )
{
   assert(profile != NULL);
   assert(left < right);
   assert(demand >= 0);
   assert(infeasible != NULL);

   (*infeasible) = FALSE;
   (*pos) = -1;

   /* insert core into the resource profile */
   SCIPdebugMessage("insert core [%d,%d] with demand %d\n", left, right, demand);

   if( demand > 0 )
   {
      /* try to insert core into the resource profile */
      SCIP_CALL( profileUpdate(profile, left, right, demand, pos, infeasible) );
   }

   return SCIP_OKAY;
}

/** subtracts the demand from the resource profile during core time */
SCIP_RETCODE SCIPprofileDeleteCore(
   SCIP_PROFILE*         profile,            /**< resource profile to use */
   int                   left,               /**< left side of the core  */
   int                   right,              /**< right side of the core */
   int                   demand              /**< demand of the core */
   )
{
   SCIP_Bool infeasible;
   int pos;

   assert(left < right);
#ifndef NDEBUG
   {
      /* check if the left and right time points of the core correspond to a time point in the resource profile; this
       * should be the case since we added the core before to the resource profile
       */
      assert(SCIPprofileFindLeft(profile, left, &pos));
      assert(SCIPprofileFindLeft(profile, right, &pos));
   }
#endif

   /* remove the core from the resource profile */
   SCIPdebugMessage("delete core [%d,%d] with demand %d\n", left, right, demand);

   SCIP_CALL( profileUpdate(profile, left, right, -demand, &pos, &infeasible) );
   assert(!infeasible);

   return SCIP_OKAY;
}

/** returns TRUE if the core (given by its demand and during) can be inserted at the given time point; otherwise FALSE */
static
int profileFindFeasibleStart(
   SCIP_PROFILE*         profile,            /**< resource profile to use */
   int                   pos,                /**< pointer to store the position in the profile to start the serch */
   int                   lst,                /**< latest start time */
   int                   duration,           /**< duration of the core */
   int                   demand,             /**< demand of the core */
   SCIP_Bool*            infeasible          /**< pointer store if the corer cannot be inserted */
   )
{
   int remainingduration;
   int startpos;

   assert(profile != NULL);
   assert(pos >= 0);
   assert(pos < profile->ntimepoints);
   assert(duration > 0);
   assert(demand > 0);
   assert(profile->loads[profile->ntimepoints-1] == 0);

   remainingduration = duration;
   startpos = pos;
   (*infeasible) = FALSE;

   if( profile->timepoints[startpos] > lst )
   {
      (*infeasible) = TRUE;
      return pos;
   }

   while( pos < profile->ntimepoints - 1 )
   {
      if( profile->loads[pos] + demand > profile->capacity )
      {
         SCIPdebugMessage("profile <%p>: core does not fit at time point %d (pos %d)\n", (void*)profile, profile->timepoints[pos], pos);
         startpos = pos + 1;
         remainingduration = duration;

         if( profile->timepoints[startpos] > lst )
         {
            (*infeasible) = TRUE;
            return pos;
         }
      }
      else
         remainingduration -= profile->timepoints[pos+1] - profile->timepoints[pos];

      if( remainingduration <= 0 )
         break;

      pos++;
   }

   return startpos;
}

/** return the earliest possible starting point within the time interval [lb,ub] for a given core (given by its demand
 *  and duration)
 */
int SCIPprofileGetEarliestFeasibleStart(
   SCIP_PROFILE*         profile,            /**< resource profile to use */
   int                   est,                /**< earliest starting time of the given core */
   int                   lst,                /**< latest starting time of the given core */
   int                   duration,           /**< duration of the core */
   int                   demand,             /**< demand of the core */
   SCIP_Bool*            infeasible          /**< pointer store if the corer cannot be inserted */
   )
{
   SCIP_Bool found;
   int pos;

   assert(profile != NULL);
   assert(est >= 0);
   assert(est <= lst);
   assert(duration >= 0);
   assert(demand >= 0);
   assert(infeasible != NULL);
   assert(profile->ntimepoints > 0);
   assert(profile->loads[profile->ntimepoints-1] == 0);

   SCIPdebugMessage("profile <%p>: find earliest start time (demad %d, duration %d) [%d,%d]\n", (void*)profile, demand, duration, est, lst);

   if( duration == 0 || demand == 0 )
   {
      *infeasible = FALSE;
      return est;
   }

   found = SCIPprofileFindLeft(profile, est, &pos);
   SCIPdebugMessage("profile <%p>: earliest start time does %s exist as time point (pos %d)\n", (void*)profile, found ? "" : "not", pos);

   /* if the position is the last time point in the profile, the core can be inserted at its earliest start time */
   if( pos == profile->ntimepoints - 1 )
   {
      (*infeasible) = FALSE;
      return est;
   }

   if( found )
   {
      /* if the start time matches a time point in the profile we can just search */
      assert(profile->timepoints[pos] == est);
      pos = profileFindFeasibleStart(profile, pos, lst, duration, demand, infeasible);

      assert(pos < profile->ntimepoints);
      est = profile->timepoints[pos];
   }
   else if( profile->loads[pos] + demand > profile->capacity )
   {
      /* if the the time point left to the start time has not enough free capacity we can just search the profile
       * starting from the next time point
       */
      assert(profile->timepoints[pos] <= est);
      pos = profileFindFeasibleStart(profile, pos+1, lst, duration, demand, infeasible);

      assert(pos < profile->ntimepoints);
      est = profile->timepoints[pos];
   }
   else
   {
      int remainingduration;

      /* check if the core can be placed at its earliest start time */

      assert(pos < profile->ntimepoints - 1);

      remainingduration = duration - (profile->timepoints[pos+1] - est);
      SCIPdebugMessage("remaining duration %d\n", remainingduration);


      if( remainingduration <= 0 )
         (*infeasible) = FALSE;
      else
      {
         pos = profileFindFeasibleStart(profile, pos+1, profile->timepoints[pos+1], remainingduration, demand, infeasible);
         SCIPdebugMessage("remaining duration can%s be processed\n", *infeasible ? "not" : "");

         if( *infeasible )
         {
            pos = profileFindFeasibleStart(profile, pos+1, lst, duration, demand, infeasible);

            assert(pos < profile->ntimepoints);
            est = profile->timepoints[pos];
         }
      }
   }

   return est;
}

/** returns TRUE if the core (given by its demand and during) can be inserted at the given time point; otherwise FALSE */
static
int profileFindDownFeasibleStart(
   SCIP_PROFILE*         profile,            /**< resource profile to use */
   int                   pos,                /**< pointer to store the position in the profile to start the search */
   int                   ect,                /**< earliest completion time */
   int                   duration,           /**< duration of the core */
   int                   demand,             /**< demand of the core */
   SCIP_Bool*            infeasible          /**< pointer store if the corer cannot be inserted */
   )
{
   int remainingduration;
   int endpos;

   assert(profile != NULL);
   assert(pos >= 0);
   assert(pos < profile->ntimepoints);
   assert(duration > 0);
   assert(demand > 0);
   assert(profile->ntimepoints > 0);
   assert(profile->loads[profile->ntimepoints-1] == 0);

   remainingduration = duration;
   endpos = pos;
   (*infeasible) = TRUE;

   if( profile->timepoints[endpos] < ect - duration )
      return pos;

   while( pos > 0 )
   {
      if( profile->loads[pos-1] + demand > profile->capacity )
      {
         SCIPdebugMessage("profile <%p>: core does not fit at time point %d (pos %d)\n", (void*)profile, profile->timepoints[pos-1], pos-1);

         endpos = pos - 1;
         remainingduration = duration;

         if( profile->timepoints[endpos] < ect - duration )
            return pos;
      }
      else
         remainingduration -= profile->timepoints[pos] - profile->timepoints[pos-1];

      if( remainingduration <= 0 )
      {
         *infeasible = FALSE;
         break;
      }

      pos--;
   }

   return endpos;
}

/** return the latest possible starting point within the time interval [lb,ub] for a given core (given by its demand and
 *  duration)
 */
int SCIPprofileGetLatestFeasibleStart(
   SCIP_PROFILE*         profile,            /**< resource profile to use */
   int                   est,                /**< earliest possible start point */
   int                   lst,                /**< latest possible start point */
   int                   duration,           /**< duration of the core */
   int                   demand,             /**< demand of the core */
   SCIP_Bool*            infeasible          /**< pointer store if the core cannot be inserted */
   )
{
   SCIP_Bool found;
   int ect;
   int lct;
   int pos;

   assert(profile != NULL);
   assert(est >= 0);
   assert(est <= lst);
   assert(duration >= 0);
   assert(demand >= 0);
   assert(infeasible != NULL);
   assert(profile->ntimepoints > 0);
   assert(profile->loads[profile->ntimepoints-1] == 0);

   if( duration == 0 || demand == 0 )
   {
      *infeasible = FALSE;
      return lst;
   }

   ect = est + duration;
   lct = lst + duration;

   found = SCIPprofileFindLeft(profile, lct, &pos);
   SCIPdebugMessage("profile <%p>: latest completion time %d does %s exist as time point (pos %d)\n", (void*)profile, lct, found ? "" : "not", pos);

   if( found )
   {
      /* if the start time matches a time point in the profile we can just search */
      assert(profile->timepoints[pos] == lct);
      pos = profileFindDownFeasibleStart(profile, pos, ect, duration, demand, infeasible);

      assert(pos < profile->ntimepoints && pos >= 0);
      lct = profile->timepoints[pos];
   }
   else if( profile->loads[pos] + demand > profile->capacity )
   {
      /* if the time point left to the start time has not enough free capacity we can just search the profile starting
       * from the next time point
       */
      assert(profile->timepoints[pos] < lct);
      pos = profileFindDownFeasibleStart(profile, pos, ect, duration, demand, infeasible);

      assert(pos < profile->ntimepoints && pos >= 0);
      lct = profile->timepoints[pos];
   }
   else
   {
      int remainingduration;

      /* check if the core can be placed at its latest start time */
      assert(profile->timepoints[pos] < lct);

      remainingduration = duration - (lct - profile->timepoints[pos]);

      if( remainingduration <= 0 )
         (*infeasible) = FALSE;
      else
      {
         pos = profileFindDownFeasibleStart(profile, pos, profile->timepoints[pos], remainingduration, demand, infeasible);

         if( *infeasible )
         {
            pos = profileFindDownFeasibleStart(profile, pos, ect, duration, demand, infeasible);

            assert(pos < profile->ntimepoints && pos >= 0);
            lct = profile->timepoints[pos];
         }
      }
   }

   return lct - duration;
}

/*
 * Directed graph
 */

/** creates directed graph structure */
SCIP_RETCODE SCIPdigraphCreate(
   SCIP_DIGRAPH**        digraph,            /**< pointer to store the created directed graph */
   BMS_BLKMEM*           blkmem,             /**< block memory to store the data */
   int                   nnodes              /**< number of nodes */
   )
{
   assert(digraph != NULL);
   assert(blkmem != NULL);
   assert(nnodes > 0);

   /* allocate memory for the graph and the arrays storing arcs and data */
   SCIP_ALLOC( BMSallocBlockMemory(blkmem, digraph) );
   SCIP_ALLOC( BMSallocClearBlockMemoryArray(blkmem, &(*digraph)->successors, nnodes) );
   SCIP_ALLOC( BMSallocClearBlockMemoryArray(blkmem, &(*digraph)->arcdata, nnodes) );
   SCIP_ALLOC( BMSallocClearBlockMemoryArray(blkmem, &(*digraph)->successorssize, nnodes) );
   SCIP_ALLOC( BMSallocClearBlockMemoryArray(blkmem, &(*digraph)->nsuccessors, nnodes) );
   SCIP_ALLOC( BMSallocClearBlockMemoryArray(blkmem, &(*digraph)->nodedata, nnodes) );

   /* store number of nodes */
   (*digraph)->nnodes = nnodes;

   /* at the beginning, no components are stored */
   (*digraph)->blkmem = blkmem;
   (*digraph)->ncomponents = 0;
   (*digraph)->componentstartsize = 0;
   (*digraph)->components = NULL;
   (*digraph)->componentstarts = NULL;

   return SCIP_OKAY;
}

/** resize directed graph structure */
SCIP_RETCODE SCIPdigraphResize(
   SCIP_DIGRAPH*         digraph,            /**< directed graph */
   int                   nnodes              /**< new number of nodes */
   )
{
   int n;
   assert(digraph != NULL);
   assert(digraph->blkmem != NULL);

   /* check if the digraph has already a proper size */
   if( nnodes <= digraph->nnodes )
      return SCIP_OKAY;

   /* reallocate memory for increasing the arrays storing arcs and data */
   SCIP_ALLOC( BMSreallocBlockMemoryArray(digraph->blkmem, &digraph->successors, digraph->nnodes, nnodes) );
   SCIP_ALLOC( BMSreallocBlockMemoryArray(digraph->blkmem, &digraph->arcdata, digraph->nnodes, nnodes) );
   SCIP_ALLOC( BMSreallocBlockMemoryArray(digraph->blkmem, &digraph->successorssize, digraph->nnodes, nnodes) );
   SCIP_ALLOC( BMSreallocBlockMemoryArray(digraph->blkmem, &digraph->nsuccessors, digraph->nnodes, nnodes) );
   SCIP_ALLOC( BMSreallocBlockMemoryArray(digraph->blkmem, &digraph->nodedata, digraph->nnodes, nnodes) );

   /* initialize the new node data structures */
   for( n = digraph->nnodes; n < nnodes; ++n )
   {
      digraph->nodedata[n] = NULL;
      digraph->arcdata[n] = NULL;
      digraph->successors[n] = NULL;
      digraph->successorssize[n] = 0;
      digraph->nsuccessors[n] = 0;
   }

   /* store the new number of nodes */
   digraph->nnodes = nnodes;

   return SCIP_OKAY;
}

/** copies directed graph structure
 *
 *  @note The data in nodedata is copied verbatim. This possibly has to be adapted by the user.
 */
SCIP_RETCODE SCIPdigraphCopy(
   SCIP_DIGRAPH**        targetdigraph,      /**< pointer to store the copied directed graph */
   SCIP_DIGRAPH*         sourcedigraph,      /**< source directed graph */
   BMS_BLKMEM*           targetblkmem        /**< block memory to store the target block memory, or NULL to use the same
                                              *   the same block memory as used for the \p sourcedigraph */
   )
{
   int ncomponents;
   int nnodes;
   int i;

   assert(sourcedigraph != NULL);
   assert(targetdigraph != NULL);

   /* use the source digraph block memory if not specified otherwise */
   if( targetblkmem == NULL )
      targetblkmem = sourcedigraph->blkmem;

   assert(targetblkmem != NULL);

   SCIP_ALLOC( BMSallocBlockMemory(targetblkmem, targetdigraph) );

   nnodes = sourcedigraph->nnodes;
   ncomponents = sourcedigraph->ncomponents;
   (*targetdigraph)->nnodes = nnodes;
   (*targetdigraph)->ncomponents = ncomponents;
   (*targetdigraph)->blkmem = targetblkmem;

   /* copy arcs and data */
   SCIP_ALLOC( BMSallocClearBlockMemoryArray(targetblkmem, &(*targetdigraph)->successors, nnodes) );
   SCIP_ALLOC( BMSallocClearBlockMemoryArray(targetblkmem, &(*targetdigraph)->arcdata, nnodes) );
   SCIP_ALLOC( BMSallocClearBlockMemoryArray(targetblkmem, &(*targetdigraph)->nodedata, nnodes) );

   /* copy lists of successors and arc data */
   for( i = 0; i < nnodes; ++i )
   {
      if( sourcedigraph->nsuccessors[i] > 0 )
      {
         assert(sourcedigraph->successors[i] != NULL);
         assert(sourcedigraph->arcdata[i] != NULL);

         SCIP_ALLOC( BMSduplicateBlockMemoryArray(targetblkmem, &((*targetdigraph)->successors[i]),
               sourcedigraph->successors[i], sourcedigraph->nsuccessors[i]) ); /*lint !e866*/
         SCIP_ALLOC( BMSduplicateBlockMemoryArray(targetblkmem, &((*targetdigraph)->arcdata[i]),
               sourcedigraph->arcdata[i], sourcedigraph->nsuccessors[i]) ); /*lint !e866*/
      }
      /* copy node data - careful if these are pointers to some information -> need to be copied by hand */
      (*targetdigraph)->nodedata[i] = sourcedigraph->nodedata[i];
   }

   /* use nsuccessors as size to save memory */
   SCIP_ALLOC( BMSduplicateBlockMemoryArray(targetblkmem, &(*targetdigraph)->successorssize, sourcedigraph->nsuccessors, nnodes) );
   SCIP_ALLOC( BMSduplicateBlockMemoryArray(targetblkmem, &(*targetdigraph)->nsuccessors, sourcedigraph->nsuccessors, nnodes) );

   /* copy component data */
   if( ncomponents > 0 )
   {
<<<<<<< HEAD
      SCIP_ALLOC( BMSduplicateBlockMemoryArray(targetblkmem, &(*targetdigraph)->components, sourcedigraph->components, \
=======
      SCIP_ALLOC( BMSduplicateBlockMemoryArray(targetblkmem, &(*targetdigraph)->components, sourcedigraph->components,
>>>>>>> 92701fb2
            sourcedigraph->componentstarts[ncomponents]) );
      SCIP_ALLOC( BMSduplicateBlockMemoryArray(targetblkmem, &(*targetdigraph)->componentstarts,
            sourcedigraph->componentstarts,ncomponents + 1) ); /*lint !e776*/
      (*targetdigraph)->componentstartsize = ncomponents + 1;
   }
   else
   {
      (*targetdigraph)->components = NULL;
      (*targetdigraph)->componentstarts = NULL;
      (*targetdigraph)->componentstartsize = 0;
   }

   return SCIP_OKAY;
}

/** sets the sizes of the successor lists for the nodes in a directed graph and allocates memory for the lists */
SCIP_RETCODE SCIPdigraphSetSizes(
   SCIP_DIGRAPH*         digraph,            /**< directed graph */
   int*                  sizes               /**< sizes of the successor lists */
   )
{
   int i;
   BMS_BLKMEM* blkmem;

   assert(digraph != NULL);
   assert(digraph->nnodes > 0);
   blkmem = digraph->blkmem;

   for( i = 0; i < digraph->nnodes; ++i )
   {
      SCIP_ALLOC( BMSallocBlockMemoryArray(blkmem, &digraph->successors[i], sizes[i]) ); /*lint !e866*/
      SCIP_ALLOC( BMSallocBlockMemoryArray(blkmem, &digraph->arcdata[i], sizes[i]) ); /*lint !e866*/
      digraph->successorssize[i] = sizes[i];
      digraph->nsuccessors[i] = 0;
   }

   return SCIP_OKAY;
}

/** frees given directed graph structure */
void SCIPdigraphFree(
   SCIP_DIGRAPH**        digraph             /**< pointer to the directed graph */
   )
{
   int i;
   BMS_BLKMEM* blkmem;
   SCIP_DIGRAPH* digraphptr;

   assert(digraph != NULL);
   assert(*digraph != NULL);
   assert((*digraph)->blkmem != NULL);

   blkmem = (*digraph)->blkmem;
   digraphptr = *digraph;

   /* free arrays storing the successor nodes and arc data */
   for( i = digraphptr->nnodes - 1; i >= 0; --i )
   {
      BMSfreeBlockMemoryArrayNull(blkmem, &digraphptr->successors[i], digraphptr->successorssize[i]);
      BMSfreeBlockMemoryArrayNull(blkmem, &digraphptr->arcdata[i], digraphptr->successorssize[i]);
   }

   /* free components structure */
   SCIPdigraphFreeComponents(digraphptr);
   assert(digraphptr->ncomponents == 0);
   assert(digraphptr->componentstartsize == 0);
   assert(digraphptr->components == NULL);
   assert(digraphptr->componentstarts == NULL);

   /* free directed graph data structure */
   BMSfreeBlockMemoryArray(blkmem, &digraphptr->nodedata, digraphptr->nnodes);
   BMSfreeBlockMemoryArray(blkmem, &digraphptr->successorssize, digraphptr->nnodes);
   BMSfreeBlockMemoryArray(blkmem, &digraphptr->nsuccessors, digraphptr->nnodes);
   BMSfreeBlockMemoryArray(blkmem, &digraphptr->successors, digraphptr->nnodes);
   BMSfreeBlockMemoryArray(blkmem, &digraphptr->arcdata, digraphptr->nnodes);

   BMSfreeBlockMemory(blkmem, digraph);
}

#define STARTSUCCESSORSSIZE 5

/** ensures that successors array of one node in a directed graph is big enough */
static
SCIP_RETCODE ensureSuccessorsSize(
   SCIP_DIGRAPH*         digraph,            /**< directed graph */
   int                   idx,                /**< index for which the size is ensured */
   int                   newsize             /**< needed size */
   )
{
   BMS_BLKMEM* blkmem;

   assert(digraph != NULL);
   assert(digraph->blkmem != NULL);
   assert(idx >= 0);
   assert(idx < digraph->nnodes);
   assert(newsize > 0);
   assert(digraph->successorssize[idx] == 0 || digraph->successors[idx] != NULL);
   assert(digraph->successorssize[idx] == 0 || digraph->arcdata[idx] != NULL);

   blkmem = digraph->blkmem;

   /* check whether array is big enough, and realloc, if needed */
   if( newsize > digraph->successorssize[idx] )
   {
      if( digraph->successors[idx] == NULL )
      {
         assert(digraph->arcdata[idx] == NULL);
         digraph->successorssize[idx] = STARTSUCCESSORSSIZE;
         SCIP_ALLOC( BMSallocBlockMemoryArray(blkmem, &digraph->successors[idx], digraph->successorssize[idx]) ); /*lint !e866*/
         SCIP_ALLOC( BMSallocBlockMemoryArray(blkmem, &digraph->arcdata[idx], digraph->successorssize[idx]) ); /*lint !e866*/
      }
      else
      {
         newsize = MAX(newsize, 2 * digraph->successorssize[idx]);
         assert(digraph->arcdata[idx] != NULL);
         SCIP_ALLOC( BMSreallocBlockMemoryArray(blkmem, &digraph->successors[idx], digraph->successorssize[idx], newsize) ); /*lint !e866*/
         SCIP_ALLOC( BMSreallocBlockMemoryArray(blkmem, &digraph->arcdata[idx], digraph->successorssize[idx], newsize) ); /*lint !e866*/
         digraph->successorssize[idx] = newsize;
      }
   }

   assert(newsize <= digraph->successorssize[idx]);

   return SCIP_OKAY;
}

/** add (directed) arc and a related data to the directed graph structure
 *
 *  @note if the arc is already contained, it is added a second time
 */
SCIP_RETCODE SCIPdigraphAddArc(
   SCIP_DIGRAPH*         digraph,            /**< directed graph */
   int                   startnode,          /**< start node of the arc */
   int                   endnode,            /**< start node of the arc */
   void*                 data                /**< data that should be stored for the arc; or NULL */
   )
{
   assert(digraph != NULL);
   assert(startnode >= 0);
   assert(endnode >= 0);
   assert(startnode < digraph->nnodes);
   assert(endnode < digraph->nnodes);

   SCIP_CALL( ensureSuccessorsSize(digraph, startnode, digraph->nsuccessors[startnode] + 1) );

   /* add arc */
   digraph->successors[startnode][digraph->nsuccessors[startnode]] = endnode;
   digraph->arcdata[startnode][digraph->nsuccessors[startnode]] = data;
   digraph->nsuccessors[startnode]++;

   return SCIP_OKAY;
}

/** add (directed) arc to the directed graph structure, if it is not contained, yet
 *
 * @note if there already exists an arc from startnode to endnode, the new arc is not added,
 *       even if its data is different
 */
SCIP_RETCODE SCIPdigraphAddArcSafe(
   SCIP_DIGRAPH*         digraph,            /**< directed graph */
   int                   startnode,          /**< start node of the arc */
   int                   endnode,            /**< start node of the arc */
   void*                 data                /**< data that should be stored for the arc; or NULL */
   )
{
   int nsuccessors;
   int i;

   assert(digraph != NULL);
   assert(startnode >= 0);
   assert(endnode >= 0);
   assert(startnode < digraph->nnodes);
   assert(endnode < digraph->nnodes);

   nsuccessors = digraph->nsuccessors[startnode];

   /* search for the arc in existing arcs */
   for( i = 0; i < nsuccessors; ++i )
      if( digraph->successors[startnode][i] == endnode )
         return SCIP_OKAY;

   SCIP_CALL( ensureSuccessorsSize(digraph, startnode, nsuccessors + 1) );

   /* add arc */
   digraph->successors[startnode][nsuccessors] = endnode;
   digraph->arcdata[startnode][nsuccessors] = data;
   ++(digraph->nsuccessors[startnode]);

   return SCIP_OKAY;
}

/** sets the number of successors to a given value */
SCIP_RETCODE SCIPdigraphSetNSuccessors(
   SCIP_DIGRAPH*         digraph,            /**< directed graph */
   int                   node,               /**< node for which the number of successors has to be changed */
   int                   nsuccessors         /**< new number of successors */
   )
{
   assert(digraph != NULL);
   assert(node >= 0);
   assert(node < digraph->nnodes);

   digraph->nsuccessors[node] = nsuccessors;

   return SCIP_OKAY;
}

/** returns the number of nodes of the given digraph */
int SCIPdigraphGetNNodes(
   SCIP_DIGRAPH*         digraph             /**< directed graph */
   )
{
   assert(digraph != NULL);

   return digraph->nnodes;
}

/** returns the node data, or NULL if no data exist */
void* SCIPdigraphGetNodeData(
   SCIP_DIGRAPH*         digraph,            /**< directed graph */
   int                   node                /**< node for which the node data is returned */
   )
{
   assert(digraph != NULL);
   assert(node >= 0);
   assert(node < digraph->nnodes);

   return digraph->nodedata[node];
}

/** sets the node data
 *
 *  @note The old user pointer is not freed. This has to be done by the user
 */
void SCIPdigraphSetNodeData(
   SCIP_DIGRAPH*         digraph,            /**< directed graph */
   void*                 dataptr,            /**< user node data pointer, or NULL */
   int                   node                /**< node for which the node data is returned */
   )
{
   assert(digraph != NULL);
   assert(node >= 0);
   assert(node < digraph->nnodes);

   digraph->nodedata[node] = dataptr;
}

/** returns the total number of arcs in the given digraph */
int SCIPdigraphGetNArcs(
   SCIP_DIGRAPH*         digraph             /**< directed graph */
   )
{
   int i;
   int narcs;

   assert(digraph != NULL);

   /* count number of arcs */
   narcs = 0;
   for( i = 0; i < digraph->nnodes; ++i )
      narcs += digraph->nsuccessors[i];

   return narcs;
}

/** returns the number of successor nodes of the given node */
int SCIPdigraphGetNSuccessors(
   SCIP_DIGRAPH*         digraph,            /**< directed graph */
   int                   node                /**< node for which the number of outgoing arcs is returned */
   )
{
   assert(digraph != NULL);
   assert(node >= 0);
   assert(node < digraph->nnodes);
   assert(digraph->nsuccessors[node] >= 0);
   assert(digraph->nsuccessors[node] <= digraph->successorssize[node]);

   return digraph->nsuccessors[node];
}

/** returns the array of indices of the successor nodes; this array must not be changed from outside */
int* SCIPdigraphGetSuccessors(
   SCIP_DIGRAPH*         digraph,            /**< directed graph */
   int                   node                /**< node for which the array of outgoing arcs is returned */
   )
{
   assert(digraph != NULL);
   assert(node >= 0);
   assert(node < digraph->nnodes);
   assert(digraph->nsuccessors[node] >= 0);
   assert(digraph->nsuccessors[node] <= digraph->successorssize[node]);
   assert((digraph->nsuccessors[node] == 0) || (digraph->successors[node] != NULL));

   return digraph->successors[node];
}

/** returns the array of data corresponding to the arcs originating at the given node, or NULL if no data exist; this
 *  array must not be changed from outside
 */
void** SCIPdigraphGetSuccessorsData(
   SCIP_DIGRAPH*         digraph,            /**< directed graph */
   int                   node                /**< node for which the data corresponding to the outgoing arcs is returned */
   )
{
   assert(digraph != NULL);
   assert(node >= 0);
   assert(node < digraph->nnodes);
   assert(digraph->nsuccessors[node] >= 0);
   assert(digraph->nsuccessors[node] <= digraph->successorssize[node]);
   assert(digraph->arcdata != NULL);

   return digraph->arcdata[node];
}

/** performs depth-first-search in the given directed graph from the given start node */
static
void depthFirstSearch(
   SCIP_DIGRAPH*         digraph,            /**< directed graph */
   int                   startnode,          /**< node to start the depth-first-search */
   SCIP_Bool*            visited,            /**< array to store for each node, whether it was already visited */
   int*                  dfsstack,           /**< array of size number of nodes to store the stack;
                                              *   only needed for performance reasons */
   int*                  stackadjvisited,    /**< array of size number of nodes to store the number of adjacent nodes already visited
                                              *   for each node on the stack; only needed for performance reasons */
   int*                  dfsnodes,           /**< array of nodes that can be reached starting at startnode, in reverse dfs order */
   int*                  ndfsnodes           /**< pointer to store number of nodes that can be reached starting at startnode */
   )
{
   int stackidx;

   assert(digraph != NULL);
   assert(startnode >= 0);
   assert(startnode < digraph->nnodes);
   assert(visited != NULL);
   assert(visited[startnode] == FALSE);
   assert(dfsstack != NULL);
   assert(dfsnodes != NULL);
   assert(ndfsnodes != NULL);

   /* put start node on the stack */
   dfsstack[0] = startnode;
   stackadjvisited[0] = 0;
   stackidx = 0;

   while( stackidx >= 0 )
   {
      int currnode;
      int sadv;

      /* get next node from stack */
      currnode = dfsstack[stackidx];

      sadv = stackadjvisited[stackidx];
      assert( 0 <= sadv && sadv <= digraph->nsuccessors[currnode] );

      /* mark current node as visited */
      assert( visited[currnode] == (sadv > 0) );
      visited[currnode] = TRUE;

      /* iterate through the successor list until we reach unhandled node */
      while( sadv < digraph->nsuccessors[currnode] && visited[digraph->successors[currnode][sadv]] )
         ++sadv;

      /* the current node was completely handled, remove it from stack */
      if( sadv == digraph->nsuccessors[currnode] )
      {
         --stackidx;

         /* store node in the sorted nodes array */
         dfsnodes[(*ndfsnodes)++] = currnode;
      }
      /* handle next unhandled successor node */
      else
      {
         assert( ! visited[digraph->successors[currnode][sadv]] );

         /* store current stackadjvisted index */
         stackadjvisited[stackidx] = sadv + 1;

         /* put the successor node onto the stack */
         ++stackidx;
         dfsstack[stackidx] = digraph->successors[currnode][sadv];
         stackadjvisited[stackidx] = 0;
         assert( stackidx < digraph->nnodes );
      }
   }
}

/** Compute undirected connected components on the given graph.
 *
 *  @note For each arc, its reverse is added, so the graph does not need to be the directed representation of an
 *        undirected graph.
 */
SCIP_RETCODE SCIPdigraphComputeUndirectedComponents(
   SCIP_DIGRAPH*         digraph,            /**< directed graph */
   int                   minsize,            /**< all components with less nodes are ignored */
   int*                  components,         /**< array with as many slots as there are nodes in the directed graph
                                              *   to store for each node the component to which it belongs
                                              *   (components are numbered 0 to ncomponents - 1); or NULL, if components
                                              *   are accessed one-by-one using SCIPdigraphGetComponent() */
   int*                  ncomponents         /**< pointer to store the number of components; or NULL, if the
                                              *   number of components is accessed by SCIPdigraphGetNComponents() */
   )
{
   BMS_BLKMEM* blkmem;
   SCIP_Bool* visited;
   int* ndirectedsuccessors;
   int* stackadjvisited;
   int* dfsstack;
   int ndfsnodes;
   int compstart;
   int v;
   int i;
   int j;

   SCIP_RETCODE retcode = SCIP_OKAY;

   assert(digraph != NULL);
   assert(digraph->nnodes > 0);
   assert(digraph->blkmem != NULL);

   blkmem = digraph->blkmem;

   /* first free the old components */
   if( digraph->ncomponents > 0 )
   {
      SCIPdigraphFreeComponents(digraph);
   }

   digraph->ncomponents = 0;
   digraph->componentstartsize = 10;

   /* storage to hold components is stored in block memory */
   SCIP_ALLOC( BMSallocBlockMemoryArray(blkmem, &digraph->components, digraph->nnodes) );
   SCIP_ALLOC( BMSallocBlockMemoryArray(blkmem, &digraph->componentstarts, digraph->componentstartsize) );

   /* allocate temporary arrays */
   SCIP_ALLOC_TERMINATE( retcode, BMSallocClearMemoryArray(&visited, digraph->nnodes), TERMINATE );
   SCIP_ALLOC_TERMINATE( retcode, BMSallocMemoryArray(&dfsstack, digraph->nnodes), TERMINATE );
   SCIP_ALLOC_TERMINATE( retcode, BMSallocMemoryArray(&stackadjvisited, digraph->nnodes), TERMINATE );
   SCIP_ALLOC_TERMINATE( retcode, BMSallocMemoryArray(&ndirectedsuccessors, digraph->nnodes), TERMINATE );

   digraph->componentstarts[0] = 0;

   /* store the number of directed arcs per node */
   BMScopyMemoryArray(ndirectedsuccessors, digraph->nsuccessors, digraph->nnodes);

   /* add reverse arcs to the graph */
   for( i = digraph->nnodes - 1; i >= 0; --i )
   {
      for( j = 0; j < ndirectedsuccessors[i]; ++j )
      {
         SCIP_CALL_TERMINATE( retcode, SCIPdigraphAddArc(digraph, digraph->successors[i][j], i, NULL), TERMINATE );
      }
   }

   for( v = 0; v < digraph->nnodes; ++v )
   {
      if( visited[v] )
         continue;

      compstart = digraph->componentstarts[digraph->ncomponents];
      ndfsnodes = 0;
      depthFirstSearch(digraph, v, visited, dfsstack, stackadjvisited,
         &digraph->components[compstart], &ndfsnodes);

      /* forget about this component if it is too small */
      if( ndfsnodes >= minsize )
      {
         digraph->ncomponents++;

         /* enlarge componentstartsize array, if needed */
         if( digraph->ncomponents >= digraph->componentstartsize )
         {
            int newsize;

            newsize = 2 * digraph->componentstartsize;
            assert(digraph->ncomponents < newsize);

            SCIP_ALLOC_TERMINATE( retcode, BMSreallocBlockMemoryArray(blkmem, &digraph->componentstarts, digraph->componentstartsize, newsize), TERMINATE );
            digraph->componentstartsize = newsize;
         }
         digraph->componentstarts[digraph->ncomponents] = compstart + ndfsnodes;

         /* store component number for contained nodes if array was given */
         if( components != NULL )
         {
            for( i = digraph->componentstarts[digraph->ncomponents] - 1; i >= compstart; --i )
            {
               components[digraph->components[i]] = digraph->ncomponents - 1;
            }
         }
      }
   }

   /* restore the number of directed arcs per node */
   BMScopyMemoryArray(digraph->nsuccessors, ndirectedsuccessors, digraph->nnodes);
   BMSclearMemoryArray(visited, digraph->nnodes);

   /* return number of components, if the pointer was given */
   if( ncomponents != NULL )
      (*ncomponents) = digraph->ncomponents;

TERMINATE:
   if( retcode != SCIP_OKAY )
   {
      SCIPdigraphFreeComponents(digraph);
   }
   BMSfreeMemoryArrayNull(&ndirectedsuccessors);
   BMSfreeMemoryArrayNull(&stackadjvisited);
   BMSfreeMemoryArrayNull(&dfsstack);
   BMSfreeMemoryArrayNull(&visited);

   return retcode;
}

/** Performs an (almost) topological sort on the undirected components of the given directed graph. The undirected
 *  components should be computed before using SCIPdigraphComputeUndirectedComponents().
 *
 *  @note In general a topological sort is not unique.  Note, that there might be directed cycles, that are randomly
 *        broken, which is the reason for having only almost topologically sorted arrays.
 */
SCIP_RETCODE SCIPdigraphTopoSortComponents(
   SCIP_DIGRAPH*         digraph             /**< directed graph */
   )
{
   SCIP_Bool* visited;
   int* comps;
   int* compstarts;
   int* stackadjvisited;
   int* dfsstack;
   int* dfsnodes;
   int ndfsnodes;
   int ncomps;
   int i;
   int j;
   int k;
   int endidx;

   assert(digraph != NULL);

   ncomps = digraph->ncomponents;
   comps = digraph->components;
   compstarts = digraph->componentstarts;

   SCIP_ALLOC( BMSallocClearMemoryArray(&visited, digraph->nnodes) );
   SCIP_ALLOC( BMSallocMemoryArray(&dfsnodes, digraph->nnodes) );
   SCIP_ALLOC( BMSallocMemoryArray(&dfsstack, digraph->nnodes) );
   SCIP_ALLOC( BMSallocMemoryArray(&stackadjvisited, digraph->nnodes) );

   /* sort the components (almost) topologically */
   for( i = 0; i < ncomps; ++i )
   {
      endidx = compstarts[i+1] - 1;
      ndfsnodes = 0;
      for( j = compstarts[i]; j < compstarts[i+1]; ++j )
      {
         if( visited[comps[j]] )
            continue;

         /* perform depth first search, nodes visited in this call are appended to the list dfsnodes in reverse
          * dfs order, after the nodes already contained;
          * so at every point in time, the nodes in dfsnode are in reverse (almost) topological order
          */
         depthFirstSearch(digraph, comps[j], visited, dfsstack, stackadjvisited, dfsnodes, &ndfsnodes);
      }
      assert(endidx - ndfsnodes == compstarts[i] - 1);

      /* copy reverse (almost) topologically sorted array of nodes reached by the dfs searches;
       * reverse their order to get an (almost) topologically sort
       */
      for( k = 0; k < ndfsnodes; ++k )
      {
         digraph->components[endidx - k] = dfsnodes[k];
      }
   }

   BMSfreeMemoryArray(&stackadjvisited);
   BMSfreeMemoryArray(&dfsstack);
   BMSfreeMemoryArray(&dfsnodes);
   BMSfreeMemoryArray(&visited);

   return SCIP_OKAY;
}

/** returns the number of previously computed undirected components for the given directed graph */
int SCIPdigraphGetNComponents(
   SCIP_DIGRAPH*         digraph             /**< directed graph */
   )
{
   assert(digraph != NULL);
   assert(digraph->componentstartsize > 0); /* components should have been computed */

   return digraph->ncomponents;
}

/** Returns the previously computed undirected component of the given number for the given directed graph.
 *  If the components were sorted using SCIPdigraphTopoSortComponents(), the component is (almost) topologically sorted.
 */
void SCIPdigraphGetComponent(
   SCIP_DIGRAPH*         digraph,            /**< directed graph */
   int                   compidx,            /**< number of the component to return */
   int**                 nodes,              /**< pointer to store the nodes in the component; or NULL, if not needed */
   int*                  nnodes              /**< pointer to store the number of nodes in the component;
                                              *   or NULL, if not needed */
   )
{
   assert(digraph != NULL);
   assert(compidx >= 0);
   assert(compidx < digraph->ncomponents);
   assert(nodes != NULL || nnodes != NULL);

   if( nodes != NULL )
      (*nodes) = &(digraph->components[digraph->componentstarts[compidx]]);
   if( nnodes != NULL )
      (*nnodes) = digraph->componentstarts[compidx + 1] - digraph->componentstarts[compidx];
}

/* Performs Tarjan's algorithm for a given directed graph to obtain the strongly connected components
 * which are reachable from a given node.
 */
static
void tarjan(
   SCIP_DIGRAPH*         digraph,            /**< directed graph */
   int                   v,                  /**< node to start the algorithm */
   int*                  lowlink,            /**< array to store lowlink values */
   int*                  dfsidx,             /**< array to store dfs indices */
   int*                  stack,              /**< array to store a stack */
   int*                  stacksize,          /**< pointer to store the size of the stack */
   SCIP_Bool*            unprocessed,        /**< array to store which node is unprocessed yet */
   SCIP_Bool*            nodeinstack,        /**< array to store which nodes are in the stack */
   int*                  maxdfs,             /**< pointer to store index for DFS */
   int*                  strongcomponents,   /**< array to store for each node the strongly connected
                                              *   component to which it belongs (components are
                                              *   numbered 0 to nstrongcomponents - 1); */
   int*                  nstrongcomponents,  /**< pointer to store the number of computed components so far */
   int*                  strongcompstartidx, /**< array to store the start index of the computed components */
   int*                  nstorednodes        /**< pointer to store the number of already stored nodes */
   )
{
   int i;

   assert(digraph != NULL);
   assert(v >= 0);
   assert(v < digraph->nnodes);
   assert(lowlink != NULL);
   assert(dfsidx != NULL);
   assert(stack != NULL);
   assert(stacksize != NULL);
   assert(*stacksize >= 0);
   assert(*stacksize < digraph->nnodes);
   assert(unprocessed != NULL);
   assert(nodeinstack != NULL);
   assert(maxdfs != NULL);
   assert(strongcomponents != NULL);
   assert(nstrongcomponents != NULL);
   assert(strongcompstartidx != NULL);
   assert(nstorednodes != NULL);
   assert(*nstorednodes >= 0 && *nstorednodes < digraph->nnodes);

   dfsidx[v] = *maxdfs;
   lowlink[v] = *maxdfs;
   *maxdfs += 1;

   /* add v to the stack */
   stack[*stacksize] = v;
   *stacksize += 1;
   nodeinstack[v] = TRUE;

   /* mark v as processed */
   unprocessed[v] = FALSE;

   for( i = 0; i < digraph->nsuccessors[v]; ++i )
   {
      int w;

      /* edge (v,w) */
      w = digraph->successors[v][i];

      if( unprocessed[w] )
      {
         tarjan(digraph, w, lowlink, dfsidx, stack, stacksize, unprocessed, nodeinstack, maxdfs, strongcomponents,
               nstrongcomponents, strongcompstartidx, nstorednodes);

         assert(lowlink[v] >= 0 && lowlink[v] < digraph->nnodes);
         assert(lowlink[w] >= 0 && lowlink[w] < digraph->nnodes);

         /* update lowlink */
         lowlink[v] = MIN(lowlink[v], lowlink[w]);
      }
      else if( nodeinstack[w] )
      {
         assert(lowlink[v] >= 0 && lowlink[v] < digraph->nnodes);
         assert(dfsidx[w] >= 0 && dfsidx[w] < digraph->nnodes);

         /* update lowlink */
         lowlink[v] = MIN(lowlink[v], dfsidx[w]);
      }
   }

   /* found a root of a strong component */
   if( lowlink[v] == dfsidx[v] )
   {
      int w;

      strongcompstartidx[*nstrongcomponents] = *nstorednodes;
      *nstrongcomponents += 1;

      do
      {
         assert(*stacksize > 0);

         /* stack.pop() */
         w = stack[*stacksize - 1];
         *stacksize -= 1;
         nodeinstack[w] = FALSE;

         /* store the node in the corresponding component */
         strongcomponents[*nstorednodes] = w;
         *nstorednodes += 1;
      }
      while( v != w );
   }
}

/** Computes all strongly connected components of an undirected connected component with Tarjan's Algorithm.
 *  The resulting strongly connected components are sorted topologically (starting from the end of the
 *  strongcomponents array).
 *
 *  @note In general a topological sort of the strongly connected components is not unique.
 */
SCIP_RETCODE SCIPdigraphComputeDirectedComponents(
   SCIP_DIGRAPH*         digraph,            /**< directed graph */
   int                   compidx,            /**< number of the undirected connected component */
   int*                  strongcomponents,   /**< array to store the strongly connected components
                                              *   (length >= size of the component) */
   int*                  strongcompstartidx, /**< array to store the start indices of the strongly connected
                                              *   components (length >= size of the component) */
   int*                  nstrongcomponents   /**< pointer to store the number of strongly connected
                                              *   components */
   )
{
   int* lowlink;
   int* dfsidx;
   int* stack;
   int stacksize;
   SCIP_Bool* unprocessed;
   SCIP_Bool* nodeinstack;
   int maxdfs;
   int nstorednodes;
   int i;
   SCIP_RETCODE retcode;

   assert(digraph != NULL);
   assert(compidx >= 0);
   assert(compidx < digraph->ncomponents);
   assert(strongcomponents != NULL);
   assert(strongcompstartidx != NULL);
   assert(nstrongcomponents != NULL);

   retcode = SCIP_OKAY;

   SCIP_ALLOC_TERMINATE( retcode, BMSallocMemoryArray(&lowlink, digraph->nnodes), TERMINATE );
   SCIP_ALLOC_TERMINATE( retcode, BMSallocMemoryArray(&dfsidx, digraph->nnodes), TERMINATE );
   SCIP_ALLOC_TERMINATE( retcode, BMSallocMemoryArray(&stack, digraph->nnodes), TERMINATE );
   SCIP_ALLOC_TERMINATE( retcode, BMSallocMemoryArray(&unprocessed, digraph->nnodes), TERMINATE );
   SCIP_ALLOC_TERMINATE( retcode, BMSallocMemoryArray(&nodeinstack, digraph->nnodes), TERMINATE );

   for( i = 0; i < digraph->nnodes; ++i )
   {
      lowlink[i] = -1;
      dfsidx[i] = -1;
      stack[i] = -1;
      unprocessed[i] = TRUE;
      nodeinstack[i] = FALSE;
   }

   nstorednodes = 0;
   stacksize = 0;
   maxdfs = 0;
   *nstrongcomponents = 0;

   /* iterate over all nodes in the undirected connected component */
   for( i = digraph->componentstarts[compidx]; i < digraph->componentstarts[compidx + 1]; ++i )
   {
      int v;

      v = digraph->components[i];
      assert(v >= 0 && v < digraph->nnodes);

      /* call Tarjan's algorithm for unprocessed nodes */
      if( unprocessed[v] )
      {
         SCIPdebugMessage("apply Tarjan's algorithm for node %d\n", v);
         tarjan(digraph, v, lowlink, dfsidx, stack, &stacksize, unprocessed, nodeinstack, &maxdfs,
               strongcomponents, nstrongcomponents, strongcompstartidx, &nstorednodes);
      }
   }

   /* we should have stored as many nodes as in the undirected connected component */
   assert(nstorednodes == digraph->componentstarts[compidx + 1] - digraph->componentstarts[compidx]);

   /* to simplify the iteration over all strongly connected components */
   assert(*nstrongcomponents < digraph->nnodes + 1);
   strongcompstartidx[*nstrongcomponents] = nstorednodes;

   assert(retcode == SCIP_OKAY);

TERMINATE:
   BMSfreeMemoryArrayNull(&lowlink);
   BMSfreeMemoryArrayNull(&dfsidx);
   BMSfreeMemoryArrayNull(&stack);
   BMSfreeMemoryArrayNull(&unprocessed);
   BMSfreeMemoryArrayNull(&nodeinstack);

   return retcode;
}

/** frees the component information for the given directed graph */
void SCIPdigraphFreeComponents(
   SCIP_DIGRAPH*         digraph             /**< directed graph */
   )
{
   BMS_BLKMEM* blkmem;

   assert(digraph != NULL);
   assert(digraph->blkmem != NULL);

   blkmem = digraph->blkmem;

   /* free components structure */
   if( digraph->componentstartsize > 0 )
   {
      BMSfreeBlockMemoryArray(blkmem, &digraph->componentstarts, digraph->componentstartsize);
      BMSfreeBlockMemoryArray(blkmem, &digraph->components, digraph->nnodes);
      digraph->components = NULL;
      digraph->componentstarts = NULL;
      digraph->ncomponents = 0;
      digraph->componentstartsize = 0;
   }
#ifndef NDEBUG
   else
   {
      assert(digraph->components == NULL);
      assert(digraph->componentstarts == NULL);
      assert(digraph->ncomponents == 0);
   }
#endif
}

/** output of the given directed graph via the given message handler */
void SCIPdigraphPrint(
   SCIP_DIGRAPH*         digraph,            /**< directed graph */
   SCIP_MESSAGEHDLR*     messagehdlr,        /**< message handler */
   FILE*                 file                /**< output file (or NULL for standard output) */
   )
{
   int n;

   for( n = 0; n < digraph->nnodes; ++n )
   {
      int* successors;
      int nsuccessors;
      int m;

      nsuccessors = digraph->nsuccessors[n];
      successors = digraph->successors[n];

      SCIPmessageFPrintInfo(messagehdlr, file, "node %d --> ", n);

      for( m = 0; m < nsuccessors ; ++m )
      {
         if( m == 0 )
         {
            SCIPmessageFPrintInfo(messagehdlr, file, "%d", successors[m]);
         }
         else
         {
            SCIPmessageFPrintInfo(messagehdlr, file, ", %d", successors[m]);
         }
      }
      SCIPmessageFPrintInfo(messagehdlr, file, "\n");
   }
}

/** prints the given directed graph structure in GML format into the given file */
void SCIPdigraphPrintGml(
   SCIP_DIGRAPH*         digraph,            /**< directed graph */
   FILE*                 file                /**< file to write to */
   )
{
   int n;

   /* write GML format opening */
   SCIPgmlWriteOpening(file, TRUE);

   /* write all nodes of the graph */
   for( n = 0; n < digraph->nnodes; ++n )
   {
      char label[SCIP_MAXSTRLEN];

      (void)SCIPsnprintf(label, SCIP_MAXSTRLEN, "%d", n);
      SCIPgmlWriteNode(file, (unsigned int)n, label, "circle", NULL, NULL);
   }

   /* write all edges */
   for( n = 0; n < digraph->nnodes; ++n )
   {
      int* successors;
      int nsuccessors;
      int m;

      nsuccessors = digraph->nsuccessors[n];
      successors = digraph->successors[n];

      for( m = 0; m < nsuccessors; ++m )
      {
         SCIPgmlWriteArc(file, (unsigned int)n, (unsigned int)successors[m], NULL, NULL);
      }
   }
   /* write GML format closing */
   SCIPgmlWriteClosing(file);
}

/** output of the given directed graph via the given message handler */
void SCIPdigraphPrintComponents(
   SCIP_DIGRAPH*         digraph,            /**< directed graph */
   SCIP_MESSAGEHDLR*     messagehdlr,        /**< message handler */
   FILE*                 file                /**< output file (or NULL for standard output) */
   )
{
   int c;
   int i;

   for( c = 0; c < digraph->ncomponents; ++c )
   {
      int start = digraph->componentstarts[c];
      int end =  digraph->componentstarts[c+1];

      SCIPmessageFPrintInfo(messagehdlr, file, "Components %d --> ", c);

      for( i = start; i < end; ++i )
      {
         if( i == start )
         {
            SCIPmessageFPrintInfo(messagehdlr, file, "%d", digraph->components[i]);
         }
         else
         {
            SCIPmessageFPrintInfo(messagehdlr, file, ", %d", digraph->components[i]);
         }
      }
      SCIPmessageFPrintInfo(messagehdlr, file, "\n");
   }
}

/*
 * Binary tree
 */

/** creates a node for a binary tree */
static
SCIP_RETCODE btnodeCreateEmpty(
   SCIP_BT*              tree,               /**< binary tree */
   SCIP_BTNODE**         node                /**< pointer to store the created node */
   )
{
   SCIP_ALLOC( BMSallocBlockMemory(tree->blkmem, node) );

   (*node)->parent = NULL;
   (*node)->left = NULL;
   (*node)->right = NULL;
   (*node)->dataptr = NULL;

   return SCIP_OKAY;
}

/** creates a tree node with (optinal) user data */
SCIP_RETCODE SCIPbtnodeCreate(
   SCIP_BT*              tree,               /**< binary tree */
   SCIP_BTNODE**         node,               /**< pointer to store the created node */
   void*                 dataptr             /**< user node data pointer, or NULL */
   )
{
   assert(tree != NULL);
   assert(node != NULL);

   SCIP_CALL( btnodeCreateEmpty(tree, node) );

   assert((*node)->parent == NULL);
   assert((*node)->left == NULL);
   assert((*node)->right == NULL);

   /* initialize user data */
   (*node)->dataptr = dataptr;

   return SCIP_OKAY;
}

/** frees a tree leaf */
static
void btnodeFreeLeaf(
   SCIP_BT*              tree,               /**< binary tree */
   SCIP_BTNODE**         node                /**< pointer to node which has to be freed */
   )
{
   assert(tree != NULL);
   assert(node != NULL);
   assert(*node != NULL);

   assert((*node)->left == NULL);
   assert((*node)->right == NULL);

#if 0
   /* remove reference from parent node */
   if( (*node)->parent != NULL )
   {
      assert(*node != NULL);

      assert((*node)->parent->left == *node || ((*node)->parent->right == *node));

      if( (*node)->parent->left == *node )
      {
         (*node)->parent->left = NULL;
      }
      else
      {
         assert((*node)->parent->right == *node);
         (*node)->parent->right = NULL;
      }
   }
#endif

   assert(*node != NULL);
   BMSfreeBlockMemory(tree->blkmem, node);
   assert(*node == NULL);
}

/** frees the node including the rooted subtree
 *
 *  @note The user pointer (object) is not freed. If needed, it has to be done by the user.
 */
void SCIPbtnodeFree(
   SCIP_BT*              tree,               /**< binary tree */
   SCIP_BTNODE**         node                /**< node to be freed */
   )
{
   assert(tree != NULL);
   assert(node != NULL);
   assert(*node != NULL);

   if( (*node)->left != NULL )
   {
      SCIPbtnodeFree(tree, &(*node)->left);
      assert((*node)->left == NULL);
   }

   if( (*node)->right != NULL )
   {
      SCIPbtnodeFree(tree, &(*node)->right);
      assert((*node)->right == NULL);
   }

   btnodeFreeLeaf(tree, node);
   assert(*node == NULL);
}

/* some simple variable functions implemented as defines */

/* In debug mode, the following methods are implemented as function calls to ensure
 * type validity.
 * In optimized mode, the methods are implemented as defines to improve performance.
 * However, we want to have them in the library anyways, so we have to undef the defines.
 */

#undef SCIPbtnodeGetData
#undef SCIPbtnodeGetKey
#undef SCIPbtnodeGetParent
#undef SCIPbtnodeGetLeftchild
#undef SCIPbtnodeGetRightchild
#undef SCIPbtnodeGetSibling
#undef SCIPbtnodeIsRoot
#undef SCIPbtnodeIsLeaf
#undef SCIPbtnodeIsLeftchild
#undef SCIPbtnodeIsRightchild

/** returns the user data pointer stored in that node */
void* SCIPbtnodeGetData(
   SCIP_BTNODE*          node                /**< node */
   )
{
   assert(node != NULL);

   return node->dataptr;
}

/** returns the parent which can be NULL if the given node is the root */
SCIP_BTNODE* SCIPbtnodeGetParent(
   SCIP_BTNODE*          node                /**< node */
   )
{
   assert(node != NULL);

   return node->parent;
}

/** returns left child which can be NULL if the given node is a leaf */
SCIP_BTNODE* SCIPbtnodeGetLeftchild(
   SCIP_BTNODE*          node                /**< node */
   )
{
   assert(node != NULL);

   return node->left;
}

/** returns right child which can be NULL if the given node is a leaf */
SCIP_BTNODE* SCIPbtnodeGetRightchild(
   SCIP_BTNODE*          node                /**< node */
   )
{
   assert(node != NULL);

   return node->right;
}

/** returns the sibling of the node or NULL if does not exist */
SCIP_BTNODE* SCIPbtnodeGetSibling(
   SCIP_BTNODE*          node                /**< node */
   )
{
   SCIP_BTNODE* parent;

   parent = SCIPbtnodeGetParent(node);

   if( parent == NULL )
      return NULL;

   if( SCIPbtnodeGetLeftchild(parent) == node )
      return SCIPbtnodeGetRightchild(parent);

   assert(SCIPbtnodeGetRightchild(parent) == node);

   return SCIPbtnodeGetLeftchild(parent);
}

/** returns whether the node is a root node */
SCIP_Bool SCIPbtnodeIsRoot(
   SCIP_BTNODE*          node                /**< node */
   )
{
   assert(node != NULL);

   return (node->parent == NULL);
}

/** returns whether the node is a leaf */
SCIP_Bool SCIPbtnodeIsLeaf(
   SCIP_BTNODE*          node                /**< node */
   )
{
   assert(node != NULL);

   return (node->left == NULL && node->right == NULL);
}

/** returns TRUE if the given node is left child */
SCIP_Bool SCIPbtnodeIsLeftchild(
   SCIP_BTNODE*          node                /**< node */
   )
{
   SCIP_BTNODE* parent;

   if( SCIPbtnodeIsRoot(node) )
      return FALSE;

   parent = SCIPbtnodeGetParent(node);

   if( SCIPbtnodeGetLeftchild(parent) == node )
      return TRUE;

   return FALSE;
}

/** returns TRUE if the given node is right child */
SCIP_Bool SCIPbtnodeIsRightchild(
   SCIP_BTNODE*          node                /**< node */
   )
{
   SCIP_BTNODE* parent;

   if( SCIPbtnodeIsRoot(node) )
      return FALSE;

   parent = SCIPbtnodeGetParent(node);

   if( SCIPbtnodeGetRightchild(parent) == node )
      return TRUE;

   return FALSE;
}

/** sets the give node data
 *
 *  @note The old user pointer is not freed.
 */
void SCIPbtnodeSetData(
   SCIP_BTNODE*          node,               /**< node */
   void*                 dataptr             /**< node user data pointer */
   )
{
   assert(node != NULL);

   node->dataptr = dataptr;
}

/** sets parent node
 *
 *  @note The old parent including the rooted subtree is not delete.
 */
void SCIPbtnodeSetParent(
   SCIP_BTNODE*          node,               /**< node */
   SCIP_BTNODE*          parent              /**< new parent node, or NULL */
   )
{
   assert(node != NULL);

   node->parent = parent;
}

/** sets left child
 *
 *  @note The old left child including the rooted subtree is not delete.
 */
void SCIPbtnodeSetLeftchild(
   SCIP_BTNODE*          node,               /**< node */
   SCIP_BTNODE*          left                /**< new left child, or NULL */
   )
{
   assert(node != NULL);

   node->left = left;
}

/** sets right child
 *
 *  @note The old right child including the rooted subtree is not delete.
 */
void SCIPbtnodeSetRightchild(
   SCIP_BTNODE*          node,               /**< node */
   SCIP_BTNODE*          right               /**< new right child, or NULL */
   )
{
   assert(node != NULL);

   node->right = right;
}

/** creates an binary tree */
SCIP_RETCODE SCIPbtCreate(
   SCIP_BT**             tree,               /**< pointer to store the created binary tree */
   BMS_BLKMEM*           blkmem              /**< block memory used to createnode */
   )
{
   assert(tree != NULL);
   assert(blkmem != NULL);

   SCIP_ALLOC( BMSallocBlockMemory(blkmem, tree) );
   (*tree)->blkmem = blkmem;
   (*tree)->root = NULL;

   return SCIP_OKAY;
}

/** frees binary tree
 *
 *  @note The user pointers (object) of the nodes are not freed. If needed, it has to be done by the user.
 */
void SCIPbtFree(
   SCIP_BT**             tree                /**< pointer to binary tree */
   )
{
   assert(tree != NULL);

   if( (*tree)->root != NULL )
   {
      SCIPbtnodeFree(*tree, &((*tree)->root));
   }

   BMSfreeBlockMemory((*tree)->blkmem, tree);
}

/** prints the rooted subtree of the given binary tree node in GML format into the given file */
static
void btPrintSubtree(
   SCIP_BTNODE*          node,               /**< binary tree node */
   FILE*                 file,               /**< file to write to */
   int*                  nnodes              /**< pointer to count the number of nodes */
   )
{
   SCIP_BTNODE* left;
   SCIP_BTNODE* right;
   char label[SCIP_MAXSTRLEN];

   assert(node != NULL);

   (*nnodes)++;
   (void)SCIPsnprintf(label, SCIP_MAXSTRLEN, "%d", *nnodes);

   SCIPgmlWriteNode(file, (unsigned int)(size_t)node, label, "circle", NULL, NULL);

   left = SCIPbtnodeGetLeftchild(node);
   right = SCIPbtnodeGetRightchild(node);

   if( left != NULL )
   {
      btPrintSubtree(left, file, nnodes);

      SCIPgmlWriteArc(file, (unsigned int)(size_t)node, (unsigned int)(size_t)left, NULL, NULL);
   }

   if( right != NULL )
   {
      btPrintSubtree(right, file, nnodes);

      SCIPgmlWriteArc(file, (unsigned int)(size_t)node, (unsigned int)(size_t)right, NULL, NULL);
   }
}

/** prints the binary tree in GML format into the given file */
void SCIPbtPrintGml(
   SCIP_BT*              tree,               /**< binary tree */
   FILE*                 file                /**< file to write to */
   )
{
   /* write GML opening */
   SCIPgmlWriteOpening(file, TRUE);

   if( !SCIPbtIsEmpty(tree) )
   {
      SCIP_BTNODE* root;
      int nnodes;

      root = SCIPbtGetRoot(tree);
      assert(root != NULL);

      nnodes = 0;

      btPrintSubtree(root, file, &nnodes);
   }

   /* write GML closing */
   SCIPgmlWriteClosing(file);
}

/* some simple variable functions implemented as defines */
#undef SCIPbtIsEmpty
#undef SCIPbtGetRoot

/** returns whether the binary tree is empty (has no nodes) */
SCIP_Bool SCIPbtIsEmpty(
   SCIP_BT*              tree                /**< binary tree */
   )
{
   assert(tree != NULL);

   return (tree->root == NULL);
}

/** returns the the root node of the binary or NULL if the binary tree is empty */
SCIP_BTNODE* SCIPbtGetRoot(
   SCIP_BT*              tree                /**< tree to be evaluated */
   )
{
   assert(tree != NULL);

   return tree->root;
}

/** sets root node
 *
 *  @note The old root including the rooted subtree is not delete.
 */
void SCIPbtSetRoot(
   SCIP_BT*              tree,               /**< tree to be evaluated */
   SCIP_BTNODE*          root                /**< new root, or NULL */
   )
{
   assert(tree != NULL);

   tree->root = root;
}


/*
 * Numerical methods
 */

/** returns the machine epsilon: the smallest number eps > 0, for which 1.0 + eps > 1.0 */
SCIP_Real SCIPcalcMachineEpsilon(
   void
   )
{
   SCIP_Real eps;
   SCIP_Real lasteps;
   SCIP_Real one;
   SCIP_Real onepluseps;

   one = 1.0;
   eps = 1.0;
   do
   {
      lasteps = eps;
      eps /= 2.0;
      onepluseps = one + eps;
   }
   while( onepluseps > one );

   return lasteps;
}

/** calculates the greatest common divisor of the two given values */
SCIP_Longint SCIPcalcGreComDiv(
   SCIP_Longint          val1,               /**< first value of greatest common devisor calculation */
   SCIP_Longint          val2                /**< second value of greatest common devisor calculation */
   )
{
   int t;

   assert(val1 > 0);
   assert(val2 > 0);

   t = 0;
   /* if val1 is even, divide it by 2 */
   while( !(val1 & 1) )
   {
      val1 >>= 1; /*lint !e704*/

      /* if val2 is even too, divide it by 2 and increase t(=number of e) */
      if( !(val2 & 1) )
      {
         val2 >>= 1; /*lint !e704*/
         ++t;
      }
      /* only val1 can be odd */
      else
      {
         /* while val1 is even, divide it by 2 */
         while( !(val1 & 1) )
            val1 >>= 1; /*lint !e704*/

         break;
      }
   }

   /* while val2 is even, divide it by 2 */
   while( !(val2 & 1) )
      val2 >>= 1; /*lint !e704*/

   /* the following if/else condition is only to make sure that we do not overflow when adding up both values before
    * dividing them by 4 in the following while loop
    */
   if( t == 0 )
   {
      if( val1 > val2 )
      {
         val1 -= val2;

         /* divide val1 by 2 as long as possible  */
         while( !(val1 & 1) )
            val1 >>= 1;   /*lint !e704*/
      }
      else if( val1 < val2 )
      {
         val2 -= val1;

         /* divide val2 by 2 as long as possible  */
         while( !(val2 & 1) )
            val2 >>= 1;   /*lint !e704*/
      }
   }

   /* val1 and val2 are odd */
   while( val1 != val2 )
   {
      if( val1 > val2 )
      {
         /* we can stop if one value reached one */
         if( val2 == 1 )
            return (val2 << t);  /*lint !e647 !e703*/

         /* if ((val1 xor val2) and 2) = 2, then gcd(val1, val2) = gcd((val1 + val2)/4, val2),
          * and otherwise                        gcd(val1, val2) = gcd((val1 ??? val2)/4, val2)
          */
         if( ((val1 ^ val2) & 2) == 2 )
            val1 += val2;
         else
            val1 -= val2;

         assert((val1 & 3) == 0);
         val1 >>= 2;   /*lint !e704*/

         /* if val1 is still even, divide it by 2  */
         while( !(val1 & 1) )
            val1 >>= 1;   /*lint !e704*/
      }
      else
      {
         /* we can stop if one value reached one */
         if( val1 == 1 )
            return (val1 << t);  /*lint !e647 !e703*/

         /* if ((val2 xor val1) and 2) = 2, then gcd(val2, val1) = gcd((val2 + val1)/4, val1),
          * and otherwise                        gcd(val2, val1) = gcd((val2 ??? val1)/4, val1)
          */
         if( ((val2 ^ val1) & 2) == 2 )
            val2 += val1;
         else
            val2 -= val1;

         assert((val2 & 3) == 0);
         val2 >>= 2;   /*lint !e704*/

         /* if val2 is still even, divide it by 2  */
         while( !(val2 & 1) )
            val2 >>= 1;   /*lint !e704*/
      }
   }

   return (val1 << t);  /*lint !e703*/
}

/** calculates the smallest common multiple of the two given values */
SCIP_Longint SCIPcalcSmaComMul(
   SCIP_Longint          val1,               /**< first value of smallest common multiple calculation */
   SCIP_Longint          val2                /**< second value of smallest common multiple calculation */
   )
{
   SCIP_Longint gcd;

   assert(val1 > 0);
   assert(val2 > 0);

   gcd = SCIPcalcGreComDiv(val1, val2);

   return val1/gcd * val2;
}

static const SCIP_Real simplednoms[] = {1.0, 2.0, 3.0, 4.0, 5.0, 6.0, 7.0, 8.0, 9.0, 11.0, 12.0, 13.0, 14.0, 15.0, 16.0,
                                   17.0, 18.0, 19.0, 25.0, -1.0};

/** converts a real number into a (approximate) rational representation, and returns TRUE iff the conversion was
 *  successful
 */
SCIP_Bool SCIPrealToRational(
   SCIP_Real             val,                /**< real value r to convert into rational number */
   SCIP_Real             mindelta,           /**< minimal allowed difference r - q of real r and rational q = n/d */
   SCIP_Real             maxdelta,           /**< maximal allowed difference r - q of real r and rational q = n/d */
   SCIP_Longint          maxdnom,            /**< maximal denominator allowed */
   SCIP_Longint*         nominator,          /**< pointer to store the nominator n of the rational number */
   SCIP_Longint*         denominator         /**< pointer to store the denominator d of the rational number */
   )
{
   SCIP_Real a;
   SCIP_Real b;
   SCIP_Real g0;
   SCIP_Real g1;
   SCIP_Real gx;
   SCIP_Real h0;
   SCIP_Real h1;
   SCIP_Real hx;
   SCIP_Real delta0;
   SCIP_Real delta1;
   SCIP_Real epsilon;
   int i;

   assert(mindelta < 0.0);
   assert(maxdelta > 0.0);
   assert(nominator != NULL);
   assert(denominator != NULL);

   /* try the simple denominators first: each value of the simpledenoms table multiplied by powers of 10
    * is tried as denominator
    */
   for( i = 0; simplednoms[i] > 0.0; ++i )
   {
      SCIP_Real nom;
      SCIP_Real dnom;
      SCIP_Real ratval0;
      SCIP_Real ratval1;

      /* try powers of 10 (including 10^0) */
      dnom = simplednoms[i];
      while( dnom <= maxdnom )
      {
         nom = floor(val * dnom);
         ratval0 = nom/dnom;
         ratval1 = (nom+1.0)/dnom;
         if( mindelta <= val - ratval0 && val - ratval1 <= maxdelta )
         {
            if( val - ratval0 <= maxdelta )
            {
               *nominator = (SCIP_Longint)nom;
               *denominator = (SCIP_Longint)dnom;
               return TRUE;
            }
            if( mindelta <= val - ratval1 )
            {
               *nominator = (SCIP_Longint)(nom+1.0);
               *denominator = (SCIP_Longint)dnom;
               return TRUE;
            }
         }
         dnom *= 10.0;
      }
   }

   /* the simple denominators didn't work: calculate rational representation with arbitrary denominator */
   epsilon = MIN(-mindelta, maxdelta)/2.0;

   b = val;
   a = EPSFLOOR(b, epsilon);
   g0 = a;
   h0 = 1.0;
   g1 = 1.0;
   h1 = 0.0;
   delta0 = val - g0/h0;
   delta1 = (delta0 < 0.0 ? val - (g0-1.0)/h0 : val - (g0+1.0)/h0);

   while( (delta0 < mindelta || delta0 > maxdelta) && (delta1 < mindelta || delta1 > maxdelta) )
   {
      assert(EPSGT(b, a, epsilon));
      assert(h0 >= 0.0);
      assert(h1 >= 0.0);

      b = 1.0 / (b - a);
      a = EPSFLOOR(b, epsilon);

      assert(a >= 0.0);
      gx = g0;
      hx = h0;

      g0 = a * g0 + g1;
      h0 = a * h0 + h1;

      g1 = gx;
      h1 = hx;

      if( h0 > maxdnom )
         return FALSE;

      delta0 = val - g0/h0;
      delta1 = (delta0 < 0.0 ? val - (g0-1.0)/h0 : val - (g0+1.0)/h0);
   }

   if( REALABS(g0) > (SCIP_LONGINT_MAX >> 4) || h0 > (SCIP_LONGINT_MAX >> 4) )
      return FALSE;

   assert(h0 > 0.5);

   if( delta0 < mindelta )
   {
      assert(mindelta <= delta1 && delta1 <= maxdelta);
      *nominator = (SCIP_Longint)(g0 - 1.0);
      *denominator = (SCIP_Longint)h0;
   }
   else if( delta0 > maxdelta )
   {
      assert(mindelta <= delta1 && delta1 <= maxdelta);
      *nominator = (SCIP_Longint)(g0 + 1.0);
      *denominator = (SCIP_Longint)h0;
   }
   else
   {
      *nominator = (SCIP_Longint)g0;
      *denominator = (SCIP_Longint)h0;
   }
   assert(*denominator >= 1);
   assert(val - (SCIP_Real)(*nominator)/(SCIP_Real)(*denominator) >= mindelta);
   assert(val - (SCIP_Real)(*nominator)/(SCIP_Real)(*denominator) <= maxdelta);

   return TRUE;
}

/** checks, whether the given scalar scales the given value to an integral number with error in the given bounds */
static
SCIP_Bool isIntegralScalar(
   SCIP_Real             val,                /**< value that should be scaled to an integral value */
   SCIP_Real             scalar,             /**< scalar that should be tried */
   SCIP_Real             mindelta,           /**< minimal relative allowed difference of scaled coefficient s*c and integral i */
   SCIP_Real             maxdelta            /**< maximal relative allowed difference of scaled coefficient s*c and integral i */
   )
{
   SCIP_Real sval;
   SCIP_Real downval;
   SCIP_Real upval;

   assert(mindelta <= 0.0);
   assert(maxdelta >= 0.0);

   sval = val * scalar;
   downval = floor(sval);
   upval = ceil(sval);

   return (SCIPrelDiff(sval, downval) <= maxdelta || SCIPrelDiff(sval, upval) >= mindelta);
}

/** additional scalars that are tried in integrality scaling */
static const SCIP_Real scalars[] = {3.0, 5.0, 7.0, 9.0, 11.0, 13.0, 15.0, 17.0, 19.0};
static const int nscalars = 9;

/** tries to find a value, such that all given values, if scaled with this value become integral in relative allowed
 *  difference in between mindelta and maxdelta
 */
SCIP_RETCODE SCIPcalcIntegralScalar(
   SCIP_Real*            vals,               /**< values to scale */
   int                   nvals,              /**< number of values to scale */
   SCIP_Real             mindelta,           /**< minimal relative allowed difference of scaled coefficient s*c and integral i */
   SCIP_Real             maxdelta,           /**< maximal relative allowed difference of scaled coefficient s*c and integral i */
   SCIP_Longint          maxdnom,            /**< maximal denominator allowed in rational numbers */
   SCIP_Real             maxscale,           /**< maximal allowed scalar */
   SCIP_Real*            intscalar,          /**< pointer to store scalar that would make the coefficients integral, or NULL */
   SCIP_Bool*            success             /**< stores whether returned value is valid */
   )
{
   SCIP_Real bestscalar;
   SCIP_Longint gcd;
   SCIP_Longint scm;
   SCIP_Longint nominator;
   SCIP_Longint denominator;
   SCIP_Real val;
   SCIP_Real minval;
   SCIP_Real absval;
   SCIP_Real scaleval;
   SCIP_Bool scalable;
   SCIP_Bool rational;
   int c;
   int s;
   int i;

   assert(vals != NULL);
   assert(nvals >= 0);
   assert(maxdnom >= 1);
   assert(mindelta < 0.0);
   assert(maxdelta > 0.0);
   assert(success != NULL);

   SCIPdebugMessage("trying to find rational representation for given values\n");

   if( intscalar != NULL )
      *intscalar = SCIP_INVALID;
   *success = FALSE;

   /* get minimal absolute non-zero value */
   minval = SCIP_REAL_MAX;
   for( c = 0; c < nvals; ++c )
   {
      val = vals[c];
      if( val < mindelta || val > maxdelta )
      {
         absval = REALABS(val);
         minval = MIN(minval, absval);
      }
   }

   if( minval == SCIP_REAL_MAX ) /*lint !e777*/
   {
      /* all coefficients are zero (inside tolerances) */
      if( intscalar != NULL )
         *intscalar = 1.0;
      *success = TRUE;
      SCIPdebugMessage(" -> all values are zero (inside tolerances)\n");

      return SCIP_OKAY;
   }
   assert(minval > MIN(-mindelta, maxdelta));

   bestscalar = SCIP_INVALID;

   for( i = 0; i < 2; ++i )
   {
      scalable = TRUE;

      /* try, if values can be made integral multiplying them with the reciprocal of the smallest value and a power of 2 */
      if( i == 0 )
	 scaleval = 1.0/minval;
      /* try, if values can be made integral by multiplying them by a power of 2 */
      else
	 scaleval = 1.0;

      for( c = 0; c < nvals && scalable; ++c )
      {
	 /* check, if the value can be scaled with a simple scalar */
	 val = vals[c];
	 if( val == 0.0 ) /* zeros are allowed in the vals array */
	    continue;

	 absval = REALABS(val);
	 while( scaleval <= maxscale
	    && (absval * scaleval < 0.5 || !isIntegralScalar(val, scaleval, mindelta, maxdelta)) )
	 {
	    for( s = 0; s < nscalars; ++s )
	    {
	       if( isIntegralScalar(val, scaleval * scalars[s], mindelta, maxdelta) )
	       {
		  scaleval *= scalars[s];
		  break;
	       }
	    }
	    if( s >= nscalars )
	       scaleval *= 2.0;
	 }
	 scalable = (scaleval <= maxscale);
	 SCIPdebugMessage(" -> val=%g, scaleval=%g, val*scaleval=%g, scalable=%u\n",
	    val, scaleval, val*scaleval, scalable);
      }
      if( scalable )
      {
	 /* make values integral by dividing them by the smallest value (and multiplying them with a power of 2) */
	 assert(scaleval <= maxscale);

	 /* check if we found a better scaling value */
	 if( scaleval < bestscalar )
	    bestscalar = scaleval;

	 SCIPdebugMessage(" -> integrality could be achieved by scaling with %g\n", scaleval);

	 /* if the scalar is still the reciprocal of the minimal value, all coeffcients are the same and we do not get a better scalar */
	 if( i == 0 && EPSEQ(scaleval, 1.0/minval, SCIP_DEFAULT_EPSILON) )
	 {
	    if( intscalar != NULL )
	       *intscalar = bestscalar;
	    *success = TRUE;

	    return SCIP_OKAY;
	 }
      }
   }

   /* convert each value into a rational number, calculate the greatest common divisor of the nominators
    * and the smallest common multiple of the denominators
    */
   gcd = 1;
   scm = 1;
   rational = TRUE;

   /* first value (to initialize gcd) */
   for( c = 0; c < nvals && rational; ++c )
   {
      val = vals[c];
      if( val == 0.0 ) /* zeros are allowed in the vals array */
         continue;

      rational = SCIPrealToRational(val, mindelta, maxdelta, maxdnom, &nominator, &denominator);
      if( rational && nominator != 0 )
      {
         assert(denominator > 0);
         gcd = ABS(nominator);
         scm = denominator;
         rational = ((SCIP_Real)scm/(SCIP_Real)gcd <= maxscale);
         SCIPdebugMessage(" -> c=%d first rational: val: %g == %" SCIP_LONGINT_FORMAT "/%" SCIP_LONGINT_FORMAT ", gcd=%" SCIP_LONGINT_FORMAT ", scm=%" SCIP_LONGINT_FORMAT ", rational=%u\n",
            c, val, nominator, denominator, gcd, scm, rational);
         break;
      }
   }

   /* remaining values */
   for( ++c; c < nvals && rational; ++c )
   {
      val = vals[c];
      if( val == 0.0 ) /* zeros are allowed in the vals array */
         continue;

      rational = SCIPrealToRational(val, mindelta, maxdelta, maxdnom, &nominator, &denominator);
      if( rational && nominator != 0 )
      {
         assert(denominator > 0);
         gcd = SCIPcalcGreComDiv(gcd, ABS(nominator));
         scm *= denominator / SCIPcalcGreComDiv(scm, denominator);
         rational = ((SCIP_Real)scm/(SCIP_Real)gcd <= maxscale);
         SCIPdebugMessage(" -> c=%d next rational : val: %g == %" SCIP_LONGINT_FORMAT "/%" SCIP_LONGINT_FORMAT ", gcd=%" SCIP_LONGINT_FORMAT ", scm=%" SCIP_LONGINT_FORMAT ", rational=%u\n",
            c, val, nominator, denominator, gcd, scm, rational);
      }
      else
      {
         SCIPdebugMessage(" -> failed to convert %g into a rational representation\n", val);
      }
   }

   if( rational )
   {
      /* make values integral by multiplying them with the smallest common multiple of the denominators */
      assert((SCIP_Real)scm/(SCIP_Real)gcd <= maxscale);

      /* check if we found a better scaling value */
      if( (SCIP_Real)scm/(SCIP_Real)gcd < bestscalar )
	 bestscalar = (SCIP_Real)scm/(SCIP_Real)gcd;

      SCIPdebugMessage(" -> integrality could be achieved by scaling with %g (rational:%" SCIP_LONGINT_FORMAT "/%" SCIP_LONGINT_FORMAT ")\n",
         (SCIP_Real)scm/(SCIP_Real)gcd, scm, gcd);
   }

   if( bestscalar < SCIP_INVALID )
   {
      if( intscalar != NULL )
         *intscalar = bestscalar;
      *success = TRUE;

      SCIPdebugMessage(" -> smallest value to achieve integrality is %g \n", bestscalar);
   }

   return SCIP_OKAY;
}

/** given a (usually very small) interval, tries to find a rational number with simple denominator (i.e. a small
 *  number, probably multiplied with powers of 10) out of this interval; returns TRUE iff a valid rational
 *  number inside the interval was found
 */
SCIP_Bool SCIPfindSimpleRational(
   SCIP_Real             lb,                 /**< lower bound of the interval */
   SCIP_Real             ub,                 /**< upper bound of the interval */
   SCIP_Longint          maxdnom,            /**< maximal denominator allowed for resulting rational number */
   SCIP_Longint*         nominator,          /**< pointer to store the nominator n of the rational number */
   SCIP_Longint*         denominator         /**< pointer to store the denominator d of the rational number */
   )
{
   SCIP_Real center;
   SCIP_Real delta;

   assert(lb <= ub);

   center = 0.5*(lb+ub);

   /* in order to compute a rational number that is exactly within the bounds (as the user expects),
    * we computed the allowed delta with downward rounding, if available
    */
   if( SCIPintervalHasRoundingControl() )
   {
      SCIP_ROUNDMODE roundmode;

      roundmode = SCIPintervalGetRoundingMode();
      SCIPintervalSetRoundingModeDownwards();

      delta = 0.5*(ub-lb);

      SCIPintervalSetRoundingMode(roundmode);
   }
   else
   {
      delta = 0.5*(ub-lb);
   }

   return SCIPrealToRational(center, -delta, +delta, maxdnom, nominator, denominator);
}

/** given a (usually very small) interval, selects a value inside this interval; it is tried to select a rational number
 *  with simple denominator (i.e. a small number, probably multiplied with powers of 10);
 *  if no valid rational number inside the interval was found, selects the central value of the interval
 */
SCIP_Real SCIPselectSimpleValue(
   SCIP_Real             lb,                 /**< lower bound of the interval */
   SCIP_Real             ub,                 /**< upper bound of the interval */
   SCIP_Longint          maxdnom             /**< maximal denominator allowed for resulting rational number */
   )
{
   SCIP_Real val;

   val = 0.5*(lb+ub);
   if( lb < ub )
   {
      SCIP_Longint nominator;
      SCIP_Longint denominator;
      SCIP_Bool success;

      /* try to find a "simple" rational number inside the interval */
      SCIPdebugMessage("simple rational in [%.9f,%.9f]:", lb, ub);
      success = SCIPfindSimpleRational(lb, ub, maxdnom, &nominator, &denominator);
      if( success )
      {
         val = (SCIP_Real)nominator/(SCIP_Real)denominator;
         SCIPdebugPrintf(" %" SCIP_LONGINT_FORMAT "/%" SCIP_LONGINT_FORMAT " == %.9f\n", nominator, denominator, val);

         if( val - lb < 0.0 || val - ub > 0.0 )
         {
            SCIPdebugPrintf(" value is out of interval bounds by %g -> failed\n", MAX(lb-val, val-ub));
            val = 0.5*(lb+ub);
         }
      }
      else
      {
         SCIPdebugPrintf(" failed\n");
      }
   }

   return val;
}




/*
 * Random Numbers
 */

#if defined(NO_RAND_R) || defined(_WIN32) || defined(_WIN64)

#define SCIP_RAND_MAX 32767
/** returns a random number between 0 and SCIP_RAND_MAX */
static
int getRand(
   unsigned int*         seedp               /**< pointer to seed value */
   )
{
   SCIP_Longint nextseed;

   assert(seedp != NULL);

   nextseed = (*seedp) * (SCIP_Longint)1103515245 + 12345;
   *seedp = (unsigned int)nextseed;

   return (int)((unsigned int)(nextseed/(2*(SCIP_RAND_MAX+1))) % (SCIP_RAND_MAX+1));
}

#else

#define SCIP_RAND_MAX RAND_MAX

/** returns a random number between 0 and SCIP_RAND_MAX */
static
int getRand(
   unsigned int*         seedp               /**< pointer to seed value */
   )
{
   return rand_r(seedp);
}

#endif

/** returns a random integer between minrandval and maxrandval */
static
int getRandomInt(
   int                   minrandval,         /**< minimal value to return */
   int                   maxrandval,         /**< maximal value to return */
   unsigned int*         seedp               /**< pointer to seed value */
   )
{
   SCIP_Real randnumber;

   randnumber = (SCIP_Real)getRand(seedp)/(SCIP_RAND_MAX+1.0);
   assert(randnumber >= 0.0);
   assert(randnumber < 1.0);

   /* we multiply minrandval and maxrandval separately by randnumber in order to avoid overflow if they are more than INT_MAX
    * apart
    */
   return (int) (minrandval*(1.0 - randnumber) + maxrandval*randnumber + randnumber);
}

/** returns a random real between minrandval and maxrandval */
static
SCIP_Real getRandomReal(
   SCIP_Real             minrandval,         /**< minimal value to return */
   SCIP_Real             maxrandval,         /**< maximal value to return */
   unsigned int*         seedp               /**< pointer to seed value */
   )
{
   SCIP_Real randnumber;

   randnumber = (SCIP_Real)getRand(seedp)/(SCIP_Real)SCIP_RAND_MAX;
   assert(randnumber >= 0.0);
   assert(randnumber <= 1.0);

   /* we multiply minrandval and maxrandval separately by randnumber in order to avoid overflow if they are more than
    * SCIP_REAL_MAX apart
    */
   return minrandval*(1.0 - randnumber) + maxrandval*randnumber;
}

/** returns a random integer between minrandval and maxrandval
 *
 *  @deprecated Please use SCIPrandomGetInt() to request a random integer.
 */
int SCIPgetRandomInt(
   int                   minrandval,         /**< minimal value to return */
   int                   maxrandval,         /**< maximal value to return */
   unsigned int*         seedp               /**< pointer to seed value */
   )
{
   return getRandomInt(minrandval, maxrandval, seedp);
}

/** returns a random real between minrandval and maxrandval
 *
 *  @deprecated Please use SCIPrandomGetReal() to request a random real.
 */
SCIP_Real SCIPgetRandomReal(
   SCIP_Real             minrandval,         /**< minimal value to return */
   SCIP_Real             maxrandval,         /**< maximal value to return */
   unsigned int*         seedp               /**< pointer to seed value */
   )
{
   return getRandomReal(minrandval, maxrandval, seedp);
}


/* initial seeds for KISS random number generator */
#define DEFAULT_SEED UINT32_C(123456789)
#define DEFAULT_XOR  UINT32_C(362436000)
#define DEFAULT_MWC  UINT32_C(521288629)
#define DEFAULT_CST  UINT32_C(7654321)


/** initializes a random number generator with a given start seed */
void SCIPrandomSetSeed(
   SCIP_RANDNUMGEN*      randnumgen,         /**< random number generator */
   unsigned int          initseed            /**< initial random seed */
   )
{
   assert(randnumgen != NULL);

   /* use MAX() to avoid zero after over flowing */
   randnumgen->seed = MAX(SCIPhashTwo(DEFAULT_SEED, initseed), 1u);
   randnumgen->xor_seed = MAX(SCIPhashTwo(DEFAULT_XOR, initseed), 1u);
   randnumgen->mwc_seed = MAX(SCIPhashTwo(DEFAULT_MWC, initseed), 1u);
   randnumgen->cst_seed = SCIPhashTwo(DEFAULT_CST, initseed);

   assert(randnumgen->seed > 0);
   assert(randnumgen->xor_seed > 0);
   assert(randnumgen->mwc_seed > 0);
}

/** returns a random number between 0 and UINT32_MAX
 *
 *  implementation of KISS random number generator developed by George Marsaglia.
 *  KISS is combination of three different random number generators:
 *   - Linear congruential generator
 *   - Xorshift
 *   - Lag-1 Multiply-with-carry
 *
 *  KISS has a period of 2^123 and passes all statistical test part of BigCrush-Test of TestU01 [1].
 *
 *  [1] http://dl.acm.org/citation.cfm?doid=1268776.1268777
 */
static
uint32_t randomGetRand(
   SCIP_RANDNUMGEN*      randnumgen          /**< random number generator */
   )
{
   uint64_t t;

   /* linear congruential */
   randnumgen->seed = (uint32_t) (randnumgen->seed * UINT64_C(1103515245) + UINT64_C(12345));

   /* Xorshift */
   randnumgen->xor_seed ^= (randnumgen->xor_seed << 13);
   randnumgen->xor_seed ^= (randnumgen->xor_seed >> 17);
   randnumgen->xor_seed ^= (randnumgen->xor_seed << 5);

   /* Multiply-with-carry */
   t = UINT64_C(698769069) * randnumgen->mwc_seed + randnumgen->cst_seed;
   randnumgen->cst_seed = (uint32_t) (t >> 32);
   randnumgen->mwc_seed = (uint32_t) t;

   return randnumgen->seed + randnumgen->xor_seed + randnumgen->mwc_seed;
}

/** creates and initializes a random number generator */
SCIP_RETCODE SCIPrandomCreate(
   SCIP_RANDNUMGEN**     randnumgen,         /**< random number generator */
   BMS_BLKMEM*           blkmem,             /**< block memory */
   unsigned int          initialseed         /**< initial random seed */
   )
{
   assert(randnumgen != NULL);

   SCIP_ALLOC( BMSallocBlockMemory(blkmem, randnumgen) );

   SCIPrandomSetSeed((*randnumgen), initialseed);

   return SCIP_OKAY;
}

/** frees a random number generator */
void SCIPrandomFree(
   SCIP_RANDNUMGEN**     randnumgen,         /**< random number generator */
   BMS_BLKMEM*           blkmem              /**< block memory */
   )
{
   assert(randnumgen != NULL);
   assert((*randnumgen) != NULL);

   BMSfreeBlockMemory(blkmem, randnumgen);

   return;
}



/** returns a random integer between minrandval and maxrandval */
int SCIPrandomGetInt(
   SCIP_RANDNUMGEN*      randnumgen,         /**< random number generator */
   int                   minrandval,         /**< minimal value to return */
   int                   maxrandval          /**< maximal value to return */
   )
{
   SCIP_Real randnumber;
   SCIP_Longint zeromax;

   randnumber = (SCIP_Real)randomGetRand(randnumgen)/(UINT32_MAX+1.0);
   assert(randnumber >= 0.0);
   assert(randnumber < 1.0);

   /* we need to shift the range to the non-negative integers to handle negative integer values correctly.
    * we use a long integer to avoid overflows.
    */
   zeromax = (SCIP_Longint)maxrandval - (SCIP_Longint)minrandval + 1;

   return (int) ((SCIP_Longint)(zeromax * randnumber) + (SCIP_Longint)minrandval);
}

/** returns a random real between minrandval and maxrandval */
SCIP_Real SCIPrandomGetReal(
   SCIP_RANDNUMGEN*      randnumgen,         /**< random number generator */
   SCIP_Real             minrandval,         /**< minimal value to return */
   SCIP_Real             maxrandval          /**< maximal value to return */
   )
{
   SCIP_Real randnumber;

   randnumber = (SCIP_Real)randomGetRand(randnumgen)/(SCIP_Real)UINT32_MAX;
   assert(randnumber >= 0.0);
   assert(randnumber <= 1.0);

   /* we multiply minrandval and maxrandval separately by randnumber in order to avoid overflow if they are more than
    * SCIP_REAL_MAX apart
    */
   return minrandval*(1.0 - randnumber) + maxrandval*randnumber;
}

/** randomly shuffles parts of an integer array using the Fisher-Yates algorithm */
void SCIPrandomPermuteIntArray(
   SCIP_RANDNUMGEN*      randnumgen,         /**< random number generator */
   int*                  array,              /**< array to be shuffled */
   int                   begin,              /**< first included index that should be subject to shuffling
                                              *   (0 for first array entry)
                                              */
   int                   end                 /**< first excluded index that should not be subject to shuffling
                                              *   (array size for last array entry)
                                              */
   )
{
   int tmp;
   int i;

   /* loop backwards through all elements and always swap the current last element to a random position */
   while( end > begin+1 )
   {
      --end;

      /* get a random position into which the last entry should be shuffled */
      i = SCIPrandomGetInt(randnumgen, begin, end);

      /* swap the last element and the random element */
      tmp = array[i];
      array[i] = array[end];
      array[end] = tmp;
   }
}

/** randomly shuffles parts of an array using the Fisher-Yates algorithm */
void SCIPrandomPermuteArray(
   SCIP_RANDNUMGEN*      randnumgen,         /**< random number generator */
   void**                array,              /**< array to be shuffled */
   int                   begin,              /**< first included index that should be subject to shuffling
                                              *   (0 for first array entry)
                                              */
   int                   end                 /**< first excluded index that should not be subject to shuffling
                                              *   (array size for last array entry)
                                              */
   )
{
   void* tmp;
   int i;

   /* loop backwards through all elements and always swap the current last element to a random position */
   while( end > begin+1 )
   {
      end--;

      /* get a random position into which the last entry should be shuffled */
      i = SCIPrandomGetInt(randnumgen, begin, end);

      /* swap the last element and the random element */
      tmp = array[i];
      array[i] = array[end];
      array[end] = tmp;
   }
}

/** draws a random subset of disjoint elements from a given set of disjoint elements;
 *  this implementation is suited for the case that nsubelems is considerably smaller then nelems
 */
SCIP_RETCODE SCIPrandomGetSubset(
   SCIP_RANDNUMGEN*      randnumgen,         /**< random number generator */
   void**                set,                /**< original set, from which elements should be drawn */
   int                   nelems,             /**< number of elements in original set */
   void**                subset,             /**< subset in which drawn elements should be stored */
   int                   nsubelems           /**< number of elements that should be drawn and stored */
   )
{
   int i;
   int j;

   /* if both sets are of equal size, we just copy the array */
   if( nelems == nsubelems)
   {
      BMScopyMemoryArray(subset,set,nelems);
      return SCIP_OKAY;
   }

   /* abort, if size of subset is too big */
   if( nsubelems > nelems )
   {
      SCIPerrorMessage("Cannot create %d-elementary subset of %d-elementary set.\n", nsubelems, nelems);
      return SCIP_INVALIDDATA;
   }
#ifndef NDEBUG
   for( i = 0; i < nsubelems; i++ )
      for( j = 0; j < i; j++ )
         assert(set[i] != set[j]);
#endif

   /* draw each element individually */
   i = 0;
   while( i < nsubelems )
   {
      int r;

      r = SCIPrandomGetInt(randnumgen, 0, nelems-1);
      subset[i] = set[r];

      /* if we get an element that we already had, we will draw again */
      for( j = 0; j < i; j++ )
      {
         if( subset[i] == subset[j] )
         {
            --i;
            break;
         }
      }
      ++i;
   }
   return SCIP_OKAY;
}

/*
 * Additional math functions
 */

/** calculates a binomial coefficient n over m, choose m elements out of n, maximal value will be 33 over 16 (because
 *  the n=33 is the last line in the Pascal's triangle where each entry fits in a 4 byte value), an error occurs due to
 *  big numbers or an negative value m (and m < n) and -1 will be returned
 */
SCIP_Longint SCIPcalcBinomCoef(
   int                   n,                  /**< number of different elements */
   int                   m                   /**< number to choose out of the above */
   )
{
   if( m == 0 || m >= n )
      return 1;

   if( m < 0 )
      return -1;

   /* symmetry of the binomial coefficient, choose smaller m */
   if( m > n/2 )
      m = n - m;

   /* trivial case m == 1 */
   if( m == 1 )
      return n;

   /* simple case m == 2 */
   if( m == 2 )
   {
      if( ((SCIP_Real)SCIP_LONGINT_MAX) / n >= (n-1) * 2 ) /*lint !e790*/
         return ((SCIP_Longint)n*(n-1)/2); /*lint !e647*/
      else
         return -1;
   }

   /* abort on to big numbers */
   if( m > 16 || n > 33 )
      return -1;

   /* simple case m == 3 */
   if( m == 3 )
      return (n*(n-1)*(n-2)/6); /*lint !e647*/
   else
   {
      /* first half of Pascal's triangle numbers(without the symmetric part) backwards from (33,16) over (32,16),
       * (33,15), (32,15),(31,15, (30,15), (33,14) to (8,4) (rest is calculated directly)
       *
       * due to this order we can extract the right binomial coefficient by (16-m)^2+(16-m)+(33-n)
       */
      static const SCIP_Longint binoms[182] = {
         1166803110, 601080390, 1037158320, 565722720, 300540195, 155117520, 818809200, 471435600, 265182525, 145422675,
         77558760, 40116600, 573166440, 347373600, 206253075, 119759850, 67863915, 37442160, 20058300, 10400600,
         354817320, 225792840, 141120525, 86493225, 51895935, 30421755, 17383860, 9657700, 5200300, 2704156, 193536720,
         129024480, 84672315, 54627300, 34597290, 21474180, 13037895, 7726160, 4457400, 2496144, 1352078, 705432,
         92561040, 64512240, 44352165, 30045015, 20030010, 13123110, 8436285, 5311735, 3268760, 1961256, 1144066,
         646646, 352716, 184756, 38567100, 28048800, 20160075, 14307150, 10015005, 6906900, 4686825, 3124550, 2042975,
         1307504, 817190, 497420, 293930, 167960, 92378, 48620, 13884156, 10518300, 7888725, 5852925, 4292145, 3108105,
         2220075, 1562275, 1081575, 735471, 490314, 319770, 203490, 125970, 75582, 43758, 24310, 12870, 4272048, 3365856,
         2629575, 2035800, 1560780, 1184040, 888030, 657800, 480700, 346104, 245157, 170544, 116280, 77520, 50388, 31824,
         19448, 11440, 6435, 3432, 1107568, 906192, 736281, 593775, 475020, 376740, 296010, 230230, 177100, 134596,
         100947, 74613, 54264, 38760, 27132, 18564, 12376, 8008, 5005, 3003, 1716, 924, 237336, 201376, 169911, 142506,
         118755, 98280, 80730, 65780, 53130, 42504, 33649, 26334, 20349, 15504, 11628, 8568, 6188, 4368, 3003, 2002,
         1287, 792, 462, 252, 40920, 35960, 31465, 27405, 23751, 20475, 17550, 14950, 12650, 10626, 8855, 7315, 5985,
         4845, 3876, 3060, 2380, 1820, 1365, 1001, 715, 495, 330, 210, 126, 70};

      /* m can at most be 16 */
      const int t = 16-m;
      assert(t >= 0);
      assert(n <= 33);

      /* binoms array hast exactly 182 elements */
      assert(t*(t+1)+(33-n) < 182);

      return binoms[t*(t+1)+(33-n)]; /*lint !e662 !e661*/
   }
}

/** negates a number */
SCIP_Real SCIPnegateReal(
   SCIP_Real             x                   /**< value to negate */
   )
{
   return -x;
}

/*
 * Permutations / Shuffling
 */

/** swaps two ints */
void SCIPswapInts(
   int*                  value1,             /**< pointer to first integer */
   int*                  value2              /**< pointer to second integer */
   )
{
   int tmp;

   tmp = *value1;
   *value1 = *value2;
   *value2 = tmp;
}

/** swaps two real values */
void SCIPswapReals(
   SCIP_Real*            value1,             /**< pointer to first real value */
   SCIP_Real*            value2              /**< pointer to second real value */
   )
{
   SCIP_Real tmp;

   tmp = *value1;
   *value1 = *value2;
   *value2 = tmp;
}

/** swaps the addresses of two pointers */
void SCIPswapPointers(
   void**                pointer1,           /**< first pointer */
   void**                pointer2            /**< second pointer */
   )
{
   void* tmp;

   tmp = *pointer1;
   *pointer1 = *pointer2;
   *pointer2 = tmp;
}

/** randomly shuffles parts of an integer array using the Fisher-Yates algorithm
 *
 *  @deprecated Please use SCIPrandomPermuteIntArray()
 */
void SCIPpermuteIntArray(
   int*                  array,              /**< array to be shuffled */
   int                   begin,              /**< first included index that should be subject to shuffling
                                              *   (0 for first array entry)
                                              */
   int                   end,                /**< first excluded index that should not be subject to shuffling
                                              *   (array size for last array entry)
                                              */
   unsigned int*         randseed            /**< seed value for the random generator */
   )
{
   int tmp;
   int i;

   /* loop backwards through all elements and always swap the current last element to a random position */
   while( end > begin+1 )
   {
      --end;

      /* get a random position into which the last entry should be shuffled */
      i = getRandomInt(begin, end, randseed);

      /* swap the last element and the random element */
      tmp = array[i];
      array[i] = array[end];
      array[end] = tmp;
   }
}


/** randomly shuffles parts of an array using the Fisher-Yates algorithm
 *
 *  @deprecated Please use SCIPrandomPermuteArray()
 */
void SCIPpermuteArray(
   void**                array,              /**< array to be shuffled */
   int                   begin,              /**< first included index that should be subject to shuffling
                                              *   (0 for first array entry)
                                              */
   int                   end,                /**< first excluded index that should not be subject to shuffling
                                              *   (array size for last array entry)
                                              */
   unsigned int*         randseed            /**< seed value for the random generator */
   )
{
   void* tmp;
   int i;

   /* loop backwards through all elements and always swap the current last element to a random position */
   while( end > begin+1 )
   {
      end--;

      /* get a random position into which the last entry should be shuffled */
      i = getRandomInt(begin, end, randseed);

      /* swap the last element and the random element */
      tmp = array[i];
      array[i] = array[end];
      array[end] = tmp;
   }
}

/** draws a random subset of disjoint elements from a given set of disjoint elements;
 *  this implementation is suited for the case that nsubelems is considerably smaller then nelems
 *
 *  @deprecated Please use SCIPrandomGetSubset()
 */
SCIP_RETCODE SCIPgetRandomSubset(
   void**                set,                /**< original set, from which elements should be drawn */
   int                   nelems,             /**< number of elements in original set */
   void**                subset,             /**< subset in which drawn elements should be stored */
   int                   nsubelems,          /**< number of elements that should be drawn and stored */
   unsigned int          randseed            /**< seed value for random generator */
   )
{
   int i;
   int j;

   /* if both sets are of equal size, we just copy the array */
   if( nelems == nsubelems)
   {
      BMScopyMemoryArray(subset,set,nelems);
      return SCIP_OKAY;
   }

   /* abort, if size of subset is too big */
   if( nsubelems > nelems )
   {
      SCIPerrorMessage("Cannot create %d-elementary subset of %d-elementary set.\n", nsubelems, nelems);
      return SCIP_INVALIDDATA;
   }
#ifndef NDEBUG
   for( i = 0; i < nsubelems; i++ )
      for( j = 0; j < i; j++ )
         assert(set[i] != set[j]);
#endif

   /* draw each element individually */
   i = 0;
   while( i < nsubelems )
   {
      int r;

      r = getRandomInt(0, nelems-1, &randseed);
      subset[i] = set[r];

      /* if we get an element that we already had, we will draw again */
      for( j = 0; j < i; j++ )
      {
         if( subset[i] == subset[j] )
         {
            --i;
            break;
         }
      }
      ++i;
   }
   return SCIP_OKAY;
}


/*
 * Arrays
 */

/** computes set intersection (duplicates removed) of two integer arrays that are ordered ascendingly */
SCIP_RETCODE SCIPcomputeArraysIntersection(
   int*                  array1,             /**< first array (in ascending order) */
   int                   narray1,            /**< number of entries of first array */
   int*                  array2,             /**< second array (in ascending order) */
   int                   narray2,            /**< number of entries of second array */
   int*                  intersectarray,     /**< intersection of array1 and array2
                                              *   (note: it is possible to use array1 for this input argument) */
   int*                  nintersectarray     /**< pointer to store number of entries of intersection array
                                              *   (note: it is possible to use narray1 for this input argument) */
   )
{
   int cnt = 0;
   int k = 0;
   int v1;
   int v2;

   assert( array1 != NULL );
   assert( array2 != NULL );
   assert( intersectarray != NULL );
   assert( nintersectarray != NULL );

   /* determine intersection of array1 and array2 */
   for (v1 = 0; v1 < narray1; ++v1)
   {
      assert( v1 == 0 || array1[v1] >= array1[v1-1] );

      /* skip duplicate entries */
      if ( v1+1 < narray1 && array1[v1] == array1[v1+1])
         continue;

      for (v2 = k; v2 < narray2; ++v2)
      {
         assert( v2 == 0 || array2[v2] >= array2[v2-1] );

         if ( array2[v2] > array1[v1] )
         {
            k = v2;
            break;
         }
         else if ( array2[v2] == array1[v1] )
         {
            intersectarray[cnt++] = array2[v2];
            k = v2 + 1;
            break;
         }
      }
   }

   /* store size of intersection array */
   *nintersectarray = cnt;

   return SCIP_OKAY;
}


/** computes set difference (duplicates removed) of two integer arrays that are ordered ascendingly */
SCIP_RETCODE SCIPcomputeArraysSetminus(
   int*                  array1,             /**< first array (in ascending order) */
   int                   narray1,            /**< number of entries of first array */
   int*                  array2,             /**< second array (in ascending order) */
   int                   narray2,            /**< number of entries of second array */
   int*                  setminusarray,      /**< array to store entries of array1 that are not an entry of array2
                                              *   (note: it is possible to use array1 for this input argument) */
   int*                  nsetminusarray      /**< pointer to store number of entries of setminus array
                                              *   (note: it is possible to use narray1 for this input argument) */
   )
{
   int cnt = 0;
   int v1 = 0;
   int v2 = 0;

   assert( array1 != NULL );
   assert( array2 != NULL );
   assert( setminusarray != NULL );
   assert( nsetminusarray != NULL );

   while ( v1 < narray1 )
   {
      int entry1;

      assert( v1 == 0 || array1[v1] >= array1[v1-1] );

      /* skip duplicate entries */
      while ( v1 + 1 < narray1 && array1[v1] == array1[v1 + 1] )
         ++v1;

      entry1 = array1[v1];

      while ( v2 < narray2 && array2[v2] < entry1 )
         ++v2;

      if ( v2 >= narray2 || entry1 < array2[v2] )
         setminusarray[cnt++] = entry1;
      ++v1;
   }

   /* store size of setminus array */
   *nsetminusarray = cnt;

   return SCIP_OKAY;
}


/*
 * Strings
 */


/** copies characters from 'src' to 'dest', copying is stopped when either the 'stop' character is reached or after
 *  'cnt' characters have been copied, whichever comes first.
 *
 *  @note undefined behaviuor on overlapping arrays
 */
int SCIPmemccpy(
   char*                 dest,               /**< destination pointer to copy to */
   const char*           src,                /**< source pointer to copy to */
   char                  stop,               /**< character when found stop copying */
   unsigned int          cnt                 /**< maximal number of characters to copy too */
   )
{
   if( dest == NULL || src == NULL || cnt == 0 )
      return -1;
   else
   {
      char* destination = dest;

      while( cnt-- && (*destination++ = *src++) != stop ); /*lint !e722*/

      return (int)(destination - dest);
   }
}

/** prints an error message containing of the given string followed by a string describing the current system error;
 *  prefers to use the strerror_r method, which is threadsafe; on systems where this method does not exist,
 *  NO_STRERROR_R should be defined (see INSTALL), in this case, strerror is used which is not guaranteed to be
 *  threadsafe (on SUN-systems, it actually is)
 */
void SCIPprintSysError(
   const char*           message             /**< first part of the error message, e.g. the filename */
   )
{
#ifdef NO_STRERROR_R
   SCIPmessagePrintError("%s: %s\n", message, strerror(errno));
#else
   char buf[SCIP_MAXSTRLEN];

#if defined(_WIN32) || defined(_WIN64)
   /* strerror_s returns 0 on success; the string is \0 terminated. */
   if ( strerror_s(buf, SCIP_MAXSTRLEN, errno) != 0 )
      SCIPmessagePrintError("Unkown error number %d or error message too long.\n", errno);
   SCIPmessagePrintError("%s: %s\n", message, buf);
#else
   #if (_POSIX_C_SOURCE >= 200112L || _XOPEN_SOURCE >= 600) && ! defined(_GNU_SOURCE)
      /* We are in the POSIX/XSI case, where strerror_r returns 0 on success; \0 termination is unclear. */
      if ( strerror_r(errno, buf, SCIP_MAXSTRLEN) != 0 )
         SCIPmessagePrintError("Unkown error number %d.\n", errno);
      buf[SCIP_MAXSTRLEN - 1] = '\0';
      SCIPmessagePrintError("%s: %s\n", message, buf);
#else
      /* We are in the GNU case, where strerror_r returns a string to the error string. This string is possibly stored
       * in buf and is always \0 terminated. */
      SCIPmessagePrintError("%s: %s\n", message, strerror_r(errno, buf, SCIP_MAXSTRLEN));
   #endif
#endif
#endif
}

/** extracts tokens from strings - wrapper method for strtok_r() */
char* SCIPstrtok(
   char*                 s,                  /**< string to parse */
   const char*           delim,              /**< delimiters for parsing */
   char**                ptrptr              /**< pointer to working char pointer - must stay the same while parsing */
   )
{
#ifdef NO_STRTOK_R
   return strtok(s, delim);
#else
   return strtok_r(s, delim, ptrptr);
#endif
}

/** translates the given string into a string where symbols ", ', and spaces are escaped with a \ prefix */
void SCIPescapeString(
   char*                 t,                  /**< target buffer to store escaped string */
   int                   bufsize,            /**< size of buffer t */
   const char*           s                   /**< string to transform into escaped string */
   )
{
   int len;
   int i;
   int p;

   assert(t != NULL);
   assert(bufsize > 0);

   len = (int)strlen(s);
   for( p = 0, i = 0; i <= len && p < bufsize; ++i, ++p )
   {
      if( s[i] == ' ' || s[i] == '"' || s[i] == '\'' )
      {
         t[p] = '\\';
         p++;
      }
      if( p < bufsize )
         t[p] = s[i];
   }
   t[bufsize-1] = '\0';
}

/* safe version of snprintf */
int SCIPsnprintf(
   char*                 t,                  /**< target string */
   int                   len,                /**< length of the string to copy */
   const char*           s,                  /**< source string */
   ...                                       /**< further parameters */
   )
{
   va_list ap;
   int n;

   assert(t != NULL);
   assert(len > 0);

   va_start(ap, s); /*lint !e826*/

#if defined(_WIN32) || defined(_WIN64)
   n = _vsnprintf(t, (size_t) len, s, ap);
#else
   n = vsnprintf(t, (size_t) len, s, ap); /*lint !e571*/
#endif
   va_end(ap);

   if( n < 0 || n >= len )
   {
#ifndef NDEBUG
      if( n < 0 )
      {
         SCIPerrorMessage("vsnprintf returned %d\n",n);
      }
#endif
      t[len-1] = '\0';
      n = len-1;
   }
   return n;
}

/** extract the next token as a integer value if it is one; in case no value is parsed the endptr is set to @p str
 *
 *  @return Returns TRUE if a value could be extracted, otherwise FALSE
 */
SCIP_Bool SCIPstrToIntValue(
   const char*           str,                /**< string to search */
   int*                  value,              /**< pointer to store the parsed value */
   char**                endptr              /**< pointer to store the final string position if successfully parsed, otherwise @p str */
   )
{
   assert(str != NULL);
   assert(value != NULL);
   assert(endptr != NULL);

   /* init errno to detect possible errors */
   errno = 0;

   *value = (int) strtol(str, endptr, 10);

   if( *endptr != str && *endptr != NULL )
   {
      SCIPdebugMessage("parsed integer value <%d>\n", *value);
      return TRUE;
   }
   *endptr = (char*)str;

   SCIPdebugMessage("failed parsing integer value <%s>\n", str);

   return FALSE;
}

/** extract the next token as a double value if it is one; in case no value is parsed the endptr is set to @p str
 *
 *  @return Returns TRUE if a value could be extracted, otherwise FALSE
 */
SCIP_Bool SCIPstrToRealValue(
   const char*           str,                /**< string to search */
   SCIP_Real*            value,              /**< pointer to store the parsed value */
   char**                endptr              /**< pointer to store the final string position if successfully parsed, otherwise @p str */
   )
{
   assert(str != NULL);
   assert(value != NULL);
   assert(endptr != NULL);

   /* init errno to detect possible errors */
   errno = 0;

   *value = strtod(str, endptr);

   if( *endptr != str && *endptr != NULL )
   {
      SCIPdebugMessage("parsed real value <%g>\n", *value);
      return TRUE;
   }
   *endptr = (char*)str;

   SCIPdebugMessage("failed parsing real value <%s>\n", str);

   return FALSE;
}

/** copies the first size characters between a start and end character of str into token, if no error occured endptr
 *  will point to the position after the read part, otherwise it will point to @p str
 */
void SCIPstrCopySection(
   const char*           str,                /**< string to search */
   char                  startchar,          /**< character which defines the beginning */
   char                  endchar,            /**< character which defines the ending */
   char*                 token,              /**< string to store the copy */
   int                   size,               /**< size of the token char array */
   char**                endptr              /**< pointer to store the final string position if successfully parsed, otherwise @p str */
   )
{
   const char* copystr;
   int nchars;

   assert(str != NULL);
   assert(token != NULL);
   assert(size > 0);
   assert(endptr != NULL);

   nchars = 0;

   copystr = str;

   /* find starting character */
   while( *str != '\0' && *str != startchar )
      ++str;

   /* did not find start character */
   if( *str == '\0' )
   {
      *endptr = (char*)copystr;
      return;
   }

   /* skip start character */
   ++str;

   /* copy string */
   while( *str != '\0' && *str != endchar && nchars < size-1 )
   {
      assert(nchars < SCIP_MAXSTRLEN);
      token[nchars] = *str;
      nchars++;
      ++str;
   }

   /* add end to token */
   token[nchars] = '\0';

   /* if section was longer than size, we want to reach the end of the parsing section anyway */
   if( nchars == (size-1) )
      while( *str != '\0' && *str != endchar )
         ++str;

   /* did not find end character */
   if( *str == '\0' )
   {
      *endptr = (char*)copystr;
      return;
   }

   /* skip end character */
   ++str;

   SCIPdebugMessage("parsed section <%s>\n", token);

   *endptr = (char*) str;
}

/*
 * File methods
 */

/** returns, whether the given file exists */
SCIP_Bool SCIPfileExists(
   const char*           filename            /**< file name */
   )
{
   FILE* f;

   f = fopen(filename, "r");
   if( f == NULL )
      return FALSE;

   fclose(f);

   return TRUE;
}

/** splits filename into path, name, and extension */
void SCIPsplitFilename(
   char*                 filename,           /**< filename to split; is destroyed (but not freed) during process */
   char**                path,               /**< pointer to store path, or NULL if not needed */
   char**                name,               /**< pointer to store name, or NULL if not needed */
   char**                extension,          /**< pointer to store extension, or NULL if not needed */
   char**                compression         /**< pointer to store compression extension, or NULL if not needed */
   )
{
   char* lastslash;
   char* lastbackslash;
   char* lastdot;

   assert(filename != NULL);

   if( path != NULL )
      *path = NULL;
   if( name != NULL )
      *name = NULL;
   if( extension != NULL )
      *extension = NULL;
   if( compression != NULL )
      *compression = NULL;

   /* treat both slashes '/' and '\' as directory delimiters */
   lastslash = strrchr(filename, '/');
   lastbackslash = strrchr(filename, '\\');
   lastslash = MAX(lastslash, lastbackslash); /*lint !e613*/
   lastdot = strrchr(filename, '.');
   if( lastslash != NULL && lastdot != NULL && lastdot < lastslash ) /* is the last dot belonging to the path? */
      lastdot = NULL;

   /* detect known compression extensions */
#ifdef WITH_ZLIB
   if( lastdot != NULL )
   {
      char* compext;

      compext = lastdot+1;
      if( strcmp(compext, "gz") == 0
        || strcmp(compext, "z") == 0
        || strcmp(compext, "Z") == 0 )
      {
         if( compression != NULL )
            *compression = compext;
         *lastdot = '\0';
      }

      /* find again the last dot in the filename without compression extension */
      lastdot = strrchr(filename, '.');
      if( lastslash != NULL && lastdot != NULL && lastdot < lastslash ) /* is the last dot belonging to the path? */
         lastdot = NULL;
   }
#endif

   if( lastslash == NULL )
   {
      if( name != NULL )
         *name = filename;
   }
   else
   {
      if( path != NULL )
         *path = filename;
      if( name != NULL )
         *name = lastslash+1;
      *lastslash = '\0';
   }

   if( lastdot != NULL )
   {
      if( extension != NULL )
         *extension = lastdot+1;
      *lastdot = '\0';
   }
}

/*
 * simple functions implemented as defines
 */

/* In debug mode, the following methods are implemented as function calls to ensure
 * type validity.
 * In optimized mode, the methods are implemented as defines to improve performance.
 * However, we want to have them in the library anyways, so we have to undef the defines.
 */

#undef SCIPrelDiff

/** returns the relative difference: (val1-val2)/max(|val1|,|val2|,1.0) */
SCIP_Real SCIPrelDiff(
   SCIP_Real             val1,               /**< first value to be compared */
   SCIP_Real             val2                /**< second value to be compared */
   )
{
   SCIP_Real absval1;
   SCIP_Real absval2;
   SCIP_Real quot;

   absval1 = REALABS(val1);
   absval2 = REALABS(val2);
   quot = MAX3(1.0, absval1, absval2);

   return (val1-val2)/quot;
}


/** computes the gap from the primal and the dual bound */
SCIP_Real SCIPcomputeGap(
   SCIP_Real             eps,                /**< the value treated as zero */
   SCIP_Real             inf,                /**< the value treated as infinity */
   SCIP_Real             primalbound,        /**< the primal bound */
   SCIP_Real             dualbound           /**< the dual bound */
   )
{
   if( EPSEQ(primalbound, dualbound, eps) )
      return 0.0;
   else if( EPSZ(dualbound, eps) ||
            EPSZ(primalbound, eps) ||
            REALABS(primalbound) >= inf ||
            REALABS(dualbound) >= inf ||
            primalbound * dualbound < 0.0 )
      return inf;
   else
   {
      SCIP_Real absdual = REALABS(dualbound);
      SCIP_Real absprimal = REALABS(primalbound);

      return REALABS((primalbound - dualbound)/MIN(absdual, absprimal));
   }
}

/*
 *Union-Find data structure
 */

/** creates a disjoint set (union find) structure \p uf for \p ncomponents many components (of size one) */
SCIP_RETCODE SCIPdisjointsetCreate(
   SCIP_DISJOINTSET**    djset,              /**< disjoint set (union find) data structure */
   BMS_BLKMEM*           blkmem,             /**< block memory */
   int                   ncomponents         /**< number of components */
   )
{
   assert(djset != NULL);
   assert(blkmem != NULL);

   /* allocate the necessary memory */
   assert(ncomponents > 0);
   SCIP_ALLOC( BMSallocBlockMemory(blkmem, djset) );
   SCIP_ALLOC( BMSallocBlockMemoryArray(blkmem, &((*djset)->parents), ncomponents) );
   SCIP_ALLOC( BMSallocBlockMemoryArray(blkmem, &((*djset)->sizes), ncomponents) );
   (*djset)->size = ncomponents;

   /* clear the data structure */
   SCIPdisjointsetClear(*djset);

   return SCIP_OKAY;
}

/** clears the disjoint set (union find) structure \p uf */
void SCIPdisjointsetClear(
   SCIP_DISJOINTSET*     djset               /**< disjoint set (union find) data structure */
   )
{
   int i;
   djset->componentcount = djset->size;

   /* reset all components to be unconnected */
   for( i = 0; i < djset->componentcount; i++ )
   {
      djset->parents[i] = i;
      djset->sizes[i] = 1;
   }
}


/** finds and returns the component identifier of this \p element */
int SCIPdisjointsetFind(
   SCIP_DISJOINTSET*     djset,              /**< disjoint set (union find) data structure */
   int                   element             /**< element to be found */
   )
{
   int newelement;
   int root = element;
   int* parents = djset->parents;

   /* find root of this element */
   while( root != parents[root] )
   {
      root = parents[root];
   }

   /* compress the path to make future queries faster */
   while( element != root )
   {
      newelement = parents[element];
      parents[element] = root;
      element = newelement;
   }

   return root;
}

/** merges the components containing the elements \p p and \p q */
void SCIPdisjointsetUnion(
   SCIP_DISJOINTSET*     djset,              /**< disjoint set (union find) data structure */
   int                   p,                  /**< first element */
   int                   q,                  /**< second element */
   SCIP_Bool             forcerepofp         /**< force representative of p to be new representative */
   )
{
   int idp;
   int idq;
   int* sizes;
   int* parents;

   assert(djset != NULL);
   assert(0 <= p);
   assert(0 <= q);
   assert(djset->size > p);
   assert(djset->size > q);


   idp = SCIPdisjointsetFind(djset, p);
   idq = SCIPdisjointsetFind(djset, q);

   /* if p and q lie in the same component, there is nothing to be done */
   if( idp == idq )
      return;

   sizes = djset->sizes;
   parents = djset->parents;

   if( forcerepofp )
   {
      parents[idq] = idp;
      sizes[idp] += sizes[idq];
   }
   else
   {
      if( sizes[idp] < sizes[idq] )
      {
         parents[idp] = idq;
         sizes[idq] += sizes[idp];
      }
      else
      {
         parents[idq] = idp;
         sizes[idp] += sizes[idq];
      }
   }
   /* one less component */
   djset->componentcount--;
}

/** frees the disjoint set (union find) data structure */
void SCIPdisjointsetFree(
   SCIP_DISJOINTSET**    djset,              /**< pointer to disjoint set (union find) data structure */
   BMS_BLKMEM*           blkmem              /**< block memory */
   )
{
   SCIP_DISJOINTSET* dsptr;

   assert(djset != NULL);
   assert(*djset != NULL);

   dsptr = *djset;

   BMSfreeBlockMemoryArray(blkmem, &dsptr->sizes, dsptr->size);
   BMSfreeBlockMemoryArray(blkmem, &dsptr->parents, dsptr->size);

   BMSfreeBlockMemory(blkmem, djset);
}

/** returns the number of independent components in this disjoint set (union find) data structure */
int SCIPdisjointsetGetComponentCount(
   SCIP_DISJOINTSET*     djset               /**< disjoint set (union find) data structure */
   )
{
   assert(djset != NULL);

   return djset->componentcount;
}

/** returns the size (number of nodes) of this disjoint set (union find) data structure */
int SCIPdisjointsetGetSize(
   SCIP_DISJOINTSET*     djset               /**< disjoint set (union find) data structure */
   )
{
   assert(djset != NULL);

   return djset->size;
}<|MERGE_RESOLUTION|>--- conflicted
+++ resolved
@@ -3230,11 +3230,7 @@
    assert(element != NULL);
 
    pos = hashSetDesiredPos(hashset, element);
-<<<<<<< HEAD
-   nslots = SCIPhashsetGetNSlots(hashset);
-=======
    nslots = (uint32_t)SCIPhashsetGetNSlots(hashset);
->>>>>>> 92701fb2
    mask = nslots - 1;
 
    elemdistance = 0;
@@ -3287,11 +3283,7 @@
       uint32_t i;
 
       /* calculate new size (always power of two) */
-<<<<<<< HEAD
-      nslots = SCIPhashsetGetNSlots(hashset);
-=======
       nslots = (uint32_t)SCIPhashsetGetNSlots(hashset);
->>>>>>> 92701fb2
       newnslots = 2*nslots;
       --hashset->shift;
 
@@ -3337,11 +3329,7 @@
     */
    (*hashset)->shift = 64;
    (*hashset)->shift -= (int)ceil(log(MAX(8.0, size / 0.9)) / log(2.0));
-<<<<<<< HEAD
-   nslots = SCIPhashsetGetNSlots(*hashset);
-=======
    nslots = (uint32_t)SCIPhashsetGetNSlots(*hashset);
->>>>>>> 92701fb2
    (*hashset)->nelements = 0;
 
    SCIP_ALLOC( BMSallocClearBlockMemoryArray(blkmem, &(*hashset)->slots, nslots) );
@@ -3391,11 +3379,7 @@
    assert(hashset->slots != NULL);
 
    pos = hashSetDesiredPos(hashset, element);
-<<<<<<< HEAD
-   nslots = SCIPhashsetGetNSlots(hashset);
-=======
    nslots = (uint32_t)SCIPhashsetGetNSlots(hashset);
->>>>>>> 92701fb2
    mask = nslots - 1;
    elemdistance = 0;
 
@@ -3437,11 +3421,7 @@
    assert(element != NULL);
 
    pos = hashSetDesiredPos(hashset, element);
-<<<<<<< HEAD
-   nslots = SCIPhashsetGetNSlots(hashset);
-=======
    nslots = (uint32_t)SCIPhashsetGetNSlots(hashset);
->>>>>>> 92701fb2
    mask = nslots - 1;
    elemdistance = 0;
 
@@ -3498,11 +3478,6 @@
 
       pos = nextpos;
    }
-<<<<<<< HEAD
-
-   return SCIP_OKAY;
-=======
->>>>>>> 92701fb2
 }
 
 /** prints statistics about hash set usage */
@@ -3519,11 +3494,7 @@
 
    assert(hashset != NULL);
 
-<<<<<<< HEAD
-   nslots = SCIPhashsetGetNSlots(hashset);
-=======
    nslots = (uint32_t)SCIPhashsetGetNSlots(hashset);
->>>>>>> 92701fb2
    mask = nslots - 1;
 
    /* compute the maximum and average probe length */
@@ -3573,11 +3544,7 @@
    SCIP_HASHSET*         hashset             /**< hash set */
    )
 {
-<<<<<<< HEAD
-   return hashset->nelements;
-=======
    return (int)hashset->nelements;
->>>>>>> 92701fb2
 }
 
 /** gives the number of slots of a hash set */
@@ -3585,11 +3552,7 @@
    SCIP_HASHSET*         hashset             /**< hash set */
    )
 {
-<<<<<<< HEAD
-   return  1u << (64 - hashset->shift);
-=======
    return (int) (1u << (64 - hashset->shift));
->>>>>>> 92701fb2
 }
 
 /** gives the array of hash set slots; contains all elements in indetermined order and may contain NULL values */
@@ -7004,11 +6967,7 @@
    /* copy component data */
    if( ncomponents > 0 )
    {
-<<<<<<< HEAD
-      SCIP_ALLOC( BMSduplicateBlockMemoryArray(targetblkmem, &(*targetdigraph)->components, sourcedigraph->components, \
-=======
       SCIP_ALLOC( BMSduplicateBlockMemoryArray(targetblkmem, &(*targetdigraph)->components, sourcedigraph->components,
->>>>>>> 92701fb2
             sourcedigraph->componentstarts[ncomponents]) );
       SCIP_ALLOC( BMSduplicateBlockMemoryArray(targetblkmem, &(*targetdigraph)->componentstarts,
             sourcedigraph->componentstarts,ncomponents + 1) ); /*lint !e776*/
