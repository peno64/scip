--- conflicted
+++ resolved
@@ -4679,113 +4679,14 @@
    return n;
 }
 
-<<<<<<< HEAD
-enum ExpType
-{
-   EXP_NONE, EXP_UNSIGNED, EXP_SIGNED
-};
-typedef enum ExpType EXPTYPE;
-
-/** returns whether the current character is member of a value string */
-static
-SCIP_Bool isValueChar(
-   char                  c,                  /**< input character */
-   char                  nextc,              /**< next input character */
-   SCIP_Bool             firstchar,          /**< is the given character the first char of the token? */
-   SCIP_Bool*            hasdot,             /**< pointer to update the dot flag */
-   EXPTYPE*              exptype             /**< pointer to update the exponent type */
-   )
-{
-   assert(hasdot != NULL);
-   assert(exptype != NULL);
-
-   if( isdigit((unsigned char)c) )
-      return TRUE;
-   else if( (*exptype == EXP_NONE) && !(*hasdot) && (c == '.') && isdigit((unsigned char)nextc) )
-   {
-      *hasdot = TRUE;
-      return TRUE;
-   }
-   else if( !firstchar && (*exptype == EXP_NONE) && (c == 'e' || c == 'E') )
-   {
-      if( nextc == '+' || nextc == '-' )
-      {
-         *exptype = EXP_SIGNED;
-         return TRUE;
-      }
-      else if( isdigit((unsigned char)nextc) )
-      {
-         *exptype = EXP_UNSIGNED;
-         return TRUE;
-      }
-   }
-   else if( (*exptype == EXP_SIGNED) && (c == '+' || c == '-') )
-   {
-      *exptype = EXP_UNSIGNED;
-      return TRUE;
-   }
-
-   return FALSE;
-}
-
-/** extract the next token as a value if it is one; in case a value is parsed the endpos is set behind the parsed
- *  value 
- */
-SCIP_Bool SCIPstrGetValue(
-=======
 /** extract the next token as a value if it is one; in case no value is parsed the endptr is set to str */
 SCIP_Bool SCIPstrToRealValue(
->>>>>>> 70871cdb
    const char*           str,                /**< string to search */
    SCIP_Real*            value,              /**< pointer to store the parsed value */
    char**                endptr              /**< pointer to store the final string position if successfully parsed
                                               *   otherwise NULL */
    )
 {
-<<<<<<< HEAD
-   char token[SCIP_MAXSTRLEN];
-   SCIP_Bool hasdot;
-   EXPTYPE exptype;
-
-   exptype = EXP_NONE;
-   hasdot = FALSE;
-   *endpos = pos;
-
-   /* truncate white space in front */
-   while( isspace((unsigned char)str[pos]) )
-      pos++;
-
-   if( isValueChar(str[pos], str[pos+1], TRUE, &hasdot, &exptype) )
-   {
-      double val;
-      char* endptr;
-      int tokenlen;
-
-      tokenlen = 0;
-
-      do
-      {
-         /* in case the next token is longer than SCIP_MAXSTRLEN we stop parsing and retrun */
-         if( tokenlen >= SCIP_MAXSTRLEN )
-            return FALSE;
-         
-         token[tokenlen++] = str[pos++];
-      }
-      while( isValueChar(str[pos], str[pos+1], FALSE, &hasdot, &exptype) );
-
-      token[tokenlen] = '\0';
-
-      val = strtod(token, &endptr);
-      
-      if( endptr != token && *endptr == '\0' )
-      {
-         *value = val;
-         *endpos = pos;
-         return TRUE;
-      }
-   }
-
-=======
    assert(str != NULL);
    assert(value != NULL);
    assert(endptr != NULL);
@@ -4797,7 +4698,6 @@
  
    *endptr = str;
    
->>>>>>> 70871cdb
    return FALSE;
 }
 
