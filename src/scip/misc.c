/* * * * * * * * * * * * * * * * * * * * * * * * * * * * * * * * * * * * * * */
/*                                                                           */
/*                  This file is part of the program and library             */
/*         SCIP --- Solving Constraint Integer Programs                      */
/*                                                                           */
/*    Copyright (C) 2002-2017 Konrad-Zuse-Zentrum                            */
/*                            fuer Informationstechnik Berlin                */
/*                                                                           */
/*  SCIP is distributed under the terms of the ZIB Academic License.         */
/*                                                                           */
/*  You should have received a copy of the ZIB Academic License              */
/*  along with SCIP; see the file COPYING. If not email to scip@zib.de.      */
/*                                                                           */
/* * * * * * * * * * * * * * * * * * * * * * * * * * * * * * * * * * * * * * */

/**@file   misc.c
 * @brief  miscellaneous methods
 * @author Tobias Achterberg
 * @author Gerald Gamrath
 * @author Stefan Heinz
 * @author Michael Winkler
 * @author Kati Wolter
 * @author Gregor Hendel
 */

/*---+----1----+----2----+----3----+----4----+----5----+----6----+----7----+----8----+----9----+----0----+----1----+----2*/

#include <assert.h>
#include <string.h>
#include <stdarg.h>
#include <stdio.h>
#include <stdlib.h>
#include <errno.h>

#include "scip/def.h"
#include "scip/pub_message.h"
#include "scip/misc.h"
#include "scip/intervalarith.h"
#include "scip/pub_misc.h"

#ifndef NDEBUG
#include "scip/struct_misc.h"
#endif

/*
 * methods for statistical tests
 */

#define SQRTOFTWO                  1.4142136 /**< the square root of 2 with sufficient precision */

/**< contains all critical values for a one-sided two sample t-test up to 15 degrees of freedom
 *   a critical value represents a threshold for rejecting the null-hypothesis in hypothesis testing at
 *   a certain confidence level;
 *
 *   access through method SCIPstudentTGetCriticalValue()
 *
 *  source: German Wikipedia
 *
 *  for confidence levels
 *  c =
 *  0.75    0.875     0.90      0.95      0.975 (one-sided)
 *  0.50    0.750     0.80      0.90      0.950 (two-sided)
 *
 */
static const SCIP_Real studentt_quartiles[] = {      /* df:*/
   1.000,    2.414,    3.078,    6.314,    12.706,   /*  1 */
   0.816,    1.604,    1.886,    2.920,    4.303,    /*  2 */
   0.765,    1.423,    1.638,    2.353,    3.182,    /*  3 */
   0.741,    1.344,    1.533,    2.132,    2.776,    /*  4 */
   0.727,    1.301,    1.476,    2.015,    2.571,    /*  5 */
   0.718,    1.273,    1.440,    1.943,    2.447,    /*  6 */
   0.711,    1.254,    1.415,    1.895,    2.365,    /*  7 */
   0.706,    1.240,    1.397,    1.860,    2.306,    /*  8 */
   0.703,    1.230,    1.383,    1.833,    2.262,    /*  9 */
   0.700,    1.221,    1.372,    1.812,    2.228,    /* 10 */
   0.697,    1.214,    1.363,    1.796,    2.201,    /* 11 */
   0.695,    1.209,    1.356,    1.782,    2.179,    /* 12 */
   0.694,    1.204,    1.350,    1.771,    2.160,    /* 13 */
   0.692,    1.200,    1.345,    1.761,    2.145,    /* 14 */
   0.691,    1.197,    1.341,    1.753,    2.131     /* 15 */
};

/**< critical values for higher degrees of freedom of Student-T distribution for the same error probabilities; infact,
 *   these are critical values of the standard normal distribution with mean 0 and variance 1
 */
static const SCIP_Real studentt_quartilesabove[] = {
   0.674,    1.150,    1.282,    1.645,    1.960
};

/** the maximum degrees of freedom represented before switching to normal approximation */
static const int studentt_maxdf = sizeof(studentt_quartiles)/(5 * sizeof(SCIP_Real));

/** get critical value of a Student-T distribution for a given number of degrees of freedom at a confidence level */
SCIP_Real SCIPstudentTGetCriticalValue(
   SCIP_CONFIDENCELEVEL  clevel,             /**< (one-sided) confidence level */
   int                   df                  /**< degrees of freedom */
   )
{
   if( df > studentt_maxdf )
      return studentt_quartilesabove[(int)clevel];
   else
      return studentt_quartiles[(int)clevel + 5 * (df - 1)];
}

/** compute a t-value for the hypothesis that x and y are from the same population; Assuming that
 *  x and y represent normally distributed random samples with equal variance, the returned value
 *  comes from a Student-T distribution with countx + county - 2 degrees of freedom; this
 *  value can be compared with a critical value (see also SCIPstudentTGetCriticalValue()) at
 *  a predefined confidence level for checking if x and y significantly differ in location
 */
SCIP_Real SCIPcomputeTwoSampleTTestValue(
   SCIP_Real             meanx,              /**< the mean of the first distribution */
   SCIP_Real             meany,              /**< the mean of the second distribution */
   SCIP_Real             variancex,          /**< the variance of the x-distribution */
   SCIP_Real             variancey,          /**< the variance of the y-distribution */
   SCIP_Real             countx,             /**< number of samples of x */
   SCIP_Real             county              /**< number of samples of y */
   )
{
   SCIP_Real pooledvariance;
   SCIP_Real tresult;

   /* too few samples */
   if( countx < 1.9 || county < 1.9 )
      return SCIP_INVALID;

   /* pooled variance is the weighted average of the two variances */
   pooledvariance = (countx - 1) * variancex + (county - 1) * variancey;
   pooledvariance /= (countx + county - 2);

   /* a variance close to zero means the distributions are basically constant */
   pooledvariance = MAX(pooledvariance, 1e-9);

   /* tresult can be understood as realization of a Student-T distributed variable with
    * countx + county - 2 degrees of freedom
    */
   tresult = (meanx - meany) / pooledvariance;
   tresult *= SQRT(countx * county / (countx + county));

   return tresult;
}

/** returns the value of the Gauss error function evaluated at a given point */
SCIP_Real SCIPerf(
   SCIP_Real             x                   /**< value to evaluate */
   )
{
#if defined(_WIN32) || defined(_WIN64)
   SCIP_Real a1, a2, a3, a4, a5, p, t, y;
   int sign;

   a1 =  0.254829592;
   a2 = -0.284496736;
   a3 =  1.421413741;
   a4 = -1.453152027;
   a5 =  1.061405429;
   p  =  0.3275911;

   sign = (x >= 0) ? 1 : -1;
   x = REALABS(x);

   t = 1.0/(1.0 + p*x);
   y = 1.0 - (((((a5*t + a4)*t) + a3)*t + a2)*t + a1)*t*exp(-x*x);
   return sign * y;
#else
   return erf(x);
#endif
}

/** get critical value of a standard normal distribution  at a given confidence level */
SCIP_Real SCIPnormalGetCriticalValue(
   SCIP_CONFIDENCELEVEL  clevel              /**< (one-sided) confidence level */
   )
{
   return studentt_quartilesabove[(int)clevel];
}

/** calculates the cumulative distribution P(-infinity <= x <= value) that a normally distributed
 *  random variable x takes a value between -infinity and parameter \p value.
 *
 *  The distribution is given by the respective mean and deviation. This implementation
 *  uses the error function SCIPerf().
 */
SCIP_Real SCIPnormalCDF(
   SCIP_Real             mean,               /**< the mean value of the distribution */
   SCIP_Real             variance,           /**< the square of the deviation of the distribution */
   SCIP_Real             value               /**< the upper limit of the calculated distribution integral */
   )
{
   SCIP_Real normvalue;
   SCIP_Real std;

   /* we need to calculate the standard deviation from the variance */
   assert(variance >= -1e-9);
   if( variance < 1e-9 )
      std = 0.0;
   else
      std = sqrt(variance);

   /* special treatment for zero variance */
   if( std < 1e-9 )
   {
      if( value < mean + 1e-9 )
         return 1.0;
      else
         return 0.0;
   }
   assert( std != 0.0 ); /* for lint */

   /* scale and translate to standard normal distribution. Factor sqrt(2) is needed for SCIPerf() function */
   normvalue = (value - mean)/(std * SQRTOFTWO);

   SCIPdebugMessage(" Normalized value %g = ( %g - %g ) / (%g * 1.4142136)\n", normvalue, value, mean, std);

   /* calculate the cumulative distribution function for normvalue. For negative normvalues, we negate the normvalue and
    * use the oddness of the SCIPerf()-function; special treatment for values close to zero.
    */
   if( normvalue < 1e-9 && normvalue > -1e-9 )
      return .5;
   else if( normvalue > 0 )
   {
      SCIP_Real erfresult;

      erfresult = SCIPerf(normvalue);
      return  erfresult / 2.0 + 0.5;
   }
   else
   {
      SCIP_Real erfresult;

      erfresult = SCIPerf(-normvalue);

      return 0.5 - erfresult / 2.0;
   }
}

/*
 * SCIP regression methods
 */

/** returns the number of observations of this regression */
int SCIPregressionGetNObservations(
   SCIP_REGRESSION*      regression          /**< regression data structure */
   )
{
   assert(regression != NULL);

   return regression->nobservations;
}

/** return the current slope of the regression */
SCIP_Real SCIPregressionGetSlope(
   SCIP_REGRESSION*      regression          /**< regression data structure */
   )
{
   assert(regression != NULL);

   return regression->slope;
}

/** get the current y-intercept of the regression */
SCIP_Real SCIPregressionGetIntercept(
   SCIP_REGRESSION*      regression          /**< regression data structure */
   )
{
   assert(regression != NULL);

   return regression->intercept;
}

/** recomputes regression coefficients from available observation data */
static
void regressionRecompute(
   SCIP_REGRESSION*      regression          /**< regression data structure */
   )
{
   /* regression coefficients require two or more observations and variance in x */
   if( regression->nobservations <= 1 || EPSZ(regression->variancesumx, 1e-9) )
   {
      regression->slope = SCIP_INVALID;
      regression->intercept = SCIP_INVALID;
      regression->corrcoef = SCIP_INVALID;
   }
   else if( EPSZ(regression->variancesumy, 1e-9) )
   {
      /* if there is no variance in the y's (but in the x's), the regression line is horizontal with y-intercept through the mean y */
      regression->slope = 0.0;
      regression->corrcoef = 0.0;
      regression->intercept = regression->meany;
   }
   else
   {
      /* we ruled this case out already, but to please some compilers... */
      assert(regression->variancesumx > 0.0);
      assert(regression->variancesumy > 0.0);

      /* compute slope */
      regression->slope = (regression->sumxy  - regression->nobservations * regression->meanx * regression->meany) / regression->variancesumx;

      /* compute y-intercept */
      regression->intercept = regression->meany - regression->slope * regression->meanx;

      /* compute empirical correlation coefficient */
      regression->corrcoef = (regression->sumxy - regression->nobservations * regression->meanx * regression->meany) /
         sqrt(regression->variancesumx * regression->variancesumy);
   }
}

/* incremental update of statistics describing mean and variance */
static
void incrementalStatsUpdate(
   SCIP_Real             value,              /**< current value to be added to incremental statistics */
   SCIP_Real*            meanptr,            /**< pointer to value of current mean */
   SCIP_Real*            sumvarptr,          /**< pointer to the value of the current variance sum term */
   int                   nobservations,      /**< total number of observations */
   SCIP_Bool             add                 /**< TRUE if the value should be added, FALSE for removing it */
   )
{
   SCIP_Real oldmean;
   SCIP_Real addfactor;
   assert(meanptr != NULL);
   assert(sumvarptr != NULL);
   assert(nobservations > 0 || add);

   addfactor = add ? 1.0 : -1.0;

   oldmean = *meanptr;
   *meanptr = oldmean + addfactor * (value - oldmean)/(SCIP_Real)nobservations;
   *sumvarptr += addfactor * (value - oldmean) * (value - (*meanptr));

   /* it may happen that *sumvarptr is slightly negative, especially after a series of add/removal operations */
   assert(*sumvarptr >= -1e-6);
   *sumvarptr = MAX(0.0, *sumvarptr);
}

/** removes an observation (x,y) from the regression */
void SCIPregressionRemoveObservation(
   SCIP_REGRESSION*      regression,         /**< regression data structure */
   SCIP_Real             x,                  /**< X of observation */
   SCIP_Real             y                   /**< Y of the observation */
   )
{
   assert(regression != NULL);
   assert(regression->nobservations > 0);

   /* simply call the reset function in the case of a single remaining observation to avoid numerical troubles */
   if( regression->nobservations == 1 )
   {
      SCIPregressionReset(regression);
   }
   else
   {
      SCIP_Bool add = FALSE;
      --regression->nobservations;

      /* decrement individual means and variances */
      incrementalStatsUpdate(x, &regression->meanx, &regression->variancesumx, regression->nobservations, add);
      incrementalStatsUpdate(y, &regression->meany, &regression->variancesumy, regression->nobservations, add);

      /* decrement product sum */
      regression->sumxy -= (x * y);
   }

   /* recompute regression parameters */
   regressionRecompute(regression);
}

/** update regression by a new observation (x,y) */
void SCIPregressionAddObservation(
   SCIP_REGRESSION*      regression,         /**< regression data structure */
   SCIP_Real             x,                  /**< X of observation */
   SCIP_Real             y                   /**< Y of the observation */
   )
{
   SCIP_Bool add = TRUE;
   assert(regression != NULL);

   ++(regression->nobservations);
   incrementalStatsUpdate(x, &regression->meanx, &regression->variancesumx, regression->nobservations, add);
   incrementalStatsUpdate(y, &regression->meany, &regression->variancesumy, regression->nobservations, add);

   regression->sumxy += x * y;

   regressionRecompute(regression);
}

/** reset regression data structure */
void SCIPregressionReset(
   SCIP_REGRESSION*      regression          /**< regression data structure */
   )
{
   regression->intercept = SCIP_INVALID;
   regression->slope = SCIP_INVALID;
   regression->corrcoef = SCIP_INVALID;
   regression->meanx = 0;
   regression->variancesumx = 0;
   regression->sumxy = 0;
   regression->meany = 0;
   regression->variancesumy = 0;
   regression->nobservations = 0;
}

/** creates and resets a regression */
SCIP_RETCODE SCIPregressionCreate(
   SCIP_REGRESSION**     regression          /**< regression data structure */
   )
{
   assert(regression != NULL);

   /* allocate necessary memory */
   SCIP_ALLOC (BMSallocMemory(regression) );

   /* reset the regression */
   SCIPregressionReset(*regression);

   return SCIP_OKAY;
}

/** creates and resets a regression */
void SCIPregressionFree(
   SCIP_REGRESSION**     regression          /**< regression data structure */
   )
{
   BMSfreeMemory(regression);
}

/** calculate memory size for dynamically allocated arrays (copied from scip/set.c) */
static
int calcGrowSize(
   int                   initsize,           /**< initial size of array */
   SCIP_Real             growfac,            /**< growing factor of array */
   int                   num                 /**< minimum number of entries to store */
   )
{
   int size;

   assert(initsize >= 0);
   assert(growfac >= 1.0);
   assert(num >= 0);

   if( growfac == 1.0 )
      size = MAX(initsize, num);
   else
   {
      int oldsize;

      /* calculate the size with this loop, such that the resulting numbers are always the same (-> block memory) */
      initsize = MAX(initsize, 4);
      size = initsize;
      oldsize = size - 1;

      /* second condition checks against overflow */
      while( size < num && size > oldsize )
      {
         oldsize = size;
         size = (int)(growfac * size + initsize);
      }

      /* if an overflow happened, set the correct value */
      if( size <= oldsize )
         size = num;
   }

   assert(size >= initsize);
   assert(size >= num);

   return size;
}

/*
 * GML graphical printing methods
 * For a detailed format decription see http://docs.yworks.com/yfiles/doc/developers-guide/gml.html
 */

#define GMLNODEWIDTH 120.0
#define GMLNODEHEIGTH 30.0
#define GMLFONTSIZE 13
#define GMLNODETYPE "rectangle"
#define GMLNODEFILLCOLOR "#ff0000"
#define GMLEDGECOLOR "black"
#define GMLNODEBORDERCOLOR "#000000"


/** writes a node section to the given graph file */
void SCIPgmlWriteNode(
   FILE*                 file,               /**< file to write to */
   unsigned int          id,                 /**< id of the node */
   const char*           label,              /**< label of the node */
   const char*           nodetype,           /**< type of the node, or NULL */
   const char*           fillcolor,          /**< color of the node's interior, or NULL */
   const char*           bordercolor         /**< color of the node's border, or NULL */
   )
{
   assert(file != NULL);
   assert(label != NULL);

   fprintf(file, "  node\n");
   fprintf(file, "  [\n");
   fprintf(file, "    id      %u\n", id);
   fprintf(file, "    label   \"%s\"\n", label);
   fprintf(file, "    graphics\n");
   fprintf(file, "    [\n");
   fprintf(file, "      w       %g\n", GMLNODEWIDTH);
   fprintf(file, "      h       %g\n", GMLNODEHEIGTH);

   if( nodetype != NULL )
      fprintf(file, "      type    \"%s\"\n", nodetype);
   else
      fprintf(file, "      type    \"%s\"\n", GMLNODETYPE);

   if( fillcolor != NULL )
      fprintf(file, "      fill    \"%s\"\n", fillcolor);
   else
      fprintf(file, "      fill    \"%s\"\n", GMLNODEFILLCOLOR);

   if( bordercolor != NULL )
      fprintf(file, "      outline \"%s\"\n", bordercolor);
   else
      fprintf(file, "      outline \"%s\"\n", GMLNODEBORDERCOLOR);

   fprintf(file, "    ]\n");
   fprintf(file, "    LabelGraphics\n");
   fprintf(file, "    [\n");
   fprintf(file, "      text      \"%s\"\n", label);
   fprintf(file, "      fontSize  %d\n", GMLFONTSIZE);
   fprintf(file, "      fontName  \"Dialog\"\n");
   fprintf(file, "      anchor    \"c\"\n");
   fprintf(file, "    ]\n");
   fprintf(file, "  ]\n");
}

/** writes a node section including weight to the given graph file */
void SCIPgmlWriteNodeWeight(
   FILE*                 file,               /**< file to write to */
   unsigned int          id,                 /**< id of the node */
   const char*           label,              /**< label of the node */
   const char*           nodetype,           /**< type of the node, or NULL */
   const char*           fillcolor,          /**< color of the node's interior, or NULL */
   const char*           bordercolor,        /**< color of the node's border, or NULL */
   SCIP_Real             weight              /**< weight of node */
   )
{
   assert(file != NULL);
   assert(label != NULL);

   fprintf(file, "  node\n");
   fprintf(file, "  [\n");
   fprintf(file, "    id      %u\n", id);
   fprintf(file, "    label   \"%s\"\n", label);
   fprintf(file, "    weight  %g\n", weight);
   fprintf(file, "    graphics\n");
   fprintf(file, "    [\n");
   fprintf(file, "      w       %g\n", GMLNODEWIDTH);
   fprintf(file, "      h       %g\n", GMLNODEHEIGTH);

   if( nodetype != NULL )
      fprintf(file, "      type    \"%s\"\n", nodetype);
   else
      fprintf(file, "      type    \"%s\"\n", GMLNODETYPE);

   if( fillcolor != NULL )
      fprintf(file, "      fill    \"%s\"\n", fillcolor);
   else
      fprintf(file, "      fill    \"%s\"\n", GMLNODEFILLCOLOR);

   if( bordercolor != NULL )
      fprintf(file, "      outline \"%s\"\n", bordercolor);
   else
      fprintf(file, "      outline \"%s\"\n", GMLNODEBORDERCOLOR);

   fprintf(file, "    ]\n");
   fprintf(file, "    LabelGraphics\n");
   fprintf(file, "    [\n");
   fprintf(file, "      text      \"%s\"\n", label);
   fprintf(file, "      fontSize  %d\n", GMLFONTSIZE);
   fprintf(file, "      fontName  \"Dialog\"\n");
   fprintf(file, "      anchor    \"c\"\n");
   fprintf(file, "    ]\n");
   fprintf(file, "  ]\n");
}

/** writes an edge section to the given graph file */
void SCIPgmlWriteEdge(
   FILE*                 file,               /**< file to write to */
   unsigned int          source,             /**< source node id of the node */
   unsigned int          target,             /**< target node id of the edge */
   const char*           label,              /**< label of the edge, or NULL */
   const char*           color               /**< color of the edge, or NULL */
   )
{
   assert(file != NULL);

   fprintf(file, "  edge\n");
   fprintf(file, "  [\n");
   fprintf(file, "    source  %u\n", source);
   fprintf(file, "    target  %u\n", target);

   if( label != NULL)
      fprintf(file, "    label   \"%s\"\n", label);

   fprintf(file, "    graphics\n");
   fprintf(file, "    [\n");

   if( color != NULL )
      fprintf(file, "      fill    \"%s\"\n", color);
   else
      fprintf(file, "      fill    \"%s\"\n", GMLEDGECOLOR);

   /* fprintf(file, "      arrow     \"both\"\n"); */
   fprintf(file, "    ]\n");

   if( label != NULL)
   {
      fprintf(file, "    LabelGraphics\n");
      fprintf(file, "    [\n");
      fprintf(file, "      text      \"%s\"\n", label);
      fprintf(file, "      fontSize  %d\n", GMLFONTSIZE);
      fprintf(file, "      fontName  \"Dialog\"\n");
      fprintf(file, "      anchor    \"c\"\n");
      fprintf(file, "    ]\n");
   }

   fprintf(file, "  ]\n");
}

/** writes an arc section to the given graph file */
void SCIPgmlWriteArc(
   FILE*                 file,               /**< file to write to */
   unsigned int          source,             /**< source node id of the node */
   unsigned int          target,             /**< target node id of the edge */
   const char*           label,              /**< label of the edge, or NULL */
   const char*           color               /**< color of the edge, or NULL */
   )
{
   assert(file != NULL);

   fprintf(file, "  edge\n");
   fprintf(file, "  [\n");
   fprintf(file, "    source  %u\n", source);
   fprintf(file, "    target  %u\n", target);

   if( label != NULL)
      fprintf(file, "    label   \"%s\"\n", label);

   fprintf(file, "    graphics\n");
   fprintf(file, "    [\n");

   if( color != NULL )
      fprintf(file, "      fill    \"%s\"\n", color);
   else
      fprintf(file, "      fill    \"%s\"\n", GMLEDGECOLOR);

   fprintf(file, "      targetArrow     \"standard\"\n");
   fprintf(file, "    ]\n");

   if( label != NULL)
   {
      fprintf(file, "    LabelGraphics\n");
      fprintf(file, "    [\n");
      fprintf(file, "      text      \"%s\"\n", label);
      fprintf(file, "      fontSize  %d\n", GMLFONTSIZE);
      fprintf(file, "      fontName  \"Dialog\"\n");
      fprintf(file, "      anchor    \"c\"\n");
      fprintf(file, "    ]\n");
   }

   fprintf(file, "  ]\n");
}

/** writes the starting line to a GML graph file, does not open a file */
void SCIPgmlWriteOpening(
   FILE*                 file,               /**< file to write to */
   SCIP_Bool             directed            /**< is the graph directed */
   )
{
   assert(file != NULL);

   fprintf(file, "graph\n");
   fprintf(file, "[\n");
   fprintf(file, "  hierarchic      1\n");

   if( directed )
      fprintf(file, "  directed        1\n");
}

/** writes the ending lines to a GML graph file, does not close a file */
void SCIPgmlWriteClosing(
   FILE*                 file                /**< file to close */
   )
{
   assert(file != NULL);

   fprintf(file, "]\n");
}


/*
 * Sparse solution
 */

/** creates a sparse solution */
SCIP_RETCODE SCIPsparseSolCreate(
   SCIP_SPARSESOL**      sparsesol,          /**< pointer to store the created sparse solution */
   SCIP_VAR**            vars,               /**< variables in the sparse solution, must not contain continuous
					      *   variables
					      */
   int                   nvars,              /**< number of variables to store, size of the lower and upper bound
					      *   arrays
					      */
   SCIP_Bool             cleared             /**< should the lower and upper bound arrays be cleared (entries set to
					      *	  0)
					      */
   )
{
   assert(sparsesol != NULL);
   assert(vars != NULL);
   assert(nvars >= 0);

   SCIP_ALLOC( BMSallocMemory(sparsesol) );

#ifndef NDEBUG
   {
      int v;

      for( v = nvars - 1; v >= 0; --v )
      {
	 assert(vars[v] != NULL);
	 /* assert(SCIPvarGetType(vars[v]) != SCIP_VARTYPE_CONTINUOUS); */
      }
   }
#endif

   /* copy variables */
   SCIP_ALLOC( BMSduplicateMemoryArray(&((*sparsesol)->vars), vars, nvars) );

   /* create bound arrays */
   if( cleared )
   {
      SCIP_ALLOC( BMSallocClearMemoryArray(&((*sparsesol)->lbvalues), nvars) );
      SCIP_ALLOC( BMSallocClearMemoryArray(&((*sparsesol)->ubvalues), nvars) );
   }
   else
   {
      SCIP_ALLOC( BMSallocMemoryArray(&((*sparsesol)->lbvalues), nvars) );
      SCIP_ALLOC( BMSallocMemoryArray(&((*sparsesol)->ubvalues), nvars) );
   }

   (*sparsesol)->nvars = nvars;

   return SCIP_OKAY;
}

/** frees sparse solution */
void SCIPsparseSolFree(
   SCIP_SPARSESOL**      sparsesol           /**< pointer to a sparse solution */
   )
{
   assert(sparsesol != NULL);
   assert(*sparsesol != NULL);

   BMSfreeMemoryArray(&((*sparsesol)->vars));
   BMSfreeMemoryArray(&((*sparsesol)->ubvalues));
   BMSfreeMemoryArray(&((*sparsesol)->lbvalues));
   BMSfreeMemory(sparsesol);
}

/** returns the variables stored in the given sparse solution */
SCIP_VAR** SCIPsparseSolGetVars(
   SCIP_SPARSESOL*       sparsesol           /**< a sparse solution */
   )
{
   assert(sparsesol != NULL);

   return sparsesol->vars;
}

/** returns the number of variables stored in the given sparse solution */
int SCIPsparseSolGetNVars(
   SCIP_SPARSESOL*       sparsesol           /**< a sparse solution */
   )
{
   assert(sparsesol != NULL);

   return sparsesol->nvars;
}

/** returns the lower bound array for all variables for a given sparse solution */
SCIP_Longint* SCIPsparseSolGetLbs(
   SCIP_SPARSESOL*       sparsesol           /**< a sparse solution */
   )
{
   assert(sparsesol != NULL);

   return sparsesol->lbvalues;
}

/** returns the upper bound array for all variables for a given sparse solution */
SCIP_Longint* SCIPsparseSolGetUbs(
   SCIP_SPARSESOL*       sparsesol           /**< a sparse solution */
   )
{
   assert(sparsesol != NULL);

   return sparsesol->ubvalues;
}

/** constructs the first solution of sparse solution (all variables are set to their lower bound value */
void SCIPsparseSolGetFirstSol(
   SCIP_SPARSESOL*       sparsesol,          /**< sparse solutions */
   SCIP_Longint*         sol,                /**< array to store the first solution */
   int                   nvars               /**< number of variables */
   )
{
   SCIP_Longint* lbvalues;
   int v;

   assert(sparsesol != NULL);
   assert(sol != NULL);
   assert(nvars == SCIPsparseSolGetNVars(sparsesol));

   lbvalues = SCIPsparseSolGetLbs(sparsesol);
   assert(lbvalues != NULL);

   /* copy the lower bounds */
   for( v = 0; v < nvars; ++v )
      sol[v] = lbvalues[v];
}


/** constructs the next solution of the sparse solution and return whether there was one more or not */
SCIP_Bool SCIPsparseSolGetNextSol(
   SCIP_SPARSESOL*       sparsesol,          /**< sparse solutions */
   SCIP_Longint*         sol,                /**< current solution array which get changed to the next solution */
   int                   nvars               /**< number of variables */
   )
{
   SCIP_Longint* lbvalues;
   SCIP_Longint* ubvalues;
   SCIP_Longint lbvalue;
   SCIP_Longint ubvalue;
   SCIP_Bool singular;
   SCIP_Bool carryflag;
   int v;

   assert(sparsesol != NULL);
   assert(sol != NULL);

   if( nvars == 0 )
      return FALSE;

   assert(nvars > 0);
   assert(nvars == SCIPsparseSolGetNVars(sparsesol));

   lbvalues = SCIPsparseSolGetLbs(sparsesol);
   ubvalues = SCIPsparseSolGetUbs(sparsesol);
   assert(lbvalues != NULL);
   assert(ubvalues != NULL);

   singular = TRUE;
   carryflag = FALSE;

   for( v = 0; v < nvars; ++v )
   {
      lbvalue = lbvalues[v];
      ubvalue = ubvalues[v];

      if( lbvalue < ubvalue )
      {
         singular = FALSE;

         if( carryflag == FALSE )
         {
            if( sol[v] < ubvalue )
            {
               sol[v]++;
               break;
            }
            else
            {
               /* in the last solution the variables v was set to its upper bound value */
               assert(sol[v] == ubvalue);
               sol[v] = lbvalue;
               carryflag = TRUE;
            }
         }
         else
         {
            if( sol[v] < ubvalue )
            {
               sol[v]++;
               carryflag = FALSE;
               break;
            }
            else
            {
               assert(sol[v] == ubvalue);
               sol[v] = lbvalue;
            }
         }
      }
   }

   return (!carryflag && !singular);
}


/*
 * Queue
 */

/** resizes element memory to hold at least the given number of elements */
static
SCIP_RETCODE queueResize(
   SCIP_QUEUE*           queue,              /**< pointer to a queue */
   int                   minsize             /**< minimal number of storable elements */
   )
{
   assert(queue != NULL);
   assert(minsize > 0);

   if( minsize <= queue->size )
      return SCIP_OKAY;

   queue->size = MAX(minsize, (int)(queue->size * queue->sizefac));
   SCIP_ALLOC( BMSreallocMemoryArray(&queue->slots, queue->size) );

   return SCIP_OKAY;
}


/** creates a (circular) queue, best used if the size will be fixed or will not be increased that much */
SCIP_RETCODE SCIPqueueCreate(
   SCIP_QUEUE**          queue,              /**< pointer to the new queue */
   int                   initsize,           /**< initial number of available element slots */
   SCIP_Real             sizefac             /**< memory growing factor applied, if more element slots are needed */
   )
{
   assert(queue != NULL);

   initsize = MAX(1, initsize);
   sizefac = MAX(1.0, sizefac);

   SCIP_ALLOC( BMSallocMemory(queue) );
   (*queue)->firstfree = 0;
   (*queue)->firstused = -1;
   (*queue)->size = 0;
   (*queue)->sizefac = sizefac;
   (*queue)->slots = NULL;

   SCIP_CALL( queueResize(*queue, initsize) );

   return SCIP_OKAY;
}

/** frees queue, but not the data elements themselves */
void SCIPqueueFree(
   SCIP_QUEUE**          queue               /**< pointer to a queue */
   )
{
   assert(queue != NULL);

   BMSfreeMemoryArray(&(*queue)->slots);
   BMSfreeMemory(queue);
}

/** clears the queue, but doesn't free the data elements themselves */
void SCIPqueueClear(
   SCIP_QUEUE*           queue               /**< queue */
   )
{
   assert(queue != NULL);

   queue->firstfree = 0;
   queue->firstused = -1;
}

/** inserts element at the end of the queue */
SCIP_RETCODE SCIPqueueInsert(
   SCIP_QUEUE*           queue,              /**< queue */
   void*                 elem                /**< element to be inserted */
   )
{
   assert(queue != NULL);
   assert(queue->slots != NULL);
   assert(queue->firstused >= -1 && queue->firstused < queue->size);
   assert(queue->firstfree >= 0 && queue->firstused < queue->size);
   assert(queue->firstused > -1 || queue->firstfree == 0);
   assert(elem != NULL);

   if( queue->firstfree == queue->firstused )
   {
      int sizediff;
      int oldsize = queue->size;

      SCIP_CALL( queueResize(queue, queue->size+1) );
      assert(oldsize < queue->size);

      sizediff = queue->size - oldsize;

      /* move the used memory at the slots to the end */
      BMSmoveMemoryArray(&(queue->slots[queue->firstused + sizediff]), &(queue->slots[queue->firstused]), oldsize - queue->firstused); /*lint !e866*/
      queue->firstused += sizediff;
   }
   assert(queue->firstfree != queue->firstused);

   /* insert element as leaf in the tree, move it towards the root as long it is better than its parent */
   queue->slots[queue->firstfree] = elem;
   ++(queue->firstfree);

   /* if we saved the value at the last position we need to reset the firstfree position */
   if( queue->firstfree == queue->size )
      queue->firstfree = 0;

   /* if a first element was added, we need to update the firstused counter */
   if( queue->firstused == -1 )
      queue->firstused = 0;

   return SCIP_OKAY;
}

/** removes and returns the first element of the queue */
void* SCIPqueueRemove(
   SCIP_QUEUE*           queue               /**< queue */
   )
{
   int pos;

   assert(queue != NULL);
   assert(queue->firstused >= -1 && queue->firstused < queue->size);
   assert(queue->firstfree >= 0 && queue->firstused < queue->size);
   assert(queue->firstused > -1 || queue->firstfree == 0);

   if( queue->firstused == -1 )
      return NULL;

   assert(queue->slots != NULL);

   pos = queue->firstused;
   ++(queue->firstused);

   /* if we removed the value at the last position we need to reset the firstused position */
   if( queue->firstused == queue->size )
      queue->firstused = 0;

   /* if we reached the first free position we can reset both, firstused and firstused, positions */
   if( queue->firstused == queue->firstfree )
   {
      queue->firstused = -1;
      queue->firstfree = 0; /* this is not necessary but looks better if we have an empty list to reset this value */
   }

   return (queue->slots[pos]);
}

/** returns the first element of the queue without removing it */
void* SCIPqueueFirst(
   SCIP_QUEUE*           queue               /**< queue */
   )
{
   assert(queue != NULL);
   assert(queue->firstused >= -1 && queue->firstused < queue->size);
   assert(queue->firstfree >= 0 && queue->firstused < queue->size);
   assert(queue->firstused > -1 || queue->firstfree == 0);

   if( queue->firstused == -1 )
      return NULL;

   assert(queue->slots != NULL);

   return queue->slots[queue->firstused];
}

/** returns whether the queue is empty */
SCIP_Bool SCIPqueueIsEmpty(
   SCIP_QUEUE*           queue               /**< queue */
   )
{
   assert(queue != NULL);
   assert(queue->firstused >= -1 && queue->firstused < queue->size);
   assert(queue->firstfree >= 0 && queue->firstused < queue->size);
   assert(queue->firstused > -1 || queue->firstfree == 0);

   return (queue->firstused == -1);
}

/** returns the number of elements in the queue */
int SCIPqueueNElems(
   SCIP_QUEUE*           queue               /**< queue */
   )
{
   assert(queue != NULL);
   assert(queue->firstused >= -1 && queue->firstused < queue->size);
   assert(queue->firstfree >= 0 && queue->firstused < queue->size);
   assert(queue->firstused > -1 || queue->firstfree == 0);

   if( queue->firstused == -1 )
      return 0;
   else if( queue->firstused < queue->firstfree )
      return queue->firstfree - queue->firstused;
   else if( queue->firstused == queue->firstfree )
      return queue->size;
   else
      return queue->firstfree + (queue->size - queue->firstused);
}


/*
 * Priority Queue
 */

#define PQ_PARENT(q) (((q)+1)/2-1)
#define PQ_LEFTCHILD(p) (2*(p)+1)
#define PQ_RIGHTCHILD(p) (2*(p)+2)


/** resizes element memory to hold at least the given number of elements */
static
SCIP_RETCODE pqueueResize(
   SCIP_PQUEUE*          pqueue,             /**< pointer to a priority queue */
   int                   minsize             /**< minimal number of storable elements */
   )
{
   assert(pqueue != NULL);

   if( minsize <= pqueue->size )
      return SCIP_OKAY;

   pqueue->size = MAX(minsize, (int)(pqueue->size * pqueue->sizefac));
   SCIP_ALLOC( BMSreallocMemoryArray(&pqueue->slots, pqueue->size) );

   return SCIP_OKAY;
}

/** creates priority queue */
SCIP_RETCODE SCIPpqueueCreate(
   SCIP_PQUEUE**         pqueue,             /**< pointer to a priority queue */
   int                   initsize,           /**< initial number of available element slots */
   SCIP_Real             sizefac,            /**< memory growing factor applied, if more element slots are needed */
   SCIP_DECL_SORTPTRCOMP((*ptrcomp))         /**< data element comparator */
   )
{
   assert(pqueue != NULL);
   assert(ptrcomp != NULL);

   initsize = MAX(1, initsize);
   sizefac = MAX(1.0, sizefac);

   SCIP_ALLOC( BMSallocMemory(pqueue) );
   (*pqueue)->len = 0;
   (*pqueue)->size = 0;
   (*pqueue)->sizefac = sizefac;
   (*pqueue)->slots = NULL;
   (*pqueue)->ptrcomp = ptrcomp;
   SCIP_CALL( pqueueResize(*pqueue, initsize) );

   return SCIP_OKAY;
}

/** frees priority queue, but not the data elements themselves */
void SCIPpqueueFree(
   SCIP_PQUEUE**         pqueue              /**< pointer to a priority queue */
   )
{
   assert(pqueue != NULL);

   BMSfreeMemoryArray(&(*pqueue)->slots);
   BMSfreeMemory(pqueue);
}

/** clears the priority queue, but doesn't free the data elements themselves */
void SCIPpqueueClear(
   SCIP_PQUEUE*          pqueue              /**< priority queue */
   )
{
   assert(pqueue != NULL);

   pqueue->len = 0;
}

/** inserts element into priority queue */
SCIP_RETCODE SCIPpqueueInsert(
   SCIP_PQUEUE*          pqueue,             /**< priority queue */
   void*                 elem                /**< element to be inserted */
   )
{
   int pos;

   assert(pqueue != NULL);
   assert(pqueue->len >= 0);
   assert(elem != NULL);

   SCIP_CALL( pqueueResize(pqueue, pqueue->len+1) );

   /* insert element as leaf in the tree, move it towards the root as long it is better than its parent */
   pos = pqueue->len;
   pqueue->len++;
   while( pos > 0 && (*pqueue->ptrcomp)(elem, pqueue->slots[PQ_PARENT(pos)]) < 0 )
   {
      pqueue->slots[pos] = pqueue->slots[PQ_PARENT(pos)];
      pos = PQ_PARENT(pos);
   }
   pqueue->slots[pos] = elem;

   return SCIP_OKAY;
}

/** removes and returns best element from the priority queue */
void* SCIPpqueueRemove(
   SCIP_PQUEUE*          pqueue              /**< priority queue */
   )
{
   void* root;
   void* last;
   int pos;
   int childpos;
   int brotherpos;

   assert(pqueue != NULL);
   assert(pqueue->len >= 0);

   if( pqueue->len == 0 )
      return NULL;

   /* remove root element of the tree, move the better child to its parents position until the last element
    * of the queue could be placed in the empty slot
    */
   root = pqueue->slots[0];
   last = pqueue->slots[pqueue->len-1];
   pqueue->len--;
   pos = 0;
   while( pos <= PQ_PARENT(pqueue->len-1) )
   {
      childpos = PQ_LEFTCHILD(pos);
      brotherpos = PQ_RIGHTCHILD(pos);
      if( brotherpos <= pqueue->len && (*pqueue->ptrcomp)(pqueue->slots[brotherpos], pqueue->slots[childpos]) < 0 )
         childpos = brotherpos;
      if( (*pqueue->ptrcomp)(last, pqueue->slots[childpos]) <= 0 )
         break;
      pqueue->slots[pos] = pqueue->slots[childpos];
      pos = childpos;
   }
   assert(pos <= pqueue->len);
   pqueue->slots[pos] = last;

   return root;
}

/** returns the best element of the queue without removing it */
void* SCIPpqueueFirst(
   SCIP_PQUEUE*          pqueue              /**< priority queue */
   )
{
   assert(pqueue != NULL);
   assert(pqueue->len >= 0);

   if( pqueue->len == 0 )
      return NULL;

   return pqueue->slots[0];
}

/** returns the number of elements in the queue */
int SCIPpqueueNElems(
   SCIP_PQUEUE*          pqueue              /**< priority queue */
   )
{
   assert(pqueue != NULL);
   assert(pqueue->len >= 0);

   return pqueue->len;
}

/** returns the elements of the queue; changing the returned array may destroy the queue's ordering! */
void** SCIPpqueueElems(
   SCIP_PQUEUE*          pqueue              /**< priority queue */
   )
{
   assert(pqueue != NULL);
   assert(pqueue->len >= 0);

   return pqueue->slots;
}




/*
 * Hash Table
 */

/** table of some prime numbers */
static int primetable[] = {
   2,
   7,
   19,
   31,
   59,
   227,
   617,
   1523,
   3547,
   8011,
   17707,
   38723,
   83833,
   180317,
   385897,
   821411,
   1742369,
   3680893,
   5693959,
   7753849,
   9849703,
   11973277,
   14121853,
   17643961,
   24273817,
   32452843,
   49979687,
   67867967,
   86028121,
   104395301,
   122949823,
   141650939,
   160481183,
   179424673,
   198491317,
   217645177,
   256203161,
   314606869,
   373587883,
   433024223,
   492876847,
   553105243,
   613651349,
   694847533,
   756065159,
   817504243,
   879190747,
   941083981,
   982451653,
   INT_MAX
};
static const int primetablesize = sizeof(primetable)/sizeof(int);

/** simple and fast 2-universal hash function using multiply and shift */
static
uint32_t hashvalue(
   uint64_t              input               /**< key value */
   )
{
   return ( (uint32_t) ((UINT64_C(0x9e3779b97f4a7c15) * input)>>32) ) | 1u;
}

/** returns a reasonable hash table size (a prime number) that is at least as large as the specified value */
int SCIPcalcMultihashSize(
   int                   minsize             /**< minimal size of the hash table */
   )
{
   int pos;

   (void) SCIPsortedvecFindInt(primetable, minsize, primetablesize, &pos);
   assert(pos < primetablesize);

   return primetable[pos];
}

/** appends element to the multihash list */
static
SCIP_RETCODE multihashlistAppend(
   SCIP_MULTIHASHLIST**  multihashlist,      /**< pointer to hash list */
   BMS_BLKMEM*           blkmem,             /**< block memory */
   void*                 element             /**< element to append to the list */
   )
{
   SCIP_MULTIHASHLIST* newlist;

   assert(multihashlist != NULL);
   assert(blkmem != NULL);
   assert(element != NULL);

   SCIP_ALLOC( BMSallocBlockMemory(blkmem, &newlist) );
   newlist->element = element;
   newlist->next = *multihashlist;
   *multihashlist = newlist;

   return SCIP_OKAY;
}

/** frees a multihash list entry and all its successors */
static
void multihashlistFree(
   SCIP_MULTIHASHLIST**  multihashlist,      /**< pointer to multihash list to free */
   BMS_BLKMEM*           blkmem              /**< block memory */
   )
{
   SCIP_MULTIHASHLIST* list;
   SCIP_MULTIHASHLIST* nextlist;

   assert(multihashlist != NULL);
   assert(blkmem != NULL);

   list = *multihashlist;
   while( list != NULL )
   {
      nextlist = list->next;
      BMSfreeBlockMemory(blkmem, &list);
      list = nextlist;
   }

   *multihashlist = NULL;
}

/** finds multihash list entry pointing to element with given key in the multihash list, returns NULL if not found */
static
SCIP_MULTIHASHLIST* multihashlistFind(
   SCIP_MULTIHASHLIST*   multihashlist,      /**< multihash list */
   SCIP_DECL_HASHGETKEY((*hashgetkey)),      /**< gets the key of the given element */
   SCIP_DECL_HASHKEYEQ ((*hashkeyeq)),       /**< returns TRUE iff both keys are equal */
   SCIP_DECL_HASHKEYVAL((*hashkeyval)),      /**< returns the hash value of the key */
   void*                 userptr,            /**< user pointer */
   uint64_t              keyval,             /**< hash value of key */
   void*                 key                 /**< key to retrieve */
   )
{
   uint64_t currentkeyval;
   void* currentkey;

   assert(hashkeyeq != NULL);
   assert(key != NULL);

   while( multihashlist != NULL )
   {
      currentkey = hashgetkey(userptr, multihashlist->element);
      currentkeyval = hashkeyval(userptr, currentkey);
      if( currentkeyval == keyval && hashkeyeq(userptr, currentkey, key) )
         return multihashlist;

      multihashlist = multihashlist->next;
   }

   return NULL;
}

/** retrieves element with given key from the multihash list, or NULL */
static
void* multihashlistRetrieve(
   SCIP_MULTIHASHLIST*   multihashlist,      /**< hash list */
   SCIP_DECL_HASHGETKEY((*hashgetkey)),      /**< gets the key of the given element */
   SCIP_DECL_HASHKEYEQ ((*hashkeyeq)),       /**< returns TRUE iff both keys are equal */
   SCIP_DECL_HASHKEYVAL((*hashkeyval)),      /**< returns the hash value of the key */
   void*                 userptr,            /**< user pointer */
   uint64_t              keyval,             /**< hash value of key */
   void*                 key                 /**< key to retrieve */
   )
{
   SCIP_MULTIHASHLIST* h;

   /* find hash list entry */
   h = multihashlistFind(multihashlist, hashgetkey, hashkeyeq, hashkeyval, userptr, keyval, key);

   /* return element */
   if( h != NULL )
   {
#ifndef NDEBUG
      SCIP_MULTIHASHLIST* h2;

      h2 = multihashlistFind(h->next, hashgetkey, hashkeyeq, hashkeyval, userptr, keyval, key);

      if( h2 != NULL )
      {
         void* key1;
         void* key2;

         key1 = hashgetkey(userptr, h->element);
         key2 = hashgetkey(userptr, h2->element);
         assert(hashkeyval(userptr, key1) == hashkeyval(userptr, key2));

         if( hashkeyeq(userptr, key1, key2) )
         {
            SCIPerrorMessage("WARNING: hashkey with same value exists multiple times (e.g. duplicate constraint/variable names), so the return value is maybe not correct\n");
         }
      }
#endif

      return h->element;
   }
   else
      return NULL;
}


/** retrieves element with given key from the multihash list, or NULL
 *  returns pointer to multihash table list entry
 */
static
void* multihashlistRetrieveNext(
   SCIP_MULTIHASHLIST**  multihashlist,      /**< on input: hash list to search; on exit: hash list entry corresponding
                                              *   to element after retrieved one, or NULL */
   SCIP_DECL_HASHGETKEY((*hashgetkey)),      /**< gets the key of the given element */
   SCIP_DECL_HASHKEYEQ ((*hashkeyeq)),       /**< returns TRUE iff both keys are equal */
   SCIP_DECL_HASHKEYVAL((*hashkeyval)),      /**< returns the hash value of the key */
   void*                 userptr,            /**< user pointer */
   uint64_t              keyval,             /**< hash value of key */
   void*                 key                 /**< key to retrieve */
   )
{
   SCIP_MULTIHASHLIST* h;

   assert(multihashlist != NULL);

   /* find hash list entry */
   h = multihashlistFind(*multihashlist, hashgetkey, hashkeyeq, hashkeyval, userptr, keyval, key);

   /* return element */
   if( h != NULL )
   {
      *multihashlist = h->next;

      return h->element;
   }

   *multihashlist = NULL;

   return NULL;
}

/** removes element from the multihash list */
static
SCIP_Bool multihashlistRemove(
   SCIP_MULTIHASHLIST**  multihashlist,      /**< pointer to hash list */
   BMS_BLKMEM*           blkmem,             /**< block memory */
   void*                 element             /**< element to remove from the list */
   )
{
   SCIP_MULTIHASHLIST* nextlist;

   assert(multihashlist != NULL);
   assert(blkmem != NULL);
   assert(element != NULL);

   while( *multihashlist != NULL && (*multihashlist)->element != element )
      multihashlist = &(*multihashlist)->next;

   if( *multihashlist != NULL )
   {
      nextlist = (*multihashlist)->next;
      BMSfreeBlockMemory(blkmem, multihashlist);
      *multihashlist = nextlist;

      return TRUE;
   }

   return FALSE;
}

#define SCIP_MULTIHASH_MAXSIZE 33554431 /* 2^25 - 1*/
#define SCIP_MULTIHASH_RESIZE_PERCENTAGE 65
#define SCIP_MULTIHASH_GROW_FACTOR 1.31

/** resizing(increasing) the given multihash */
static
SCIP_RETCODE multihashResize(
   SCIP_MULTIHASH*       multihash           /**< hash table */
   )
{
   SCIP_MULTIHASHLIST** newlists;
   SCIP_MULTIHASHLIST* multihashlist;
   SCIP_Longint nelements;
   int nnewlists;
   int l;

   assert(multihash != NULL);
   assert(multihash->lists != NULL);
   assert(multihash->nlists > 0);
   assert(multihash->hashgetkey != NULL);
   assert(multihash->hashkeyeq != NULL);
   assert(multihash->hashkeyval != NULL);

   /* get new memeory for hash table lists */
   nnewlists = (int) MIN((unsigned int)(multihash->nlists * SCIP_MULTIHASH_GROW_FACTOR), SCIP_MULTIHASH_MAXSIZE);
   nnewlists = MAX(nnewlists, multihash->nlists);

   SCIPdebugMessage("load = %g, nelements = %" SCIP_LONGINT_FORMAT ", nlists = %d, nnewlist = %d\n", SCIPmultihashGetLoad(multihash), multihash->nelements, multihash->nlists, nnewlists);

   if( nnewlists > multihash->nlists )
   {
      SCIP_Bool onlyone;
      void* key;
      uint64_t keyval;
      unsigned int hashval;

      SCIP_ALLOC( BMSallocClearBlockMemoryArray(multihash->blkmem, &newlists, nnewlists) );

      /* move all lists */
      for( l = multihash->nlists - 1; l >= 0; --l )
      {
         multihashlist = multihash->lists[l];
         onlyone = TRUE;

         /* move all elements frmm the old lists into the new lists */
         while( multihashlist != NULL )
         {
            /* get the hash key and its hash value */
            key = multihash->hashgetkey(multihash->userptr, multihashlist->element);
            keyval = multihash->hashkeyval(multihash->userptr, key);
            hashval = keyval % nnewlists; /*lint !e573*/

            /* if the old hash table list consists of only one entry, we still can use this old memory block instead
             * of creating a new one
             */
            if( multihashlist->next == NULL && onlyone )
            {
               /* the new list is also empty, we can directly copy the entry */
               if( newlists[hashval] == NULL )
                  newlists[hashval] = multihashlist;
               /* the new list is not empty, so we need to find the first empty spot */
               else
               {
                  SCIP_MULTIHASHLIST* lastnext = newlists[hashval];
                  SCIP_MULTIHASHLIST* next = lastnext->next;

                  while( next != NULL )
                  {
                     lastnext = next;
                     next = next->next;
                  }

                  lastnext->next = multihashlist;
               }

               multihash->lists[l] = NULL;
            }
            else
            {
               /* append old element to the list at the hash position */
               SCIP_CALL( multihashlistAppend(&(newlists[hashval]), multihash->blkmem, multihashlist->element) );
            }

            onlyone = FALSE;
            multihashlist = multihashlist->next;
         }
      }

      /* remember number of elements */
      nelements = multihash->nelements;
      /* clear old lists */
      SCIPmultihashRemoveAll(multihash);
      /* free old lists */
      BMSfreeBlockMemoryArray(multihash->blkmem, &(multihash->lists), multihash->nlists);

      /* set new data */
      multihash->lists = newlists;
      multihash->nlists = nnewlists;
      multihash->nelements = nelements;

#ifdef SCIP_MORE_DEBUG
      {
         SCIP_Longint sumslotsize = 0;

         for( l = 0; l < multihash->nlists; ++l )
         {
            multihashlist = multihash->lists[l];
            while( multihashlist != NULL )
            {
               sumslotsize++;
               multihashlist = multihashlist->next;
            }
         }
         assert(sumslotsize == multihash->nelements);
      }
#endif
   }

   return SCIP_OKAY;
}

/** creates a multihash table */
SCIP_RETCODE SCIPmultihashCreate(
   SCIP_MULTIHASH**      multihash,          /**< pointer to store the created multihash table */
   BMS_BLKMEM*           blkmem,             /**< block memory used to store multihash table entries */
   int                   tablesize,          /**< size of the hash table */
   SCIP_DECL_HASHGETKEY((*hashgetkey)),      /**< gets the key of the given element */
   SCIP_DECL_HASHKEYEQ ((*hashkeyeq)),       /**< returns TRUE iff both keys are equal */
   SCIP_DECL_HASHKEYVAL((*hashkeyval)),      /**< returns the hash value of the key */
   void*                 userptr             /**< user pointer */
   )
{
   /* only assert non negative to catch overflow errors
    * but not zeros due to integer divison
    */
   assert(tablesize >= 0);
   assert(multihash != NULL);
   assert(hashgetkey != NULL);
   assert(hashkeyeq != NULL);
   assert(hashkeyval != NULL);

   SCIP_ALLOC( BMSallocBlockMemory(blkmem, multihash) );
   SCIP_ALLOC( BMSallocClearBlockMemoryArray(blkmem, &(*multihash)->lists, tablesize) );
   (*multihash)->blkmem = blkmem;
   (*multihash)->nlists = tablesize;
   (*multihash)->hashgetkey = hashgetkey;
   (*multihash)->hashkeyeq = hashkeyeq;
   (*multihash)->hashkeyval = hashkeyval;
   (*multihash)->userptr = userptr;
   (*multihash)->nelements = 0;

   return SCIP_OKAY;
}

/** frees the multihash table */
void SCIPmultihashFree(
   SCIP_MULTIHASH**      multihash           /**< pointer to the multihash table */
   )
{
   int i;
   SCIP_MULTIHASH* table;
   BMS_BLKMEM* blkmem;
   SCIP_MULTIHASHLIST** lists;

   assert(multihash != NULL);
   assert(*multihash != NULL);

   table = (*multihash);
   blkmem = table->blkmem;
   lists = table->lists;

   /* free hash lists */
   for( i = table->nlists - 1; i >= 0; --i )
      multihashlistFree(&lists[i], blkmem);

   /* free main hash table data structure */
   BMSfreeBlockMemoryArray(blkmem, &table->lists, table->nlists);
   BMSfreeBlockMemory(blkmem, multihash);
}


/** inserts element in multihash table (multiple inserts of same element possible)
 *
 *  @note A pointer to a multihashlist returned by SCIPmultihashRetrieveNext() might get invalid when adding an element
 *        to the hash table, due to dynamic resizing.
 */
SCIP_RETCODE SCIPmultihashInsert(
   SCIP_MULTIHASH*       multihash,          /**< multihash table */
   void*                 element             /**< element to insert into the table */
   )
{
   void* key;
   uint64_t keyval;
   unsigned int hashval;

   assert(multihash != NULL);
   assert(multihash->lists != NULL);
   assert(multihash->nlists > 0);
   assert(multihash->hashgetkey != NULL);
   assert(multihash->hashkeyeq != NULL);
   assert(multihash->hashkeyval != NULL);
   assert(element != NULL);

   /* dynamically resizing the hashtables */
   if( SCIPmultihashGetLoad(multihash) > SCIP_MULTIHASH_RESIZE_PERCENTAGE )
   {
      SCIP_CALL( multihashResize(multihash) );
   }

   /* get the hash key and its hash value */
   key = multihash->hashgetkey(multihash->userptr, element);
   keyval = multihash->hashkeyval(multihash->userptr, key);
   hashval = keyval % multihash->nlists; /*lint !e573*/

   /* append element to the list at the hash position */
   SCIP_CALL( multihashlistAppend(&multihash->lists[hashval], multihash->blkmem, element) );

   ++(multihash->nelements);

   return SCIP_OKAY;
}

/** inserts element in multihash table (multiple insertion of same element is checked and results in an error)
 *
 *  @note A pointer to a multihashlist returned by SCIPmultihashRetrieveNext() might get invalid when adding a new
 *        element to the multihash table, due to dynamic resizing.
 */
SCIP_RETCODE SCIPmultihashSafeInsert(
   SCIP_MULTIHASH*       multihash,          /**< multihash table */
   void*                 element             /**< element to insert into the table */
   )
{
   assert(multihash != NULL);
   assert(multihash->hashgetkey != NULL);

   /* check, if key is already existing */
   if( SCIPmultihashRetrieve(multihash, multihash->hashgetkey(multihash->userptr, element)) != NULL )
      return SCIP_KEYALREADYEXISTING;

   /* insert element in hash table */
   SCIP_CALL( SCIPmultihashInsert(multihash, element) );

   return SCIP_OKAY;
}

/** retrieve element with key from multihash table, returns NULL if not existing */
void* SCIPmultihashRetrieve(
   SCIP_MULTIHASH*       multihash,          /**< multihash table */
   void*                 key                 /**< key to retrieve */
   )
{
   uint64_t keyval;
   unsigned int hashval;

   assert(multihash != NULL);
   assert(multihash->lists != NULL);
   assert(multihash->nlists > 0);
   assert(multihash->hashgetkey != NULL);
   assert(multihash->hashkeyeq != NULL);
   assert(multihash->hashkeyval != NULL);
   assert(key != NULL);

   /* get the hash value of the key */
   keyval = multihash->hashkeyval(multihash->userptr, key);
   hashval = keyval % multihash->nlists; /*lint !e573*/

   return multihashlistRetrieve(multihash->lists[hashval], multihash->hashgetkey, multihash->hashkeyeq,
      multihash->hashkeyval, multihash->userptr, keyval, key);
}

/** retrieve element with key from multihash table, returns NULL if not existing
 *  can be used to retrieve all entries with the same key (one-by-one)
 *
 *  @note The returned multimultihashlist pointer might get invalid when adding a new element to the multihash table.
 */
void* SCIPmultihashRetrieveNext(
   SCIP_MULTIHASH*       multihash,          /**< multihash table */
   SCIP_MULTIHASHLIST**  multihashlist,      /**< input: entry in hash table list from which to start searching, or NULL
                                              *   output: entry in hash table list corresponding to element after
                                              *           retrieved one, or NULL */
   void*                 key                 /**< key to retrieve */
   )
{
   uint64_t keyval;

   assert(multihash != NULL);
   assert(multihash->lists != NULL);
   assert(multihash->nlists > 0);
   assert(multihash->hashgetkey != NULL);
   assert(multihash->hashkeyeq != NULL);
   assert(multihash->hashkeyval != NULL);
   assert(multihashlist != NULL);
   assert(key != NULL);

   keyval = multihash->hashkeyval(multihash->userptr, key);

   if( *multihashlist == NULL )
   {
      unsigned int hashval;

      /* get the hash value of the key */
      hashval = keyval % multihash->nlists; /*lint !e573*/

      *multihashlist = multihash->lists[hashval];
   }

   return multihashlistRetrieveNext(multihashlist, multihash->hashgetkey, multihash->hashkeyeq,
      multihash->hashkeyval, multihash->userptr, keyval, key);
}

/** returns whether the given element exists in the multihash table */
SCIP_Bool SCIPmultihashExists(
   SCIP_MULTIHASH*       multihash,          /**< multihash table */
   void*                 element             /**< element to search in the table */
   )
{
   void* key;
   uint64_t keyval;
   unsigned int hashval;

   assert(multihash != NULL);
   assert(multihash->lists != NULL);
   assert(multihash->nlists > 0);
   assert(multihash->hashgetkey != NULL);
   assert(multihash->hashkeyeq != NULL);
   assert(multihash->hashkeyval != NULL);
   assert(element != NULL);

   /* get the hash key and its hash value */
   key = multihash->hashgetkey(multihash->userptr, element);
   keyval = multihash->hashkeyval(multihash->userptr, key);
   hashval = keyval % multihash->nlists; /*lint !e573*/

   return (multihashlistFind(multihash->lists[hashval], multihash->hashgetkey, multihash->hashkeyeq,
         multihash->hashkeyval, multihash->userptr, keyval, key) != NULL);
}

/** removes element from the multihash table, if it exists */
SCIP_RETCODE SCIPmultihashRemove(
   SCIP_MULTIHASH*       multihash,          /**< multihash table */
   void*                 element             /**< element to remove from the table */
   )
{
   void* key;
   uint64_t keyval;
   unsigned int hashval;

   assert(multihash != NULL);
   assert(multihash->lists != NULL);
   assert(multihash->nlists > 0);
   assert(multihash->hashgetkey != NULL);
   assert(multihash->hashkeyeq != NULL);
   assert(multihash->hashkeyval != NULL);
   assert(element != NULL);

   /* get the hash key and its hash value */
   key = multihash->hashgetkey(multihash->userptr, element);
   keyval = multihash->hashkeyval(multihash->userptr, key);
   hashval = keyval % multihash->nlists; /*lint !e573*/

   /* remove element from the list at the hash position */
   if( multihashlistRemove(&multihash->lists[hashval], multihash->blkmem, element) )
      --(multihash->nelements);

   return SCIP_OKAY;
}

/** removes all elements of the multihash table
 *
 *  @note From a performance point of view you should not fill and clear a hash table too often since the clearing can
 *        be expensive. Clearing is done by looping over all buckets and removing the hash table lists one-by-one.
 */
void SCIPmultihashRemoveAll(
   SCIP_MULTIHASH*       multihash           /**< multihash table */
   )
{
   BMS_BLKMEM* blkmem;
   SCIP_MULTIHASHLIST** lists;
   int i;

   assert(multihash != NULL);

   blkmem = multihash->blkmem;
   lists = multihash->lists;

   /* free hash lists */
   for( i = multihash->nlists - 1; i >= 0; --i )
      multihashlistFree(&lists[i], blkmem);

   multihash->nelements = 0;
}

/** returns number of multihash table elements */
SCIP_Longint SCIPmultihashGetNElements(
   SCIP_MULTIHASH*       multihash           /**< multihash table */
   )
{
   assert(multihash != NULL);

   return multihash->nelements;
}

/** returns the load of the given multihash table in percentage */
SCIP_Real SCIPmultihashGetLoad(
   SCIP_MULTIHASH*       multihash           /**< multihash table */
   )
{
   assert(multihash != NULL);

   return ((SCIP_Real)(multihash->nelements) / (multihash->nlists) * 100.0);
}

/** prints statistics about multihash table usage */
void SCIPmultihashPrintStatistics(
   SCIP_MULTIHASH*       multihash,          /**< multihash table */
   SCIP_MESSAGEHDLR*     messagehdlr         /**< message handler */
   )
{
   SCIP_MULTIHASHLIST* multihashlist;
   int usedslots;
   int maxslotsize;
   int sumslotsize;
   int slotsize;
   int i;

   assert(multihash != NULL);

   usedslots = 0;
   maxslotsize = 0;
   sumslotsize = 0;
   for( i = 0; i < multihash->nlists; ++i )
   {
      multihashlist = multihash->lists[i];
      if( multihashlist != NULL )
      {
         usedslots++;
         slotsize = 0;
         while( multihashlist != NULL )
         {
            slotsize++;
            multihashlist = multihashlist->next;
         }
         maxslotsize = MAX(maxslotsize, slotsize);
         sumslotsize += slotsize;
      }
   }
   assert(sumslotsize == multihash->nelements);

   SCIPmessagePrintInfo(messagehdlr, "%" SCIP_LONGINT_FORMAT " multihash entries, used %d/%d slots (%.1f%%)",
      multihash->nelements, usedslots, multihash->nlists, 100.0*(SCIP_Real)usedslots/(SCIP_Real)(multihash->nlists));
   if( usedslots > 0 )
      SCIPmessagePrintInfo(messagehdlr, ", avg. %.1f entries/used slot, max. %d entries in slot",
         (SCIP_Real)(multihash->nelements)/(SCIP_Real)usedslots, maxslotsize);
   SCIPmessagePrintInfo(messagehdlr, "\n");
}

/** creates a hash table */
SCIP_RETCODE SCIPhashtableCreate(
   SCIP_HASHTABLE**      hashtable,          /**< pointer to store the created hash table */
   BMS_BLKMEM*           blkmem,             /**< block memory used to store hash table entries */
   int                   tablesize,          /**< size of the hash table */
   SCIP_DECL_HASHGETKEY((*hashgetkey)),      /**< gets the key of the given element */
   SCIP_DECL_HASHKEYEQ ((*hashkeyeq)),       /**< returns TRUE iff both keys are equal */
   SCIP_DECL_HASHKEYVAL((*hashkeyval)),      /**< returns the hash value of the key */
   void*                 userptr             /**< user pointer */
   )
{
   unsigned int nslots;

   /* only assert non negative to catch overflow errors
    * but not zeros due to integer divison
    */
   assert(tablesize >= 0);
   assert(hashtable != NULL);
   assert(hashgetkey != NULL);
   assert(hashkeyeq != NULL);
   assert(hashkeyval != NULL);
   assert(blkmem != NULL);

   SCIP_ALLOC( BMSallocBlockMemory(blkmem, hashtable) );

   /* dont create too small hashtables, i.e. at least size 32, and increase
    * the given size by divinding it by 0.9, since then no rebuilding will
    * be necessary if the given number of elements are inserted. Finally round
    * to the next power of two.
    */
   (*hashtable)->shift = 32;
#if defined(_MSC_VER) && (_MSC_VER < 1800)
   (*hashtable)->shift -= (int)ceil(log(MAX(32.0, tablesize / 0.9)) / log(2.0));
#else
   (*hashtable)->shift -= (int)ceil(log2(MAX(32.0, tablesize / 0.9)));
#endif

   /* compute size from shift */
   nslots = 1u << (32 - (*hashtable)->shift);

   /* compute mask to do a fast modulo by nslots using bitwise and */
   (*hashtable)->mask = nslots - 1;
   SCIP_ALLOC( BMSallocBlockMemoryArray(blkmem, &(*hashtable)->slots, nslots) );
   SCIP_ALLOC( BMSallocClearBlockMemoryArray(blkmem, &(*hashtable)->hashes, nslots) );
   (*hashtable)->blkmem = blkmem;
   (*hashtable)->hashgetkey = hashgetkey;
   (*hashtable)->hashkeyeq = hashkeyeq;
   (*hashtable)->hashkeyval = hashkeyval;
   (*hashtable)->userptr = userptr;
   (*hashtable)->nelements = 0;

   return SCIP_OKAY;
}

/** frees the hash table */
void SCIPhashtableFree(
   SCIP_HASHTABLE**      hashtable           /**< pointer to the hash table */
   )
{
   uint32_t nslots;
   SCIP_HASHTABLE* table;

   assert(hashtable != NULL);
   assert(*hashtable != NULL);
   table = *hashtable;
   nslots = (*hashtable)->mask + 1;
#ifdef SCIP_DEBUG
   {
      uint32_t maxprobelen = 0;
      uint64_t probelensum = 0;
      uint32_t i;

      assert(table != NULL);

      for( i = 0; i < nslots; ++i )
      {
         if( table->hashes[i] != 0 )
         {
            uint32_t probelen = ((i + table->mask + 1 - (table->hashes[i]>>(table->shift))) & table->mask) + 1;
            probelensum += probelen;
            maxprobelen = MAX(probelen, maxprobelen);
         }
      }

      SCIPdebugMessage("%u hash table entries, used %u/%u slots (%.1f%%)",
                       (unsigned int)table->nelements, (unsigned int)table->nelements, (unsigned int)nslots,
                       100.0*(SCIP_Real)table->nelements/(SCIP_Real)(nslots));
      if( table->nelements > 0 )
         SCIPdebugMessage(", avg. probe length is %.1f, max. probe length is %u",
                              (SCIP_Real)(probelensum)/(SCIP_Real)table->nelements, (unsigned int)maxprobelen);
      SCIPdebugMessage("\n");
   }
#endif

   /* free main hash table data structure */
   BMSfreeBlockMemoryArray((*hashtable)->blkmem, &table->hashes, nslots);
   BMSfreeBlockMemoryArray((*hashtable)->blkmem, &table->slots, nslots);
   BMSfreeBlockMemory((*hashtable)->blkmem, hashtable);
}

/** removes all elements of the hash table
 *
 *  @note From a performance point of view you should not fill and clear a hash table too often since the clearing can
 *        be expensive. Clearing is done by looping over all buckets and removing the hash table lists one-by-one.
 *
 *  @deprecated Please use SCIPhashtableRemoveAll()
 */
void SCIPhashtableClear(
   SCIP_HASHTABLE*       hashtable           /**< hash table */
   )
{
   SCIPhashtableRemoveAll(hashtable);
}

/* computes the distance from it's desired position for the element stored at pos */
#define ELEM_DISTANCE(pos) (((pos) + hashtable->mask + 1 - (hashtable->hashes[(pos)]>>(hashtable->shift))) & hashtable->mask)

/** inserts element in hash table (multiple inserts of same element overrides previous one) */
static
SCIP_RETCODE hashtableInsert(
   SCIP_HASHTABLE*       hashtable,          /**< hash table */
   void*                 element,            /**< element to insert into the table */
   void*                 key,                /**< key of element */
   uint32_t              hashval,            /**< hash value of element */
   SCIP_Bool             override            /**< should element be overridden or an error be returned if already existing */
   )
{
   uint32_t elemdistance;
   uint32_t pos;

   assert(hashtable != NULL);
   assert(hashtable->slots != NULL);
   assert(hashtable->hashes != NULL);
   assert(hashtable->mask > 0);
   assert(hashtable->hashgetkey != NULL);
   assert(hashtable->hashkeyeq != NULL);
   assert(hashtable->hashkeyval != NULL);
   assert(element != NULL);

   pos = hashval>>(hashtable->shift);
   elemdistance = 0;
   while( TRUE ) /*lint !e716*/
   {
      uint32_t distance;

      /* if position is empty or key equal insert element */
      if( hashtable->hashes[pos] == 0 )
      {
         hashtable->slots[pos] = element;
         hashtable->hashes[pos] = hashval;
         ++hashtable->nelements;
         return SCIP_OKAY;
      }

      if( hashtable->hashes[pos] == hashval && hashtable->hashkeyeq(hashtable->userptr,
             hashtable->hashgetkey(hashtable->userptr, hashtable->slots[pos]), key) )
      {
         if( override )
         {
            hashtable->slots[pos] = element;
            hashtable->hashes[pos] = hashval;
            return SCIP_OKAY;
         }
         else
         {
            return SCIP_KEYALREADYEXISTING;
         }
      }

      /* otherwise check if the current element at this position is closer to its hashvalue */
      distance = ELEM_DISTANCE(pos);
      if( distance < elemdistance )
      {
         uint32_t tmp;

         /* if this is the case we insert the new element here and find a new position for the old one */
         elemdistance = distance;
         SCIPswapPointers(&hashtable->slots[pos], &element);
         tmp = hashval;
         hashval = hashtable->hashes[pos];
         hashtable->hashes[pos] = tmp;
      }

      /* continue until we have found an empty position */
      pos = (pos + 1) & hashtable->mask;
      ++elemdistance;
   }
}

/** check if the load factor of the hashtable is too high and rebuild if necessary */
static
SCIP_RETCODE hashtableCheckLoad(
   SCIP_HASHTABLE*       hashtable           /**< hash table */
   )
{
   assert(hashtable != NULL);
   assert(hashtable->shift < 32);

   /* use integer arithmetic to approximately check if load factor is above 90% */
   if( ((((uint64_t)hashtable->nelements)<<10)>>(32-hashtable->shift) > 921) )
   {
      void** slots;
      uint32_t* hashes;
      uint32_t nslots;
      uint32_t newnslots;
      uint32_t i;

      /* calculate new size (always power of two) */
      nslots = hashtable->mask + 1;
      newnslots = 2*nslots;
      hashtable->mask = newnslots-1;
      --hashtable->shift;

      /* reallocate array */
      SCIP_ALLOC( BMSallocBlockMemoryArray(hashtable->blkmem, &slots, newnslots) );
      SCIP_ALLOC( BMSallocClearBlockMemoryArray(hashtable->blkmem, &hashes, newnslots) );

      SCIPswapPointers((void**) &slots, (void**) &hashtable->slots);
      SCIPswapPointers((void**) &hashes, (void**) &hashtable->hashes);
      hashtable->nelements = 0;

      /* reinsert all elements */
      for( i = 0; i < nslots; ++i )
      {
         /* using SCIP_CALL_ABORT since there are no allocations or duplicates
          * and thus no bad return codes when inserting the elements
          */
         if( hashes[i] != 0 )
         {
            SCIP_CALL_ABORT( hashtableInsert(hashtable, slots[i], hashtable->hashgetkey(hashtable->userptr, slots[i]), hashes[i], FALSE) );
         }
      }
      BMSfreeBlockMemoryArray(hashtable->blkmem, &hashes, nslots);
      BMSfreeBlockMemoryArray(hashtable->blkmem, &slots, nslots);
   }

   return SCIP_OKAY;
}


/** inserts element in hash table
 *
 *  @note multiple inserts of same element overrides previous one
 */
SCIP_RETCODE SCIPhashtableInsert(
   SCIP_HASHTABLE*       hashtable,          /**< hash table */
   void*                 element             /**< element to insert into the table */
   )
{
   void* key;
   uint64_t keyval;
   uint32_t hashval;

   assert(hashtable != NULL);
   assert(hashtable->slots != NULL);
   assert(hashtable->hashes != NULL);
   assert(hashtable->mask > 0);
   assert(hashtable->hashgetkey != NULL);
   assert(hashtable->hashkeyeq != NULL);
   assert(hashtable->hashkeyval != NULL);
   assert(element != NULL);

   SCIP_CALL( hashtableCheckLoad(hashtable) );

   /* get the hash key and its hash value */
   key = hashtable->hashgetkey(hashtable->userptr, element);
   keyval = hashtable->hashkeyval(hashtable->userptr, key);
   hashval = hashvalue(keyval);

   return hashtableInsert(hashtable, element, key, hashval, TRUE);
}

/** inserts element in hash table
 *
 *  @note multiple insertion of same element is checked and results in an error
 */
SCIP_RETCODE SCIPhashtableSafeInsert(
   SCIP_HASHTABLE*       hashtable,          /**< hash table */
   void*                 element             /**< element to insert into the table */
   )
{
   void* key;
   uint64_t keyval;
   uint32_t hashval;

   assert(hashtable != NULL);
   assert(hashtable->slots != NULL);
   assert(hashtable->hashes != NULL);
   assert(hashtable->mask > 0);
   assert(hashtable->hashgetkey != NULL);
   assert(hashtable->hashkeyeq != NULL);
   assert(hashtable->hashkeyval != NULL);
   assert(element != NULL);

   SCIP_CALL( hashtableCheckLoad(hashtable) );

   /* get the hash key and its hash value */
   key = hashtable->hashgetkey(hashtable->userptr, element);
   keyval = hashtable->hashkeyval(hashtable->userptr, key);
   hashval = hashvalue(keyval);

   return hashtableInsert(hashtable, element, key, hashval, FALSE);
}

/** retrieve element with key from hash table, returns NULL if not existing */
void* SCIPhashtableRetrieve(
   SCIP_HASHTABLE*       hashtable,          /**< hash table */
   void*                 key                 /**< key to retrieve */
   )
{
   uint64_t keyval;
   uint32_t hashval;
   uint32_t pos;
   uint32_t elemdistance;

   assert(hashtable != NULL);
   assert(hashtable->slots != NULL);
   assert(hashtable->hashes != NULL);
   assert(hashtable->mask > 0);
   assert(hashtable->hashgetkey != NULL);
   assert(hashtable->hashkeyeq != NULL);
   assert(hashtable->hashkeyval != NULL);
   assert(key != NULL);

   /* get the hash value of the key */
   keyval = hashtable->hashkeyval(hashtable->userptr, key);
   hashval = hashvalue(keyval);

   pos = hashval>>(hashtable->shift);
   elemdistance = 0;

   while( TRUE ) /*lint !e716*/
   {
      uint32_t distance;

      /* slots is empty so element cannot be contained */
      if( hashtable->hashes[pos] == 0 )
         return NULL;

      distance = ELEM_DISTANCE(pos);

      /* element cannot be contained since otherwise we would have swapped it with this one during insert */
      if( elemdistance > distance )
         return NULL;

      /* found element */
      if( hashtable->hashes[pos] == hashval && hashtable->hashkeyeq(hashtable->userptr,
             hashtable->hashgetkey(hashtable->userptr, hashtable->slots[pos]), key) )
         return hashtable->slots[pos];

      pos = (pos + 1) & hashtable->mask;
      ++elemdistance;
   }
}

/** returns whether the given element exists in the table */
SCIP_Bool SCIPhashtableExists(
   SCIP_HASHTABLE*       hashtable,          /**< hash table */
   void*                 element             /**< element to search in the table */
   )
{
   assert(hashtable != NULL);
   assert(hashtable->slots != NULL);
   assert(hashtable->hashes != NULL);
   assert(hashtable->mask > 0);
   assert(hashtable->hashgetkey != NULL);
   assert(hashtable->hashkeyeq != NULL);
   assert(hashtable->hashkeyval != NULL);
   assert(element != NULL);

   return (SCIPhashtableRetrieve(hashtable, hashtable->hashgetkey(hashtable->userptr, element)) != NULL);
}

/** removes element from the hash table, if it exists */
SCIP_RETCODE SCIPhashtableRemove(
   SCIP_HASHTABLE*       hashtable,          /**< hash table */
   void*                 element             /**< element to remove from the table */
   )
{
   void* key;
   uint64_t keyval;
   uint32_t hashval;
   uint32_t elemdistance;
   uint32_t distance;
   uint32_t pos;

   assert(hashtable != NULL);
   assert(hashtable->slots != NULL);
   assert(hashtable->hashes != NULL);
   assert(hashtable->mask > 0);
   assert(hashtable->hashgetkey != NULL);
   assert(hashtable->hashkeyeq != NULL);
   assert(hashtable->hashkeyval != NULL);
   assert(element != NULL);

   /* get the hash key and its hash value */
   key = hashtable->hashgetkey(hashtable->userptr, element);
   keyval = hashtable->hashkeyval(hashtable->userptr, key);
   hashval = hashvalue(keyval);

   elemdistance = 0;
   pos = hashval>>(hashtable->shift);
   while( TRUE ) /*lint !e716*/
   {
      /* slots empty so element not contained */
      if( hashtable->hashes[pos] == 0 )
         return SCIP_OKAY;

      distance = ELEM_DISTANCE(pos);

      /* element can not be contained since otherwise we would have swapped it with this one */
      if( elemdistance > distance )
         return SCIP_OKAY;

      if( hashtable->hashes[pos] == hashval && hashtable->hashkeyeq(hashtable->userptr,
             hashtable->hashgetkey(hashtable->userptr, hashtable->slots[pos]), key) )
      {
         /* element exists at pos so break out of loop */
         break;
      }

      pos = (pos + 1) & hashtable->mask;
      ++elemdistance;
   }

   /* remove element */
   hashtable->hashes[pos] = 0;
   --hashtable->nelements;
   while( TRUE ) /*lint !e716*/
   {
      uint32_t nextpos = (pos + 1) & hashtable->mask;

      /* nothing to do since there is no chain that needs to be moved */
      if( hashtable->hashes[nextpos] == 0 )
         break;

      /* check if the element is the start of a new chain and return if that is the case */
      if( (hashtable->hashes[nextpos]>>(hashtable->shift)) == nextpos )
         break;

      /* element should be moved to the left and next element needs to be checked */
      hashtable->slots[pos] = hashtable->slots[nextpos];
      hashtable->hashes[pos] = hashtable->hashes[nextpos];
      hashtable->hashes[nextpos] = 0;

      pos = nextpos;
   }

   return SCIP_OKAY;
}

/** removes all elements of the hash table */
void SCIPhashtableRemoveAll(
   SCIP_HASHTABLE*       hashtable           /**< hash table */
   )
{
   assert(hashtable != NULL);

   BMSclearMemoryArray(hashtable->hashes, hashtable->mask + 1);

   hashtable->nelements = 0;
}

/** returns number of hash table elements */
SCIP_Longint SCIPhashtableGetNElements(
   SCIP_HASHTABLE*       hashtable           /**< hash table */
   )
{
   assert(hashtable != NULL);

   return hashtable->nelements;
}

/** gives the number of entries in the internal arrays of a hash table */
int SCIPhashtableGetNEntries(
   SCIP_HASHTABLE*       hashtable           /**< hash table */
   )
{
   return (int) hashtable->mask + 1;
}

/** gives the element at the given index or NULL if entry at that index has no element */
void* SCIPhashtableGetEntry(
   SCIP_HASHTABLE*       hashtable,          /**< hash table */
   int                   entryidx            /**< index of hash table entry */
   )
{
   return hashtable->hashes[entryidx] == 0 ? NULL : hashtable->slots[entryidx];
}

/** returns the load of the given hash table in percentage */
SCIP_Real SCIPhashtableGetLoad(
   SCIP_HASHTABLE*       hashtable           /**< hash table */
   )
{
   assert(hashtable != NULL);

   return ((SCIP_Real)(hashtable->nelements) / (hashtable->mask + 1) * 100.0);
}

/** prints statistics about hash table usage */
void SCIPhashtablePrintStatistics(
   SCIP_HASHTABLE*       hashtable,          /**< hash table */
   SCIP_MESSAGEHDLR*     messagehdlr         /**< message handler */
   )
{
   uint32_t maxprobelen = 0;
   uint64_t probelensum = 0;
   uint32_t nslots;
   uint32_t i;

   assert(hashtable != NULL);

   nslots = hashtable->mask + 1;

   /* compute the maximum and average probe length */
   for( i = 0; i < nslots; ++i )
   {
      if( hashtable->hashes[i] != 0 )
      {
         uint32_t probelen = ELEM_DISTANCE(i) + 1;
         probelensum += probelen;
         maxprobelen = MAX(probelen, maxprobelen);
      }
   }

   /* print general hash table statistics */
   SCIPmessagePrintInfo(messagehdlr, "%u hash entries, used %u/%u slots (%.1f%%)",
                        (unsigned int)hashtable->nelements, (unsigned int)hashtable->nelements,
                        (unsigned int)nslots, 100.0*(SCIP_Real)hashtable->nelements/(SCIP_Real)(nslots));

   /* if not empty print average and maximum probe length */
   if( hashtable->nelements > 0 )
      SCIPmessagePrintInfo(messagehdlr, ", avg. probe length is %.1f, max. probe length is %u",
         (SCIP_Real)(probelensum)/(SCIP_Real)hashtable->nelements, (unsigned int)maxprobelen);
   SCIPmessagePrintInfo(messagehdlr, "\n");
}

/** returns TRUE iff both keys (i.e. strings) are equal */
SCIP_DECL_HASHKEYEQ(SCIPhashKeyEqString)
{  /*lint --e{715}*/
   const char* string1 = (const char*)key1;
   const char* string2 = (const char*)key2;

   return (strcmp(string1, string2) == 0);
}

/** returns the hash value of the key (i.e. string) */
SCIP_DECL_HASHKEYVAL(SCIPhashKeyValString)
{  /*lint --e{715}*/
   const char* str;
   uint64_t hash;

   str = (const char*)key;
   hash = 37;
   while( *str != '\0' )
   {
      hash *= 11;
      hash += (unsigned int)(*str); /*lint !e571*/
      str++;
   }

   return hash;
}


/** gets the element as the key */
SCIP_DECL_HASHGETKEY(SCIPhashGetKeyStandard)
{  /*lint --e{715}*/
   /* the key is the element itself */
   return elem;
}

/** returns TRUE iff both keys(pointer) are equal */
SCIP_DECL_HASHKEYEQ(SCIPhashKeyEqPtr)
{  /*lint --e{715}*/
   return (key1 == key2);
}

/** returns the hash value of the key */
SCIP_DECL_HASHKEYVAL(SCIPhashKeyValPtr)
{  /*lint --e{715}*/
   /* the key is used as the keyvalue too */
   return (uint64_t) key;
}



/*
 * Hash Map
 */

/* redefine ELEM_DISTANCE macro for hashmap */
#undef ELEM_DISTANCE
/* computes the distance from it's desired position for the element stored at pos */
#define ELEM_DISTANCE(pos) (((pos) + hashmap->mask + 1 - (hashmap->hashes[(pos)]>>(hashmap->shift))) & hashmap->mask)


/** inserts element in hash table */
static
SCIP_RETCODE hashmapInsert(
   SCIP_HASHMAP*         hashmap,            /**< hash map */
   void*                 origin,             /**< element to insert into the table */
   SCIP_HASHMAPIMAGE     image,              /**< key of element */
   uint32_t              hashval,            /**< hash value of element */
   SCIP_Bool             override            /**< should element be overridden or error be returned if already existing */
   )
{
   uint32_t elemdistance;
   uint32_t pos;

   assert(hashmap != NULL);
   assert(hashmap->slots != NULL);
   assert(hashmap->hashes != NULL);
   assert(hashmap->mask > 0);
   assert(hashval != 0);

   pos = hashval>>(hashmap->shift);
   elemdistance = 0;
   while( TRUE ) /*lint !e716*/
   {
      uint32_t distance;

      /* if position is empty or key equal insert element */
      if( hashmap->hashes[pos] == 0 )
      {
         hashmap->slots[pos].origin = origin;
         hashmap->slots[pos].image = image;
         hashmap->hashes[pos] = hashval;
         ++hashmap->nelements;
         return SCIP_OKAY;
      }

      if( hashval == hashmap->hashes[pos] && origin == hashmap->slots[pos].origin )
      {
         if( override )
         {
            hashmap->slots[pos].origin = origin;
            hashmap->slots[pos].image = image;
            hashmap->hashes[pos] = hashval;
            return SCIP_OKAY;
         }
         else
         {
            return SCIP_KEYALREADYEXISTING;
         }
      }

      /* otherwise check if the current element at this position is closer to its hashvalue */
      distance = ELEM_DISTANCE(pos);
      if( distance < elemdistance )
      {
         SCIP_HASHMAPIMAGE tmp;
         uint32_t tmphash;

         /* if this is the case we insert the new element here and find a new position for the old one */
         elemdistance = distance;
         tmphash = hashval;
         hashval = hashmap->hashes[pos];
         hashmap->hashes[pos] = tmphash;
         SCIPswapPointers(&hashmap->slots[pos].origin, &origin);
         tmp = image;
         image = hashmap->slots[pos].image;
         hashmap->slots[pos].image = tmp;
      }

      /* continue until we have found an empty position */
      pos = (pos + 1) & hashmap->mask;
      ++elemdistance;
   }
}

/** lookup origin in the hashmap. If element is found returns true and the position of the element,
 *  otherwise returns FALSE.
 */
static
SCIP_Bool hashmapLookup(
   SCIP_HASHMAP*         hashmap,            /**< hash table */
   void*                 origin,             /**< origin to lookup */
   uint32_t*             pos                 /**< pointer to store position of element, if exists */
   )
{
   uint32_t hashval;
   uint32_t elemdistance;

   assert(hashmap != NULL);
   assert(hashmap->slots != NULL);
   assert(hashmap->hashes != NULL);
   assert(hashmap->mask > 0);

   /* get the hash value */
   hashval = hashvalue((size_t)origin);
   assert(hashval != 0);

   *pos = hashval>>(hashmap->shift);
   elemdistance = 0;

   while( TRUE ) /*lint !e716*/
   {
      uint32_t distance;

      /* slots is empty so element cannot be contained */
      if( hashmap->hashes[*pos] == 0 )
         return FALSE;

      distance = ELEM_DISTANCE(*pos);
      /* element can not be contained since otherwise we would have swapped it with this one during insert */
      if( elemdistance > distance )
         return FALSE;

      /* found element */
      if( hashmap->hashes[*pos] == hashval && hashmap->slots[*pos].origin == origin )
         return TRUE;

      *pos = (*pos + 1) & hashmap->mask;
      ++elemdistance;
   }
}

/** check if the load factor of the hashmap is too high and rebuild if necessary */
static
SCIP_RETCODE hashmapCheckLoad(
   SCIP_HASHMAP*         hashmap             /**< hash table */
   )
{
   assert(hashmap != NULL);
   assert(hashmap->shift < 32);

   /* use integer arithmetic to approximately check if load factor is above 90% */
   if( ((((uint64_t)hashmap->nelements)<<10)>>(32-hashmap->shift) > 921) )
   {
      SCIP_HASHMAPENTRY* slots;
      uint32_t* hashes;
      uint32_t nslots;
      uint32_t newnslots;
      uint32_t i;

      /* calculate new size (always power of two) */
      nslots = hashmap->mask + 1;
      --hashmap->shift;
      newnslots = 2*nslots;
      hashmap->mask = newnslots-1;

      /* reallocate array */
      SCIP_ALLOC( BMSallocBlockMemoryArray(hashmap->blkmem, &slots, newnslots) );
      SCIP_ALLOC( BMSallocClearBlockMemoryArray(hashmap->blkmem, &hashes, newnslots) );

      SCIPswapPointers((void**) &slots, (void**) &hashmap->slots);
      SCIPswapPointers((void**) &hashes, (void**) &hashmap->hashes);
      hashmap->nelements = 0;

      /* reinsert all elements */
      for( i = 0; i < nslots; ++i )
      {
         /* using SCIP_CALL_ABORT since there are no allocations or duplicates
          * and thus no bad return codes when inserting the elements
          */
         if( hashes[i] != 0 )
         {
            SCIP_CALL_ABORT( hashmapInsert(hashmap, slots[i].origin, slots[i].image, hashes[i], FALSE) );
         }
      }

      /* free old arrays */
      BMSfreeBlockMemoryArray(hashmap->blkmem, &hashes, nslots);
      BMSfreeBlockMemoryArray(hashmap->blkmem, &slots, nslots);
   }

   return SCIP_OKAY;
}

/** creates a hash map mapping pointers to pointers */
SCIP_RETCODE SCIPhashmapCreate(
   SCIP_HASHMAP**        hashmap,            /**< pointer to store the created hash map */
   BMS_BLKMEM*           blkmem,             /**< block memory used to store hash map entries */
   int                   mapsize             /**< size of the hash map */
   )
{
   uint32_t nslots;

   assert(hashmap != NULL);
   assert(mapsize >= 0);
   assert(blkmem != NULL);

   SCIP_ALLOC( BMSallocBlockMemory(blkmem, hashmap) );

   /* dont create too small hashtables, i.e. at least size 32, and increase
    * the given size by divinding it by 0.9, since then no rebuilding will
    * be necessary if the given number of elements are inserted. Finally round
    * to the next power of two.
    */
   (*hashmap)->shift = 32;
   (*hashmap)->shift -= (int)ceil(log(MAX(32, mapsize / 0.9)) / log(2.0));
   nslots = 1u << (32 - (*hashmap)->shift);
   (*hashmap)->mask = nslots - 1;
   (*hashmap)->blkmem = blkmem;
   (*hashmap)->nelements = 0;

   SCIP_ALLOC( BMSallocBlockMemoryArray((*hashmap)->blkmem, &(*hashmap)->slots, nslots) );
   SCIP_ALLOC( BMSallocClearBlockMemoryArray((*hashmap)->blkmem, &(*hashmap)->hashes, nslots) );

   return SCIP_OKAY;
}

/** frees the hash map */
void SCIPhashmapFree(
   SCIP_HASHMAP**        hashmap             /**< pointer to the hash map */
   )
{
   uint32_t nslots;

   assert(hashmap != NULL);
   assert(*hashmap != NULL);

   nslots = (*hashmap)->mask + 1;
#ifdef SCIP_DEBUG
   {
      uint32_t maxprobelen = 0;
      uint64_t probelensum = 0;
      uint32_t i;

      assert(hashmap != NULL);

      for( i = 0; i < nslots; ++i )
      {
         if( (*hashmap)->hashes[i] != 0 )
         {
            uint32_t probelen = ((i + (*hashmap)->mask + 1 - ((*hashmap)->hashes[i]>>((*hashmap)->shift))) & (*hashmap)->mask) + 1;
            probelensum += probelen;
            maxprobelen = MAX(probelen, maxprobelen);
         }
      }

      SCIPdebugMessage("%u hash map entries, used %u/%u slots (%.1f%%)",
                       (unsigned int)(*hashmap)->nelements, (unsigned int)(*hashmap)->nelements, (unsigned int)nslots,
                       100.0*(SCIP_Real)(*hashmap)->nelements/(SCIP_Real)(nslots));
      if( (*hashmap)->nelements > 0 )
         SCIPdebugMessage(", avg. probe length is %.1f, max. probe length is %u",
                          (SCIP_Real)(probelensum)/(SCIP_Real)(*hashmap)->nelements, (unsigned int)maxprobelen);
      SCIPdebugMessage("\n");
   }
#endif

   /* free main hash map data structure */
   BMSfreeBlockMemoryArray((*hashmap)->blkmem, &(*hashmap)->hashes, nslots);
   BMSfreeBlockMemoryArray((*hashmap)->blkmem, &(*hashmap)->slots, nslots);
   BMSfreeBlockMemory((*hashmap)->blkmem, hashmap);
}

/** inserts new origin->image pair in hash map
 *
 *  @note multiple insertion of same element is checked and results in an error
 */
SCIP_RETCODE SCIPhashmapInsert(
   SCIP_HASHMAP*         hashmap,            /**< hash map */
   void*                 origin,             /**< origin to set image for */
   void*                 image               /**< new image for origin */
   )
{
   uint32_t hashval;
   SCIP_HASHMAPIMAGE img;

   assert(hashmap != NULL);
   assert(hashmap->slots != NULL);
   assert(hashmap->hashes != NULL);
   assert(hashmap->mask > 0);

   SCIP_CALL( hashmapCheckLoad(hashmap) );

   /* get the hash value */
   hashval = hashvalue((size_t)origin);

   /* append origin->image pair to hash map */
   img.ptr = image;
   SCIP_CALL( hashmapInsert(hashmap, origin, img, hashval, FALSE) );

   return SCIP_OKAY;
}

/** inserts new origin->image pair in hash map
 *
 *  @note multiple insertion of same element is checked and results in an error
 */
SCIP_RETCODE SCIPhashmapInsertReal(
   SCIP_HASHMAP*         hashmap,            /**< hash map */
   void*                 origin,             /**< origin to set image for */
   SCIP_Real             image               /**< new image for origin */
   )
{
   uint32_t hashval;
   SCIP_HASHMAPIMAGE img;

   assert(hashmap != NULL);
   assert(hashmap->slots != NULL);
   assert(hashmap->hashes != NULL);
   assert(hashmap->mask > 0);

   SCIP_CALL( hashmapCheckLoad(hashmap) );

   /* get the hash value */
   hashval = hashvalue((size_t)origin);

   /* append origin->image pair to hash map */
   img.real = image;
   SCIP_CALL( hashmapInsert(hashmap, origin, img, hashval, FALSE) );

   return SCIP_OKAY;
}

/** retrieves image of given origin from the hash map, or NULL if no image exists */
void* SCIPhashmapGetImage(
   SCIP_HASHMAP*         hashmap,            /**< hash map */
   void*                 origin              /**< origin to retrieve image for */
   )
{
   uint32_t pos;

   assert(hashmap != NULL);
   assert(hashmap->slots != NULL);
   assert(hashmap->hashes != NULL);
   assert(hashmap->mask > 0);

   if( hashmapLookup(hashmap, origin, &pos) )
      return hashmap->slots[pos].image.ptr;

   return NULL;
}

/** retrieves image of given origin from the hash map, or NULL if no image exists */
SCIP_Real SCIPhashmapGetImageReal(
   SCIP_HASHMAP*         hashmap,            /**< hash map */
   void*                 origin              /**< origin to retrieve image for */
   )
{
   uint32_t pos;

   assert(hashmap != NULL);
   assert(hashmap->slots != NULL);
   assert(hashmap->hashes != NULL);
   assert(hashmap->mask > 0);

   if( hashmapLookup(hashmap, origin, &pos) )
      return hashmap->slots[pos].image.real;

   return SCIP_INVALID;
}

/** sets image for given origin in the hash map, either by modifying existing origin->image pair
 *  or by appending a new origin->image pair
 */
SCIP_RETCODE SCIPhashmapSetImage(
   SCIP_HASHMAP*         hashmap,            /**< hash map */
   void*                 origin,             /**< origin to set image for */
   void*                 image               /**< new image for origin */
   )
{
   uint32_t hashval;
   SCIP_HASHMAPIMAGE img;

   assert(hashmap != NULL);
   assert(hashmap->slots != NULL);
   assert(hashmap->mask > 0);

   SCIP_CALL( hashmapCheckLoad(hashmap) );

   /* get the hash value */
   hashval = hashvalue((size_t)origin);

   /* append origin->image pair to hash map */
   img.ptr = image;
   SCIP_CALL( hashmapInsert(hashmap, origin, img, hashval, TRUE) );

   return SCIP_OKAY;
}

/** sets image for given origin in the hash map, either by modifying existing origin->image pair
 *  or by appending a new origin->image pair
 */
SCIP_RETCODE SCIPhashmapSetImageReal(
   SCIP_HASHMAP*         hashmap,            /**< hash map */
   void*                 origin,             /**< origin to set image for */
   SCIP_Real             image               /**< new image for origin */
   )
{
   uint32_t hashval;
   SCIP_HASHMAPIMAGE img;

   assert(hashmap != NULL);
   assert(hashmap->slots != NULL);
   assert(hashmap->mask > 0);

   SCIP_CALL( hashmapCheckLoad(hashmap) );

   /* get the hash value */
   hashval = hashvalue((size_t)origin);

   /* append origin->image pair to hash map */
   img.real = image;
   SCIP_CALL( hashmapInsert(hashmap, origin, img, hashval, TRUE) );

   return SCIP_OKAY;
}

/** checks whether an image to the given origin exists in the hash map */
SCIP_Bool SCIPhashmapExists(
   SCIP_HASHMAP*         hashmap,            /**< hash map */
   void*                 origin              /**< origin to search for */
   )
{
   uint32_t pos;

   assert(hashmap != NULL);
   assert(hashmap->slots != NULL);
   assert(hashmap->hashes != NULL);
   assert(hashmap->mask > 0);

   return hashmapLookup(hashmap, origin, &pos);
}

/** removes origin->image pair from the hash map, if it exists */
SCIP_RETCODE SCIPhashmapRemove(
   SCIP_HASHMAP*         hashmap,            /**< hash map */
   void*                 origin              /**< origin to remove from the list */
   )
{
   uint32_t pos;

   assert(hashmap != NULL);
   assert(hashmap->slots != NULL);
   assert(hashmap->mask > 0);

   assert(origin != NULL);

   if( hashmapLookup(hashmap, origin, &pos) )
   {
      /* remove element */
      hashmap->hashes[pos] = 0;
      --hashmap->nelements;

      /* move other elements if necessary */
      while( TRUE ) /*lint !e716*/
      {
         uint32_t nextpos = (pos + 1) & hashmap->mask;

         /* nothing to do since there is no chain that needs to be moved */
         if( hashmap->hashes[nextpos] == 0 )
            return SCIP_OKAY;

         /* check if the element is the start of a new chain and return if that is the case */
         if( (hashmap->hashes[nextpos]>>(hashmap->shift)) == nextpos )
            return SCIP_OKAY;

         /* element should be moved to the left and next element needs to be checked */
         hashmap->slots[pos].origin = hashmap->slots[nextpos].origin;
         hashmap->slots[pos].image = hashmap->slots[nextpos].image;
         hashmap->hashes[pos] = hashmap->hashes[nextpos];
         hashmap->hashes[nextpos] = 0;

         pos = nextpos;
      }
   }

   return SCIP_OKAY;
}

/** prints statistics about hash map usage */
void SCIPhashmapPrintStatistics(
   SCIP_HASHMAP*         hashmap,            /**< hash map */
   SCIP_MESSAGEHDLR*     messagehdlr         /**< message handler */
   )
{
   uint32_t maxprobelen = 0;
   uint64_t probelensum = 0;
   uint32_t nslots;
   uint32_t i;

   assert(hashmap != NULL);

   nslots = hashmap->mask + 1;

   /* compute the maximum and average probe length */
   for( i = 0; i < nslots; ++i )
   {
      if( hashmap->hashes[i] != 0 )
      {
         uint32_t probelen = ELEM_DISTANCE(i) + 1;
         probelensum += probelen;
         maxprobelen = MAX(probelen, maxprobelen);
      }
   }

   /* print general hash map statistics */
   SCIPmessagePrintInfo(messagehdlr, "%u hash entries, used %u/%u slots (%.1f%%)",
                        (unsigned int)hashmap->nelements, (unsigned int)hashmap->nelements,
                        (unsigned int)nslots, 100.0*(SCIP_Real)hashmap->nelements/(SCIP_Real)(nslots));

   /* if not empty print average and maximum probe length */
   if( hashmap->nelements > 0 )
      SCIPmessagePrintInfo(messagehdlr, ", avg. probe length is %.1f, max. probe length is %u",
         (SCIP_Real)(probelensum)/(SCIP_Real)hashmap->nelements, (unsigned int)maxprobelen);
   SCIPmessagePrintInfo(messagehdlr, "\n");
}

/** indicates whether a hash map has no entries */
SCIP_Bool SCIPhashmapIsEmpty(
   SCIP_HASHMAP*         hashmap             /**< hash map */
   )
{
   assert(hashmap != NULL);

   return hashmap->nelements == 0;
}

/** gives the number of elements in a hash map */
int SCIPhashmapGetNElements(
   SCIP_HASHMAP*         hashmap             /**< hash map */
   )
{
   return (int) hashmap->nelements;
}

/** gives the number of entries in the internal arrays of a hash map */
int SCIPhashmapGetNEntries(
   SCIP_HASHMAP*         hashmap             /**< hash map */
   )
{
   return (int) hashmap->mask + 1;
}

/** gives the hashmap entry at the given index or NULL if entry is empty */
SCIP_HASHMAPENTRY* SCIPhashmapGetEntry(
   SCIP_HASHMAP*         hashmap,            /**< hash map */
   int                   entryidx            /**< index of hash map entry */
   )
{
   assert(hashmap != NULL);

   return hashmap->hashes[entryidx] == 0 ? NULL : &hashmap->slots[entryidx];
}

/** gives the origin of the hashmap entry */
void* SCIPhashmapEntryGetOrigin(
   SCIP_HASHMAPENTRY*    entry               /**< hash map entry */
   )
{
   assert(entry != NULL);

   return entry->origin;
}

/** gives the image of the hashmap entry */
void* SCIPhashmapEntryGetImage(
   SCIP_HASHMAPENTRY*    entry               /**< hash map entry */
   )
{
   assert(entry != NULL);

   return entry->image.ptr;
}

/** gives the image of the hashmap entry */
SCIP_Real SCIPhashmapEntryGetImageReal(
   SCIP_HASHMAPENTRY*    entry               /**< hash map entry */
   )
{
   assert(entry != NULL);

   return entry->image.real;
}

/** removes all entries in a hash map. */
SCIP_RETCODE SCIPhashmapRemoveAll(
   SCIP_HASHMAP*         hashmap             /**< hash map */
   )
{
   assert(hashmap != NULL);

   BMSclearMemoryArray(hashmap->hashes, hashmap->mask + 1);

   hashmap->nelements = 0;

   return SCIP_OKAY;
}


/*
 * Hash Set
 */

/* redefine ELEM_DISTANCE macro for hashset */
#undef ELEM_DISTANCE
/* computes the distance from it's desired position for the element stored at pos */
#define ELEM_DISTANCE(pos) (((pos) + nslots - hashSetDesiredPos(hashset, hashset->slots[(pos)])) & mask)

/* calculate desired position of element in hash set */
static
uint32_t hashSetDesiredPos(
   SCIP_HASHSET*         hashset,            /**< the hash set */
   void*                 element             /**< element to calculate position for */
   )
{
   return (uint32_t)((UINT64_C(0x9e3779b97f4a7c15) * (uintptr_t)element)>>(hashset->shift));
}

static
void hashsetInsert(
   SCIP_HASHSET*         hashset,            /**< hash set */
   void*                 element             /**< element to insert */
   )
{
   uint32_t elemdistance;
   uint32_t pos;
   uint32_t nslots;
   uint32_t mask;

   assert(hashset != NULL);
   assert(hashset->slots != NULL);
   assert(element != NULL);

   pos = hashSetDesiredPos(hashset, element);
   nslots = SCIPhashsetGetNSlots(hashset);
   mask = nslots - 1;

   elemdistance = 0;
   while( TRUE ) /*lint !e716*/
   {
      uint32_t distance;

      /* if position is empty or key equal insert element */
      if( hashset->slots[pos] == NULL )
      {
         hashset->slots[pos] = element;
         ++hashset->nelements;
         return;
      }

      if( hashset->slots[pos] == element )
         return;

      /* otherwise check if the current element at this position is closer to its hashvalue */
      distance = ELEM_DISTANCE(pos);
      if( distance < elemdistance )
      {
         /* if this is the case we insert the new element here and find a new position for the old one */
         elemdistance = distance;
         SCIPswapPointers(&hashset->slots[pos], &element);
      }

      /* continue until we have found an empty position */
      pos = (pos + 1) & mask;
      ++elemdistance;
   }
}

/** check if the load factor of the hash set is too high and rebuild if necessary */
static
SCIP_RETCODE hashsetCheckLoad(
   SCIP_HASHSET*         hashset,            /**< hash set */
   BMS_BLKMEM*           blkmem              /**< block memory used to store hash set entries */
   )
{
   assert(hashset != NULL);
   assert(hashset->shift < 64);

   /* use integer arithmetic to approximately check if load factor is above 90% */
   if( ((((uint64_t)hashset->nelements)<<10)>>(64-hashset->shift) > 921) )
   {
      void** slots;
      uint32_t nslots;
      uint32_t newnslots;
      uint32_t i;

      /* calculate new size (always power of two) */
      nslots = SCIPhashsetGetNSlots(hashset);
      newnslots = 2*nslots;
      --hashset->shift;

      /* reallocate array */
      SCIP_ALLOC( BMSallocClearBlockMemoryArray(blkmem, &slots, newnslots) );

      SCIPswapPointers((void**) &slots, (void**) &hashset->slots);
      hashset->nelements = 0;

      /* reinsert all elements */
      for( i = 0; i < nslots; ++i )
      {
         if( slots[i] != NULL )
            hashsetInsert(hashset, slots[i]);
      }

      BMSfreeBlockMemoryArray(blkmem, &slots, nslots);
   }

   return SCIP_OKAY;
}

/** creates a hash set of pointers */
SCIP_RETCODE SCIPhashsetCreate(
   SCIP_HASHSET**        hashset,            /**< pointer to store the created hash set */
   BMS_BLKMEM*           blkmem,             /**< block memory used to store hash set entries */
   int                   size                /**< initial size of the hash set; it is guaranteed that the set is not
                                              *   resized if at most that many elements are inserted */
   )
{
   uint32_t nslots;

   assert(hashset != NULL);
   assert(size >= 0);
   assert(blkmem != NULL);

   SCIP_ALLOC( BMSallocBlockMemory(blkmem, hashset) );

   /* dont create too small hashtables, i.e. at least size 32, and increase
    * the given size by divinding it by 0.9, since then no rebuilding will
    * be necessary if the given number of elements are inserted. Finally round
    * to the next power of two.
    */
   (*hashset)->shift = 64;
   (*hashset)->shift -= (int)ceil(log(MAX(8.0, size / 0.9)) / log(2.0));
   nslots = SCIPhashsetGetNSlots(*hashset);
   (*hashset)->nelements = 0;

   SCIP_ALLOC( BMSallocClearBlockMemoryArray(blkmem, &(*hashset)->slots, nslots) );

   return SCIP_OKAY;
}

/** frees the hash set */
void SCIPhashsetFree(
   SCIP_HASHSET**        hashset,            /**< pointer to the hash set */
   BMS_BLKMEM*           blkmem              /**< block memory used to store hash set entries */
   )
{
   BMSfreeBlockMemoryArray(blkmem, &(*hashset)->slots, SCIPhashsetGetNSlots(*hashset));
   BMSfreeBlockMemory(blkmem, hashset);
}

/** inserts new element into the hash set */
SCIP_RETCODE SCIPhashsetInsert(
   SCIP_HASHSET*         hashset,            /**< hash set */
   BMS_BLKMEM*           blkmem,             /**< block memory used to store hash set entries */
   void*                 element             /**< element to insert */
   )
{
   assert(hashset != NULL);
   assert(hashset->slots != NULL);

   SCIP_CALL( hashsetCheckLoad(hashset, blkmem) );

   hashsetInsert(hashset, element);

   return SCIP_OKAY;
}

/** checks whether an element exists in the hash set */
SCIP_Bool SCIPhashsetExists(
   SCIP_HASHSET*         hashset,            /**< hash set */
   void*                 element             /**< element to search for */
   )
{
   uint32_t pos;
   uint32_t nslots;
   uint32_t mask;
   uint32_t elemdistance;

   assert(hashset != NULL);
   assert(hashset->slots != NULL);

   pos = hashSetDesiredPos(hashset, element);
   nslots = SCIPhashsetGetNSlots(hashset);
   mask = nslots - 1;
   elemdistance = 0;

   while( TRUE ) /*lint !e716*/
   {
      uint32_t distance;

      /* found element */
      if( hashset->slots[pos] == element )
         return TRUE;

      /* slots is empty so element cannot be contained */
      if( hashset->slots[pos] == NULL )
         return FALSE;

      distance = ELEM_DISTANCE(pos);
      /* element can not be contained since otherwise we would have swapped it with this one during insert */
      if( elemdistance > distance )
         return FALSE;

      pos = (pos + 1) & mask;
      ++elemdistance;
   }
}

/** removes an element from the hash set, if it exists */
SCIP_RETCODE SCIPhashsetRemove(
   SCIP_HASHSET*         hashset,            /**< hash set */
   void*                 element             /**< origin to remove from the list */
   )
{
   uint32_t pos;
   uint32_t nslots;
   uint32_t mask;
   uint32_t elemdistance;

   assert(hashset != NULL);
   assert(hashset->slots != NULL);
   assert(element != NULL);

   pos = hashSetDesiredPos(hashset, element);
   nslots = SCIPhashsetGetNSlots(hashset);
   mask = nslots - 1;
   elemdistance = 0;

   while( TRUE ) /*lint !e716*/
   {
      uint32_t distance;

      /* found element */
      if( hashset->slots[pos] == element )
         break;

      /* slots is empty so element cannot be contained */
      if( hashset->slots[pos] == NULL )
         return SCIP_OKAY;

      distance = ELEM_DISTANCE(pos);
      /* element can not be contained since otherwise we would have swapped it with this one during insert */
      if( elemdistance > distance )
         return SCIP_OKAY;

      pos = (pos + 1) & mask;
      ++elemdistance;
   }

   assert(hashset->slots[pos] == element);
   assert(SCIPhashsetExists(hashset, element));

   /* remove element */
   --hashset->nelements;

   /* move other elements if necessary */
   while( TRUE ) /*lint !e716*/
   {
      uint32_t nextpos = (pos + 1) & mask;

      /* nothing to do since there is no chain that needs to be moved */
      if( hashset->slots[nextpos] == NULL )
      {
         hashset->slots[pos] = NULL;
         assert(!SCIPhashsetExists(hashset, element));
         return SCIP_OKAY;
      }

      /* check if the element is the start of a new chain and return if that is the case */
      if( hashSetDesiredPos(hashset, hashset->slots[nextpos]) == nextpos )
      {
         hashset->slots[pos] = NULL;
         assert(!SCIPhashsetExists(hashset, element));
         return SCIP_OKAY;
      }

      /* element should be moved to the left and next element needs to be checked */
      hashset->slots[pos] = hashset->slots[nextpos];

      pos = nextpos;
   }

   return SCIP_OKAY;
}

/** prints statistics about hash set usage */
void SCIPhashsetPrintStatistics(
   SCIP_HASHSET*         hashset,            /**< hash set */
   SCIP_MESSAGEHDLR*     messagehdlr         /**< message handler */
   )
{
   uint32_t maxprobelen = 0;
   uint64_t probelensum = 0;
   uint32_t nslots;
   uint32_t mask;
   uint32_t i;

   assert(hashset != NULL);

   nslots = SCIPhashsetGetNSlots(hashset);
   mask = nslots - 1;

   /* compute the maximum and average probe length */
   for( i = 0; i < nslots; ++i )
   {
      if( hashset->slots[i] != NULL )
      {
         uint32_t probelen = ((hashSetDesiredPos(hashset, hashset->slots[i]) + nslots - i) & mask) + 1;
         probelensum += probelen;
         maxprobelen = MAX(probelen, maxprobelen);
      }
   }

   /* print general hash set statistics */
   SCIPmessagePrintInfo(messagehdlr, "%u hash entries, used %u/%u slots (%.1f%%)",
                        (unsigned int)hashset->nelements, (unsigned int)hashset->nelements,
                        (unsigned int)nslots, 100.0*(SCIP_Real)hashset->nelements/(SCIP_Real)(nslots));

   /* if not empty print average and maximum probe length */
   if( hashset->nelements > 0 )
      SCIPmessagePrintInfo(messagehdlr, ", avg. probe length is %.1f, max. probe length is %u",
         (SCIP_Real)(probelensum)/(SCIP_Real)hashset->nelements, (unsigned int)maxprobelen);
   SCIPmessagePrintInfo(messagehdlr, "\n");
}

/* In debug mode, the following methods are implemented as function calls to ensure
 * type validity.
 * In optimized mode, the methods are implemented as defines to improve performance.
 * However, we want to have them in the library anyways, so we have to undef the defines.
 */

#undef SCIPhashsetIsEmpty
#undef SCIPhashsetGetNElements
#undef SCIPhashsetGetNSlots
#undef SCIPhashsetGetSlots

/** indicates whether a hash set has no entries */
SCIP_Bool SCIPhashsetIsEmpty(
   SCIP_HASHSET*         hashset             /**< hash set */
   )
{
   return hashset->nelements == 0;
}

/** gives the number of elements in a hash set */
int SCIPhashsetGetNElements(
   SCIP_HASHSET*         hashset             /**< hash set */
   )
{
   return hashset->nelements;
}

/** gives the number of slots of a hash set */
int SCIPhashsetGetNSlots(
   SCIP_HASHSET*         hashset             /**< hash set */
   )
{
   return  1u << (64 - hashset->shift);
}

/** gives the array of hash set slots; contains all elements in indetermined order and may contain NULL values */
void** SCIPhashsetGetSlots(
   SCIP_HASHSET*         hashset             /**< hash set */
   )
{
   return hashset->slots;
}

/** removes all entries in a hash set. */
void SCIPhashsetRemoveAll(
   SCIP_HASHSET*         hashset             /**< hash set */
   )
{
   BMSclearMemoryArray(hashset->slots, SCIPhashsetGetNSlots(hashset));

   hashset->nelements = 0;
}

/*
 * Dynamic Arrays
 */

/** creates a dynamic array of real values */
SCIP_RETCODE SCIPrealarrayCreate(
   SCIP_REALARRAY**      realarray,          /**< pointer to store the real array */
   BMS_BLKMEM*           blkmem              /**< block memory */
   )
{
   assert(realarray != NULL);
   assert(blkmem != NULL);

   SCIP_ALLOC( BMSallocBlockMemory(blkmem, realarray) );
   (*realarray)->blkmem = blkmem;
   (*realarray)->vals = NULL;
   (*realarray)->valssize = 0;
   (*realarray)->firstidx = -1;
   (*realarray)->minusedidx = INT_MAX;
   (*realarray)->maxusedidx = INT_MIN;

   return SCIP_OKAY;
}

/** creates a copy of a dynamic array of real values */
SCIP_RETCODE SCIPrealarrayCopy(
   SCIP_REALARRAY**      realarray,          /**< pointer to store the copied real array */
   BMS_BLKMEM*           blkmem,             /**< block memory */
   SCIP_REALARRAY*       sourcerealarray     /**< dynamic real array to copy */
   )
{
   assert(realarray != NULL);
   assert(sourcerealarray != NULL);

   SCIP_CALL( SCIPrealarrayCreate(realarray, blkmem) );
   if( sourcerealarray->valssize > 0 )
   {
      SCIP_ALLOC( BMSduplicateBlockMemoryArray(blkmem, &(*realarray)->vals, sourcerealarray->vals, \
                     sourcerealarray->valssize) );
   }
   (*realarray)->valssize = sourcerealarray->valssize;
   (*realarray)->firstidx = sourcerealarray->firstidx;
   (*realarray)->minusedidx = sourcerealarray->minusedidx;
   (*realarray)->maxusedidx = sourcerealarray->maxusedidx;

   return SCIP_OKAY;
}

/** frees a dynamic array of real values */
SCIP_RETCODE SCIPrealarrayFree(
   SCIP_REALARRAY**      realarray           /**< pointer to the real array */
   )
{
   assert(realarray != NULL);
   assert(*realarray != NULL);

   BMSfreeBlockMemoryArrayNull((*realarray)->blkmem, &(*realarray)->vals, (*realarray)->valssize);
   BMSfreeBlockMemory((*realarray)->blkmem, realarray);

   return SCIP_OKAY;
}

/** extends dynamic array to be able to store indices from minidx to maxidx */
SCIP_RETCODE SCIPrealarrayExtend(
   SCIP_REALARRAY*       realarray,          /**< dynamic real array */
   int                   arraygrowinit,      /**< initial size of array */
   SCIP_Real             arraygrowfac,       /**< growing factor of array */
   int                   minidx,             /**< smallest index to allocate storage for */
   int                   maxidx              /**< largest index to allocate storage for */
   )
{
   int nused;
   int nfree;
   int newfirstidx;
   int i;

   assert(realarray != NULL);
   assert(realarray->minusedidx == INT_MAX || realarray->firstidx >= 0);
   assert(realarray->maxusedidx == INT_MIN || realarray->firstidx >= 0);
   assert(realarray->minusedidx == INT_MAX || realarray->minusedidx >= realarray->firstidx);
   assert(realarray->maxusedidx == INT_MIN || realarray->maxusedidx < realarray->firstidx + realarray->valssize);
   assert(0 <= minidx);
   assert(minidx <= maxidx);

   minidx = MIN(minidx, realarray->minusedidx);
   maxidx = MAX(maxidx, realarray->maxusedidx);
   assert(0 <= minidx);
   assert(minidx <= maxidx);

   SCIPdebugMessage("extending realarray %p (firstidx=%d, size=%d, range=[%d,%d]) to range [%d,%d]\n",
      (void*)realarray, realarray->firstidx, realarray->valssize, realarray->minusedidx, realarray->maxusedidx, minidx, maxidx);

   /* check, whether we have to allocate additional memory, or shift the array */
   nused = maxidx - minidx + 1;
   if( nused > realarray->valssize )
   {
      SCIP_Real* newvals;
      int newvalssize;

      /* allocate new memory storage */
      newvalssize = calcGrowSize(arraygrowinit, arraygrowfac, nused);
      SCIP_ALLOC( BMSallocBlockMemoryArray(realarray->blkmem, &newvals, newvalssize) );
      nfree = newvalssize - nused;
      newfirstidx = minidx - nfree/2;
      newfirstidx = MAX(newfirstidx, 0);
      assert(newfirstidx <= minidx);
      assert(maxidx < newfirstidx + newvalssize);

      /* initialize memory array by copying old values and setting new values to zero */
      if( realarray->firstidx != -1 )
      {
         for( i = 0; i < realarray->minusedidx - newfirstidx; ++i )
            newvals[i] = 0.0;

         /* check for possible overflow or negative value */
         assert(realarray->maxusedidx - realarray->minusedidx + 1 > 0);

         BMScopyMemoryArray(&newvals[realarray->minusedidx - newfirstidx],
            &(realarray->vals[realarray->minusedidx - realarray->firstidx]),
            realarray->maxusedidx - realarray->minusedidx + 1); /*lint !e866 !e776*/
         for( i = realarray->maxusedidx - newfirstidx + 1; i < newvalssize; ++i )
            newvals[i] = 0.0;
      }
      else
      {
         for( i = 0; i < newvalssize; ++i )
            newvals[i] = 0.0;
      }

      /* free old memory storage, and set the new array parameters */
      BMSfreeBlockMemoryArrayNull(realarray->blkmem, &realarray->vals, realarray->valssize);
      realarray->vals = newvals;
      realarray->valssize = newvalssize;
      realarray->firstidx = newfirstidx;
   }
   else if( realarray->firstidx == -1 )
   {
      /* a sufficiently large memory storage exists, but it was cleared */
      nfree = realarray->valssize - nused;
      assert(nfree >= 0);
      realarray->firstidx = minidx - nfree/2;
      assert(realarray->firstidx <= minidx);
      assert(maxidx < realarray->firstidx + realarray->valssize);
#ifndef NDEBUG
      for( i = 0; i < realarray->valssize; ++i )
         assert(realarray->vals[i] == 0.0);
#endif
   }
   else if( minidx < realarray->firstidx )
   {
      /* a sufficiently large memory storage exists, but it has to be shifted to the right */
      nfree = realarray->valssize - nused;
      assert(nfree >= 0);
      newfirstidx = minidx - nfree/2;
      newfirstidx = MAX(newfirstidx, 0);
      assert(newfirstidx <= minidx);
      assert(maxidx < newfirstidx + realarray->valssize);

      if( realarray->minusedidx <= realarray->maxusedidx )
      {
         int shift;

         assert(realarray->firstidx <= realarray->minusedidx);
         assert(realarray->maxusedidx < realarray->firstidx + realarray->valssize);

         /* shift used part of array to the right */
         shift = realarray->firstidx - newfirstidx;
         assert(shift > 0);
         for( i = realarray->maxusedidx - realarray->firstidx; i >= realarray->minusedidx - realarray->firstidx; --i )
         {
            assert(0 <= i + shift && i + shift < realarray->valssize);
            realarray->vals[i + shift] = realarray->vals[i];
         }
         /* clear the formerly used head of the array */
         for( i = 0; i < shift; ++i )
            realarray->vals[realarray->minusedidx - realarray->firstidx + i] = 0.0;
      }
      realarray->firstidx = newfirstidx;
   }
   else if( maxidx >= realarray->firstidx + realarray->valssize )
   {
      /* a sufficiently large memory storage exists, but it has to be shifted to the left */
      nfree = realarray->valssize - nused;
      assert(nfree >= 0);
      newfirstidx = minidx - nfree/2;
      newfirstidx = MAX(newfirstidx, 0);
      assert(newfirstidx <= minidx);
      assert(maxidx < newfirstidx + realarray->valssize);

      if( realarray->minusedidx <= realarray->maxusedidx )
      {
         int shift;

         assert(realarray->firstidx <= realarray->minusedidx);
         assert(realarray->maxusedidx < realarray->firstidx + realarray->valssize);

         /* shift used part of array to the left */
         shift = newfirstidx - realarray->firstidx;
         assert(shift > 0);
         for( i = realarray->minusedidx - realarray->firstidx; i <= realarray->maxusedidx - realarray->firstidx; ++i )
         {
            assert(0 <= i - shift && i - shift < realarray->valssize);
            realarray->vals[i - shift] = realarray->vals[i];
         }
         /* clear the formerly used tail of the array */
         for( i = 0; i < shift; ++i )
            realarray->vals[realarray->maxusedidx - realarray->firstidx - i] = 0.0;
      }
      realarray->firstidx = newfirstidx;
   }

   assert(minidx >= realarray->firstidx);
   assert(maxidx < realarray->firstidx + realarray->valssize);

   return SCIP_OKAY;
}

/** clears a dynamic real array */
SCIP_RETCODE SCIPrealarrayClear(
   SCIP_REALARRAY*       realarray           /**< dynamic real array */
   )
{
   assert(realarray != NULL);

   SCIPdebugMessage("clearing realarray %p (firstidx=%d, size=%d, range=[%d,%d])\n",
      (void*)realarray, realarray->firstidx, realarray->valssize, realarray->minusedidx, realarray->maxusedidx);

   if( realarray->minusedidx <= realarray->maxusedidx )
   {
      assert(realarray->firstidx <= realarray->minusedidx);
      assert(realarray->maxusedidx < realarray->firstidx + realarray->valssize);
      assert(realarray->firstidx != -1);
      assert(realarray->valssize > 0);

      /* clear the used part of array */
      BMSclearMemoryArray(&realarray->vals[realarray->minusedidx - realarray->firstidx],
         realarray->maxusedidx - realarray->minusedidx + 1); /*lint !e866*/

      /* mark the array cleared */
      realarray->minusedidx = INT_MAX;
      realarray->maxusedidx = INT_MIN;
   }
   assert(realarray->minusedidx == INT_MAX);
   assert(realarray->maxusedidx == INT_MIN);

   return SCIP_OKAY;
}

/** gets value of entry in dynamic array */
SCIP_Real SCIPrealarrayGetVal(
   SCIP_REALARRAY*       realarray,          /**< dynamic real array */
   int                   idx                 /**< array index to get value for */
   )
{
   assert(realarray != NULL);
   assert(idx >= 0);

   if( idx < realarray->minusedidx || idx > realarray->maxusedidx )
      return 0.0;
   else
   {
      assert(realarray->vals != NULL);
      assert(idx - realarray->firstidx >= 0);
      assert(idx - realarray->firstidx < realarray->valssize);

      return realarray->vals[idx - realarray->firstidx];
   }
}

/** sets value of entry in dynamic array */
SCIP_RETCODE SCIPrealarraySetVal(
   SCIP_REALARRAY*       realarray,          /**< dynamic real array */
   int                   arraygrowinit,      /**< initial size of array */
   SCIP_Real             arraygrowfac,       /**< growing factor of array */
   int                   idx,                /**< array index to set value for */
   SCIP_Real             val                 /**< value to set array index to */
   )
{
   assert(realarray != NULL);
   assert(idx >= 0);

   SCIPdebugMessage("setting realarray %p (firstidx=%d, size=%d, range=[%d,%d]) index %d to %g\n",
      (void*)realarray, realarray->firstidx, realarray->valssize, realarray->minusedidx, realarray->maxusedidx, idx, val);

   if( val != 0.0 )
   {
      /* extend array to be able to store the index */
      SCIP_CALL( SCIPrealarrayExtend(realarray, arraygrowinit, arraygrowfac, idx, idx) );
      assert(idx >= realarray->firstidx);
      assert(idx < realarray->firstidx + realarray->valssize);

      /* set the array value of the index */
      realarray->vals[idx - realarray->firstidx] = val;

      /* update min/maxusedidx */
      realarray->minusedidx = MIN(realarray->minusedidx, idx);
      realarray->maxusedidx = MAX(realarray->maxusedidx, idx);
   }
   else if( idx >= realarray->firstidx && idx < realarray->firstidx + realarray->valssize )
   {
      /* set the array value of the index to zero */
      realarray->vals[idx - realarray->firstidx] = 0.0;

      /* check, if we can tighten the min/maxusedidx */
      if( idx == realarray->minusedidx )
      {
         assert(realarray->maxusedidx >= 0);
         assert(realarray->maxusedidx < realarray->firstidx + realarray->valssize);
         do
         {
            realarray->minusedidx++;
         }
         while( realarray->minusedidx <= realarray->maxusedidx
            && realarray->vals[realarray->minusedidx - realarray->firstidx] == 0.0 );

         if( realarray->minusedidx > realarray->maxusedidx )
         {
            realarray->minusedidx = INT_MAX;
            realarray->maxusedidx = INT_MIN;
         }
      }
      else if( idx == realarray->maxusedidx )
      {
         assert(realarray->minusedidx >= 0);
         assert(realarray->minusedidx < realarray->maxusedidx);
         assert(realarray->maxusedidx < realarray->firstidx + realarray->valssize);
         do
         {
            realarray->maxusedidx--;
            assert(realarray->minusedidx <= realarray->maxusedidx);
         }
         while( realarray->vals[realarray->maxusedidx - realarray->firstidx] == 0.0 );
      }
   }

   return SCIP_OKAY;
}

/** increases value of entry in dynamic array */
SCIP_RETCODE SCIPrealarrayIncVal(
   SCIP_REALARRAY*       realarray,          /**< dynamic real array */
   int                   arraygrowinit,      /**< initial size of array */
   SCIP_Real             arraygrowfac,       /**< growing factor of array */
   int                   idx,                /**< array index to increase value for */
   SCIP_Real             incval              /**< value to increase array index */
   )
{
   SCIP_Real oldval;

   oldval = SCIPrealarrayGetVal(realarray, idx);
   if( oldval != SCIP_INVALID ) /*lint !e777*/
      return SCIPrealarraySetVal(realarray, arraygrowinit, arraygrowfac, idx, oldval + incval);
   else
      return SCIP_OKAY;
}

/** returns the minimal index of all stored non-zero elements */
int SCIPrealarrayGetMinIdx(
   SCIP_REALARRAY*       realarray           /**< dynamic real array */
   )
{
   assert(realarray != NULL);

   return realarray->minusedidx;
}

/** returns the maximal index of all stored non-zero elements */
int SCIPrealarrayGetMaxIdx(
   SCIP_REALARRAY*       realarray           /**< dynamic real array */
   )
{
   assert(realarray != NULL);

   return realarray->maxusedidx;
}

/** creates a dynamic array of int values */
SCIP_RETCODE SCIPintarrayCreate(
   SCIP_INTARRAY**       intarray,           /**< pointer to store the int array */
   BMS_BLKMEM*           blkmem              /**< block memory */
   )
{
   assert(intarray != NULL);
   assert(blkmem != NULL);

   SCIP_ALLOC( BMSallocBlockMemory(blkmem, intarray) );
   (*intarray)->blkmem = blkmem;
   (*intarray)->vals = NULL;
   (*intarray)->valssize = 0;
   (*intarray)->firstidx = -1;
   (*intarray)->minusedidx = INT_MAX;
   (*intarray)->maxusedidx = INT_MIN;

   return SCIP_OKAY;
}

/** creates a copy of a dynamic array of int values */
SCIP_RETCODE SCIPintarrayCopy(
   SCIP_INTARRAY**       intarray,           /**< pointer to store the copied int array */
   BMS_BLKMEM*           blkmem,             /**< block memory */
   SCIP_INTARRAY*        sourceintarray      /**< dynamic int array to copy */
   )
{
   assert(intarray != NULL);
   assert(sourceintarray != NULL);

   SCIP_CALL( SCIPintarrayCreate(intarray, blkmem) );
   if( sourceintarray->valssize > 0 )
   {
      SCIP_ALLOC( BMSduplicateBlockMemoryArray(blkmem, &(*intarray)->vals, sourceintarray->vals, sourceintarray->valssize) );
   }
   (*intarray)->valssize = sourceintarray->valssize;
   (*intarray)->firstidx = sourceintarray->firstidx;
   (*intarray)->minusedidx = sourceintarray->minusedidx;
   (*intarray)->maxusedidx = sourceintarray->maxusedidx;

   return SCIP_OKAY;
}

/** frees a dynamic array of int values */
SCIP_RETCODE SCIPintarrayFree(
   SCIP_INTARRAY**       intarray            /**< pointer to the int array */
   )
{
   assert(intarray != NULL);
   assert(*intarray != NULL);

   BMSfreeBlockMemoryArrayNull((*intarray)->blkmem, &(*intarray)->vals, (*intarray)->valssize);
   BMSfreeBlockMemory((*intarray)->blkmem, intarray);

   return SCIP_OKAY;
}

/** extends dynamic array to be able to store indices from minidx to maxidx */
SCIP_RETCODE SCIPintarrayExtend(
   SCIP_INTARRAY*        intarray,           /**< dynamic int array */
   int                   arraygrowinit,      /**< initial size of array */
   SCIP_Real             arraygrowfac,       /**< growing factor of array */
   int                   minidx,             /**< smallest index to allocate storage for */
   int                   maxidx              /**< largest index to allocate storage for */
   )
{
   int nused;
   int nfree;
   int newfirstidx;
   int i;

   assert(intarray != NULL);
   assert(intarray->minusedidx == INT_MAX || intarray->firstidx >= 0);
   assert(intarray->maxusedidx == INT_MIN || intarray->firstidx >= 0);
   assert(intarray->minusedidx == INT_MAX || intarray->minusedidx >= intarray->firstidx);
   assert(intarray->maxusedidx == INT_MIN || intarray->maxusedidx < intarray->firstidx + intarray->valssize);
   assert(0 <= minidx);
   assert(minidx <= maxidx);

   minidx = MIN(minidx, intarray->minusedidx);
   maxidx = MAX(maxidx, intarray->maxusedidx);
   assert(0 <= minidx);
   assert(minidx <= maxidx);

   SCIPdebugMessage("extending intarray %p (firstidx=%d, size=%d, range=[%d,%d]) to range [%d,%d]\n",
      (void*)intarray, intarray->firstidx, intarray->valssize, intarray->minusedidx, intarray->maxusedidx, minidx, maxidx);

   /* check, whether we have to allocate additional memory, or shift the array */
   nused = maxidx - minidx + 1;
   if( nused > intarray->valssize )
   {
      int* newvals;
      int newvalssize;

      /* allocate new memory storage */
      newvalssize = calcGrowSize(arraygrowinit, arraygrowfac, nused);
      SCIP_ALLOC( BMSallocBlockMemoryArray(intarray->blkmem, &newvals, newvalssize) );
      nfree = newvalssize - nused;
      newfirstidx = minidx - nfree/2;
      newfirstidx = MAX(newfirstidx, 0);
      assert(newfirstidx <= minidx);
      assert(maxidx < newfirstidx + newvalssize);

      /* initialize memory array by copying old values and setting new values to zero */
      if( intarray->firstidx != -1 )
      {
         for( i = 0; i < intarray->minusedidx - newfirstidx; ++i )
            newvals[i] = 0;

         /* check for possible overflow or negative value */
         assert(intarray->maxusedidx - intarray->minusedidx + 1 > 0);

         BMScopyMemoryArray(&newvals[intarray->minusedidx - newfirstidx],
            &intarray->vals[intarray->minusedidx - intarray->firstidx],
            intarray->maxusedidx - intarray->minusedidx + 1); /*lint !e866 !e776*/
         for( i = intarray->maxusedidx - newfirstidx + 1; i < newvalssize; ++i )
            newvals[i] = 0;
      }
      else
      {
         for( i = 0; i < newvalssize; ++i )
            newvals[i] = 0;
      }

      /* free old memory storage, and set the new array parameters */
      BMSfreeBlockMemoryArrayNull(intarray->blkmem, &intarray->vals, intarray->valssize);
      intarray->vals = newvals;
      intarray->valssize = newvalssize;
      intarray->firstidx = newfirstidx;
   }
   else if( intarray->firstidx == -1 )
   {
      /* a sufficiently large memory storage exists, but it was cleared */
      nfree = intarray->valssize - nused;
      assert(nfree >= 0);
      intarray->firstidx = minidx - nfree/2;
      assert(intarray->firstidx <= minidx);
      assert(maxidx < intarray->firstidx + intarray->valssize);
#ifndef NDEBUG
      for( i = 0; i < intarray->valssize; ++i )
         assert(intarray->vals[i] == 0);
#endif
   }
   else if( minidx < intarray->firstidx )
   {
      /* a sufficiently large memory storage exists, but it has to be shifted to the right */
      nfree = intarray->valssize - nused;
      assert(nfree >= 0);
      newfirstidx = minidx - nfree/2;
      newfirstidx = MAX(newfirstidx, 0);
      assert(newfirstidx <= minidx);
      assert(maxidx < newfirstidx + intarray->valssize);

      if( intarray->minusedidx <= intarray->maxusedidx )
      {
         int shift;

         assert(intarray->firstidx <= intarray->minusedidx);
         assert(intarray->maxusedidx < intarray->firstidx + intarray->valssize);

         /* shift used part of array to the right */
         shift = intarray->firstidx - newfirstidx;
         assert(shift > 0);
         for( i = intarray->maxusedidx - intarray->firstidx; i >= intarray->minusedidx - intarray->firstidx; --i )
         {
            assert(0 <= i + shift && i + shift < intarray->valssize);
            intarray->vals[i + shift] = intarray->vals[i];
         }
         /* clear the formerly used head of the array */
         for( i = 0; i < shift; ++i )
            intarray->vals[intarray->minusedidx - intarray->firstidx + i] = 0;
      }
      intarray->firstidx = newfirstidx;
   }
   else if( maxidx >= intarray->firstidx + intarray->valssize )
   {
      /* a sufficiently large memory storage exists, but it has to be shifted to the left */
      nfree = intarray->valssize - nused;
      assert(nfree >= 0);
      newfirstidx = minidx - nfree/2;
      newfirstidx = MAX(newfirstidx, 0);
      assert(newfirstidx <= minidx);
      assert(maxidx < newfirstidx + intarray->valssize);

      if( intarray->minusedidx <= intarray->maxusedidx )
      {
         int shift;

         assert(intarray->firstidx <= intarray->minusedidx);
         assert(intarray->maxusedidx < intarray->firstidx + intarray->valssize);

         /* shift used part of array to the left */
         shift = newfirstidx - intarray->firstidx;
         assert(shift > 0);
         for( i = intarray->minusedidx - intarray->firstidx; i <= intarray->maxusedidx - intarray->firstidx; ++i )
         {
            assert(0 <= i - shift && i - shift < intarray->valssize);
            intarray->vals[i - shift] = intarray->vals[i];
         }
         /* clear the formerly used tail of the array */
         for( i = 0; i < shift; ++i )
            intarray->vals[intarray->maxusedidx - intarray->firstidx - i] = 0;
      }
      intarray->firstidx = newfirstidx;
   }

   assert(minidx >= intarray->firstidx);
   assert(maxidx < intarray->firstidx + intarray->valssize);

   return SCIP_OKAY;
}

/** clears a dynamic int array */
SCIP_RETCODE SCIPintarrayClear(
   SCIP_INTARRAY*        intarray            /**< dynamic int array */
   )
{
   assert(intarray != NULL);

   SCIPdebugMessage("clearing intarray %p (firstidx=%d, size=%d, range=[%d,%d])\n",
      (void*)intarray, intarray->firstidx, intarray->valssize, intarray->minusedidx, intarray->maxusedidx);

   if( intarray->minusedidx <= intarray->maxusedidx )
   {
      assert(intarray->firstidx <= intarray->minusedidx);
      assert(intarray->maxusedidx < intarray->firstidx + intarray->valssize);
      assert(intarray->firstidx != -1);
      assert(intarray->valssize > 0);

      /* clear the used part of array */
      BMSclearMemoryArray(&intarray->vals[intarray->minusedidx - intarray->firstidx],
         intarray->maxusedidx - intarray->minusedidx + 1); /*lint !e866*/

      /* mark the array cleared */
      intarray->minusedidx = INT_MAX;
      intarray->maxusedidx = INT_MIN;
   }
   assert(intarray->minusedidx == INT_MAX);
   assert(intarray->maxusedidx == INT_MIN);

   return SCIP_OKAY;
}

/** gets value of entry in dynamic array */
int SCIPintarrayGetVal(
   SCIP_INTARRAY*        intarray,           /**< dynamic int array */
   int                   idx                 /**< array index to get value for */
   )
{
   assert(intarray != NULL);
   assert(idx >= 0);

   if( idx < intarray->minusedidx || idx > intarray->maxusedidx )
      return 0;
   else
   {
      assert(intarray->vals != NULL);
      assert(idx - intarray->firstidx >= 0);
      assert(idx - intarray->firstidx < intarray->valssize);

      return intarray->vals[idx - intarray->firstidx];
   }
}

/** sets value of entry in dynamic array */
SCIP_RETCODE SCIPintarraySetVal(
   SCIP_INTARRAY*        intarray,           /**< dynamic int array */
   int                   arraygrowinit,      /**< initial size of array */
   SCIP_Real             arraygrowfac,       /**< growing factor of array */
   int                   idx,                /**< array index to set value for */
   int                   val                 /**< value to set array index to */
   )
{
   assert(intarray != NULL);
   assert(idx >= 0);

   SCIPdebugMessage("setting intarray %p (firstidx=%d, size=%d, range=[%d,%d]) index %d to %d\n",
      (void*)intarray, intarray->firstidx, intarray->valssize, intarray->minusedidx, intarray->maxusedidx, idx, val);

   if( val != 0 )
   {
      /* extend array to be able to store the index */
      SCIP_CALL( SCIPintarrayExtend(intarray, arraygrowinit, arraygrowfac, idx, idx) );
      assert(idx >= intarray->firstidx);
      assert(idx < intarray->firstidx + intarray->valssize);

      /* set the array value of the index */
      intarray->vals[idx - intarray->firstidx] = val;

      /* update min/maxusedidx */
      intarray->minusedidx = MIN(intarray->minusedidx, idx);
      intarray->maxusedidx = MAX(intarray->maxusedidx, idx);
   }
   else if( idx >= intarray->firstidx && idx < intarray->firstidx + intarray->valssize )
   {
      /* set the array value of the index to zero */
      intarray->vals[idx - intarray->firstidx] = 0;

      /* check, if we can tighten the min/maxusedidx */
      if( idx == intarray->minusedidx )
      {
         assert(intarray->maxusedidx >= 0);
         assert(intarray->maxusedidx < intarray->firstidx + intarray->valssize);
         do
         {
            intarray->minusedidx++;
         }
         while( intarray->minusedidx <= intarray->maxusedidx
            && intarray->vals[intarray->minusedidx - intarray->firstidx] == 0 );
         if( intarray->minusedidx > intarray->maxusedidx )
         {
            intarray->minusedidx = INT_MAX;
            intarray->maxusedidx = INT_MIN;
         }
      }
      else if( idx == intarray->maxusedidx )
      {
         assert(intarray->minusedidx >= 0);
         assert(intarray->minusedidx < intarray->maxusedidx);
         assert(intarray->maxusedidx < intarray->firstidx + intarray->valssize);
         do
         {
            intarray->maxusedidx--;
            assert(intarray->minusedidx <= intarray->maxusedidx);
         }
         while( intarray->vals[intarray->maxusedidx - intarray->firstidx] == 0 );
      }
   }

   return SCIP_OKAY;
}

/** increases value of entry in dynamic array */
SCIP_RETCODE SCIPintarrayIncVal(
   SCIP_INTARRAY*        intarray,           /**< dynamic int array */
   int                   arraygrowinit,      /**< initial size of array */
   SCIP_Real             arraygrowfac,       /**< growing factor of array */
   int                   idx,                /**< array index to increase value for */
   int                   incval              /**< value to increase array index */
   )
{
   return SCIPintarraySetVal(intarray, arraygrowinit, arraygrowfac, idx, SCIPintarrayGetVal(intarray, idx) + incval);
}

/** returns the minimal index of all stored non-zero elements */
int SCIPintarrayGetMinIdx(
   SCIP_INTARRAY*        intarray            /**< dynamic int array */
   )
{
   assert(intarray != NULL);

   return intarray->minusedidx;
}

/** returns the maximal index of all stored non-zero elements */
int SCIPintarrayGetMaxIdx(
   SCIP_INTARRAY*        intarray            /**< dynamic int array */
   )
{
   assert(intarray != NULL);

   return intarray->maxusedidx;
}


/** creates a dynamic array of bool values */
SCIP_RETCODE SCIPboolarrayCreate(
   SCIP_BOOLARRAY**      boolarray,          /**< pointer to store the bool array */
   BMS_BLKMEM*           blkmem              /**< block memory */
   )
{
   assert(boolarray != NULL);
   assert(blkmem != NULL);

   SCIP_ALLOC( BMSallocBlockMemory(blkmem, boolarray) );
   (*boolarray)->blkmem = blkmem;
   (*boolarray)->vals = NULL;
   (*boolarray)->valssize = 0;
   (*boolarray)->firstidx = -1;
   (*boolarray)->minusedidx = INT_MAX;
   (*boolarray)->maxusedidx = INT_MIN;

   return SCIP_OKAY;
}

/** creates a copy of a dynamic array of bool values */
SCIP_RETCODE SCIPboolarrayCopy(
   SCIP_BOOLARRAY**      boolarray,          /**< pointer to store the copied bool array */
   BMS_BLKMEM*           blkmem,             /**< block memory */
   SCIP_BOOLARRAY*       sourceboolarray     /**< dynamic bool array to copy */
   )
{
   assert(boolarray != NULL);
   assert(sourceboolarray != NULL);

   SCIP_CALL( SCIPboolarrayCreate(boolarray, blkmem) );
   if( sourceboolarray->valssize > 0 )
   {
      SCIP_ALLOC( BMSduplicateBlockMemoryArray(blkmem, &(*boolarray)->vals, sourceboolarray->vals, \
                     sourceboolarray->valssize) );
   }
   (*boolarray)->valssize = sourceboolarray->valssize;
   (*boolarray)->firstidx = sourceboolarray->firstidx;
   (*boolarray)->minusedidx = sourceboolarray->minusedidx;
   (*boolarray)->maxusedidx = sourceboolarray->maxusedidx;

   return SCIP_OKAY;
}

/** frees a dynamic array of bool values */
SCIP_RETCODE SCIPboolarrayFree(
   SCIP_BOOLARRAY**      boolarray           /**< pointer to the bool array */
   )
{
   assert(boolarray != NULL);
   assert(*boolarray != NULL);

   BMSfreeBlockMemoryArrayNull((*boolarray)->blkmem, &(*boolarray)->vals, (*boolarray)->valssize);
   BMSfreeBlockMemory((*boolarray)->blkmem, boolarray);

   return SCIP_OKAY;
}

/** extends dynamic array to be able to store indices from minidx to maxidx */
SCIP_RETCODE SCIPboolarrayExtend(
   SCIP_BOOLARRAY*       boolarray,          /**< dynamic bool array */
   int                   arraygrowinit,      /**< initial size of array */
   SCIP_Real             arraygrowfac,       /**< growing factor of array */
   int                   minidx,             /**< smallest index to allocate storage for */
   int                   maxidx              /**< largest index to allocate storage for */
   )
{
   int nused;
   int nfree;
   int newfirstidx;
   int i;

   assert(boolarray != NULL);
   assert(boolarray->minusedidx == INT_MAX || boolarray->firstidx >= 0);
   assert(boolarray->maxusedidx == INT_MIN || boolarray->firstidx >= 0);
   assert(boolarray->minusedidx == INT_MAX || boolarray->minusedidx >= boolarray->firstidx);
   assert(boolarray->maxusedidx == INT_MIN || boolarray->maxusedidx < boolarray->firstidx + boolarray->valssize);
   assert(0 <= minidx);
   assert(minidx <= maxidx);

   minidx = MIN(minidx, boolarray->minusedidx);
   maxidx = MAX(maxidx, boolarray->maxusedidx);
   assert(0 <= minidx);
   assert(minidx <= maxidx);

   SCIPdebugMessage("extending boolarray %p (firstidx=%d, size=%d, range=[%d,%d]) to range [%d,%d]\n",
      (void*)boolarray, boolarray->firstidx, boolarray->valssize, boolarray->minusedidx, boolarray->maxusedidx, minidx, maxidx);

   /* check, whether we have to allocate additional memory, or shift the array */
   nused = maxidx - minidx + 1;
   if( nused > boolarray->valssize )
   {
      SCIP_Bool* newvals;
      int newvalssize;

      /* allocate new memory storage */
      newvalssize = calcGrowSize(arraygrowinit, arraygrowfac, nused);
      SCIP_ALLOC( BMSallocBlockMemoryArray(boolarray->blkmem, &newvals, newvalssize) );
      nfree = newvalssize - nused;
      newfirstidx = minidx - nfree/2;
      newfirstidx = MAX(newfirstidx, 0);
      assert(newfirstidx <= minidx);
      assert(maxidx < newfirstidx + newvalssize);

      /* initialize memory array by copying old values and setting new values to zero */
      if( boolarray->firstidx != -1 )
      {
         for( i = 0; i < boolarray->minusedidx - newfirstidx; ++i )
            newvals[i] = FALSE;

         /* check for possible overflow or negative value */
         assert(boolarray->maxusedidx - boolarray->minusedidx + 1 > 0);

         BMScopyMemoryArray(&newvals[boolarray->minusedidx - newfirstidx],
            &boolarray->vals[boolarray->minusedidx - boolarray->firstidx],
            boolarray->maxusedidx - boolarray->minusedidx + 1); /*lint !e866 !e776*/
         for( i = boolarray->maxusedidx - newfirstidx + 1; i < newvalssize; ++i )
            newvals[i] = FALSE;
      }
      else
      {
         for( i = 0; i < newvalssize; ++i )
            newvals[i] = FALSE;
      }

      /* free old memory storage, and set the new array parameters */
      BMSfreeBlockMemoryArrayNull(boolarray->blkmem, &boolarray->vals, boolarray->valssize);
      boolarray->vals = newvals;
      boolarray->valssize = newvalssize;
      boolarray->firstidx = newfirstidx;
   }
   else if( boolarray->firstidx == -1 )
   {
      /* a sufficiently large memory storage exists, but it was cleared */
      nfree = boolarray->valssize - nused;
      assert(nfree >= 0);
      boolarray->firstidx = minidx - nfree/2;
      assert(boolarray->firstidx <= minidx);
      assert(maxidx < boolarray->firstidx + boolarray->valssize);
#ifndef NDEBUG
      for( i = 0; i < boolarray->valssize; ++i )
         assert(boolarray->vals[i] == FALSE);
#endif
   }
   else if( minidx < boolarray->firstidx )
   {
      /* a sufficiently large memory storage exists, but it has to be shifted to the right */
      nfree = boolarray->valssize - nused;
      assert(nfree >= 0);
      newfirstidx = minidx - nfree/2;
      newfirstidx = MAX(newfirstidx, 0);
      assert(newfirstidx <= minidx);
      assert(maxidx < newfirstidx + boolarray->valssize);

      if( boolarray->minusedidx <= boolarray->maxusedidx )
      {
         int shift;

         assert(boolarray->firstidx <= boolarray->minusedidx);
         assert(boolarray->maxusedidx < boolarray->firstidx + boolarray->valssize);

         /* shift used part of array to the right */
         shift = boolarray->firstidx - newfirstidx;
         assert(shift > 0);
         for( i = boolarray->maxusedidx - boolarray->firstidx; i >= boolarray->minusedidx - boolarray->firstidx; --i )
         {
            assert(0 <= i + shift && i + shift < boolarray->valssize);
            boolarray->vals[i + shift] = boolarray->vals[i];
         }
         /* clear the formerly used head of the array */
         for( i = 0; i < shift; ++i )
            boolarray->vals[boolarray->minusedidx - boolarray->firstidx + i] = FALSE;
      }
      boolarray->firstidx = newfirstidx;
   }
   else if( maxidx >= boolarray->firstidx + boolarray->valssize )
   {
      /* a sufficiently large memory storage exists, but it has to be shifted to the left */
      nfree = boolarray->valssize - nused;
      assert(nfree >= 0);
      newfirstidx = minidx - nfree/2;
      newfirstidx = MAX(newfirstidx, 0);
      assert(newfirstidx <= minidx);
      assert(maxidx < newfirstidx + boolarray->valssize);

      if( boolarray->minusedidx <= boolarray->maxusedidx )
      {
         int shift;

         assert(boolarray->firstidx <= boolarray->minusedidx);
         assert(boolarray->maxusedidx < boolarray->firstidx + boolarray->valssize);

         /* shift used part of array to the left */
         shift = newfirstidx - boolarray->firstidx;
         assert(shift > 0);

	 assert(0 <= boolarray->minusedidx - boolarray->firstidx - shift);
         assert(boolarray->maxusedidx - boolarray->firstidx - shift < boolarray->valssize);
	 BMSmoveMemoryArray(&(boolarray->vals[boolarray->minusedidx - boolarray->firstidx - shift]),
            &(boolarray->vals[boolarray->minusedidx - boolarray->firstidx]),
            boolarray->maxusedidx - boolarray->minusedidx + 1); /*lint !e866*/

         /* clear the formerly used tail of the array */
         for( i = 0; i < shift; ++i )
            boolarray->vals[boolarray->maxusedidx - boolarray->firstidx - i] = FALSE;
      }
      boolarray->firstidx = newfirstidx;
   }

   assert(minidx >= boolarray->firstidx);
   assert(maxidx < boolarray->firstidx + boolarray->valssize);

   return SCIP_OKAY;
}

/** clears a dynamic bool array */
SCIP_RETCODE SCIPboolarrayClear(
   SCIP_BOOLARRAY*       boolarray           /**< dynamic bool array */
   )
{
   assert(boolarray != NULL);

   SCIPdebugMessage("clearing boolarray %p (firstidx=%d, size=%d, range=[%d,%d])\n",
      (void*)boolarray, boolarray->firstidx, boolarray->valssize, boolarray->minusedidx, boolarray->maxusedidx);

   if( boolarray->minusedidx <= boolarray->maxusedidx )
   {
      assert(boolarray->firstidx <= boolarray->minusedidx);
      assert(boolarray->maxusedidx < boolarray->firstidx + boolarray->valssize);
      assert(boolarray->firstidx != -1);
      assert(boolarray->valssize > 0);

      /* clear the used part of array */
      BMSclearMemoryArray(&boolarray->vals[boolarray->minusedidx - boolarray->firstidx],
         boolarray->maxusedidx - boolarray->minusedidx + 1); /*lint !e866*/

      /* mark the array cleared */
      boolarray->minusedidx = INT_MAX;
      boolarray->maxusedidx = INT_MIN;
   }
   assert(boolarray->minusedidx == INT_MAX);
   assert(boolarray->maxusedidx == INT_MIN);

   return SCIP_OKAY;
}

/** gets value of entry in dynamic array */
SCIP_Bool SCIPboolarrayGetVal(
   SCIP_BOOLARRAY*       boolarray,          /**< dynamic bool array */
   int                   idx                 /**< array index to get value for */
   )
{
   assert(boolarray != NULL);
   assert(idx >= 0);

   if( idx < boolarray->minusedidx || idx > boolarray->maxusedidx )
      return FALSE;
   else
   {
      assert(boolarray->vals != NULL);
      assert(idx - boolarray->firstidx >= 0);
      assert(idx - boolarray->firstidx < boolarray->valssize);

      return boolarray->vals[idx - boolarray->firstidx];
   }
}

/** sets value of entry in dynamic array */
SCIP_RETCODE SCIPboolarraySetVal(
   SCIP_BOOLARRAY*       boolarray,          /**< dynamic bool array */
   int                   arraygrowinit,      /**< initial size of array */
   SCIP_Real             arraygrowfac,       /**< growing factor of array */
   int                   idx,                /**< array index to set value for */
   SCIP_Bool             val                 /**< value to set array index to */
   )
{
   assert(boolarray != NULL);
   assert(idx >= 0);

   SCIPdebugMessage("setting boolarray %p (firstidx=%d, size=%d, range=[%d,%d]) index %d to %u\n",
      (void*)boolarray, boolarray->firstidx, boolarray->valssize, boolarray->minusedidx, boolarray->maxusedidx, idx, val);

   if( val != FALSE )
   {
      /* extend array to be able to store the index */
      SCIP_CALL( SCIPboolarrayExtend(boolarray, arraygrowinit, arraygrowfac, idx, idx) );
      assert(idx >= boolarray->firstidx);
      assert(idx < boolarray->firstidx + boolarray->valssize);

      /* set the array value of the index */
      boolarray->vals[idx - boolarray->firstidx] = val;

      /* update min/maxusedidx */
      boolarray->minusedidx = MIN(boolarray->minusedidx, idx);
      boolarray->maxusedidx = MAX(boolarray->maxusedidx, idx);
   }
   else if( idx >= boolarray->firstidx && idx < boolarray->firstidx + boolarray->valssize )
   {
      /* set the array value of the index to zero */
      boolarray->vals[idx - boolarray->firstidx] = FALSE;

      /* check, if we can tighten the min/maxusedidx */
      if( idx == boolarray->minusedidx )
      {
         assert(boolarray->maxusedidx >= 0);
         assert(boolarray->maxusedidx < boolarray->firstidx + boolarray->valssize);
         do
         {
            boolarray->minusedidx++;
         }
         while( boolarray->minusedidx <= boolarray->maxusedidx
            && boolarray->vals[boolarray->minusedidx - boolarray->firstidx] == FALSE );
         if( boolarray->minusedidx > boolarray->maxusedidx )
         {
            boolarray->minusedidx = INT_MAX;
            boolarray->maxusedidx = INT_MIN;
         }
      }
      else if( idx == boolarray->maxusedidx )
      {
         assert(boolarray->minusedidx >= 0);
         assert(boolarray->minusedidx < boolarray->maxusedidx);
         assert(boolarray->maxusedidx < boolarray->firstidx + boolarray->valssize);
         do
         {
            boolarray->maxusedidx--;
            assert(boolarray->minusedidx <= boolarray->maxusedidx);
         }
         while( boolarray->vals[boolarray->maxusedidx - boolarray->firstidx] == FALSE );
      }
   }

   return SCIP_OKAY;
}

/** returns the minimal index of all stored non-zero elements */
int SCIPboolarrayGetMinIdx(
   SCIP_BOOLARRAY*       boolarray           /**< dynamic bool array */
   )
{
   assert(boolarray != NULL);

   return boolarray->minusedidx;
}

/** returns the maximal index of all stored non-zero elements */
int SCIPboolarrayGetMaxIdx(
   SCIP_BOOLARRAY*       boolarray           /**< dynamic bool array */
   )
{
   assert(boolarray != NULL);

   return boolarray->maxusedidx;
}


/** creates a dynamic array of pointer values */
SCIP_RETCODE SCIPptrarrayCreate(
   SCIP_PTRARRAY**       ptrarray,           /**< pointer to store the ptr array */
   BMS_BLKMEM*           blkmem              /**< block memory */
   )
{
   assert(ptrarray != NULL);
   assert(blkmem != NULL);

   SCIP_ALLOC( BMSallocBlockMemory(blkmem, ptrarray) );
   (*ptrarray)->blkmem = blkmem;
   (*ptrarray)->vals = NULL;
   (*ptrarray)->valssize = 0;
   (*ptrarray)->firstidx = -1;
   (*ptrarray)->minusedidx = INT_MAX;
   (*ptrarray)->maxusedidx = INT_MIN;

   return SCIP_OKAY;
}

/** creates a copy of a dynamic array of pointer values */
SCIP_RETCODE SCIPptrarrayCopy(
   SCIP_PTRARRAY**       ptrarray,           /**< pointer to store the copied ptr array */
   BMS_BLKMEM*           blkmem,             /**< block memory */
   SCIP_PTRARRAY*        sourceptrarray      /**< dynamic ptr array to copy */
   )
{
   assert(ptrarray != NULL);
   assert(sourceptrarray != NULL);

   SCIP_CALL( SCIPptrarrayCreate(ptrarray, blkmem) );
   if( sourceptrarray->valssize > 0 )
   {
      SCIP_ALLOC( BMSduplicateBlockMemoryArray(blkmem, &(*ptrarray)->vals, sourceptrarray->vals, sourceptrarray->valssize) );
   }
   (*ptrarray)->valssize = sourceptrarray->valssize;
   (*ptrarray)->firstidx = sourceptrarray->firstidx;
   (*ptrarray)->minusedidx = sourceptrarray->minusedidx;
   (*ptrarray)->maxusedidx = sourceptrarray->maxusedidx;

   return SCIP_OKAY;
}

/** frees a dynamic array of pointer values */
SCIP_RETCODE SCIPptrarrayFree(
   SCIP_PTRARRAY**       ptrarray            /**< pointer to the ptr array */
   )
{
   assert(ptrarray != NULL);
   assert(*ptrarray != NULL);

   BMSfreeBlockMemoryArrayNull((*ptrarray)->blkmem, &(*ptrarray)->vals, (*ptrarray)->valssize);
   BMSfreeBlockMemory((*ptrarray)->blkmem, ptrarray);

   return SCIP_OKAY;
}

/** extends dynamic array to be able to store indices from minidx to maxidx */
SCIP_RETCODE SCIPptrarrayExtend(
   SCIP_PTRARRAY*        ptrarray,           /**< dynamic ptr array */
   int                   arraygrowinit,      /**< initial size of array */
   SCIP_Real             arraygrowfac,       /**< growing factor of array */
   int                   minidx,             /**< smallest index to allocate storage for */
   int                   maxidx              /**< largest index to allocate storage for */
   )
{
   int nused;
   int nfree;
   int newfirstidx;
   int i;

   assert(ptrarray != NULL);
   assert(ptrarray->minusedidx == INT_MAX || ptrarray->firstidx >= 0);
   assert(ptrarray->maxusedidx == INT_MIN || ptrarray->firstidx >= 0);
   assert(ptrarray->minusedidx == INT_MAX || ptrarray->minusedidx >= ptrarray->firstidx);
   assert(ptrarray->maxusedidx == INT_MIN || ptrarray->maxusedidx < ptrarray->firstidx + ptrarray->valssize);
   assert(0 <= minidx);
   assert(minidx <= maxidx);

   minidx = MIN(minidx, ptrarray->minusedidx);
   maxidx = MAX(maxidx, ptrarray->maxusedidx);
   assert(0 <= minidx);
   assert(minidx <= maxidx);

   SCIPdebugMessage("extending ptrarray %p (firstidx=%d, size=%d, range=[%d,%d]) to range [%d,%d]\n",
      (void*)ptrarray, ptrarray->firstidx, ptrarray->valssize, ptrarray->minusedidx, ptrarray->maxusedidx, minidx, maxidx);

   /* check, whether we have to allocate additional memory, or shift the array */
   nused = maxidx - minidx + 1;
   if( nused > ptrarray->valssize )
   {
      void** newvals;
      int newvalssize;

      /* allocate new memory storage */
      newvalssize = calcGrowSize(arraygrowinit, arraygrowfac, nused);
      SCIP_ALLOC( BMSallocBlockMemoryArray(ptrarray->blkmem, &newvals, newvalssize) );
      nfree = newvalssize - nused;
      newfirstidx = minidx - nfree/2;
      newfirstidx = MAX(newfirstidx, 0);
      assert(newfirstidx <= minidx);
      assert(maxidx < newfirstidx + newvalssize);

      /* initialize memory array by copying old values and setting new values to zero */
      if( ptrarray->firstidx != -1 )
      {
         for( i = 0; i < ptrarray->minusedidx - newfirstidx; ++i )
            newvals[i] = NULL;

         /* check for possible overflow or negative value */
         assert(ptrarray->maxusedidx - ptrarray->minusedidx + 1 > 0);

         BMScopyMemoryArray(&newvals[ptrarray->minusedidx - newfirstidx],
            &(ptrarray->vals[ptrarray->minusedidx - ptrarray->firstidx]),
            ptrarray->maxusedidx - ptrarray->minusedidx + 1); /*lint !e866 !e776*/
         for( i = ptrarray->maxusedidx - newfirstidx + 1; i < newvalssize; ++i )
            newvals[i] = NULL;
      }
      else
      {
         for( i = 0; i < newvalssize; ++i )
            newvals[i] = NULL;
      }

      /* free old memory storage, and set the new array parameters */
      BMSfreeBlockMemoryArrayNull(ptrarray->blkmem, &ptrarray->vals, ptrarray->valssize);
      ptrarray->vals = newvals;
      ptrarray->valssize = newvalssize;
      ptrarray->firstidx = newfirstidx;
   }
   else if( ptrarray->firstidx == -1 )
   {
      /* a sufficiently large memory storage exists, but it was cleared */
      nfree = ptrarray->valssize - nused;
      assert(nfree >= 0);
      ptrarray->firstidx = minidx - nfree/2;
      assert(ptrarray->firstidx <= minidx);
      assert(maxidx < ptrarray->firstidx + ptrarray->valssize);
#ifndef NDEBUG
      for( i = 0; i < ptrarray->valssize; ++i )
         assert(ptrarray->vals[i] == NULL);
#endif
   }
   else if( minidx < ptrarray->firstidx )
   {
      /* a sufficiently large memory storage exists, but it has to be shifted to the right */
      nfree = ptrarray->valssize - nused;
      assert(nfree >= 0);
      newfirstidx = minidx - nfree/2;
      newfirstidx = MAX(newfirstidx, 0);
      assert(newfirstidx <= minidx);
      assert(maxidx < newfirstidx + ptrarray->valssize);

      if( ptrarray->minusedidx <= ptrarray->maxusedidx )
      {
         int shift;

         assert(ptrarray->firstidx <= ptrarray->minusedidx);
         assert(ptrarray->maxusedidx < ptrarray->firstidx + ptrarray->valssize);

         /* shift used part of array to the right */
         shift = ptrarray->firstidx - newfirstidx;
         assert(shift > 0);
         for( i = ptrarray->maxusedidx - ptrarray->firstidx; i >= ptrarray->minusedidx - ptrarray->firstidx; --i )
         {
            assert(0 <= i + shift && i + shift < ptrarray->valssize);
            ptrarray->vals[i + shift] = ptrarray->vals[i];
         }
         /* clear the formerly used head of the array */
         for( i = 0; i < shift; ++i )
            ptrarray->vals[ptrarray->minusedidx - ptrarray->firstidx + i] = NULL;
      }
      ptrarray->firstidx = newfirstidx;
   }
   else if( maxidx >= ptrarray->firstidx + ptrarray->valssize )
   {
      /* a sufficiently large memory storage exists, but it has to be shifted to the left */
      nfree = ptrarray->valssize - nused;
      assert(nfree >= 0);
      newfirstidx = minidx - nfree/2;
      newfirstidx = MAX(newfirstidx, 0);
      assert(newfirstidx <= minidx);
      assert(maxidx < newfirstidx + ptrarray->valssize);

      if( ptrarray->minusedidx <= ptrarray->maxusedidx )
      {
         int shift;

         assert(ptrarray->firstidx <= ptrarray->minusedidx);
         assert(ptrarray->maxusedidx < ptrarray->firstidx + ptrarray->valssize);

         /* shift used part of array to the left */
         shift = newfirstidx - ptrarray->firstidx;
         assert(shift > 0);
         for( i = ptrarray->minusedidx - ptrarray->firstidx; i <= ptrarray->maxusedidx - ptrarray->firstidx; ++i )
         {
            assert(0 <= i - shift && i - shift < ptrarray->valssize);
            ptrarray->vals[i - shift] = ptrarray->vals[i];
         }
         /* clear the formerly used tail of the array */
         for( i = 0; i < shift; ++i )
            ptrarray->vals[ptrarray->maxusedidx - ptrarray->firstidx - i] = NULL;
      }
      ptrarray->firstidx = newfirstidx;
   }

   assert(minidx >= ptrarray->firstidx);
   assert(maxidx < ptrarray->firstidx + ptrarray->valssize);

   return SCIP_OKAY;
}

/** clears a dynamic pointer array */
SCIP_RETCODE SCIPptrarrayClear(
   SCIP_PTRARRAY*        ptrarray            /**< dynamic ptr array */
   )
{
   assert(ptrarray != NULL);

   SCIPdebugMessage("clearing ptrarray %p (firstidx=%d, size=%d, range=[%d,%d])\n",
      (void*)ptrarray, ptrarray->firstidx, ptrarray->valssize, ptrarray->minusedidx, ptrarray->maxusedidx);

   if( ptrarray->minusedidx <= ptrarray->maxusedidx )
   {
      assert(ptrarray->firstidx <= ptrarray->minusedidx);
      assert(ptrarray->maxusedidx < ptrarray->firstidx + ptrarray->valssize);
      assert(ptrarray->firstidx != -1);
      assert(ptrarray->valssize > 0);

      /* clear the used part of array */
      BMSclearMemoryArray(&ptrarray->vals[ptrarray->minusedidx - ptrarray->firstidx],
         ptrarray->maxusedidx - ptrarray->minusedidx + 1); /*lint !e866*/

      /* mark the array cleared */
      ptrarray->minusedidx = INT_MAX;
      ptrarray->maxusedidx = INT_MIN;
   }
   assert(ptrarray->minusedidx == INT_MAX);
   assert(ptrarray->maxusedidx == INT_MIN);

   return SCIP_OKAY;
}

/** gets value of entry in dynamic array */
void* SCIPptrarrayGetVal(
   SCIP_PTRARRAY*        ptrarray,           /**< dynamic ptr array */
   int                   idx                 /**< array index to get value for */
   )
{
   assert(ptrarray != NULL);
   assert(idx >= 0);

   if( idx < ptrarray->minusedidx || idx > ptrarray->maxusedidx )
      return NULL;
   else
   {
      assert(ptrarray->vals != NULL);
      assert(idx - ptrarray->firstidx >= 0);
      assert(idx - ptrarray->firstidx < ptrarray->valssize);

      return ptrarray->vals[idx - ptrarray->firstidx];
   }
}

/** sets value of entry in dynamic array */
SCIP_RETCODE SCIPptrarraySetVal(
   SCIP_PTRARRAY*        ptrarray,           /**< dynamic ptr array */
   int                   arraygrowinit,      /**< initial size of array */
   SCIP_Real             arraygrowfac,       /**< growing factor of array */
   int                   idx,                /**< array index to set value for */
   void*                 val                 /**< value to set array index to */
   )
{
   assert(ptrarray != NULL);
   assert(idx >= 0);

   SCIPdebugMessage("setting ptrarray %p (firstidx=%d, size=%d, range=[%d,%d]) index %d to %p\n",
      (void*)ptrarray, ptrarray->firstidx, ptrarray->valssize, ptrarray->minusedidx, ptrarray->maxusedidx, idx, val);

   if( val != NULL )
   {
      /* extend array to be able to store the index */
      SCIP_CALL( SCIPptrarrayExtend(ptrarray, arraygrowinit, arraygrowfac, idx, idx) );
      assert(idx >= ptrarray->firstidx);
      assert(idx < ptrarray->firstidx + ptrarray->valssize);

      /* set the array value of the index */
      ptrarray->vals[idx - ptrarray->firstidx] = val;

      /* update min/maxusedidx */
      ptrarray->minusedidx = MIN(ptrarray->minusedidx, idx);
      ptrarray->maxusedidx = MAX(ptrarray->maxusedidx, idx);
   }
   else if( idx >= ptrarray->firstidx && idx < ptrarray->firstidx + ptrarray->valssize )
   {
      /* set the array value of the index to zero */
      ptrarray->vals[idx - ptrarray->firstidx] = NULL;

      /* check, if we can tighten the min/maxusedidx */
      if( idx == ptrarray->minusedidx )
      {
         assert(ptrarray->maxusedidx >= 0);
         assert(ptrarray->maxusedidx < ptrarray->firstidx + ptrarray->valssize);
         do
         {
            ptrarray->minusedidx++;
         }
         while( ptrarray->minusedidx <= ptrarray->maxusedidx
            && ptrarray->vals[ptrarray->minusedidx - ptrarray->firstidx] == NULL );
         if( ptrarray->minusedidx > ptrarray->maxusedidx )
         {
            ptrarray->minusedidx = INT_MAX;
            ptrarray->maxusedidx = INT_MIN;
         }
      }
      else if( idx == ptrarray->maxusedidx )
      {
         assert(ptrarray->minusedidx >= 0);
         assert(ptrarray->minusedidx < ptrarray->maxusedidx);
         assert(ptrarray->maxusedidx < ptrarray->firstidx + ptrarray->valssize);
         do
         {
            ptrarray->maxusedidx--;
            assert(ptrarray->minusedidx <= ptrarray->maxusedidx);
         }
         while( ptrarray->vals[ptrarray->maxusedidx - ptrarray->firstidx] == NULL );
      }
   }

   return SCIP_OKAY;
}

/** returns the minimal index of all stored non-zero elements */
int SCIPptrarrayGetMinIdx(
   SCIP_PTRARRAY*        ptrarray            /**< dynamic ptr array */
   )
{
   assert(ptrarray != NULL);

   return ptrarray->minusedidx;
}

/** returns the maximal index of all stored non-zero elements */
int SCIPptrarrayGetMaxIdx(
   SCIP_PTRARRAY*        ptrarray            /**< dynamic ptr array */
   )
{
   assert(ptrarray != NULL);

   return ptrarray->maxusedidx;
}


/*
 * Sorting algorithms
 */

/** default comparer for integers */
SCIP_DECL_SORTPTRCOMP(SCIPsortCompInt)
{
   int value1;
   int value2;

   value1 = (int)(size_t)elem1;
   value2 = (int)(size_t)elem2;

   if( value1 < value2 )
      return -1;

   if( value2 < value1 )
      return 1;

   return 0;
}

/* first all upwards-sorting methods */

/** sort an indexed element set in non-decreasing order, resulting in a permutation index array */
void SCIPsort(
   int*                  perm,               /**< pointer to store the resulting permutation */
   SCIP_DECL_SORTINDCOMP((*indcomp)),        /**< data element comparator */
   void*                 dataptr,            /**< pointer to data field that is given to the external compare method */
   int                   len                 /**< number of elements to be sorted (valid index range) */
   )
{
   int pos;

   assert(indcomp != NULL);
   assert(len == 0 || perm != NULL);

   /* create identity permutation */
   for( pos = 0; pos < len; ++pos )
      perm[pos] = pos;

   SCIPsortInd(perm, indcomp, dataptr, len);
}

/* SCIPsortInd(), SCIPsortedvecInsert...(), SCIPsortedvecDelPos...(), SCIPsortedvecFind...() via sort template */
#define SORTTPL_NAMEEXT     Ind
#define SORTTPL_KEYTYPE     int
#define SORTTPL_INDCOMP
#include "scip/sorttpl.c" /*lint !e451*/


/* SCIPsortPtr(), SCIPsortedvecInsert...(), SCIPsortedvecDelPos...(), SCIPsortedvecFind...() via sort template */
#define SORTTPL_NAMEEXT     Ptr
#define SORTTPL_KEYTYPE     void*
#define SORTTPL_PTRCOMP
#include "scip/sorttpl.c" /*lint !e451*/


/* SCIPsortPtrPtr(), SCIPsortedvecInsert...(), SCIPsortedvecDelPos...(), SCIPsortedvecFind...() via sort template */
#define SORTTPL_NAMEEXT     PtrPtr
#define SORTTPL_KEYTYPE     void*
#define SORTTPL_FIELD1TYPE  void*
#define SORTTPL_PTRCOMP
#include "scip/sorttpl.c" /*lint !e451*/


/* SCIPsortPtrReal(), SCIPsortedvecInsert...(), SCIPsortedvecDelPos...(), SCIPsortedvecFind...() via sort template */
#define SORTTPL_NAMEEXT     PtrReal
#define SORTTPL_KEYTYPE     void*
#define SORTTPL_FIELD1TYPE  SCIP_Real
#define SORTTPL_PTRCOMP
#include "scip/sorttpl.c" /*lint !e451*/


/* SCIPsortPtrInt(), SCIPsortedvecInsert...(), SCIPsortedvecDelPos...(), SCIPsortedvecFind...() via sort template */
#define SORTTPL_NAMEEXT     PtrInt
#define SORTTPL_KEYTYPE     void*
#define SORTTPL_FIELD1TYPE  int
#define SORTTPL_PTRCOMP
#include "scip/sorttpl.c" /*lint !e451*/


/* SCIPsortPtrBool(), SCIPsortedvecInsert...(), SCIPsortedvecDelPos...(), SCIPsortedvecFind...() via sort template */
#define SORTTPL_NAMEEXT     PtrBool
#define SORTTPL_KEYTYPE     void*
#define SORTTPL_FIELD1TYPE  SCIP_Bool
#define SORTTPL_PTRCOMP
#include "scip/sorttpl.c" /*lint !e451*/


/* SCIPsortPtrIntInt(), SCIPsortedvecInsert...(), SCIPsortedvecDelPos...(), SCIPsortedvecFind...() via sort template */
#define SORTTPL_NAMEEXT     PtrIntInt
#define SORTTPL_KEYTYPE     void*
#define SORTTPL_FIELD1TYPE  int
#define SORTTPL_FIELD2TYPE  int
#define SORTTPL_PTRCOMP
#include "scip/sorttpl.c" /*lint !e451*/


/* SCIPsortPtrRealInt(), SCIPsortedvecInsert...(), SCIPsortedvecDelPos...(), SCIPsortedvecFind...() via sort template */
#define SORTTPL_NAMEEXT     PtrRealInt
#define SORTTPL_KEYTYPE     void*
#define SORTTPL_FIELD1TYPE  SCIP_Real
#define SORTTPL_FIELD2TYPE  int
#define SORTTPL_PTRCOMP
#include "scip/sorttpl.c" /*lint !e451*/


/* SCIPsortPtrRealBool(), SCIPsortedvecInsert...(), SCIPsortedvecDelPos...(), SCIPsortedvecFind...() via sort template */
#define SORTTPL_NAMEEXT     PtrRealBool
#define SORTTPL_KEYTYPE     void*
#define SORTTPL_FIELD1TYPE  SCIP_Real
#define SORTTPL_FIELD2TYPE  SCIP_Bool
#define SORTTPL_PTRCOMP
#include "scip/sorttpl.c" /*lint !e451*/


/* SCIPsortPtrPtrInt(), SCIPsortedvecInsert...(), SCIPsortedvecDelPos...(), SCIPsortedvecFind...() via sort template */
#define SORTTPL_NAMEEXT     PtrPtrInt
#define SORTTPL_KEYTYPE     void*
#define SORTTPL_FIELD1TYPE  void*
#define SORTTPL_FIELD2TYPE  int
#define SORTTPL_PTRCOMP
#include "scip/sorttpl.c" /*lint !e451*/


/* SCIPsortPtrPtrReal(), SCIPsortedvecInsert...(), SCIPsortedvecDelPos...(), SCIPsortedvecFind...() via sort template */
#define SORTTPL_NAMEEXT     PtrPtrReal
#define SORTTPL_KEYTYPE     void*
#define SORTTPL_FIELD1TYPE  void*
#define SORTTPL_FIELD2TYPE  SCIP_Real
#define SORTTPL_PTRCOMP
#include "scip/sorttpl.c" /*lint !e451*/


/* SCIPsortPtrRealIntInt(), SCIPsortedvecInsert...(), SCIPsortedvecDelPos...(), SCIPsortedvecFind...() via sort template */
#define SORTTPL_NAMEEXT     PtrRealIntInt
#define SORTTPL_KEYTYPE     void*
#define SORTTPL_FIELD1TYPE  SCIP_Real
#define SORTTPL_FIELD2TYPE  int
#define SORTTPL_FIELD3TYPE  int
#define SORTTPL_PTRCOMP
#include "scip/sorttpl.c" /*lint !e451*/


/* SCIPsortPtrPtrIntInt(), SCIPsortedvecInsert...(), SCIPsortedvecDelPos...(), SCIPsortedvecFind...() via sort template */
#define SORTTPL_NAMEEXT     PtrPtrIntInt
#define SORTTPL_KEYTYPE     void*
#define SORTTPL_FIELD1TYPE  void*
#define SORTTPL_FIELD2TYPE  int
#define SORTTPL_FIELD3TYPE  int
#define SORTTPL_PTRCOMP
#include "scip/sorttpl.c" /*lint !e451*/


/* SCIPsortPtrPtrRealInt(), SCIPsortedvecInsert...(), SCIPsortedvecDelPos...(), SCIPsortedvecFind...() via sort template */
#define SORTTPL_NAMEEXT     PtrPtrRealInt
#define SORTTPL_KEYTYPE     void*
#define SORTTPL_FIELD1TYPE  void*
#define SORTTPL_FIELD2TYPE  SCIP_Real
#define SORTTPL_FIELD3TYPE  int
#define SORTTPL_PTRCOMP
#include "scip/sorttpl.c" /*lint !e451*/


/* SCIPsortPtrPtrRealBool(), SCIPsortedvecInsert...(), SCIPsortedvecDelPos...(), SCIPsortedvecFind...() via sort template */
#define SORTTPL_NAMEEXT     PtrPtrRealBool
#define SORTTPL_KEYTYPE     void*
#define SORTTPL_FIELD1TYPE  void*
#define SORTTPL_FIELD2TYPE  SCIP_Real
#define SORTTPL_FIELD3TYPE  SCIP_Bool
#define SORTTPL_PTRCOMP
#include "scip/sorttpl.c" /*lint !e451*/


/* SCIPsortPtrPtrLongInt(), SCIPsortedvecInsert...(), SCIPsortedvecDelPos...(), SCIPsortedvecFind...() via sort template */
#define SORTTPL_NAMEEXT     PtrPtrLongInt
#define SORTTPL_KEYTYPE     void*
#define SORTTPL_FIELD1TYPE  void*
#define SORTTPL_FIELD2TYPE  SCIP_Longint
#define SORTTPL_FIELD3TYPE  int
#define SORTTPL_PTRCOMP
#include "scip/sorttpl.c" /*lint !e451*/


/* SCIPsortPtrPtrLongIntInt(), SCIPsortedvecInsert...(), SCIPsortedvecDelPos...(), SCIPsortedvecFind...() via sort template */
#define SORTTPL_NAMEEXT     PtrPtrLongIntInt
#define SORTTPL_KEYTYPE     void*
#define SORTTPL_FIELD1TYPE  void*
#define SORTTPL_FIELD2TYPE  SCIP_Longint
#define SORTTPL_FIELD3TYPE  int
#define SORTTPL_FIELD4TYPE  int
#define SORTTPL_PTRCOMP
#include "scip/sorttpl.c" /*lint !e451*/


/* SCIPsortReal(), SCIPsortedvecInsert...(), SCIPsortedvecDelPos...(), SCIPsortedvecFind...() via sort template */
#define SORTTPL_NAMEEXT     Real
#define SORTTPL_KEYTYPE     SCIP_Real
#include "scip/sorttpl.c" /*lint !e451*/


/* SCIPsortRealBoolPtr(), SCIPsortedvecInsert...(), SCIPsortedvecDelPos...(), SCIPsortedvecFind...() via sort template */
#define SORTTPL_NAMEEXT     RealBoolPtr
#define SORTTPL_KEYTYPE     SCIP_Real
#define SORTTPL_FIELD1TYPE  SCIP_Bool
#define SORTTPL_FIELD2TYPE  void*
#include "scip/sorttpl.c" /*lint !e451*/


/* SCIPsortRealPtr(), SCIPsortedvecInsert...(), SCIPsortedvecDelPos...(), SCIPsortedvecFind...() via sort template */
#define SORTTPL_NAMEEXT     RealPtr
#define SORTTPL_KEYTYPE     SCIP_Real
#define SORTTPL_FIELD1TYPE  void*
#include "scip/sorttpl.c" /*lint !e451*/


/* SCIPsortRealInt(), SCIPsortedvecInsert...(), SCIPsortedvecDelPos...(), SCIPsortedvecFind...() via sort template */
#define SORTTPL_NAMEEXT     RealInt
#define SORTTPL_KEYTYPE     SCIP_Real
#define SORTTPL_FIELD1TYPE  int
#include "scip/sorttpl.c" /*lint !e451*/


/* SCIPsortRealIntInt(), SCIPsortedvecInsert...(), SCIPsortedvecDelPos...(), SCIPsortedvecFind...() via sort template */
#define SORTTPL_NAMEEXT     RealIntInt
#define SORTTPL_KEYTYPE     SCIP_Real
#define SORTTPL_FIELD1TYPE  int
#define SORTTPL_FIELD2TYPE  int
#include "scip/sorttpl.c" /*lint !e451*/


/* SCIPsortRealIntLong(), SCIPsortedvecInsert...(), SCIPsortedvecDelPos...(), SCIPsortedvecFind...() via sort template */
#define SORTTPL_NAMEEXT     RealIntLong
#define SORTTPL_KEYTYPE     SCIP_Real
#define SORTTPL_FIELD1TYPE  int
#define SORTTPL_FIELD2TYPE  SCIP_Longint
#include "scip/sorttpl.c" /*lint !e451*/


/* SCIPsortRealIntPtr(), SCIPsortedvecInsert...(), SCIPsortedvecDelPos...(), SCIPsortedvecFind...() via sort template */
#define SORTTPL_NAMEEXT     RealIntPtr
#define SORTTPL_KEYTYPE     SCIP_Real
#define SORTTPL_FIELD1TYPE  int
#define SORTTPL_FIELD2TYPE  void*
#include "scip/sorttpl.c" /*lint !e451*/


/* SCIPsortRealRealPtr(), SCIPsortedvecInsert...(), SCIPsortedvecDelPos...(), SCIPsortedvecFind...() via sort template */
#define SORTTPL_NAMEEXT     RealRealPtr
#define SORTTPL_KEYTYPE     SCIP_Real
#define SORTTPL_FIELD1TYPE  SCIP_Real
#define SORTTPL_FIELD2TYPE  void*
#include "scip/sorttpl.c" /*lint !e451*/


/* SCIPsortRealLongRealInt(), SCIPsortedvecInsert...(), SCIPsortedvecDelPos...(), SCIPsortedvecFind...() via sort template */
#define SORTTPL_NAMEEXT     RealLongRealInt
#define SORTTPL_KEYTYPE     SCIP_Real
#define SORTTPL_FIELD1TYPE  SCIP_Longint
#define SORTTPL_FIELD2TYPE  SCIP_Real
#define SORTTPL_FIELD3TYPE  int
#include "scip/sorttpl.c" /*lint !e451*/

/* SCIPsortRealRealIntInt(), SCIPsortedvecInsert...(), SCIPsortedvecDelPos...(), SCIPsortedvecFind...() via sort template */
#define SORTTPL_NAMEEXT     RealRealIntInt
#define SORTTPL_KEYTYPE     SCIP_Real
#define SORTTPL_FIELD1TYPE  SCIP_Real
#define SORTTPL_FIELD2TYPE  int
#define SORTTPL_FIELD3TYPE  int
#include "scip/sorttpl.c" /*lint !e451*/


/* SCIPsortRealRealRealInt(), SCIPsortedvecInsert...(), SCIPsortedvecDelPos...(), SCIPsortedvecFind...() via sort template */
#define SORTTPL_NAMEEXT     RealRealRealInt
#define SORTTPL_KEYTYPE     SCIP_Real
#define SORTTPL_FIELD1TYPE  SCIP_Real
#define SORTTPL_FIELD2TYPE  SCIP_Real
#define SORTTPL_FIELD3TYPE  int
#include "scip/sorttpl.c" /*lint !e451*/


/* SCIPsortRealRealRealPtr(), SCIPsortedvecInsert...(), SCIPsortedvecDelPos...(), SCIPsortedvecFind...() via sort template */
#define SORTTPL_NAMEEXT     RealRealRealPtr
#define SORTTPL_KEYTYPE     SCIP_Real
#define SORTTPL_FIELD1TYPE  SCIP_Real
#define SORTTPL_FIELD2TYPE  SCIP_Real
#define SORTTPL_FIELD3TYPE  void*
#include "scip/sorttpl.c" /*lint !e451*/


/* SCIPsortRealPtrPtrInt(), SCIPsortedvecInsert...(), SCIPsortedvecDelPos...(), SCIPsortedvecFind...() via sort template */
#define SORTTPL_NAMEEXT     RealPtrPtrInt
#define SORTTPL_KEYTYPE     SCIP_Real
#define SORTTPL_FIELD1TYPE  void*
#define SORTTPL_FIELD2TYPE  void*
#define SORTTPL_FIELD3TYPE  int
#include "scip/sorttpl.c" /*lint !e451*/


/* SCIPsortRealPtrPtrIntInt(), SCIPsortedvecInsert...(), SCIPsortedvecDelPos...(), SCIPsortedvecFind...() via sort template */
#define SORTTPL_NAMEEXT     RealPtrPtrIntInt
#define SORTTPL_KEYTYPE     SCIP_Real
#define SORTTPL_FIELD1TYPE  void*
#define SORTTPL_FIELD2TYPE  void*
#define SORTTPL_FIELD3TYPE  int
#define SORTTPL_FIELD4TYPE  int
#include "scip/sorttpl.c" /*lint !e451*/


/* SCIPsortRealRealRealBoolPtr(), SCIPsortedvecInsert...(), SCIPsortedvecDelPos...(), SCIPsortedvecFind...() via sort template */
#define SORTTPL_NAMEEXT     RealRealRealBoolPtr
#define SORTTPL_KEYTYPE     SCIP_Real
#define SORTTPL_FIELD1TYPE  SCIP_Real
#define SORTTPL_FIELD2TYPE  SCIP_Real
#define SORTTPL_FIELD3TYPE  SCIP_Bool
#define SORTTPL_FIELD4TYPE  void*
#include "scip/sorttpl.c" /*lint !e451*/


/* SCIPsortRealRealRealBoolBoolPtr(), SCIPsortedvecInsert...(), SCIPsortedvecDelPos...(), SCIPsortedvecFind...() via sort template */
#define SORTTPL_NAMEEXT     RealRealRealBoolBoolPtr
#define SORTTPL_KEYTYPE     SCIP_Real
#define SORTTPL_FIELD1TYPE  SCIP_Real
#define SORTTPL_FIELD2TYPE  SCIP_Real
#define SORTTPL_FIELD3TYPE  SCIP_Bool
#define SORTTPL_FIELD4TYPE  SCIP_Bool
#define SORTTPL_FIELD5TYPE  void*
#include "scip/sorttpl.c" /*lint !e451*/


/* SCIPsortInt(), SCIPsortedvecInsert...(), SCIPsortedvecDelPos...(), SCIPsortedvecFind...() via sort template */
#define SORTTPL_NAMEEXT     Int
#define SORTTPL_KEYTYPE     int
#include "scip/sorttpl.c" /*lint !e451*/


/* SCIPsortIntInt(), SCIPsortedvecInsert...(), SCIPsortedvecDelPos...(), SCIPsortedvecFind...() via sort template */
#define SORTTPL_NAMEEXT     IntInt
#define SORTTPL_KEYTYPE     int
#define SORTTPL_FIELD1TYPE  int
#include "scip/sorttpl.c" /*lint !e451*/


/* SCIPsortIntReal(), SCIPsortedvecInsert...(), SCIPsortedvecDelPos...(), SCIPsortedvecFind...() via sort template */
#define SORTTPL_NAMEEXT     IntReal
#define SORTTPL_KEYTYPE     int
#define SORTTPL_FIELD1TYPE  SCIP_Real
#include "scip/sorttpl.c" /*lint !e451*/


/* SCIPsortIntPtr(), SCIPsortedvecInsert...(), SCIPsortedvecDelPos...(), SCIPsortedvecFind...() via sort template */
#define SORTTPL_NAMEEXT     IntPtr
#define SORTTPL_KEYTYPE     int
#define SORTTPL_FIELD1TYPE  void*
#include "scip/sorttpl.c" /*lint !e451*/


/* SCIPsortIntIntInt(), SCIPsortedvecInsert...(), SCIPsortedvecDelPos...(), SCIPsortedvecFind...() via sort template */
#define SORTTPL_NAMEEXT     IntIntInt
#define SORTTPL_KEYTYPE     int
#define SORTTPL_FIELD1TYPE  int
#define SORTTPL_FIELD2TYPE  int
#include "scip/sorttpl.c" /*lint !e451*/


/* SCIPsortIntIntLong(), SCIPsortedvecInsert...(), SCIPsortedvecDelPos...(), SCIPsortedvecFind...() via sort template */
#define SORTTPL_NAMEEXT     IntIntLong
#define SORTTPL_KEYTYPE     int
#define SORTTPL_FIELD1TYPE  int
#define SORTTPL_FIELD2TYPE  SCIP_Longint
#include "scip/sorttpl.c" /*lint !e451*/

/* SCIPsortIntRealLong(), SCIPsortedvecInsert...(), SCIPsortedvecDelPos...(), SCIPsortedvecFind...() via sort template */
#define SORTTPL_NAMEEXT     IntRealLong
#define SORTTPL_KEYTYPE     int
#define SORTTPL_FIELD1TYPE  SCIP_Real
#define SORTTPL_FIELD2TYPE  SCIP_Longint
#include "scip/sorttpl.c" /*lint !e451*/


/* SCIPsortIntIntPtr(), SCIPsortedvecInsert...(), SCIPsortedvecDelPos...(), SCIPsortedvecFind...() via sort template */
#define SORTTPL_NAMEEXT     IntIntPtr
#define SORTTPL_KEYTYPE     int
#define SORTTPL_FIELD1TYPE  int
#define SORTTPL_FIELD2TYPE  void*
#include "scip/sorttpl.c" /*lint !e451*/


/* SCIPsortIntIntReal(), SCIPsortedvecInsert...(), SCIPsortedvecDelPos...(), SCIPsortedvecFind...() via sort template */
#define SORTTPL_NAMEEXT     IntIntReal
#define SORTTPL_KEYTYPE     int
#define SORTTPL_FIELD1TYPE  int
#define SORTTPL_FIELD2TYPE  SCIP_Real
#include "scip/sorttpl.c" /*lint !e451*/


/* SCIPsortIntPtrReal(), SCIPsortedvecInsert...(), SCIPsortedvecDelPos...(), SCIPsortedvecFind...() via sort template */
#define SORTTPL_NAMEEXT     IntPtrReal
#define SORTTPL_KEYTYPE     int
#define SORTTPL_FIELD1TYPE  void*
#define SORTTPL_FIELD2TYPE  SCIP_Real
#include "scip/sorttpl.c" /*lint !e451*/


/* SCIPsortIntIntIntPtr(), SCIPsortedvecInsert...(), SCIPsortedvecDelPos...(), SCIPsortedvecFind...() via sort template */
#define SORTTPL_NAMEEXT     IntIntIntPtr
#define SORTTPL_KEYTYPE     int
#define SORTTPL_FIELD1TYPE  int
#define SORTTPL_FIELD2TYPE  int
#define SORTTPL_FIELD3TYPE  void*
#include "scip/sorttpl.c" /*lint !e451*/

/* SCIPsortIntIntIntReal(), SCIPsortedvecInsert...(), SCIPsortedvecDelPos...(), SCIPsortedvecFind...() via sort template */
#define SORTTPL_NAMEEXT     IntIntIntReal
#define SORTTPL_KEYTYPE     int
#define SORTTPL_FIELD1TYPE  int
#define SORTTPL_FIELD2TYPE  int
#define SORTTPL_FIELD3TYPE  SCIP_Real
#include "scip/sorttpl.c" /*lint !e451*/

/* SCIPsortIntPtrIntReal(), SCIPsortedvecInsert...(), SCIPsortedvecDelPos...(), SCIPsortedvecFind...() via sort template */
#define SORTTPL_NAMEEXT     IntPtrIntReal
#define SORTTPL_KEYTYPE     int
#define SORTTPL_FIELD1TYPE  void*
#define SORTTPL_FIELD2TYPE  int
#define SORTTPL_FIELD3TYPE  SCIP_Real
#include "scip/sorttpl.c" /*lint !e451*/


/* SCIPsortLong(), SCIPsortedvecInsert...(), SCIPsortedvecDelPos...(), SCIPsortedvecFind...() via sort template */
#define SORTTPL_NAMEEXT     Long
#define SORTTPL_KEYTYPE     SCIP_Longint
#include "scip/sorttpl.c" /*lint !e451*/


/* SCIPsortLongPtr(), SCIPsortedvecInsert...(), SCIPsortedvecDelPos...(), SCIPsortedvecFind...() via sort template */
#define SORTTPL_NAMEEXT     LongPtr
#define SORTTPL_KEYTYPE     SCIP_Longint
#define SORTTPL_FIELD1TYPE  void*
#include "scip/sorttpl.c" /*lint !e451*/


/* SCIPsortLongPtrInt(), SCIPsortedvecInsert...(), SCIPsortedvecDelPos...(), SCIPsortedvecFind...() via sort template */
#define SORTTPL_NAMEEXT     LongPtrInt
#define SORTTPL_KEYTYPE     SCIP_Longint
#define SORTTPL_FIELD1TYPE  void*
#define SORTTPL_FIELD2TYPE  int
#include "scip/sorttpl.c" /*lint !e451*/


/* SCIPsortLongPtrRealBool(), SCIPsortedvecInsert...(), SCIPsortedvecDelPos...(), SCIPsortedvecFind...() via sort template */
#define SORTTPL_NAMEEXT     LongPtrRealBool
#define SORTTPL_KEYTYPE     SCIP_Longint
#define SORTTPL_FIELD1TYPE  void*
#define SORTTPL_FIELD2TYPE  SCIP_Real
#define SORTTPL_FIELD3TYPE  SCIP_Bool
#include "scip/sorttpl.c" /*lint !e451*/


/* SCIPsortLongPtrRealRealBool(), SCIPsortedvecInsert...(), SCIPsortedvecDelPos...(), SCIPsortedvecFind...() via sort template */
#define SORTTPL_NAMEEXT     LongPtrRealRealBool
#define SORTTPL_KEYTYPE     SCIP_Longint
#define SORTTPL_FIELD1TYPE  void*
#define SORTTPL_FIELD2TYPE  SCIP_Real
#define SORTTPL_FIELD3TYPE  SCIP_Real
#define SORTTPL_FIELD4TYPE  SCIP_Bool
#include "scip/sorttpl.c" /*lint !e451*/


/* SCIPsortLongPtrRealRealIntBool(), SCIPsortedvecInsert...(), SCIPsortedvecDelPos...(), SCIPsortedvecFind...() via sort template */
#define SORTTPL_NAMEEXT     LongPtrRealRealIntBool
#define SORTTPL_KEYTYPE     SCIP_Longint
#define SORTTPL_FIELD1TYPE  void*
#define SORTTPL_FIELD2TYPE  SCIP_Real
#define SORTTPL_FIELD3TYPE  SCIP_Real
#define SORTTPL_FIELD4TYPE  int
#define SORTTPL_FIELD5TYPE  SCIP_Bool
#include "scip/sorttpl.c" /*lint !e451*/


/* SCIPsortLongPtrPtrInt(), SCIPsortedvecInsert...(), SCIPsortedvecDelPos...(), SCIPsortedvecFind...() via sort template */
#define SORTTPL_NAMEEXT     LongPtrPtrInt
#define SORTTPL_KEYTYPE     SCIP_Longint
#define SORTTPL_FIELD1TYPE  void*
#define SORTTPL_FIELD2TYPE  void*
#define SORTTPL_FIELD3TYPE  int
#include "scip/sorttpl.c" /*lint !e451*/


/* SCIPsortLongPtrPtrIntInt(), SCIPsortedvecInsert...(), SCIPsortedvecDelPos...(), SCIPsortedvecFind...() via sort template */
#define SORTTPL_NAMEEXT     LongPtrPtrIntInt
#define SORTTPL_KEYTYPE     SCIP_Longint
#define SORTTPL_FIELD1TYPE  void*
#define SORTTPL_FIELD2TYPE  void*
#define SORTTPL_FIELD3TYPE  int
#define SORTTPL_FIELD4TYPE  int
#include "scip/sorttpl.c" /*lint !e451*/


/* SCIPsortLongPtrPtrBoolInt(), SCIPsortedvecInsert...(), SCIPsortedvecDelPos...(), SCIPsortedvecFind...() via sort template */
#define SORTTPL_NAMEEXT     LongPtrPtrBoolInt
#define SORTTPL_KEYTYPE     SCIP_Longint
#define SORTTPL_FIELD1TYPE  void*
#define SORTTPL_FIELD2TYPE  void*
#define SORTTPL_FIELD3TYPE  SCIP_Bool
#define SORTTPL_FIELD4TYPE  int
#include "scip/sorttpl.c" /*lint !e451*/


/* SCIPsortPtrIntIntBoolBool(), SCIPsortedvecInsert...(), SCIPsortedvecDelPos...(), SCIPsortedvecFind...() via sort template */
#define SORTTPL_NAMEEXT     PtrIntIntBoolBool
#define SORTTPL_KEYTYPE     void*
#define SORTTPL_FIELD1TYPE  int
#define SORTTPL_FIELD2TYPE  int
#define SORTTPL_FIELD3TYPE  SCIP_Bool
#define SORTTPL_FIELD4TYPE  SCIP_Bool
#define SORTTPL_PTRCOMP
#include "scip/sorttpl.c" /*lint !e451*/


/* SCIPsortIntPtrIntIntBoolBool(), SCIPsortedvecInsert...(), SCIPsortedvecDelPos...(), SCIPsortedvecFind...() via sort template */
#define SORTTPL_NAMEEXT     IntPtrIntIntBoolBool
#define SORTTPL_KEYTYPE     int
#define SORTTPL_FIELD1TYPE  void*
#define SORTTPL_FIELD2TYPE  int
#define SORTTPL_FIELD3TYPE  int
#define SORTTPL_FIELD4TYPE  SCIP_Bool
#define SORTTPL_FIELD5TYPE  SCIP_Bool
#include "scip/sorttpl.c" /*lint !e451*/


/* now all downwards-sorting methods */


/** sort an indexed element set in non-increasing order, resulting in a permutation index array */
void SCIPsortDown(
   int*                  perm,               /**< pointer to store the resulting permutation */
   SCIP_DECL_SORTINDCOMP((*indcomp)),        /**< data element comparator */
   void*                 dataptr,            /**< pointer to data field that is given to the external compare method */
   int                   len                 /**< number of elements to be sorted (valid index range) */
   )
{
   int pos;

   assert(indcomp != NULL);
   assert(len == 0 || perm != NULL);

   /* create identity permutation */
   for( pos = 0; pos < len; ++pos )
      perm[pos] = pos;

   SCIPsortDownInd(perm, indcomp, dataptr, len);
}


/* SCIPsortDownInd(), SCIPsortedvecInsert...(), SCIPsortedvecDelPos...(), SCIPsortedvecFind...() via sort template */
#define SORTTPL_NAMEEXT     DownInd
#define SORTTPL_KEYTYPE     int
#define SORTTPL_INDCOMP
#define SORTTPL_BACKWARDS
#include "scip/sorttpl.c" /*lint !e451*/


/* SCIPsortDownPtr(), SCIPsortedvecInsert...(), SCIPsortedvecDelPos...(), SCIPsortedvecFind...() via sort template */
#define SORTTPL_NAMEEXT     DownPtr
#define SORTTPL_KEYTYPE     void*
#define SORTTPL_PTRCOMP
#define SORTTPL_BACKWARDS
#include "scip/sorttpl.c" /*lint !e451*/


/* SCIPsortDownPtrPtr(), SCIPsortedvecInsert...(), SCIPsortedvecDelPos...(), SCIPsortedvecFind...() via sort template */
#define SORTTPL_NAMEEXT     DownPtrPtr
#define SORTTPL_KEYTYPE     void*
#define SORTTPL_FIELD1TYPE  void*
#define SORTTPL_PTRCOMP
#define SORTTPL_BACKWARDS
#include "scip/sorttpl.c" /*lint !e451*/


/* SCIPsortDownPtrReal(), SCIPsortedvecInsert...(), SCIPsortedvecDelPos...(), SCIPsortedvecFind...() via sort template */
#define SORTTPL_NAMEEXT     DownPtrReal
#define SORTTPL_KEYTYPE     void*
#define SORTTPL_FIELD1TYPE  SCIP_Real
#define SORTTPL_PTRCOMP
#define SORTTPL_BACKWARDS
#include "scip/sorttpl.c" /*lint !e451*/


/* SCIPsortDownPtrInt(), SCIPsortedvecInsert...(), SCIPsortedvecDelPos...(), SCIPsortedvecFind...() via sort template */
#define SORTTPL_NAMEEXT     DownPtrInt
#define SORTTPL_KEYTYPE     void*
#define SORTTPL_FIELD1TYPE  int
#define SORTTPL_PTRCOMP
#define SORTTPL_BACKWARDS
#include "scip/sorttpl.c" /*lint !e451*/

/* SCIPsortDownPtrBool(), SCIPsortedvecInsert...(), SCIPsortedvecDelPos...(), SCIPsortedvecFind...() via sort template */
#define SORTTPL_NAMEEXT     DownPtrBool
#define SORTTPL_KEYTYPE     void*
#define SORTTPL_FIELD1TYPE  SCIP_Bool
#define SORTTPL_PTRCOMP
#define SORTTPL_BACKWARDS
#include "scip/sorttpl.c" /*lint !e451*/

/* SCIPsortDownPtrIntInt(), SCIPsortedvecInsert...(), SCIPsortedvecDelPos...(), SCIPsortedvecFind...() via sort template */
#define SORTTPL_NAMEEXT     DownPtrIntInt
#define SORTTPL_KEYTYPE     void*
#define SORTTPL_FIELD1TYPE  int
#define SORTTPL_FIELD2TYPE  int
#define SORTTPL_PTRCOMP
#define SORTTPL_BACKWARDS
#include "scip/sorttpl.c" /*lint !e451*/


/* SCIPsortDownPtrRealInt(), SCIPsortedvecInsert...(), SCIPsortedvecDelPos...(), SCIPsortedvecFind...() via sort template */
#define SORTTPL_NAMEEXT     DownPtrRealInt
#define SORTTPL_KEYTYPE     void*
#define SORTTPL_FIELD1TYPE  SCIP_Real
#define SORTTPL_FIELD2TYPE  int
#define SORTTPL_PTRCOMP
#define SORTTPL_BACKWARDS
#include "scip/sorttpl.c" /*lint !e451*/


/* SCIPsortDownPtrRealBool(), SCIPsortedvecInsert...(), SCIPsortedvecDelPos...(), SCIPsortedvecFind...() via sort template */
#define SORTTPL_NAMEEXT     DownPtrRealBool
#define SORTTPL_KEYTYPE     void*
#define SORTTPL_FIELD1TYPE  SCIP_Real
#define SORTTPL_FIELD2TYPE  SCIP_Bool
#define SORTTPL_PTRCOMP
#define SORTTPL_BACKWARDS
#include "scip/sorttpl.c" /*lint !e451*/


/* SCIPsortDownPtrPtrInt(), SCIPsortedvecInsert...(), SCIPsortedvecDelPos...(), SCIPsortedvecFind...() via sort template */
#define SORTTPL_NAMEEXT     DownPtrPtrInt
#define SORTTPL_KEYTYPE     void*
#define SORTTPL_FIELD1TYPE  void*
#define SORTTPL_FIELD2TYPE  int
#define SORTTPL_PTRCOMP
#define SORTTPL_BACKWARDS
#include "scip/sorttpl.c" /*lint !e451*/


/* SCIPsortDownPtrPtrReal(), SCIPsortedvecInsert...(), SCIPsortedvecDelPos...(), SCIPsortedvecFind...() via sort template */
#define SORTTPL_NAMEEXT     DownPtrPtrReal
#define SORTTPL_KEYTYPE     void*
#define SORTTPL_FIELD1TYPE  void*
#define SORTTPL_FIELD2TYPE  SCIP_Real
#define SORTTPL_PTRCOMP
#define SORTTPL_BACKWARDS
#include "scip/sorttpl.c" /*lint !e451*/


/* SCIPsortDownPtrRealIntInt(), SCIPsortedvecInsert...(), SCIPsortedvecDelPos...(), SCIPsortedvecFind...() via sort template */
#define SORTTPL_NAMEEXT     DownPtrRealIntInt
#define SORTTPL_KEYTYPE     void*
#define SORTTPL_FIELD1TYPE  SCIP_Real
#define SORTTPL_FIELD2TYPE  int
#define SORTTPL_FIELD3TYPE  int
#define SORTTPL_PTRCOMP
#define SORTTPL_BACKWARDS
#include "scip/sorttpl.c" /*lint !e451*/


/* SCIPsortDownPtrPtrIntInt(), SCIPsortedvecInsert...(), SCIPsortedvecDelPos...(), SCIPsortedvecFind...() via sort template */
#define SORTTPL_NAMEEXT     DownPtrPtrIntInt
#define SORTTPL_KEYTYPE     void*
#define SORTTPL_FIELD1TYPE  void*
#define SORTTPL_FIELD2TYPE  int
#define SORTTPL_FIELD3TYPE  int
#define SORTTPL_PTRCOMP
#define SORTTPL_BACKWARDS
#include "scip/sorttpl.c" /*lint !e451*/


/* SCIPsortDownPtrPtrRealInt(), SCIPsortedvecInsert...(), SCIPsortedvecDelPos...(), SCIPsortedvecFind...() via sort template */
#define SORTTPL_NAMEEXT     DownPtrPtrRealInt
#define SORTTPL_KEYTYPE     void*
#define SORTTPL_FIELD1TYPE  void*
#define SORTTPL_FIELD2TYPE  SCIP_Real
#define SORTTPL_FIELD3TYPE  int
#define SORTTPL_PTRCOMP
#define SORTTPL_BACKWARDS
#include "scip/sorttpl.c" /*lint !e451*/


/* SCIPsortDownPtrPtrRealBool(), SCIPsortedvecInsert...(), SCIPsortedvecDelPos...(), SCIPsortedvecFind...() via sort template */
#define SORTTPL_NAMEEXT     DownPtrPtrRealBool
#define SORTTPL_KEYTYPE     void*
#define SORTTPL_FIELD1TYPE  void*
#define SORTTPL_FIELD2TYPE  SCIP_Real
#define SORTTPL_FIELD3TYPE  SCIP_Bool
#define SORTTPL_PTRCOMP
#define SORTTPL_BACKWARDS
#include "scip/sorttpl.c" /*lint !e451*/


/* SCIPsortDownPtrPtrLongInt(), SCIPsortedvecInsert...(), SCIPsortedvecDelPos...(), SCIPsortedvecFind...() via sort template */
#define SORTTPL_NAMEEXT     DownPtrPtrLongInt
#define SORTTPL_KEYTYPE     void*
#define SORTTPL_FIELD1TYPE  void*
#define SORTTPL_FIELD2TYPE  SCIP_Longint
#define SORTTPL_FIELD3TYPE  int
#define SORTTPL_PTRCOMP
#define SORTTPL_BACKWARDS
#include "scip/sorttpl.c" /*lint !e451*/


/* SCIPsortDownPtrPtrLongIntInt(), SCIPsortedvecInsert...(), SCIPsortedvecDelPos...(), SCIPsortedvecFind...() via sort template */
#define SORTTPL_NAMEEXT     DownPtrPtrLongIntInt
#define SORTTPL_KEYTYPE     void*
#define SORTTPL_FIELD1TYPE  void*
#define SORTTPL_FIELD2TYPE  SCIP_Longint
#define SORTTPL_FIELD3TYPE  int
#define SORTTPL_FIELD4TYPE  int
#define SORTTPL_PTRCOMP
#define SORTTPL_BACKWARDS
#include "scip/sorttpl.c" /*lint !e451*/


/* SCIPsortDownReal(), SCIPsortedvecInsert...(), SCIPsortedvecDelPos...(), SCIPsortedvecFind...() via sort template */
#define SORTTPL_NAMEEXT     DownReal
#define SORTTPL_KEYTYPE     SCIP_Real
#define SORTTPL_BACKWARDS
#include "scip/sorttpl.c" /*lint !e451*/


/* SCIPsortDownRealBoolPtr(), SCIPsortedvecInsert...(), SCIPsortedvecDelPos...(), SCIPsortedvecFind...() via sort template */
#define SORTTPL_NAMEEXT     DownRealBoolPtr
#define SORTTPL_KEYTYPE     SCIP_Real
#define SORTTPL_FIELD1TYPE  SCIP_Bool
#define SORTTPL_FIELD2TYPE  void*
#define SORTTPL_BACKWARDS
#include "scip/sorttpl.c" /*lint !e451*/


/* SCIPsortDownRealPtr(), SCIPsortedvecInsert...(), SCIPsortedvecDelPos...(), SCIPsortedvecFind...() via sort template */
#define SORTTPL_NAMEEXT     DownRealPtr
#define SORTTPL_KEYTYPE     SCIP_Real
#define SORTTPL_FIELD1TYPE  void*
#define SORTTPL_BACKWARDS
#include "scip/sorttpl.c" /*lint !e451*/


/* SCIPsortDownRealInt(), SCIPsortedvecInsert...(), SCIPsortedvecDelPos...(), SCIPsortedvecFind...() via sort template */
#define SORTTPL_NAMEEXT     DownRealInt
#define SORTTPL_KEYTYPE     SCIP_Real
#define SORTTPL_FIELD1TYPE  int
#define SORTTPL_BACKWARDS
#include "scip/sorttpl.c" /*lint !e451*/


/* SCIPsortDownRealIntLong(), SCIPsortedvecInsert...(), SCIPsortedvecDelPos...(), SCIPsortedvecFind...() via sort template */
#define SORTTPL_NAMEEXT     DownRealIntLong
#define SORTTPL_KEYTYPE     SCIP_Real
#define SORTTPL_FIELD1TYPE  int
#define SORTTPL_FIELD2TYPE  SCIP_Longint
#define SORTTPL_BACKWARDS
#include "scip/sorttpl.c" /*lint !e451*/


/* SCIPsortDownRealIntPtr(), SCIPsortedvecInsert...(), SCIPsortedvecDelPos...(), SCIPsortedvecFind...() via sort template */
#define SORTTPL_NAMEEXT     DownRealIntPtr
#define SORTTPL_KEYTYPE     SCIP_Real
#define SORTTPL_FIELD1TYPE  int
#define SORTTPL_FIELD2TYPE  void*
#define SORTTPL_BACKWARDS
#include "scip/sorttpl.c" /*lint !e451*/


/* SCIPsortDownRealPtrPtr(), SCIPsortedvecInsert...(), SCIPsortedvecDelPos...(), SCIPsortedvecFind...() via sort template */
#define SORTTPL_NAMEEXT     DownRealPtrPtr
#define SORTTPL_KEYTYPE     SCIP_Real
#define SORTTPL_FIELD1TYPE  void*
#define SORTTPL_FIELD2TYPE  void*
#define SORTTPL_BACKWARDS
#include "scip/sorttpl.c" /*lint !e451*/

/* SCIPsortDownRealRealInt(), SCIPsortedvecInsert...(), SCIPsortedvecDelPos...(), SCIPsortedvecFind...() via sort template */
#define SORTTPL_NAMEEXT     DownRealRealInt
#define SORTTPL_KEYTYPE     SCIP_Real
#define SORTTPL_FIELD1TYPE  SCIP_Real
#define SORTTPL_FIELD2TYPE  int
#define SORTTPL_BACKWARDS
#include "scip/sorttpl.c" /*lint !e451*/

/* SCIPsortDownRealRealPtr(), SCIPsortedvecInsert...(), SCIPsortedvecDelPos...(), SCIPsortedvecFind...() via sort template */
#define SORTTPL_NAMEEXT     DownRealRealPtr
#define SORTTPL_KEYTYPE     SCIP_Real
#define SORTTPL_FIELD1TYPE  SCIP_Real
#define SORTTPL_FIELD2TYPE  void*
#define SORTTPL_BACKWARDS
#include "scip/sorttpl.c" /*lint !e451*/

/* SCIPsortDownRealRealPtrPtr(), SCIPsortedvecInsert...(), SCIPsortedvecDelPos...(), SCIPsortedvecFind...() via sort template */
#define SORTTPL_NAMEEXT     DownRealRealPtrPtr
#define SORTTPL_KEYTYPE     SCIP_Real
#define SORTTPL_FIELD1TYPE  SCIP_Real
#define SORTTPL_FIELD2TYPE  void*
#define SORTTPL_FIELD3TYPE  void*
#define SORTTPL_BACKWARDS
#include "scip/sorttpl.c" /*lint !e451*/


/* SCIPsortDownRealLongRealInt(), SCIPsortedvecInsert...(), SCIPsortedvecDelPos...(), SCIPsortedvecFind...() via sort template */
#define SORTTPL_NAMEEXT     DownRealLongRealInt
#define SORTTPL_KEYTYPE     SCIP_Real
#define SORTTPL_FIELD1TYPE  SCIP_Longint
#define SORTTPL_FIELD2TYPE  SCIP_Real
#define SORTTPL_FIELD3TYPE  int
#define SORTTPL_BACKWARDS
#include "scip/sorttpl.c" /*lint !e451*/


/* SCIPsortDownRealRealIntInt(), SCIPsortedvecInsert...(), SCIPsortedvecDelPos...(), SCIPsortedvecFind...() via sort template */
#define SORTTPL_NAMEEXT     DownRealRealIntInt
#define SORTTPL_KEYTYPE     SCIP_Real
#define SORTTPL_FIELD1TYPE  SCIP_Real
#define SORTTPL_FIELD2TYPE  int
#define SORTTPL_FIELD3TYPE  int
#define SORTTPL_BACKWARDS
#include "scip/sorttpl.c" /*lint !e451*/


/* SCIPsortDownRealRealRealInt(), SCIPsortedvecInsert...(), SCIPsortedvecDelPos...(), SCIPsortedvecFind...() via sort template */
#define SORTTPL_NAMEEXT     DownRealRealRealInt
#define SORTTPL_KEYTYPE     SCIP_Real
#define SORTTPL_FIELD1TYPE  SCIP_Real
#define SORTTPL_FIELD2TYPE  SCIP_Real
#define SORTTPL_FIELD3TYPE  int
#define SORTTPL_BACKWARDS
#include "scip/sorttpl.c" /*lint !e451*/


/* SCIPsortDownRealRealRealPtr(), SCIPsortedvecInsert...(), SCIPsortedvecDelPos...(), SCIPsortedvecFind...() via sort template */
#define SORTTPL_NAMEEXT     DownRealRealRealPtr
#define SORTTPL_KEYTYPE     SCIP_Real
#define SORTTPL_FIELD1TYPE  SCIP_Real
#define SORTTPL_FIELD2TYPE  SCIP_Real
#define SORTTPL_FIELD3TYPE  void*
#define SORTTPL_BACKWARDS
#include "scip/sorttpl.c" /*lint !e451*/


/* SCIPsortDownRealPtrPtrInt(), SCIPsortedvecInsert...(), SCIPsortedvecDelPos...(), SCIPsortedvecFind...() via sort template */
#define SORTTPL_NAMEEXT     DownRealPtrPtrInt
#define SORTTPL_KEYTYPE     SCIP_Real
#define SORTTPL_FIELD1TYPE  void*
#define SORTTPL_FIELD2TYPE  void*
#define SORTTPL_FIELD3TYPE  int
#define SORTTPL_BACKWARDS
#include "scip/sorttpl.c" /*lint !e451*/

/* SCIPsortDownRealPtrPtrIntInt(), SCIPsortedvecInsert...(), SCIPsortedvecDelPos...(), SCIPsortedvecFind...() via sort template */
#define SORTTPL_NAMEEXT     DownRealPtrPtrIntInt
#define SORTTPL_KEYTYPE     SCIP_Real
#define SORTTPL_FIELD1TYPE  void*
#define SORTTPL_FIELD2TYPE  void*
#define SORTTPL_FIELD3TYPE  int
#define SORTTPL_FIELD4TYPE  int
#define SORTTPL_BACKWARDS
#include "scip/sorttpl.c" /*lint !e451*/


/* SCIPsortDownRealRealRealBoolPtr(), SCIPsortedvecInsert...(), SCIPsortedvecDelPos...(), SCIPsortedvecFind...() via sort template */
#define SORTTPL_NAMEEXT     DownRealRealRealBoolPtr
#define SORTTPL_KEYTYPE     SCIP_Real
#define SORTTPL_FIELD1TYPE  SCIP_Real
#define SORTTPL_FIELD2TYPE  SCIP_Real
#define SORTTPL_FIELD3TYPE  SCIP_Bool
#define SORTTPL_FIELD4TYPE  void*
#define SORTTPL_BACKWARDS
#include "scip/sorttpl.c" /*lint !e451*/


/* SCIPsortDownRealRealRealBoolBoolPtr(), SCIPsortedvecInsert...(), SCIPsortedvecDelPos...(), SCIPsortedvecFind...() via sort template */
#define SORTTPL_NAMEEXT     DownRealRealRealBoolBoolPtr
#define SORTTPL_KEYTYPE     SCIP_Real
#define SORTTPL_FIELD1TYPE  SCIP_Real
#define SORTTPL_FIELD2TYPE  SCIP_Real
#define SORTTPL_FIELD3TYPE  SCIP_Bool
#define SORTTPL_FIELD4TYPE  SCIP_Bool
#define SORTTPL_FIELD5TYPE  void*
#include "scip/sorttpl.c" /*lint !e451*/


/* SCIPsortDownInt(), SCIPsortedvecInsert...(), SCIPsortedvecDelPos...(), SCIPsortedvecFind...() via sort template */
#define SORTTPL_NAMEEXT     DownInt
#define SORTTPL_KEYTYPE     int
#define SORTTPL_BACKWARDS
#include "scip/sorttpl.c" /*lint !e451*/


/* SCIPsortDownIntInt(), SCIPsortedvecInsert...(), SCIPsortedvecDelPos...(), SCIPsortedvecFind...() via sort template */
#define SORTTPL_NAMEEXT     DownIntInt
#define SORTTPL_KEYTYPE     int
#define SORTTPL_FIELD1TYPE  int
#define SORTTPL_BACKWARDS
#include "scip/sorttpl.c" /*lint !e451*/


/* SCIPsortDownIntIntReal(), SCIPsortedvecInsert...(), SCIPsortedvecDelPos...(), SCIPsortedvecFind...() via sort template */
#define SORTTPL_NAMEEXT     DownIntIntReal
#define SORTTPL_KEYTYPE     int
#define SORTTPL_FIELD1TYPE  int
#define SORTTPL_FIELD2TYPE  SCIP_Real
#define SORTTPL_BACKWARDS
#include "scip/sorttpl.c" /*lint !e451*/


/* SCIPsortDownIntReal(), SCIPsortedvecInsert...(), SCIPsortedvecDelPos...(), SCIPsortedvecFind...() via sort template */
#define SORTTPL_NAMEEXT     DownIntReal
#define SORTTPL_KEYTYPE     int
#define SORTTPL_FIELD1TYPE  SCIP_Real
#define SORTTPL_BACKWARDS
#include "scip/sorttpl.c" /*lint !e451*/


/* SCIPsortDownIntPtr(), SCIPsortedvecInsert...(), SCIPsortedvecDelPos...(), SCIPsortedvecFind...() via sort template */
#define SORTTPL_NAMEEXT     DownIntPtr
#define SORTTPL_KEYTYPE     int
#define SORTTPL_FIELD1TYPE  void*
#define SORTTPL_BACKWARDS
#include "scip/sorttpl.c" /*lint !e451*/


/* SCIPsortDownIntIntInt(), SCIPsortedvecInsert...(), SCIPsortedvecDelPos...(), SCIPsortedvecFind...() via sort template */
#define SORTTPL_NAMEEXT     DownIntIntInt
#define SORTTPL_KEYTYPE     int
#define SORTTPL_FIELD1TYPE  int
#define SORTTPL_FIELD2TYPE  int
#define SORTTPL_BACKWARDS
#include "scip/sorttpl.c" /*lint !e451*/


/* SCIPsortDownIntIntLong(), SCIPsortedvecInsert...(), SCIPsortedvecDelPos...(), SCIPsortedvecFind...() via sort template */
#define SORTTPL_NAMEEXT     DownIntIntLong
#define SORTTPL_KEYTYPE     int
#define SORTTPL_FIELD1TYPE  int
#define SORTTPL_FIELD2TYPE  SCIP_Longint
#define SORTTPL_BACKWARDS
#include "scip/sorttpl.c" /*lint !e451*/


/* SCIPsortDownIntIntPtr(), SCIPsortedvecInsert...(), SCIPsortedvecDelPos...(), SCIPsortedvecFind...() via sort template */
#define SORTTPL_NAMEEXT     DownIntIntPtr
#define SORTTPL_KEYTYPE     int
#define SORTTPL_FIELD1TYPE  int
#define SORTTPL_FIELD2TYPE  void*
#define SORTTPL_BACKWARDS
#include "scip/sorttpl.c" /*lint !e451*/


/* SCIPsortDownIntIntIntPtr(), SCIPsortedvecInsert...(), SCIPsortedvecDelPos...(), SCIPsortedvecFind...() via sort template */
#define SORTTPL_NAMEEXT     DownIntIntIntPtr
#define SORTTPL_KEYTYPE     int
#define SORTTPL_FIELD1TYPE  int
#define SORTTPL_FIELD2TYPE  int
#define SORTTPL_FIELD3TYPE  void*
#define SORTTPL_BACKWARDS
#include "scip/sorttpl.c" /*lint !e451*/


/* SCIPsortDownIntPtrIntReal(), SCIPsortedvecInsert...(), SCIPsortedvecDelPos...(), SCIPsortedvecFind...() via sort template */
#define SORTTPL_NAMEEXT     DownIntPtrIntReal
#define SORTTPL_KEYTYPE     int
#define SORTTPL_FIELD1TYPE  void*
#define SORTTPL_FIELD2TYPE  int
#define SORTTPL_FIELD3TYPE  SCIP_Real
#define SORTTPL_BACKWARDS
#include "scip/sorttpl.c" /*lint !e451*/


/* SCIPsortDownLong(), SCIPsortedvecInsert...(), SCIPsortedvecDelPos...(), SCIPsortedvecFind...() via sort template */
#define SORTTPL_NAMEEXT     DownLong
#define SORTTPL_KEYTYPE     SCIP_Longint
#define SORTTPL_BACKWARDS
#include "scip/sorttpl.c" /*lint !e451*/


/* SCIPsortDownLongPtr(), SCIPsortedvecInsert...(), SCIPsortedvecDelPos...(), SCIPsortedvecFind...() via sort template */
#define SORTTPL_NAMEEXT     DownLongPtr
#define SORTTPL_KEYTYPE     SCIP_Longint
#define SORTTPL_FIELD1TYPE  void*
#define SORTTPL_BACKWARDS
#include "scip/sorttpl.c" /*lint !e451*/


/* SCIPsortDownLongPtrInt(), SCIPsortedvecInsert...(), SCIPsortedvecDelPos...(), SCIPsortedvecFind...() via sort template */
#define SORTTPL_NAMEEXT     DownLongPtrInt
#define SORTTPL_KEYTYPE     SCIP_Longint
#define SORTTPL_FIELD1TYPE  void*
#define SORTTPL_FIELD2TYPE  int
#define SORTTPL_BACKWARDS
#include "scip/sorttpl.c" /*lint !e451*/


/* SCIPsortDownLongPtrRealBool(), SCIPsortedvecInsert...(), SCIPsortedvecDelPos...(), SCIPsortedvecFind...() via sort template */
#define SORTTPL_NAMEEXT     DownLongPtrRealBool
#define SORTTPL_KEYTYPE     SCIP_Longint
#define SORTTPL_FIELD1TYPE  void*
#define SORTTPL_FIELD2TYPE  SCIP_Real
#define SORTTPL_FIELD3TYPE  SCIP_Bool
#define SORTTPL_BACKWARDS
#include "scip/sorttpl.c" /*lint !e451*/


/* SCIPsortDownLongPtrRealRealBool(), SCIPsortedvecInsert...(), SCIPsortedvecDelPos...(), SCIPsortedvecFind...() via sort template */
#define SORTTPL_NAMEEXT     DownLongPtrRealRealBool
#define SORTTPL_KEYTYPE     SCIP_Longint
#define SORTTPL_FIELD1TYPE  void*
#define SORTTPL_FIELD2TYPE  SCIP_Real
#define SORTTPL_FIELD3TYPE  SCIP_Real
#define SORTTPL_FIELD4TYPE  SCIP_Bool
#define SORTTPL_BACKWARDS
#include "scip/sorttpl.c" /*lint !e451*/


/* SCIPsortLongPtrRealRealIntBool(), SCIPsortedvecInsert...(), SCIPsortedvecDelPos...(), SCIPsortedvecFind...() via sort template */
#define SORTTPL_NAMEEXT     DownLongPtrRealRealIntBool
#define SORTTPL_KEYTYPE     SCIP_Longint
#define SORTTPL_FIELD1TYPE  void*
#define SORTTPL_FIELD2TYPE  SCIP_Real
#define SORTTPL_FIELD3TYPE  SCIP_Real
#define SORTTPL_FIELD4TYPE  int
#define SORTTPL_FIELD5TYPE  SCIP_Bool
#define SORTTPL_BACKWARDS
#include "scip/sorttpl.c" /*lint !e451*/


/* SCIPsortDownLongPtrPtrInt(), SCIPsortedvecInsert...(), SCIPsortedvecDelPos...(), SCIPsortedvecFind...() via sort template */
#define SORTTPL_NAMEEXT     DownLongPtrPtrInt
#define SORTTPL_KEYTYPE     SCIP_Longint
#define SORTTPL_FIELD1TYPE  void*
#define SORTTPL_FIELD2TYPE  void*
#define SORTTPL_FIELD3TYPE  int
#define SORTTPL_BACKWARDS
#include "scip/sorttpl.c" /*lint !e451*/


/* SCIPsortDownLongPtrPtrIntInt(), SCIPsortedvecInsert...(), SCIPsortedvecDelPos...(), SCIPsortedvecFind...() via sort template */
#define SORTTPL_NAMEEXT     DownLongPtrPtrIntInt
#define SORTTPL_KEYTYPE     SCIP_Longint
#define SORTTPL_FIELD1TYPE  void*
#define SORTTPL_FIELD2TYPE  void*
#define SORTTPL_FIELD3TYPE  int
#define SORTTPL_FIELD4TYPE  int
#define SORTTPL_BACKWARDS
#include "scip/sorttpl.c" /*lint !e451*/


/* SCIPsortDownLongPtrPtrBoolInt(), SCIPsortedvecInsert...(), SCIPsortedvecDelPos...(), SCIPsortedvecFind...() via sort template */
#define SORTTPL_NAMEEXT     DownLongPtrPtrBoolInt
#define SORTTPL_KEYTYPE     SCIP_Longint
#define SORTTPL_FIELD1TYPE  void*
#define SORTTPL_FIELD2TYPE  void*
#define SORTTPL_FIELD3TYPE  SCIP_Bool
#define SORTTPL_FIELD4TYPE  int
#define SORTTPL_BACKWARDS
#include "scip/sorttpl.c" /*lint !e451*/


/* SCIPsortDownPtrIntIntBoolBool(), SCIPsortedvecInsert...(), SCIPsortedvecDelPos...(), SCIPsortedvecFind...() via sort template */
#define SORTTPL_NAMEEXT     DownPtrIntIntBoolBool
#define SORTTPL_KEYTYPE     void*
#define SORTTPL_FIELD1TYPE  int
#define SORTTPL_FIELD2TYPE  int
#define SORTTPL_FIELD3TYPE  SCIP_Bool
#define SORTTPL_FIELD4TYPE  SCIP_Bool
#define SORTTPL_PTRCOMP
#define SORTTPL_BACKWARDS
#include "scip/sorttpl.c" /*lint !e451*/


/* SCIPsortDownIntPtrIntIntBoolBool(), SCIPsortedvecInsert...(), SCIPsortedvecDelPos...(), SCIPsortedvecFind...() via sort template */
#define SORTTPL_NAMEEXT     DownIntPtrIntIntBoolBool
#define SORTTPL_KEYTYPE     int
#define SORTTPL_FIELD1TYPE  void*
#define SORTTPL_FIELD2TYPE  int
#define SORTTPL_FIELD3TYPE  int
#define SORTTPL_FIELD4TYPE  SCIP_Bool
#define SORTTPL_FIELD5TYPE  SCIP_Bool
#define SORTTPL_BACKWARDS
#include "scip/sorttpl.c" /*lint !e451*/

/*
 * Resulting activity
 */

/** create a resource activity */
SCIP_RETCODE SCIPactivityCreate(
   SCIP_RESOURCEACTIVITY** activity,         /**< pointer to store the resource activity */
   SCIP_VAR*             var,                /**< start time variable of the activity */
   int                   duration,           /**< duration of the activity */
   int                   demand              /**< demand of the activity */
   )
{
   assert(activity != NULL);

   SCIP_ALLOC( BMSallocMemory(activity) );

   (*activity)->var = var;
   (*activity)->duration = duration;
   (*activity)->demand = demand;

   return SCIP_OKAY;
}

/** frees a resource activity */
void SCIPactivityFree(
   SCIP_RESOURCEACTIVITY** activity          /**< pointer to the resource activity */
   )
{
   assert(activity != NULL);
   assert(*activity != NULL);

   BMSfreeMemory(activity);
}

/* some simple variable functions implemented as defines */

#ifndef NDEBUG

/* In debug mode, the following methods are implemented as function calls to ensure
 * type validity.
 * In optimized mode, the methods are implemented as defines to improve performance.
 * However, we want to have them in the library anyways, so we have to undef the defines.
 */

#undef SCIPactivityGetVar
#undef SCIPactivityGetDuration
#undef SCIPactivityGetDemand
#undef SCIPactivityGetEnergy

/** returns the start time variable of the resource activity */
SCIP_VAR* SCIPactivityGetVar(
   SCIP_RESOURCEACTIVITY* activity           /**< resource activity */
   )
{
   assert(activity != NULL);

   return activity->var;
}

/** returns the duration of the resource activity */
int SCIPactivityGetDuration(
   SCIP_RESOURCEACTIVITY* activity           /**< resource activity */
   )
{
   assert(activity != NULL);

   return activity->duration;
}

/** returns the demand of the resource activity */
int SCIPactivityGetDemand(
   SCIP_RESOURCEACTIVITY* activity           /**< resource activity */
   )
{
   assert(activity != NULL);

   return activity->demand;
}

/** returns the energy of the resource activity */
int SCIPactivityGetEnergy(
   SCIP_RESOURCEACTIVITY* activity           /**< resource activity */
   )
{
   assert(activity != NULL);

   return activity->duration * activity->demand ;
}

#endif

/*
 * Resource Profile
 */

/** creates resource profile */
SCIP_RETCODE SCIPprofileCreate(
   SCIP_PROFILE**        profile,            /**< pointer to store the resource profile */
   int                   capacity            /**< resource capacity */
   )
{
   assert(profile != NULL);
   assert(capacity > 0);

   SCIP_ALLOC( BMSallocMemory(profile) );

   (*profile)->arraysize = 10;
   SCIP_ALLOC( BMSallocMemoryArray(&(*profile)->timepoints, (*profile)->arraysize) );
   SCIP_ALLOC( BMSallocMemoryArray(&(*profile)->loads, (*profile)->arraysize) );

   /* setup resource profile for use */
   (*profile)->ntimepoints = 1;
   (*profile)->timepoints[0] = 0;
   (*profile)->loads[0] = 0;
   (*profile)->capacity = capacity;

   return SCIP_OKAY;
}

/** frees given resource profile */
void SCIPprofileFree(
   SCIP_PROFILE**        profile             /**< pointer to the resource profile */
   )
{
   assert(profile != NULL);
   assert(*profile != NULL);

   /* free main hash map data structure */
   BMSfreeMemoryArray(&(*profile)->loads);
   BMSfreeMemoryArray(&(*profile)->timepoints);
   BMSfreeMemory(profile);
}

/** output of the given resource profile */
void SCIPprofilePrint(
   SCIP_PROFILE*         profile,            /**< resource profile to output */
   SCIP_MESSAGEHDLR*     messagehdlr,        /**< message handler */
   FILE*                 file                /**< output file (or NULL for standard output) */
   )
{
   int t;

   SCIPmessageFPrintInfo(messagehdlr, file, "Profile <%p> (capacity %d) --> ", profile, profile->capacity);

   for( t = 0; t < profile->ntimepoints; ++t )
   {
      if( t == 0 )
         SCIPmessageFPrintInfo(messagehdlr, file, "%d:(%d,%d)", t, profile->timepoints[t], profile->loads[t]);
      else
         SCIPmessageFPrintInfo(messagehdlr, file, ", %d:(%d,%d)", t, profile->timepoints[t], profile->loads[t]);
   }

   SCIPmessageFPrintInfo(messagehdlr, file,"\n");
}

/** returns the capacity of the resource profile */
int SCIPprofileGetCapacity(
   SCIP_PROFILE*         profile             /**< resource profile to use */
   )
{
   assert(profile != NULL);

   return profile->capacity;
}

/** returns the number time points of the resource profile */
int SCIPprofileGetNTimepoints(
   SCIP_PROFILE*         profile             /**< resource profile to use */
   )
{
   assert(profile != NULL);

   return profile->ntimepoints;
}

/** returns the time points of the resource profile */
int* SCIPprofileGetTimepoints(
   SCIP_PROFILE*         profile             /**< resource profile to use */
   )
{
   assert(profile != NULL);

   return profile->timepoints;
}

/** returns the loads of the resource profile */
int* SCIPprofileGetLoads(
   SCIP_PROFILE*         profile             /**< resource profile to use */
   )
{
   assert(profile != NULL);

   return profile->loads;
}

/** returns the time point for given position of the resource profile */
int SCIPprofileGetTime(
   SCIP_PROFILE*         profile,            /**< resource profile to use */
   int                   pos                 /**< position */
   )
{
   assert(profile != NULL);
   assert(pos >= 0 && pos < profile->ntimepoints);

   return profile->timepoints[pos];
}

/** returns the loads of the resource profile at the given position */
int SCIPprofileGetLoad(
   SCIP_PROFILE*         profile,            /**< resource profile */
   int                   pos                 /**< position */
   )
{
   assert(profile != NULL);
   assert(pos >= 0 && pos < profile->ntimepoints);

   return profile->loads[pos];
}

/** returns if the given time point exists in the resource profile and stores the position of the given time point if it
 *  exists; otherwise the position of the next smaller existing time point is stored
 */
SCIP_Bool SCIPprofileFindLeft(
   SCIP_PROFILE*         profile,            /**< resource profile to search */
   int                   timepoint,          /**< time point to search for */
   int*                  pos                 /**< pointer to store the position */
   )
{
   assert(profile != NULL);
   assert(timepoint >= 0);
   assert(profile->ntimepoints > 0);
   assert(profile->timepoints[0] == 0);

   /* find the position of time point in the time points array via binary search */
   if( SCIPsortedvecFindInt(profile->timepoints, timepoint, profile->ntimepoints, pos) )
      return TRUE;

   assert(*pos > 0);
   (*pos)--;

   return FALSE;
}

/* ensures that resource profile arrays is big enough */
static
SCIP_RETCODE ensureProfileSize(
   SCIP_PROFILE*         profile,            /**< resource profile to insert the time point */
   int                   neededsize          /**< needed size */
   )
{
   assert(profile->arraysize > 0);

   /* check whether the arrays are big enough */
   if( neededsize <= profile->arraysize )
      return SCIP_OKAY;

   profile->arraysize *= 2;

   SCIP_ALLOC( BMSreallocMemoryArray(&profile->timepoints, profile->arraysize) );
   SCIP_ALLOC( BMSreallocMemoryArray(&profile->loads, profile->arraysize) );

   return SCIP_OKAY;
}

/** inserts the given time point into the resource profile if it this time point does not exists yet; returns its
 *  position in the time point array
 */
static
SCIP_RETCODE profileInsertTimepoint(
   SCIP_PROFILE*         profile,            /**< resource profile to insert the time point */
   int                   timepoint,          /**< time point to insert */
   int*                  pos                 /**< pointer to store the insert position */
   )
{
   assert(profile != NULL);
   assert(timepoint >= 0);
   assert(profile->arraysize >= profile->ntimepoints);

   /* get the position of the given time point in the resource profile array if it exists; otherwise the position of the
    * next smaller existing time point
    */
   if( !SCIPprofileFindLeft(profile, timepoint, pos) )
   {
      assert(*pos >= 0 && *pos < profile->ntimepoints);
      assert(timepoint >= profile->timepoints[*pos]);

      /* ensure that the arrays are big enough */
      SCIP_CALL( ensureProfileSize(profile, profile->ntimepoints + 1) );
      assert(profile->arraysize > profile->ntimepoints);

      /* insert new time point into the (sorted) resource profile */
      SCIPsortedvecInsertIntInt(profile->timepoints, profile->loads, timepoint, profile->loads[*pos],
         &profile->ntimepoints, pos);
   }

#ifndef NDEBUG
   /* check if the time points are sorted */
   {
      int i;
      for( i = 1; i < profile->ntimepoints; ++i )
         assert(profile->timepoints[i-1] < profile->timepoints[i]);
   }
#endif

   return SCIP_OKAY;
}

/** updates the resource profile due to inserting of a core */
static
SCIP_RETCODE profileUpdate(
   SCIP_PROFILE*         profile,            /**< resource profile to update */
   int                   left,               /**< left side of core interval */
   int                   right,              /**< right side of core interval */
   int                   demand,             /**< demand of the core */
   int*                  pos,                /**< pointer to store the first position were it gets infeasible */
   SCIP_Bool*            infeasible          /**< pointer to store if the update is infeasible */
   )
{
   int startpos;
   int endpos;
   int i;

   assert(profile != NULL);
   assert(profile->arraysize >= profile->ntimepoints);
   assert(left >= 0);
   assert(left < right);
   assert(infeasible != NULL);

   (*infeasible) = FALSE;
   (*pos) = -1;

   /* get position of the starttime in profile */
   SCIP_CALL( profileInsertTimepoint(profile, left, &startpos) );
   assert(profile->timepoints[startpos] == left);

   /* get position of the endtime in profile */
   SCIP_CALL( profileInsertTimepoint(profile, right, &endpos) );
   assert(profile->timepoints[endpos] == right);

   assert(startpos < endpos);
   assert(profile->arraysize >= profile->ntimepoints);

   /* remove/add the given demand from the core */
   for( i = startpos; i < endpos; ++i )
   {
      profile->loads[i] += demand;

      /* check if the core fits */
      if( profile->loads[i] > profile->capacity )
      {
         SCIPdebugMessage("core insertion detected infeasibility (pos %d)\n", i);

         (*infeasible) = TRUE;
         (*pos) = i;

         /* remove the partly inserted core since it does fit completely */
         for( ; i >= startpos; --i ) /*lint !e445*/
            profile->loads[i] -= demand;

         break;
      }
   }

   return SCIP_OKAY;
}

/** insert a core into resource profile; if the core is non-empty the resource profile will be updated otherwise nothing
 *  happens
 */
SCIP_RETCODE SCIPprofileInsertCore(
   SCIP_PROFILE*         profile,            /**< resource profile */
   int                   left,               /**< left side of the core  */
   int                   right,              /**< right side of the core */
   int                   demand,             /**< demand of the core */
   int*                  pos,                /**< pointer to store the first position were it gets infeasible */
   SCIP_Bool*            infeasible          /**< pointer to store if the core does not fit due to capacity */
   )
{
   assert(profile != NULL);
   assert(left < right);
   assert(demand >= 0);
   assert(infeasible != NULL);

   (*infeasible) = FALSE;
   (*pos) = -1;

   /* insert core into the resource profile */
   SCIPdebugMessage("insert core [%d,%d] with demand %d\n", left, right, demand);

   if( demand > 0 )
   {
      /* try to insert core into the resource profile */
      SCIP_CALL( profileUpdate(profile, left, right, demand, pos, infeasible) );
   }

   return SCIP_OKAY;
}

/** subtracts the demand from the resource profile during core time */
SCIP_RETCODE SCIPprofileDeleteCore(
   SCIP_PROFILE*         profile,            /**< resource profile to use */
   int                   left,               /**< left side of the core  */
   int                   right,              /**< right side of the core */
   int                   demand              /**< demand of the core */
   )
{
   SCIP_Bool infeasible;
   int pos;

   assert(left < right);
#ifndef NDEBUG
   {
      /* check if the left and right time points of the core correspond to a time point in the resource profile; this
       * should be the case since we added the core before to the resource profile
       */
      assert(SCIPprofileFindLeft(profile, left, &pos));
      assert(SCIPprofileFindLeft(profile, right, &pos));
   }
#endif

   /* remove the core from the resource profile */
   SCIPdebugMessage("delete core [%d,%d] with demand %d\n", left, right, demand);

   SCIP_CALL( profileUpdate(profile, left, right, -demand, &pos, &infeasible) );
   assert(!infeasible);

   return SCIP_OKAY;
}

/** returns TRUE if the core (given by its demand and during) can be inserted at the given time point; otherwise FALSE */
static
int profileFindFeasibleStart(
   SCIP_PROFILE*         profile,            /**< resource profile to use */
   int                   pos,                /**< pointer to store the position in the profile to start the serch */
   int                   lst,                /**< latest start time */
   int                   duration,           /**< duration of the core */
   int                   demand,             /**< demand of the core */
   SCIP_Bool*            infeasible          /**< pointer store if the corer cannot be inserted */
   )
{
   int remainingduration;
   int startpos;

   assert(profile != NULL);
   assert(pos >= 0);
   assert(pos < profile->ntimepoints);
   assert(duration > 0);
   assert(demand > 0);
   assert(profile->loads[profile->ntimepoints-1] == 0);

   remainingduration = duration;
   startpos = pos;
   (*infeasible) = FALSE;

   if( profile->timepoints[startpos] > lst )
   {
      (*infeasible) = TRUE;
      return pos;
   }

   while( pos < profile->ntimepoints - 1 )
   {
      if( profile->loads[pos] + demand > profile->capacity )
      {
         SCIPdebugMessage("profile <%p>: core does not fit at time point %d (pos %d)\n", (void*)profile, profile->timepoints[pos], pos);
         startpos = pos + 1;
         remainingduration = duration;

         if( profile->timepoints[startpos] > lst )
         {
            (*infeasible) = TRUE;
            return pos;
         }
      }
      else
         remainingduration -= profile->timepoints[pos+1] - profile->timepoints[pos];

      if( remainingduration <= 0 )
         break;

      pos++;
   }

   return startpos;
}

/** return the earliest possible starting point within the time interval [lb,ub] for a given core (given by its demand
 *  and duration)
 */
int SCIPprofileGetEarliestFeasibleStart(
   SCIP_PROFILE*         profile,            /**< resource profile to use */
   int                   est,                /**< earliest starting time of the given core */
   int                   lst,                /**< latest starting time of the given core */
   int                   duration,           /**< duration of the core */
   int                   demand,             /**< demand of the core */
   SCIP_Bool*            infeasible          /**< pointer store if the corer cannot be inserted */
   )
{
   SCIP_Bool found;
   int pos;

   assert(profile != NULL);
   assert(est >= 0);
   assert(est <= lst);
   assert(duration >= 0);
   assert(demand >= 0);
   assert(infeasible != NULL);
   assert(profile->ntimepoints > 0);
   assert(profile->loads[profile->ntimepoints-1] == 0);

   SCIPdebugMessage("profile <%p>: find earliest start time (demad %d, duration %d) [%d,%d]\n", (void*)profile, demand, duration, est, lst);

   if( duration == 0 || demand == 0 )
   {
      *infeasible = FALSE;
      return est;
   }

   found = SCIPprofileFindLeft(profile, est, &pos);
   SCIPdebugMessage("profile <%p>: earliest start time does %s exist as time point (pos %d)\n", (void*)profile, found ? "" : "not", pos);

   /* if the position is the last time point in the profile, the core can be inserted at its earliest start time */
   if( pos == profile->ntimepoints - 1 )
   {
      (*infeasible) = FALSE;
      return est;
   }

   if( found )
   {
      /* if the start time matches a time point in the profile we can just search */
      assert(profile->timepoints[pos] == est);
      pos = profileFindFeasibleStart(profile, pos, lst, duration, demand, infeasible);

      assert(pos < profile->ntimepoints);
      est = profile->timepoints[pos];
   }
   else if( profile->loads[pos] + demand > profile->capacity )
   {
      /* if the the time point left to the start time has not enough free capacity we can just search the profile
       * starting from the next time point
       */
      assert(profile->timepoints[pos] <= est);
      pos = profileFindFeasibleStart(profile, pos+1, lst, duration, demand, infeasible);

      assert(pos < profile->ntimepoints);
      est = profile->timepoints[pos];
   }
   else
   {
      int remainingduration;

      /* check if the core can be placed at its earliest start time */

      assert(pos < profile->ntimepoints - 1);

      remainingduration = duration - (profile->timepoints[pos+1] - est);
      SCIPdebugMessage("remaining duration %d\n", remainingduration);


      if( remainingduration <= 0 )
         (*infeasible) = FALSE;
      else
      {
         pos = profileFindFeasibleStart(profile, pos+1, profile->timepoints[pos+1], remainingduration, demand, infeasible);
         SCIPdebugMessage("remaining duration can%s be processed\n", *infeasible ? "not" : "");

         if( *infeasible )
         {
            pos = profileFindFeasibleStart(profile, pos+1, lst, duration, demand, infeasible);

            assert(pos < profile->ntimepoints);
            est = profile->timepoints[pos];
         }
      }
   }

   return est;
}

/** returns TRUE if the core (given by its demand and during) can be inserted at the given time point; otherwise FALSE */
static
int profileFindDownFeasibleStart(
   SCIP_PROFILE*         profile,            /**< resource profile to use */
   int                   pos,                /**< pointer to store the position in the profile to start the search */
   int                   ect,                /**< earliest completion time */
   int                   duration,           /**< duration of the core */
   int                   demand,             /**< demand of the core */
   SCIP_Bool*            infeasible          /**< pointer store if the corer cannot be inserted */
   )
{
   int remainingduration;
   int endpos;

   assert(profile != NULL);
   assert(pos >= 0);
   assert(pos < profile->ntimepoints);
   assert(duration > 0);
   assert(demand > 0);
   assert(profile->ntimepoints > 0);
   assert(profile->loads[profile->ntimepoints-1] == 0);

   remainingduration = duration;
   endpos = pos;
   (*infeasible) = TRUE;

   if( profile->timepoints[endpos] < ect - duration )
      return pos;

   while( pos > 0 )
   {
      if( profile->loads[pos-1] + demand > profile->capacity )
      {
         SCIPdebugMessage("profile <%p>: core does not fit at time point %d (pos %d)\n", (void*)profile, profile->timepoints[pos-1], pos-1);

         endpos = pos - 1;
         remainingduration = duration;

         if( profile->timepoints[endpos] < ect - duration )
            return pos;
      }
      else
         remainingduration -= profile->timepoints[pos] - profile->timepoints[pos-1];

      if( remainingduration <= 0 )
      {
         *infeasible = FALSE;
         break;
      }

      pos--;
   }

   return endpos;
}

/** return the latest possible starting point within the time interval [lb,ub] for a given core (given by its demand and
 *  duration)
 */
int SCIPprofileGetLatestFeasibleStart(
   SCIP_PROFILE*         profile,            /**< resource profile to use */
   int                   est,                /**< earliest possible start point */
   int                   lst,                /**< latest possible start point */
   int                   duration,           /**< duration of the core */
   int                   demand,             /**< demand of the core */
   SCIP_Bool*            infeasible          /**< pointer store if the core cannot be inserted */
   )
{
   SCIP_Bool found;
   int ect;
   int lct;
   int pos;

   assert(profile != NULL);
   assert(est >= 0);
   assert(est <= lst);
   assert(duration >= 0);
   assert(demand >= 0);
   assert(infeasible != NULL);
   assert(profile->ntimepoints > 0);
   assert(profile->loads[profile->ntimepoints-1] == 0);

   if( duration == 0 || demand == 0 )
   {
      *infeasible = FALSE;
      return lst;
   }

   ect = est + duration;
   lct = lst + duration;

   found = SCIPprofileFindLeft(profile, lct, &pos);
   SCIPdebugMessage("profile <%p>: latest completion time %d does %s exist as time point (pos %d)\n", (void*)profile, lct, found ? "" : "not", pos);

   if( found )
   {
      /* if the start time matches a time point in the profile we can just search */
      assert(profile->timepoints[pos] == lct);
      pos = profileFindDownFeasibleStart(profile, pos, ect, duration, demand, infeasible);

      assert(pos < profile->ntimepoints && pos >= 0);
      lct = profile->timepoints[pos];
   }
   else if( profile->loads[pos] + demand > profile->capacity )
   {
      /* if the time point left to the start time has not enough free capacity we can just search the profile starting
       * from the next time point
       */
      assert(profile->timepoints[pos] < lct);
      pos = profileFindDownFeasibleStart(profile, pos, ect, duration, demand, infeasible);

      assert(pos < profile->ntimepoints && pos >= 0);
      lct = profile->timepoints[pos];
   }
   else
   {
      int remainingduration;

      /* check if the core can be placed at its latest start time */
      assert(profile->timepoints[pos] < lct);

      remainingduration = duration - (lct - profile->timepoints[pos]);

      if( remainingduration <= 0 )
         (*infeasible) = FALSE;
      else
      {
         pos = profileFindDownFeasibleStart(profile, pos, profile->timepoints[pos], remainingduration, demand, infeasible);

         if( *infeasible )
         {
            pos = profileFindDownFeasibleStart(profile, pos, ect, duration, demand, infeasible);

            assert(pos < profile->ntimepoints && pos >= 0);
            lct = profile->timepoints[pos];
         }
      }
   }

   return lct - duration;
}

/*
 * Directed graph
 */

/** creates directed graph structure */
SCIP_RETCODE SCIPdigraphCreate(
   SCIP_DIGRAPH**        digraph,            /**< pointer to store the created directed graph */
   BMS_BLKMEM*           blkmem,             /**< block memory to store the data */
   int                   nnodes              /**< number of nodes */
   )
{
   assert(digraph != NULL);
   assert(blkmem != NULL);
   assert(nnodes > 0);

   /* allocate memory for the graph and the arrays storing arcs and data */
   SCIP_ALLOC( BMSallocBlockMemory(blkmem, digraph) );
   SCIP_ALLOC( BMSallocClearBlockMemoryArray(blkmem, &(*digraph)->successors, nnodes) );
   SCIP_ALLOC( BMSallocClearBlockMemoryArray(blkmem, &(*digraph)->arcdata, nnodes) );
   SCIP_ALLOC( BMSallocClearBlockMemoryArray(blkmem, &(*digraph)->successorssize, nnodes) );
   SCIP_ALLOC( BMSallocClearBlockMemoryArray(blkmem, &(*digraph)->nsuccessors, nnodes) );
   SCIP_ALLOC( BMSallocClearBlockMemoryArray(blkmem, &(*digraph)->nodedata, nnodes) );

   /* store number of nodes */
   (*digraph)->nnodes = nnodes;

   /* at the beginning, no components are stored */
   (*digraph)->blkmem = blkmem;
   (*digraph)->ncomponents = 0;
   (*digraph)->componentstartsize = 0;
   (*digraph)->components = NULL;
   (*digraph)->componentstarts = NULL;

   return SCIP_OKAY;
}

/** resize directed graph structure */
SCIP_RETCODE SCIPdigraphResize(
   SCIP_DIGRAPH*         digraph,            /**< directed graph */
   int                   nnodes              /**< new number of nodes */
   )
{
   int n;
   assert(digraph != NULL);
   assert(digraph->blkmem != NULL);

   /* check if the digraph has already a proper size */
   if( nnodes <= digraph->nnodes )
      return SCIP_OKAY;

   /* reallocate memory for increasing the arrays storing arcs and data */
   SCIP_ALLOC( BMSreallocBlockMemoryArray(digraph->blkmem, &digraph->successors, digraph->nnodes, nnodes) );
   SCIP_ALLOC( BMSreallocBlockMemoryArray(digraph->blkmem, &digraph->arcdata, digraph->nnodes, nnodes) );
   SCIP_ALLOC( BMSreallocBlockMemoryArray(digraph->blkmem, &digraph->successorssize, digraph->nnodes, nnodes) );
   SCIP_ALLOC( BMSreallocBlockMemoryArray(digraph->blkmem, &digraph->nsuccessors, digraph->nnodes, nnodes) );
   SCIP_ALLOC( BMSreallocBlockMemoryArray(digraph->blkmem, &digraph->nodedata, digraph->nnodes, nnodes) );

   /* initialize the new node data structures */
   for( n = digraph->nnodes; n < nnodes; ++n )
   {
      digraph->nodedata[n] = NULL;
      digraph->arcdata[n] = NULL;
      digraph->successors[n] = NULL;
      digraph->successorssize[n] = 0;
      digraph->nsuccessors[n] = 0;
   }

   /* store the new number of nodes */
   digraph->nnodes = nnodes;

   return SCIP_OKAY;
}

/** copies directed graph structure
 *
 *  @note The data in nodedata is copied verbatim. This possibly has to be adapted by the user.
 */
SCIP_RETCODE SCIPdigraphCopy(
   SCIP_DIGRAPH**        targetdigraph,      /**< pointer to store the copied directed graph */
   SCIP_DIGRAPH*         sourcedigraph,      /**< source directed graph */
   BMS_BLKMEM*           targetblkmem        /**< block memory to store the target block memory, or NULL to use the same
                                              *   the same block memory as used for the \p sourcedigraph */
   )
{
   int ncomponents;
   int nnodes;
   int i;

   assert(sourcedigraph != NULL);
   assert(targetdigraph != NULL);

   /* use the source digraph block memory if not specified otherwise */
   if( targetblkmem == NULL )
      targetblkmem = sourcedigraph->blkmem;

   assert(targetblkmem != NULL);

   SCIP_ALLOC( BMSallocBlockMemory(targetblkmem, targetdigraph) );

   nnodes = sourcedigraph->nnodes;
   ncomponents = sourcedigraph->ncomponents;
   (*targetdigraph)->nnodes = nnodes;
   (*targetdigraph)->ncomponents = ncomponents;
   (*targetdigraph)->blkmem = targetblkmem;

   /* copy arcs and data */
   SCIP_ALLOC( BMSallocClearBlockMemoryArray(targetblkmem, &(*targetdigraph)->successors, nnodes) );
   SCIP_ALLOC( BMSallocClearBlockMemoryArray(targetblkmem, &(*targetdigraph)->arcdata, nnodes) );
   SCIP_ALLOC( BMSallocClearBlockMemoryArray(targetblkmem, &(*targetdigraph)->nodedata, nnodes) );

   /* copy lists of successors and arc data */
   for( i = 0; i < nnodes; ++i )
   {
      if( sourcedigraph->nsuccessors[i] > 0 )
      {
         assert(sourcedigraph->successors[i] != NULL);
         assert(sourcedigraph->arcdata[i] != NULL);

<<<<<<< HEAD
         SCIP_ALLOC( BMSduplicateBlockMemoryArray(targetblkmem, &((*targetdigraph)->successors[i]), \
               sourcedigraph->successors[i], sourcedigraph->nsuccessors[i]) ); /*lint !e866*/
         SCIP_ALLOC( BMSduplicateBlockMemoryArray(targetblkmem, &((*targetdigraph)->arcdata[i]), \
=======
         SCIP_ALLOC( BMSduplicateMemoryArray(&((*targetdigraph)->successors[i]), /*lint !e866*/
               sourcedigraph->successors[i], sourcedigraph->nsuccessors[i]) ); /*lint !e866*/
         SCIP_ALLOC( BMSduplicateMemoryArray(&((*targetdigraph)->arcdata[i]), /*lint !e866*/
>>>>>>> efb8799c
               sourcedigraph->arcdata[i], sourcedigraph->nsuccessors[i]) ); /*lint !e866*/
      }
      /* copy node data - careful if these are pointers to some information -> need to be copied by hand */
      (*targetdigraph)->nodedata[i] = sourcedigraph->nodedata[i];
   }

   /* use nsuccessors as size to save memory */
   SCIP_ALLOC( BMSduplicateBlockMemoryArray(targetblkmem, &(*targetdigraph)->successorssize, sourcedigraph->nsuccessors, nnodes) );
   SCIP_ALLOC( BMSduplicateBlockMemoryArray(targetblkmem, &(*targetdigraph)->nsuccessors, sourcedigraph->nsuccessors, nnodes) );

   /* copy component data */
   if( ncomponents > 0 )
   {
      SCIP_ALLOC( BMSduplicateBlockMemoryArray(targetblkmem, &(*targetdigraph)->components, sourcedigraph->components, \
            sourcedigraph->componentstarts[ncomponents]) );
<<<<<<< HEAD
      SCIP_ALLOC( BMSduplicateBlockMemoryArray(targetblkmem, &(*targetdigraph)->componentstarts, \
            sourcedigraph->componentstarts,ncomponents + 1) ); /*lint !e776*/
=======
      SCIP_ALLOC( BMSduplicateMemoryArray(&(*targetdigraph)->componentstarts,
            sourcedigraph->componentstarts, ncomponents + 1) ); /*lint !e776*/
>>>>>>> efb8799c
      (*targetdigraph)->componentstartsize = ncomponents + 1;
   }
   else
   {
      (*targetdigraph)->components = NULL;
      (*targetdigraph)->componentstarts = NULL;
      (*targetdigraph)->componentstartsize = 0;
   }

   return SCIP_OKAY;
}

/** sets the sizes of the successor lists for the nodes in a directed graph and allocates memory for the lists */
SCIP_RETCODE SCIPdigraphSetSizes(
   SCIP_DIGRAPH*         digraph,            /**< directed graph */
   int*                  sizes               /**< sizes of the successor lists */
   )
{
   int i;
   BMS_BLKMEM* blkmem;

   assert(digraph != NULL);
   assert(digraph->nnodes > 0);
   blkmem = digraph->blkmem;

   for( i = 0; i < digraph->nnodes; ++i )
   {
      SCIP_ALLOC( BMSallocBlockMemoryArray(blkmem, &digraph->successors[i], sizes[i]) ); /*lint !e866*/
      SCIP_ALLOC( BMSallocBlockMemoryArray(blkmem, &digraph->arcdata[i], sizes[i]) ); /*lint !e866*/
      digraph->successorssize[i] = sizes[i];
      digraph->nsuccessors[i] = 0;
   }

   return SCIP_OKAY;
}

/** frees given directed graph structure */
void SCIPdigraphFree(
   SCIP_DIGRAPH**        digraph             /**< pointer to the directed graph */
   )
{
   int i;
   BMS_BLKMEM* blkmem;
   SCIP_DIGRAPH* digraphptr;

   assert(digraph != NULL);
   assert(*digraph != NULL);
   assert((*digraph)->blkmem != NULL);

   blkmem = (*digraph)->blkmem;
   digraphptr = *digraph;

   /* free arrays storing the successor nodes and arc data */
   for( i = digraphptr->nnodes - 1; i >= 0; --i )
   {
      BMSfreeBlockMemoryArrayNull(blkmem, &digraphptr->successors[i], digraphptr->successorssize[i]);
      BMSfreeBlockMemoryArrayNull(blkmem, &digraphptr->arcdata[i], digraphptr->successorssize[i]);
   }

   /* free components structure */
   SCIPdigraphFreeComponents(digraphptr);
   assert(digraphptr->ncomponents == 0);
   assert(digraphptr->componentstartsize == 0);
   assert(digraphptr->components == NULL);
   assert(digraphptr->componentstarts == NULL);

   /* free directed graph data structure */
   BMSfreeBlockMemoryArray(blkmem, &digraphptr->nodedata, digraphptr->nnodes);
   BMSfreeBlockMemoryArray(blkmem, &digraphptr->successorssize, digraphptr->nnodes);
   BMSfreeBlockMemoryArray(blkmem, &digraphptr->nsuccessors, digraphptr->nnodes);
   BMSfreeBlockMemoryArray(blkmem, &digraphptr->successors, digraphptr->nnodes);
   BMSfreeBlockMemoryArray(blkmem, &digraphptr->arcdata, digraphptr->nnodes);

   BMSfreeBlockMemory(blkmem, digraph);
}

#define STARTSUCCESSORSSIZE 5

/** ensures that successors array of one node in a directed graph is big enough */
static
SCIP_RETCODE ensureSuccessorsSize(
   SCIP_DIGRAPH*         digraph,            /**< directed graph */
   int                   idx,                /**< index for which the size is ensured */
   int                   newsize             /**< needed size */
   )
{
   BMS_BLKMEM* blkmem;

   assert(digraph != NULL);
   assert(digraph->blkmem != NULL);
   assert(idx >= 0);
   assert(idx < digraph->nnodes);
   assert(newsize > 0);
   assert(digraph->successorssize[idx] == 0 || digraph->successors[idx] != NULL);
   assert(digraph->successorssize[idx] == 0 || digraph->arcdata[idx] != NULL);

   blkmem = digraph->blkmem;

   /* check whether array is big enough, and realloc, if needed */
   if( newsize > digraph->successorssize[idx] )
   {
      if( digraph->successors[idx] == NULL )
      {
         assert(digraph->arcdata[idx] == NULL);
         digraph->successorssize[idx] = STARTSUCCESSORSSIZE;
         SCIP_ALLOC( BMSallocBlockMemoryArray(blkmem, &digraph->successors[idx], digraph->successorssize[idx]) ); /*lint !e866*/
         SCIP_ALLOC( BMSallocBlockMemoryArray(blkmem, &digraph->arcdata[idx], digraph->successorssize[idx]) ); /*lint !e866*/
      }
      else
      {
         newsize = MAX(newsize, 2 * digraph->successorssize[idx]);
         assert(digraph->arcdata[idx] != NULL);
         SCIP_ALLOC( BMSreallocBlockMemoryArray(blkmem, &digraph->successors[idx], digraph->successorssize[idx], newsize) ); /*lint !e866*/
         SCIP_ALLOC( BMSreallocBlockMemoryArray(blkmem, &digraph->arcdata[idx], digraph->successorssize[idx], newsize) ); /*lint !e866*/
         digraph->successorssize[idx] = newsize;
      }
   }

   assert(newsize <= digraph->successorssize[idx]);

   return SCIP_OKAY;
}

/** add (directed) arc and a related data to the directed graph structure
 *
 *  @note if the arc is already contained, it is added a second time
 */
SCIP_RETCODE SCIPdigraphAddArc(
   SCIP_DIGRAPH*         digraph,            /**< directed graph */
   int                   startnode,          /**< start node of the arc */
   int                   endnode,            /**< start node of the arc */
   void*                 data                /**< data that should be stored for the arc; or NULL */
   )
{
   assert(digraph != NULL);
   assert(startnode >= 0);
   assert(endnode >= 0);
   assert(startnode < digraph->nnodes);
   assert(endnode < digraph->nnodes);

   SCIP_CALL( ensureSuccessorsSize(digraph, startnode, digraph->nsuccessors[startnode] + 1) );

   /* add arc */
   digraph->successors[startnode][digraph->nsuccessors[startnode]] = endnode;
   digraph->arcdata[startnode][digraph->nsuccessors[startnode]] = data;
   digraph->nsuccessors[startnode]++;

   return SCIP_OKAY;
}

/** add (directed) arc to the directed graph structure, if it is not contained, yet
 *
 * @note if there already exists an arc from startnode to endnode, the new arc is not added,
 *       even if its data is different
 */
SCIP_RETCODE SCIPdigraphAddArcSafe(
   SCIP_DIGRAPH*         digraph,            /**< directed graph */
   int                   startnode,          /**< start node of the arc */
   int                   endnode,            /**< start node of the arc */
   void*                 data                /**< data that should be stored for the arc; or NULL */
   )
{
   int nsuccessors;
   int i;

   assert(digraph != NULL);
   assert(startnode >= 0);
   assert(endnode >= 0);
   assert(startnode < digraph->nnodes);
   assert(endnode < digraph->nnodes);

   nsuccessors = digraph->nsuccessors[startnode];

   /* search for the arc in existing arcs */
   for( i = 0; i < nsuccessors; ++i )
      if( digraph->successors[startnode][i] == endnode )
         return SCIP_OKAY;

   SCIP_CALL( ensureSuccessorsSize(digraph, startnode, nsuccessors + 1) );

   /* add arc */
   digraph->successors[startnode][nsuccessors] = endnode;
   digraph->arcdata[startnode][nsuccessors] = data;
   ++(digraph->nsuccessors[startnode]);

   return SCIP_OKAY;
}

/** sets the number of successors to a given value */
SCIP_RETCODE SCIPdigraphSetNSuccessors(
   SCIP_DIGRAPH*         digraph,            /**< directed graph */
   int                   node,               /**< node for which the number of successors has to be changed */
   int                   nsuccessors         /**< new number of successors */
   )
{
   assert(digraph != NULL);
   assert(node >= 0);
   assert(node < digraph->nnodes);

   digraph->nsuccessors[node] = nsuccessors;

   return SCIP_OKAY;
}

/** returns the number of nodes of the given digraph */
int SCIPdigraphGetNNodes(
   SCIP_DIGRAPH*         digraph             /**< directed graph */
   )
{
   assert(digraph != NULL);

   return digraph->nnodes;
}

/** returns the node data, or NULL if no data exist */
void* SCIPdigraphGetNodeData(
   SCIP_DIGRAPH*         digraph,            /**< directed graph */
   int                   node                /**< node for which the node data is returned */
   )
{
   assert(digraph != NULL);
   assert(node >= 0);
   assert(node < digraph->nnodes);

   return digraph->nodedata[node];
}

/** sets the node data
 *
 *  @note The old user pointer is not freed. This has to be done by the user
 */
void SCIPdigraphSetNodeData(
   SCIP_DIGRAPH*         digraph,            /**< directed graph */
   void*                 dataptr,            /**< user node data pointer, or NULL */
   int                   node                /**< node for which the node data is returned */
   )
{
   assert(digraph != NULL);
   assert(node >= 0);
   assert(node < digraph->nnodes);

   digraph->nodedata[node] = dataptr;
}

/** returns the total number of arcs in the given digraph */
int SCIPdigraphGetNArcs(
   SCIP_DIGRAPH*         digraph             /**< directed graph */
   )
{
   int i;
   int narcs;

   assert(digraph != NULL);

   /* count number of arcs */
   narcs = 0;
   for( i = 0; i < digraph->nnodes; ++i )
      narcs += digraph->nsuccessors[i];

   return narcs;
}

/** returns the number of successor nodes of the given node */
int SCIPdigraphGetNSuccessors(
   SCIP_DIGRAPH*         digraph,            /**< directed graph */
   int                   node                /**< node for which the number of outgoing arcs is returned */
   )
{
   assert(digraph != NULL);
   assert(node >= 0);
   assert(node < digraph->nnodes);
   assert(digraph->nsuccessors[node] >= 0);
   assert(digraph->nsuccessors[node] <= digraph->successorssize[node]);

   return digraph->nsuccessors[node];
}

/** returns the array of indices of the successor nodes; this array must not be changed from outside */
int* SCIPdigraphGetSuccessors(
   SCIP_DIGRAPH*         digraph,            /**< directed graph */
   int                   node                /**< node for which the array of outgoing arcs is returned */
   )
{
   assert(digraph != NULL);
   assert(node >= 0);
   assert(node < digraph->nnodes);
   assert(digraph->nsuccessors[node] >= 0);
   assert(digraph->nsuccessors[node] <= digraph->successorssize[node]);
   assert((digraph->nsuccessors[node] == 0) || (digraph->successors[node] != NULL));

   return digraph->successors[node];
}

/** returns the array of data corresponding to the arcs originating at the given node, or NULL if no data exist; this
 *  array must not be changed from outside
 */
void** SCIPdigraphGetSuccessorsData(
   SCIP_DIGRAPH*         digraph,            /**< directed graph */
   int                   node                /**< node for which the data corresponding to the outgoing arcs is returned */
   )
{
   assert(digraph != NULL);
   assert(node >= 0);
   assert(node < digraph->nnodes);
   assert(digraph->nsuccessors[node] >= 0);
   assert(digraph->nsuccessors[node] <= digraph->successorssize[node]);
   assert(digraph->arcdata != NULL);

   return digraph->arcdata[node];
}

/** performs depth-first-search in the given directed graph from the given start node */
static
void depthFirstSearch(
   SCIP_DIGRAPH*         digraph,            /**< directed graph */
   int                   startnode,          /**< node to start the depth-first-search */
   SCIP_Bool*            visited,            /**< array to store for each node, whether it was already visited */
   int*                  dfsstack,           /**< array of size number of nodes to store the stack;
                                              *   only needed for performance reasons */
   int*                  stackadjvisited,    /**< array of size number of nodes to store the number of adjacent nodes already visited
                                              *   for each node on the stack; only needed for performance reasons */
   int*                  dfsnodes,           /**< array of nodes that can be reached starting at startnode, in reverse dfs order */
   int*                  ndfsnodes           /**< pointer to store number of nodes that can be reached starting at startnode */
   )
{
   int stackidx;

   assert(digraph != NULL);
   assert(startnode >= 0);
   assert(startnode < digraph->nnodes);
   assert(visited != NULL);
   assert(visited[startnode] == FALSE);
   assert(dfsstack != NULL);
   assert(dfsnodes != NULL);
   assert(ndfsnodes != NULL);

   /* put start node on the stack */
   dfsstack[0] = startnode;
   stackadjvisited[0] = 0;
   stackidx = 0;

   while( stackidx >= 0 )
   {
      int currnode;
      int sadv;

      /* get next node from stack */
      currnode = dfsstack[stackidx];

      sadv = stackadjvisited[stackidx];
      assert( 0 <= sadv && sadv <= digraph->nsuccessors[currnode] );

      /* mark current node as visited */
      assert( visited[currnode] == (sadv > 0) );
      visited[currnode] = TRUE;

      /* iterate through the successor list until we reach unhandled node */
      while( sadv < digraph->nsuccessors[currnode] && visited[digraph->successors[currnode][sadv]] )
         ++sadv;

      /* the current node was completely handled, remove it from stack */
      if( sadv == digraph->nsuccessors[currnode] )
      {
         --stackidx;

         /* store node in the sorted nodes array */
         dfsnodes[(*ndfsnodes)++] = currnode;
      }
      /* handle next unhandled successor node */
      else
      {
         assert( ! visited[digraph->successors[currnode][sadv]] );

         /* store current stackadjvisted index */
         stackadjvisited[stackidx] = sadv + 1;

         /* put the successor node onto the stack */
         ++stackidx;
         dfsstack[stackidx] = digraph->successors[currnode][sadv];
         stackadjvisited[stackidx] = 0;
         assert( stackidx < digraph->nnodes );
      }
   }
}

/** Compute undirected connected components on the given graph.
 *
 *  @note For each arc, its reverse is added, so the graph does not need to be the directed representation of an
 *        undirected graph.
 */
SCIP_RETCODE SCIPdigraphComputeUndirectedComponents(
   SCIP_DIGRAPH*         digraph,            /**< directed graph */
   int                   minsize,            /**< all components with less nodes are ignored */
   int*                  components,         /**< array with as many slots as there are nodes in the directed graph
                                              *   to store for each node the component to which it belongs
                                              *   (components are numbered 0 to ncomponents - 1); or NULL, if components
                                              *   are accessed one-by-one using SCIPdigraphGetComponent() */
   int*                  ncomponents         /**< pointer to store the number of components; or NULL, if the
                                              *   number of components is accessed by SCIPdigraphGetNComponents() */
   )
{
   BMS_BLKMEM* blkmem;
   SCIP_Bool* visited;
   int* ndirectedsuccessors;
   int* stackadjvisited;
   int* dfsstack;
   int ndfsnodes;
   int compstart;
   int v;
   int i;
   int j;

   SCIP_RETCODE retcode = SCIP_OKAY;

   assert(digraph != NULL);
   assert(digraph->nnodes > 0);
   assert(digraph->blkmem != NULL);

   blkmem = digraph->blkmem;

   /* first free the old components */
   if( digraph->ncomponents > 0 )
   {
      SCIPdigraphFreeComponents(digraph);
   }

   digraph->ncomponents = 0;
   digraph->componentstartsize = 10;

   /* storage to hold components is stored in block memory */
   SCIP_ALLOC( BMSallocBlockMemoryArray(blkmem, &digraph->components, digraph->nnodes) );
   SCIP_ALLOC( BMSallocBlockMemoryArray(blkmem, &digraph->componentstarts, digraph->componentstartsize) );

   /* allocate temporary arrays */
   SCIP_ALLOC_TERMINATE( retcode, BMSallocClearMemoryArray(&visited, digraph->nnodes), TERMINATE );
   SCIP_ALLOC_TERMINATE( retcode, BMSallocMemoryArray(&dfsstack, digraph->nnodes), TERMINATE );
   SCIP_ALLOC_TERMINATE( retcode, BMSallocMemoryArray(&stackadjvisited, digraph->nnodes), TERMINATE );
   SCIP_ALLOC_TERMINATE( retcode, BMSallocMemoryArray(&ndirectedsuccessors, digraph->nnodes), TERMINATE );

   digraph->componentstarts[0] = 0;

   /* store the number of directed arcs per node */
   BMScopyMemoryArray(ndirectedsuccessors, digraph->nsuccessors, digraph->nnodes);

   /* add reverse arcs to the graph */
   for( i = digraph->nnodes - 1; i >= 0; --i )
   {
      for( j = 0; j < ndirectedsuccessors[i]; ++j )
      {
         SCIP_CALL_TERMINATE( retcode, SCIPdigraphAddArc(digraph, digraph->successors[i][j], i, NULL), TERMINATE );
      }
   }

   for( v = 0; v < digraph->nnodes; ++v )
   {
      if( visited[v] )
         continue;

      compstart = digraph->componentstarts[digraph->ncomponents];
      ndfsnodes = 0;
      depthFirstSearch(digraph, v, visited, dfsstack, stackadjvisited,
         &digraph->components[compstart], &ndfsnodes);

      /* forget about this component if it is too small */
      if( ndfsnodes >= minsize )
      {
         digraph->ncomponents++;

         /* enlarge componentstartsize array, if needed */
         if( digraph->ncomponents >= digraph->componentstartsize )
         {
            int newsize;

            newsize = 2 * digraph->componentstartsize;
            assert(digraph->ncomponents < newsize);

            SCIP_ALLOC_TERMINATE( retcode, BMSreallocBlockMemoryArray(blkmem, &digraph->componentstarts, digraph->componentstartsize, newsize), TERMINATE );
            digraph->componentstartsize = newsize;
         }
         digraph->componentstarts[digraph->ncomponents] = compstart + ndfsnodes;

         /* store component number for contained nodes if array was given */
         if( components != NULL )
         {
            for( i = digraph->componentstarts[digraph->ncomponents] - 1; i >= compstart; --i )
            {
               components[digraph->components[i]] = digraph->ncomponents - 1;
            }
         }
      }
   }

   /* restore the number of directed arcs per node */
   BMScopyMemoryArray(digraph->nsuccessors, ndirectedsuccessors, digraph->nnodes);
   BMSclearMemoryArray(visited, digraph->nnodes);

   /* return number of components, if the pointer was given */
   if( ncomponents != NULL )
      (*ncomponents) = digraph->ncomponents;

TERMINATE:
   if( retcode != SCIP_OKAY )
   {
      SCIPdigraphFreeComponents(digraph);
   }
   BMSfreeMemoryArrayNull(&ndirectedsuccessors);
   BMSfreeMemoryArrayNull(&stackadjvisited);
   BMSfreeMemoryArrayNull(&dfsstack);
   BMSfreeMemoryArrayNull(&visited);

   return retcode;
}

/** Performs an (almost) topological sort on the undirected components of the given directed graph. The undirected
 *  components should be computed before using SCIPdigraphComputeUndirectedComponents().
 *
 *  @note In general a topological sort is not unique.  Note, that there might be directed cycles, that are randomly
 *        broken, which is the reason for having only almost topologically sorted arrays.
 */
SCIP_RETCODE SCIPdigraphTopoSortComponents(
   SCIP_DIGRAPH*         digraph             /**< directed graph */
   )
{
   SCIP_Bool* visited;
   int* comps;
   int* compstarts;
   int* stackadjvisited;
   int* dfsstack;
   int* dfsnodes;
   int ndfsnodes;
   int ncomps;
   int i;
   int j;
   int k;
   int endidx;

   assert(digraph != NULL);

   ncomps = digraph->ncomponents;
   comps = digraph->components;
   compstarts = digraph->componentstarts;

   SCIP_ALLOC( BMSallocClearMemoryArray(&visited, digraph->nnodes) );
   SCIP_ALLOC( BMSallocMemoryArray(&dfsnodes, digraph->nnodes) );
   SCIP_ALLOC( BMSallocMemoryArray(&dfsstack, digraph->nnodes) );
   SCIP_ALLOC( BMSallocMemoryArray(&stackadjvisited, digraph->nnodes) );

   /* sort the components (almost) topologically */
   for( i = 0; i < ncomps; ++i )
   {
      endidx = compstarts[i+1] - 1;
      ndfsnodes = 0;
      for( j = compstarts[i]; j < compstarts[i+1]; ++j )
      {
         if( visited[comps[j]] )
            continue;

         /* perform depth first search, nodes visited in this call are appended to the list dfsnodes in reverse
          * dfs order, after the nodes already contained;
          * so at every point in time, the nodes in dfsnode are in reverse (almost) topological order
          */
         depthFirstSearch(digraph, comps[j], visited, dfsstack, stackadjvisited, dfsnodes, &ndfsnodes);
      }
      assert(endidx - ndfsnodes == compstarts[i] - 1);

      /* copy reverse (almost) topologically sorted array of nodes reached by the dfs searches;
       * reverse their order to get an (almost) topologically sort
       */
      for( k = 0; k < ndfsnodes; ++k )
      {
         digraph->components[endidx - k] = dfsnodes[k];
      }
   }

   BMSfreeMemoryArray(&stackadjvisited);
   BMSfreeMemoryArray(&dfsstack);
   BMSfreeMemoryArray(&dfsnodes);
   BMSfreeMemoryArray(&visited);

   return SCIP_OKAY;
}

/** returns the number of previously computed undirected components for the given directed graph */
int SCIPdigraphGetNComponents(
   SCIP_DIGRAPH*         digraph             /**< directed graph */
   )
{
   assert(digraph != NULL);
   assert(digraph->componentstartsize > 0); /* components should have been computed */

   return digraph->ncomponents;
}

/** Returns the previously computed undirected component of the given number for the given directed graph.
 *  If the components were sorted using SCIPdigraphTopoSortComponents(), the component is (almost) topologically sorted.
 */
void SCIPdigraphGetComponent(
   SCIP_DIGRAPH*         digraph,            /**< directed graph */
   int                   compidx,            /**< number of the component to return */
   int**                 nodes,              /**< pointer to store the nodes in the component; or NULL, if not needed */
   int*                  nnodes              /**< pointer to store the number of nodes in the component;
                                              *   or NULL, if not needed */
   )
{
   assert(digraph != NULL);
   assert(compidx >= 0);
   assert(compidx < digraph->ncomponents);
   assert(nodes != NULL || nnodes != NULL);

   if( nodes != NULL )
      (*nodes) = &(digraph->components[digraph->componentstarts[compidx]]);
   if( nnodes != NULL )
      (*nnodes) = digraph->componentstarts[compidx + 1] - digraph->componentstarts[compidx];
}

/* Performs Tarjan's algorithm for a given directed graph to obtain the strongly connected components
 * which are reachable from a given node.
 */
static
void tarjan(
   SCIP_DIGRAPH*         digraph,            /**< directed graph */
   int                   v,                  /**< node to start the algorithm */
   int*                  lowlink,            /**< array to store lowlink values */
   int*                  dfsidx,             /**< array to store dfs indices */
   int*                  stack,              /**< array to store a stack */
   int*                  stacksize,          /**< pointer to store the size of the stack */
   SCIP_Bool*            unprocessed,        /**< array to store which node is unprocessed yet */
   SCIP_Bool*            nodeinstack,        /**< array to store which nodes are in the stack */
   int*                  maxdfs,             /**< pointer to store index for DFS */
   int*                  strongcomponents,   /**< array to store for each node the strongly connected
                                              *   component to which it belongs (components are
                                              *   numbered 0 to nstrongcomponents - 1); */
   int*                  nstrongcomponents,  /**< pointer to store the number of computed components so far */
   int*                  strongcompstartidx, /**< array to store the start index of the computed components */
   int*                  nstorednodes        /**< pointer to store the number of already stored nodes */
   )
{
   int i;

   assert(digraph != NULL);
   assert(v >= 0);
   assert(v < digraph->nnodes);
   assert(lowlink != NULL);
   assert(dfsidx != NULL);
   assert(stack != NULL);
   assert(stacksize != NULL);
   assert(*stacksize >= 0);
   assert(*stacksize < digraph->nnodes);
   assert(unprocessed != NULL);
   assert(nodeinstack != NULL);
   assert(maxdfs != NULL);
   assert(strongcomponents != NULL);
   assert(nstrongcomponents != NULL);
   assert(strongcompstartidx != NULL);
   assert(nstorednodes != NULL);
   assert(*nstorednodes >= 0 && *nstorednodes < digraph->nnodes);

   dfsidx[v] = *maxdfs;
   lowlink[v] = *maxdfs;
   *maxdfs += 1;

   /* add v to the stack */
   stack[*stacksize] = v;
   *stacksize += 1;
   nodeinstack[v] = TRUE;

   /* mark v as processed */
   unprocessed[v] = FALSE;

   for( i = 0; i < digraph->nsuccessors[v]; ++i )
   {
      int w;

      /* edge (v,w) */
      w = digraph->successors[v][i];

      if( unprocessed[w] )
      {
         tarjan(digraph, w, lowlink, dfsidx, stack, stacksize, unprocessed, nodeinstack, maxdfs, strongcomponents,
               nstrongcomponents, strongcompstartidx, nstorednodes);

         assert(lowlink[v] >= 0 && lowlink[v] < digraph->nnodes);
         assert(lowlink[w] >= 0 && lowlink[w] < digraph->nnodes);

         /* update lowlink */
         lowlink[v] = MIN(lowlink[v], lowlink[w]);
      }
      else if( nodeinstack[w] )
      {
         assert(lowlink[v] >= 0 && lowlink[v] < digraph->nnodes);
         assert(dfsidx[w] >= 0 && dfsidx[w] < digraph->nnodes);

         /* update lowlink */
         lowlink[v] = MIN(lowlink[v], dfsidx[w]);
      }
   }

   /* found a root of a strong component */
   if( lowlink[v] == dfsidx[v] )
   {
      int w;

      strongcompstartidx[*nstrongcomponents] = *nstorednodes;
      *nstrongcomponents += 1;

      do
      {
         assert(*stacksize > 0);

         /* stack.pop() */
         w = stack[*stacksize - 1];
         *stacksize -= 1;
         nodeinstack[w] = FALSE;

         /* store the node in the corresponding component */
         strongcomponents[*nstorednodes] = w;
         *nstorednodes += 1;
      }
      while( v != w );
   }
}

/** Computes all strongly connected components of an undirected connected component with Tarjan's Algorithm.
 *  The resulting strongly connected components are sorted topologically (starting from the end of the
 *  strongcomponents array).
 *
 *  @note In general a topological sort of the strongly connected components is not unique.
 */
SCIP_RETCODE SCIPdigraphComputeDirectedComponents(
   SCIP_DIGRAPH*         digraph,            /**< directed graph */
   int                   compidx,            /**< number of the undirected connected component */
   int*                  strongcomponents,   /**< array to store the strongly connected components
                                              *   (length >= size of the component) */
   int*                  strongcompstartidx, /**< array to store the start indices of the strongly connected
                                              *   components (length >= size of the component) */
   int*                  nstrongcomponents   /**< pointer to store the number of strongly connected
                                              *   components */
   )
{
   int* lowlink;
   int* dfsidx;
   int* stack;
   int stacksize;
   SCIP_Bool* unprocessed;
   SCIP_Bool* nodeinstack;
   int maxdfs;
   int nstorednodes;
   int i;
   SCIP_RETCODE retcode;

   assert(digraph != NULL);
   assert(compidx >= 0);
   assert(compidx < digraph->ncomponents);
   assert(strongcomponents != NULL);
   assert(strongcompstartidx != NULL);
   assert(nstrongcomponents != NULL);

   retcode = SCIP_OKAY;

   SCIP_ALLOC_TERMINATE( retcode, BMSallocMemoryArray(&lowlink, digraph->nnodes), TERMINATE );
   SCIP_ALLOC_TERMINATE( retcode, BMSallocMemoryArray(&dfsidx, digraph->nnodes), TERMINATE );
   SCIP_ALLOC_TERMINATE( retcode, BMSallocMemoryArray(&stack, digraph->nnodes), TERMINATE );
   SCIP_ALLOC_TERMINATE( retcode, BMSallocMemoryArray(&unprocessed, digraph->nnodes), TERMINATE );
   SCIP_ALLOC_TERMINATE( retcode, BMSallocMemoryArray(&nodeinstack, digraph->nnodes), TERMINATE );

   for( i = 0; i < digraph->nnodes; ++i )
   {
      lowlink[i] = -1;
      dfsidx[i] = -1;
      stack[i] = -1;
      unprocessed[i] = TRUE;
      nodeinstack[i] = FALSE;
   }

   nstorednodes = 0;
   stacksize = 0;
   maxdfs = 0;
   *nstrongcomponents = 0;

   /* iterate over all nodes in the undirected connected component */
   for( i = digraph->componentstarts[compidx]; i < digraph->componentstarts[compidx + 1]; ++i )
   {
      int v;

      v = digraph->components[i];
      assert(v >= 0 && v < digraph->nnodes);

      /* call Tarjan's algorithm for unprocessed nodes */
      if( unprocessed[v] )
      {
         SCIPdebugMessage("apply Tarjan's algorithm for node %d\n", v);
         tarjan(digraph, v, lowlink, dfsidx, stack, &stacksize, unprocessed, nodeinstack, &maxdfs,
               strongcomponents, nstrongcomponents, strongcompstartidx, &nstorednodes);
      }
   }

   /* we should have stored as many nodes as in the undirected connected component */
   assert(nstorednodes == digraph->componentstarts[compidx + 1] - digraph->componentstarts[compidx]);

   /* to simplify the iteration over all strongly connected components */
   assert(*nstrongcomponents < digraph->nnodes + 1);
   strongcompstartidx[*nstrongcomponents] = nstorednodes;

   assert(retcode == SCIP_OKAY);

TERMINATE:
   BMSfreeMemoryArrayNull(&lowlink);
   BMSfreeMemoryArrayNull(&dfsidx);
   BMSfreeMemoryArrayNull(&stack);
   BMSfreeMemoryArrayNull(&unprocessed);
   BMSfreeMemoryArrayNull(&nodeinstack);

   return retcode;
}

/** frees the component information for the given directed graph */
void SCIPdigraphFreeComponents(
   SCIP_DIGRAPH*         digraph             /**< directed graph */
   )
{
   BMS_BLKMEM* blkmem;

   assert(digraph != NULL);
   assert(digraph->blkmem != NULL);

   blkmem = digraph->blkmem;

   /* free components structure */
   if( digraph->componentstartsize > 0 )
   {
      BMSfreeBlockMemoryArray(blkmem, &digraph->componentstarts, digraph->componentstartsize);
      BMSfreeBlockMemoryArray(blkmem, &digraph->components, digraph->nnodes);
      digraph->components = NULL;
      digraph->componentstarts = NULL;
      digraph->ncomponents = 0;
      digraph->componentstartsize = 0;
   }
#ifndef NDEBUG
   else
   {
      assert(digraph->components == NULL);
      assert(digraph->componentstarts == NULL);
      assert(digraph->ncomponents == 0);
   }
#endif
}

/** output of the given directed graph via the given message handler */
void SCIPdigraphPrint(
   SCIP_DIGRAPH*         digraph,            /**< directed graph */
   SCIP_MESSAGEHDLR*     messagehdlr,        /**< message handler */
   FILE*                 file                /**< output file (or NULL for standard output) */
   )
{
   int n;

   for( n = 0; n < digraph->nnodes; ++n )
   {
      int* successors;
      int nsuccessors;
      int m;

      nsuccessors = digraph->nsuccessors[n];
      successors = digraph->successors[n];

      SCIPmessageFPrintInfo(messagehdlr, file, "node %d --> ", n);

      for( m = 0; m < nsuccessors ; ++m )
      {
         if( m == 0 )
         {
            SCIPmessageFPrintInfo(messagehdlr, file, "%d", successors[m]);
         }
         else
         {
            SCIPmessageFPrintInfo(messagehdlr, file, ", %d", successors[m]);
         }
      }
      SCIPmessageFPrintInfo(messagehdlr, file, "\n");
   }
}

/** prints the given directed graph structure in GML format into the given file */
void SCIPdigraphPrintGml(
   SCIP_DIGRAPH*         digraph,            /**< directed graph */
   FILE*                 file                /**< file to write to */
   )
{
   int n;

   /* write GML format opening */
   SCIPgmlWriteOpening(file, TRUE);

   /* write all nodes of the graph */
   for( n = 0; n < digraph->nnodes; ++n )
   {
      char label[SCIP_MAXSTRLEN];

      (void)SCIPsnprintf(label, SCIP_MAXSTRLEN, "%d", n);
      SCIPgmlWriteNode(file, (unsigned int)n, label, "circle", NULL, NULL);
   }

   /* write all edges */
   for( n = 0; n < digraph->nnodes; ++n )
   {
      int* successors;
      int nsuccessors;
      int m;

      nsuccessors = digraph->nsuccessors[n];
      successors = digraph->successors[n];

      for( m = 0; m < nsuccessors; ++m )
      {
         SCIPgmlWriteArc(file, (unsigned int)n, (unsigned int)successors[m], NULL, NULL);
      }
   }
   /* write GML format closing */
   SCIPgmlWriteClosing(file);
}

/** output of the given directed graph via the given message handler */
void SCIPdigraphPrintComponents(
   SCIP_DIGRAPH*         digraph,            /**< directed graph */
   SCIP_MESSAGEHDLR*     messagehdlr,        /**< message handler */
   FILE*                 file                /**< output file (or NULL for standard output) */
   )
{
   int c;
   int i;

   for( c = 0; c < digraph->ncomponents; ++c )
   {
      int start = digraph->componentstarts[c];
      int end =  digraph->componentstarts[c+1];

      SCIPmessageFPrintInfo(messagehdlr, file, "Components %d --> ", c);

      for( i = start; i < end; ++i )
      {
         if( i == start )
         {
            SCIPmessageFPrintInfo(messagehdlr, file, "%d", digraph->components[i]);
         }
         else
         {
            SCIPmessageFPrintInfo(messagehdlr, file, ", %d", digraph->components[i]);
         }
      }
      SCIPmessageFPrintInfo(messagehdlr, file, "\n");
   }
}

/*
 * Binary tree
 */

/** creates a node for a binary tree */
static
SCIP_RETCODE btnodeCreateEmpty(
   SCIP_BT*              tree,               /**< binary tree */
   SCIP_BTNODE**         node                /**< pointer to store the created node */
   )
{
   SCIP_ALLOC( BMSallocBlockMemory(tree->blkmem, node) );

   (*node)->parent = NULL;
   (*node)->left = NULL;
   (*node)->right = NULL;
   (*node)->dataptr = NULL;

   return SCIP_OKAY;
}

/** creates a tree node with (optinal) user data */
SCIP_RETCODE SCIPbtnodeCreate(
   SCIP_BT*              tree,               /**< binary tree */
   SCIP_BTNODE**         node,               /**< pointer to store the created node */
   void*                 dataptr             /**< user node data pointer, or NULL */
   )
{
   assert(tree != NULL);
   assert(node != NULL);

   SCIP_CALL( btnodeCreateEmpty(tree, node) );

   assert((*node)->parent == NULL);
   assert((*node)->left == NULL);
   assert((*node)->right == NULL);

   /* initialize user data */
   (*node)->dataptr = dataptr;

   return SCIP_OKAY;
}

/** frees a tree leaf */
static
void btnodeFreeLeaf(
   SCIP_BT*              tree,               /**< binary tree */
   SCIP_BTNODE**         node                /**< pointer to node which has to be freed */
   )
{
   assert(tree != NULL);
   assert(node != NULL);
   assert(*node != NULL);

   assert((*node)->left == NULL);
   assert((*node)->right == NULL);

#if 0
   /* remove reference from parent node */
   if( (*node)->parent != NULL )
   {
      assert(*node != NULL);

      assert((*node)->parent->left == *node || ((*node)->parent->right == *node));

      if( (*node)->parent->left == *node )
      {
         (*node)->parent->left = NULL;
      }
      else
      {
         assert((*node)->parent->right == *node);
         (*node)->parent->right = NULL;
      }
   }
#endif

   assert(*node != NULL);
   BMSfreeBlockMemory(tree->blkmem, node);
   assert(*node == NULL);
}

/** frees the node including the rooted subtree
 *
 *  @note The user pointer (object) is not freed. If needed, it has to be done by the user.
 */
void SCIPbtnodeFree(
   SCIP_BT*              tree,               /**< binary tree */
   SCIP_BTNODE**         node                /**< node to be freed */
   )
{
   assert(tree != NULL);
   assert(node != NULL);
   assert(*node != NULL);

   if( (*node)->left != NULL )
   {
      SCIPbtnodeFree(tree, &(*node)->left);
      assert((*node)->left == NULL);
   }

   if( (*node)->right != NULL )
   {
      SCIPbtnodeFree(tree, &(*node)->right);
      assert((*node)->right == NULL);
   }

   btnodeFreeLeaf(tree, node);
   assert(*node == NULL);
}

/* some simple variable functions implemented as defines */

/* In debug mode, the following methods are implemented as function calls to ensure
 * type validity.
 * In optimized mode, the methods are implemented as defines to improve performance.
 * However, we want to have them in the library anyways, so we have to undef the defines.
 */

#undef SCIPbtnodeGetData
#undef SCIPbtnodeGetKey
#undef SCIPbtnodeGetParent
#undef SCIPbtnodeGetLeftchild
#undef SCIPbtnodeGetRightchild
#undef SCIPbtnodeGetSibling
#undef SCIPbtnodeIsRoot
#undef SCIPbtnodeIsLeaf
#undef SCIPbtnodeIsLeftchild
#undef SCIPbtnodeIsRightchild

/** returns the user data pointer stored in that node */
void* SCIPbtnodeGetData(
   SCIP_BTNODE*          node                /**< node */
   )
{
   assert(node != NULL);

   return node->dataptr;
}

/** returns the parent which can be NULL if the given node is the root */
SCIP_BTNODE* SCIPbtnodeGetParent(
   SCIP_BTNODE*          node                /**< node */
   )
{
   assert(node != NULL);

   return node->parent;
}

/** returns left child which can be NULL if the given node is a leaf */
SCIP_BTNODE* SCIPbtnodeGetLeftchild(
   SCIP_BTNODE*          node                /**< node */
   )
{
   assert(node != NULL);

   return node->left;
}

/** returns right child which can be NULL if the given node is a leaf */
SCIP_BTNODE* SCIPbtnodeGetRightchild(
   SCIP_BTNODE*          node                /**< node */
   )
{
   assert(node != NULL);

   return node->right;
}

/** returns the sibling of the node or NULL if does not exist */
SCIP_BTNODE* SCIPbtnodeGetSibling(
   SCIP_BTNODE*          node                /**< node */
   )
{
   SCIP_BTNODE* parent;

   parent = SCIPbtnodeGetParent(node);

   if( parent == NULL )
      return NULL;

   if( SCIPbtnodeGetLeftchild(parent) == node )
      return SCIPbtnodeGetRightchild(parent);

   assert(SCIPbtnodeGetRightchild(parent) == node);

   return SCIPbtnodeGetLeftchild(parent);
}

/** returns whether the node is a root node */
SCIP_Bool SCIPbtnodeIsRoot(
   SCIP_BTNODE*          node                /**< node */
   )
{
   assert(node != NULL);

   return (node->parent == NULL);
}

/** returns whether the node is a leaf */
SCIP_Bool SCIPbtnodeIsLeaf(
   SCIP_BTNODE*          node                /**< node */
   )
{
   assert(node != NULL);

   return (node->left == NULL && node->right == NULL);
}

/** returns TRUE if the given node is left child */
SCIP_Bool SCIPbtnodeIsLeftchild(
   SCIP_BTNODE*          node                /**< node */
   )
{
   SCIP_BTNODE* parent;

   if( SCIPbtnodeIsRoot(node) )
      return FALSE;

   parent = SCIPbtnodeGetParent(node);

   if( SCIPbtnodeGetLeftchild(parent) == node )
      return TRUE;

   return FALSE;
}

/** returns TRUE if the given node is right child */
SCIP_Bool SCIPbtnodeIsRightchild(
   SCIP_BTNODE*          node                /**< node */
   )
{
   SCIP_BTNODE* parent;

   if( SCIPbtnodeIsRoot(node) )
      return FALSE;

   parent = SCIPbtnodeGetParent(node);

   if( SCIPbtnodeGetRightchild(parent) == node )
      return TRUE;

   return FALSE;
}

/** sets the give node data
 *
 *  @note The old user pointer is not freed.
 */
void SCIPbtnodeSetData(
   SCIP_BTNODE*          node,               /**< node */
   void*                 dataptr             /**< node user data pointer */
   )
{
   assert(node != NULL);

   node->dataptr = dataptr;
}

/** sets parent node
 *
 *  @note The old parent including the rooted subtree is not delete.
 */
void SCIPbtnodeSetParent(
   SCIP_BTNODE*          node,               /**< node */
   SCIP_BTNODE*          parent              /**< new parent node, or NULL */
   )
{
   assert(node != NULL);

   node->parent = parent;
}

/** sets left child
 *
 *  @note The old left child including the rooted subtree is not delete.
 */
void SCIPbtnodeSetLeftchild(
   SCIP_BTNODE*          node,               /**< node */
   SCIP_BTNODE*          left                /**< new left child, or NULL */
   )
{
   assert(node != NULL);

   node->left = left;
}

/** sets right child
 *
 *  @note The old right child including the rooted subtree is not delete.
 */
void SCIPbtnodeSetRightchild(
   SCIP_BTNODE*          node,               /**< node */
   SCIP_BTNODE*          right               /**< new right child, or NULL */
   )
{
   assert(node != NULL);

   node->right = right;
}

/** creates an binary tree */
SCIP_RETCODE SCIPbtCreate(
   SCIP_BT**             tree,               /**< pointer to store the created binary tree */
   BMS_BLKMEM*           blkmem              /**< block memory used to createnode */
   )
{
   assert(tree != NULL);
   assert(blkmem != NULL);

   SCIP_ALLOC( BMSallocBlockMemory(blkmem, tree) );
   (*tree)->blkmem = blkmem;
   (*tree)->root = NULL;

   return SCIP_OKAY;
}

/** frees binary tree
 *
 *  @note The user pointers (object) of the nodes are not freed. If needed, it has to be done by the user.
 */
void SCIPbtFree(
   SCIP_BT**             tree                /**< pointer to binary tree */
   )
{
   assert(tree != NULL);

   if( (*tree)->root != NULL )
   {
      SCIPbtnodeFree(*tree, &((*tree)->root));
   }

   BMSfreeBlockMemory((*tree)->blkmem, tree);
}

/** prints the rooted subtree of the given binary tree node in GML format into the given file */
static
void btPrintSubtree(
   SCIP_BTNODE*          node,               /**< binary tree node */
   FILE*                 file,               /**< file to write to */
   int*                  nnodes              /**< pointer to count the number of nodes */
   )
{
   SCIP_BTNODE* left;
   SCIP_BTNODE* right;
   char label[SCIP_MAXSTRLEN];

   assert(node != NULL);

   (*nnodes)++;
   (void)SCIPsnprintf(label, SCIP_MAXSTRLEN, "%d", *nnodes);

   SCIPgmlWriteNode(file, (unsigned int)(size_t)node, label, "circle", NULL, NULL);

   left = SCIPbtnodeGetLeftchild(node);
   right = SCIPbtnodeGetRightchild(node);

   if( left != NULL )
   {
      btPrintSubtree(left, file, nnodes);

      SCIPgmlWriteArc(file, (unsigned int)(size_t)node, (unsigned int)(size_t)left, NULL, NULL);
   }

   if( right != NULL )
   {
      btPrintSubtree(right, file, nnodes);

      SCIPgmlWriteArc(file, (unsigned int)(size_t)node, (unsigned int)(size_t)right, NULL, NULL);
   }
}

/** prints the binary tree in GML format into the given file */
void SCIPbtPrintGml(
   SCIP_BT*              tree,               /**< binary tree */
   FILE*                 file                /**< file to write to */
   )
{
   /* write GML opening */
   SCIPgmlWriteOpening(file, TRUE);

   if( !SCIPbtIsEmpty(tree) )
   {
      SCIP_BTNODE* root;
      int nnodes;

      root = SCIPbtGetRoot(tree);
      assert(root != NULL);

      nnodes = 0;

      btPrintSubtree(root, file, &nnodes);
   }

   /* write GML closing */
   SCIPgmlWriteClosing(file);
}

/* some simple variable functions implemented as defines */
#undef SCIPbtIsEmpty
#undef SCIPbtGetRoot

/** returns whether the binary tree is empty (has no nodes) */
SCIP_Bool SCIPbtIsEmpty(
   SCIP_BT*              tree                /**< binary tree */
   )
{
   assert(tree != NULL);

   return (tree->root == NULL);
}

/** returns the the root node of the binary or NULL if the binary tree is empty */
SCIP_BTNODE* SCIPbtGetRoot(
   SCIP_BT*              tree                /**< tree to be evaluated */
   )
{
   assert(tree != NULL);

   return tree->root;
}

/** sets root node
 *
 *  @note The old root including the rooted subtree is not delete.
 */
void SCIPbtSetRoot(
   SCIP_BT*              tree,               /**< tree to be evaluated */
   SCIP_BTNODE*          root                /**< new root, or NULL */
   )
{
   assert(tree != NULL);

   tree->root = root;
}


/*
 * Numerical methods
 */

/** returns the machine epsilon: the smallest number eps > 0, for which 1.0 + eps > 1.0 */
SCIP_Real SCIPcalcMachineEpsilon(
   void
   )
{
   SCIP_Real eps;
   SCIP_Real lasteps;
   SCIP_Real one;
   SCIP_Real onepluseps;

   one = 1.0;
   eps = 1.0;
   do
   {
      lasteps = eps;
      eps /= 2.0;
      onepluseps = one + eps;
   }
   while( onepluseps > one );

   return lasteps;
}

/** calculates the greatest common divisor of the two given values */
SCIP_Longint SCIPcalcGreComDiv(
   SCIP_Longint          val1,               /**< first value of greatest common devisor calculation */
   SCIP_Longint          val2                /**< second value of greatest common devisor calculation */
   )
{
   int t;

   assert(val1 > 0);
   assert(val2 > 0);

   t = 0;
   /* if val1 is even, divide it by 2 */
   while( !(val1 & 1) )
   {
      val1 >>= 1; /*lint !e704*/

      /* if val2 is even too, divide it by 2 and increase t(=number of e) */
      if( !(val2 & 1) )
      {
         val2 >>= 1; /*lint !e704*/
         ++t;
      }
      /* only val1 can be odd */
      else
      {
         /* while val1 is even, divide it by 2 */
         while( !(val1 & 1) )
            val1 >>= 1; /*lint !e704*/

         break;
      }
   }

   /* while val2 is even, divide it by 2 */
   while( !(val2 & 1) )
      val2 >>= 1; /*lint !e704*/

   /* the following if/else condition is only to make sure that we do not overflow when adding up both values before
    * dividing them by 4 in the following while loop
    */
   if( t == 0 )
   {
      if( val1 > val2 )
      {
         val1 -= val2;

         /* divide val1 by 2 as long as possible  */
         while( !(val1 & 1) )
            val1 >>= 1;   /*lint !e704*/
      }
      else if( val1 < val2 )
      {
         val2 -= val1;

         /* divide val2 by 2 as long as possible  */
         while( !(val2 & 1) )
            val2 >>= 1;   /*lint !e704*/
      }
   }

   /* val1 and val2 are odd */
   while( val1 != val2 )
   {
      if( val1 > val2 )
      {
         /* we can stop if one value reached one */
         if( val2 == 1 )
            return (val2 << t);  /*lint !e647 !e703*/

         /* if ((val1 xor val2) and 2) = 2, then gcd(val1, val2) = gcd((val1 + val2)/4, val2),
          * and otherwise                        gcd(val1, val2) = gcd((val1 − val2)/4, val2)
          */
         if( ((val1 ^ val2) & 2) == 2 )
            val1 += val2;
         else
            val1 -= val2;

         assert((val1 & 3) == 0);
         val1 >>= 2;   /*lint !e704*/

         /* if val1 is still even, divide it by 2  */
         while( !(val1 & 1) )
            val1 >>= 1;   /*lint !e704*/
      }
      else
      {
         /* we can stop if one value reached one */
         if( val1 == 1 )
            return (val1 << t);  /*lint !e647 !e703*/

         /* if ((val2 xor val1) and 2) = 2, then gcd(val2, val1) = gcd((val2 + val1)/4, val1),
          * and otherwise                        gcd(val2, val1) = gcd((val2 − val1)/4, val1)
          */
         if( ((val2 ^ val1) & 2) == 2 )
            val2 += val1;
         else
            val2 -= val1;

         assert((val2 & 3) == 0);
         val2 >>= 2;   /*lint !e704*/

         /* if val2 is still even, divide it by 2  */
         while( !(val2 & 1) )
            val2 >>= 1;   /*lint !e704*/
      }
   }

   return (val1 << t);  /*lint !e703*/
}

/** calculates the smallest common multiple of the two given values */
SCIP_Longint SCIPcalcSmaComMul(
   SCIP_Longint          val1,               /**< first value of smallest common multiple calculation */
   SCIP_Longint          val2                /**< second value of smallest common multiple calculation */
   )
{
   SCIP_Longint gcd;

   assert(val1 > 0);
   assert(val2 > 0);

   gcd = SCIPcalcGreComDiv(val1, val2);

   return val1/gcd * val2;
}

static const SCIP_Real simplednoms[] = {1.0, 2.0, 3.0, 4.0, 5.0, 6.0, 7.0, 8.0, 9.0, 11.0, 12.0, 13.0, 14.0, 15.0, 16.0,
                                   17.0, 18.0, 19.0, 25.0, -1.0};

/** converts a real number into a (approximate) rational representation, and returns TRUE iff the conversion was
 *  successful
 */
SCIP_Bool SCIPrealToRational(
   SCIP_Real             val,                /**< real value r to convert into rational number */
   SCIP_Real             mindelta,           /**< minimal allowed difference r - q of real r and rational q = n/d */
   SCIP_Real             maxdelta,           /**< maximal allowed difference r - q of real r and rational q = n/d */
   SCIP_Longint          maxdnom,            /**< maximal denominator allowed */
   SCIP_Longint*         nominator,          /**< pointer to store the nominator n of the rational number */
   SCIP_Longint*         denominator         /**< pointer to store the denominator d of the rational number */
   )
{
   SCIP_Real a;
   SCIP_Real b;
   SCIP_Real g0;
   SCIP_Real g1;
   SCIP_Real gx;
   SCIP_Real h0;
   SCIP_Real h1;
   SCIP_Real hx;
   SCIP_Real delta0;
   SCIP_Real delta1;
   SCIP_Real epsilon;
   int i;

   assert(mindelta < 0.0);
   assert(maxdelta > 0.0);
   assert(nominator != NULL);
   assert(denominator != NULL);

   /* try the simple denominators first: each value of the simpledenoms table multiplied by powers of 10
    * is tried as denominator
    */
   for( i = 0; simplednoms[i] > 0.0; ++i )
   {
      SCIP_Real nom;
      SCIP_Real dnom;
      SCIP_Real ratval0;
      SCIP_Real ratval1;

      /* try powers of 10 (including 10^0) */
      dnom = simplednoms[i];
      while( dnom <= maxdnom )
      {
         nom = floor(val * dnom);
         ratval0 = nom/dnom;
         ratval1 = (nom+1.0)/dnom;
         if( mindelta <= val - ratval0 && val - ratval1 <= maxdelta )
         {
            if( val - ratval0 <= maxdelta )
            {
               *nominator = (SCIP_Longint)nom;
               *denominator = (SCIP_Longint)dnom;
               return TRUE;
            }
            if( mindelta <= val - ratval1 )
            {
               *nominator = (SCIP_Longint)(nom+1.0);
               *denominator = (SCIP_Longint)dnom;
               return TRUE;
            }
         }
         dnom *= 10.0;
      }
   }

   /* the simple denominators didn't work: calculate rational representation with arbitrary denominator */
   epsilon = MIN(-mindelta, maxdelta)/2.0;

   b = val;
   a = EPSFLOOR(b, epsilon);
   g0 = a;
   h0 = 1.0;
   g1 = 1.0;
   h1 = 0.0;
   delta0 = val - g0/h0;
   delta1 = (delta0 < 0.0 ? val - (g0-1.0)/h0 : val - (g0+1.0)/h0);

   while( (delta0 < mindelta || delta0 > maxdelta) && (delta1 < mindelta || delta1 > maxdelta) )
   {
      assert(EPSGT(b, a, epsilon));
      assert(h0 >= 0.0);
      assert(h1 >= 0.0);

      b = 1.0 / (b - a);
      a = EPSFLOOR(b, epsilon);

      assert(a >= 0.0);
      gx = g0;
      hx = h0;

      g0 = a * g0 + g1;
      h0 = a * h0 + h1;

      g1 = gx;
      h1 = hx;

      if( h0 > maxdnom )
         return FALSE;

      delta0 = val - g0/h0;
      delta1 = (delta0 < 0.0 ? val - (g0-1.0)/h0 : val - (g0+1.0)/h0);
   }

   if( REALABS(g0) > (SCIP_LONGINT_MAX >> 4) || h0 > (SCIP_LONGINT_MAX >> 4) )
      return FALSE;

   assert(h0 > 0.5);

   if( delta0 < mindelta )
   {
      assert(mindelta <= delta1 && delta1 <= maxdelta);
      *nominator = (SCIP_Longint)(g0 - 1.0);
      *denominator = (SCIP_Longint)h0;
   }
   else if( delta0 > maxdelta )
   {
      assert(mindelta <= delta1 && delta1 <= maxdelta);
      *nominator = (SCIP_Longint)(g0 + 1.0);
      *denominator = (SCIP_Longint)h0;
   }
   else
   {
      *nominator = (SCIP_Longint)g0;
      *denominator = (SCIP_Longint)h0;
   }
   assert(*denominator >= 1);
   assert(val - (SCIP_Real)(*nominator)/(SCIP_Real)(*denominator) >= mindelta);
   assert(val - (SCIP_Real)(*nominator)/(SCIP_Real)(*denominator) <= maxdelta);

   return TRUE;
}

/** checks, whether the given scalar scales the given value to an integral number with error in the given bounds */
static
SCIP_Bool isIntegralScalar(
   SCIP_Real             val,                /**< value that should be scaled to an integral value */
   SCIP_Real             scalar,             /**< scalar that should be tried */
   SCIP_Real             mindelta,           /**< minimal relative allowed difference of scaled coefficient s*c and integral i */
   SCIP_Real             maxdelta            /**< maximal relative allowed difference of scaled coefficient s*c and integral i */
   )
{
   SCIP_Real sval;
   SCIP_Real downval;
   SCIP_Real upval;

   assert(mindelta <= 0.0);
   assert(maxdelta >= 0.0);

   sval = val * scalar;
   downval = floor(sval);
   upval = ceil(sval);

   return (SCIPrelDiff(sval, downval) <= maxdelta || SCIPrelDiff(sval, upval) >= mindelta);
}

/** additional scalars that are tried in integrality scaling */
static const SCIP_Real scalars[] = {3.0, 5.0, 7.0, 9.0, 11.0, 13.0, 15.0, 17.0, 19.0};
static const int nscalars = 9;

/** tries to find a value, such that all given values, if scaled with this value become integral in relative allowed
 *  difference in between mindelta and maxdelta
 */
SCIP_RETCODE SCIPcalcIntegralScalar(
   SCIP_Real*            vals,               /**< values to scale */
   int                   nvals,              /**< number of values to scale */
   SCIP_Real             mindelta,           /**< minimal relative allowed difference of scaled coefficient s*c and integral i */
   SCIP_Real             maxdelta,           /**< maximal relative allowed difference of scaled coefficient s*c and integral i */
   SCIP_Longint          maxdnom,            /**< maximal denominator allowed in rational numbers */
   SCIP_Real             maxscale,           /**< maximal allowed scalar */
   SCIP_Real*            intscalar,          /**< pointer to store scalar that would make the coefficients integral, or NULL */
   SCIP_Bool*            success             /**< stores whether returned value is valid */
   )
{
   SCIP_Real bestscalar;
   SCIP_Longint gcd;
   SCIP_Longint scm;
   SCIP_Longint nominator;
   SCIP_Longint denominator;
   SCIP_Real val;
   SCIP_Real minval;
   SCIP_Real absval;
   SCIP_Real scaleval;
   SCIP_Bool scalable;
   SCIP_Bool rational;
   int c;
   int s;
   int i;

   assert(vals != NULL);
   assert(nvals >= 0);
   assert(maxdnom >= 1);
   assert(mindelta < 0.0);
   assert(maxdelta > 0.0);
   assert(success != NULL);

   SCIPdebugMessage("trying to find rational representation for given values\n");

   if( intscalar != NULL )
      *intscalar = SCIP_INVALID;
   *success = FALSE;

   /* get minimal absolute non-zero value */
   minval = SCIP_REAL_MAX;
   for( c = 0; c < nvals; ++c )
   {
      val = vals[c];
      if( val < mindelta || val > maxdelta )
      {
         absval = REALABS(val);
         minval = MIN(minval, absval);
      }
   }

   if( minval == SCIP_REAL_MAX ) /*lint !e777*/
   {
      /* all coefficients are zero (inside tolerances) */
      if( intscalar != NULL )
         *intscalar = 1.0;
      *success = TRUE;
      SCIPdebugMessage(" -> all values are zero (inside tolerances)\n");

      return SCIP_OKAY;
   }
   assert(minval > MIN(-mindelta, maxdelta));

   bestscalar = SCIP_INVALID;

   for( i = 0; i < 2; ++i )
   {
      scalable = TRUE;

      /* try, if values can be made integral multiplying them with the reciprocal of the smallest value and a power of 2 */
      if( i == 0 )
	 scaleval = 1.0/minval;
      /* try, if values can be made integral by multiplying them by a power of 2 */
      else
	 scaleval = 1.0;

      for( c = 0; c < nvals && scalable; ++c )
      {
	 /* check, if the value can be scaled with a simple scalar */
	 val = vals[c];
	 if( val == 0.0 ) /* zeros are allowed in the vals array */
	    continue;

	 absval = REALABS(val);
	 while( scaleval <= maxscale
	    && (absval * scaleval < 0.5 || !isIntegralScalar(val, scaleval, mindelta, maxdelta)) )
	 {
	    for( s = 0; s < nscalars; ++s )
	    {
	       if( isIntegralScalar(val, scaleval * scalars[s], mindelta, maxdelta) )
	       {
		  scaleval *= scalars[s];
		  break;
	       }
	    }
	    if( s >= nscalars )
	       scaleval *= 2.0;
	 }
	 scalable = (scaleval <= maxscale);
	 SCIPdebugMessage(" -> val=%g, scaleval=%g, val*scaleval=%g, scalable=%u\n",
	    val, scaleval, val*scaleval, scalable);
      }
      if( scalable )
      {
	 /* make values integral by dividing them by the smallest value (and multiplying them with a power of 2) */
	 assert(scaleval <= maxscale);

	 /* check if we found a better scaling value */
	 if( scaleval < bestscalar )
	    bestscalar = scaleval;

	 SCIPdebugMessage(" -> integrality could be achieved by scaling with %g\n", scaleval);

	 /* if the scalar is still the reciprocal of the minimal value, all coeffcients are the same and we do not get a better scalar */
	 if( i == 0 && EPSEQ(scaleval, 1.0/minval, SCIP_DEFAULT_EPSILON) )
	 {
	    if( intscalar != NULL )
	       *intscalar = bestscalar;
	    *success = TRUE;

	    return SCIP_OKAY;
	 }
      }
   }

   /* convert each value into a rational number, calculate the greatest common divisor of the nominators
    * and the smallest common multiple of the denominators
    */
   gcd = 1;
   scm = 1;
   rational = TRUE;

   /* first value (to initialize gcd) */
   for( c = 0; c < nvals && rational; ++c )
   {
      val = vals[c];
      if( val == 0.0 ) /* zeros are allowed in the vals array */
         continue;

      rational = SCIPrealToRational(val, mindelta, maxdelta, maxdnom, &nominator, &denominator);
      if( rational && nominator != 0 )
      {
         assert(denominator > 0);
         gcd = ABS(nominator);
         scm = denominator;
         rational = ((SCIP_Real)scm/(SCIP_Real)gcd <= maxscale);
         SCIPdebugMessage(" -> c=%d first rational: val: %g == %" SCIP_LONGINT_FORMAT "/%" SCIP_LONGINT_FORMAT ", gcd=%" SCIP_LONGINT_FORMAT ", scm=%" SCIP_LONGINT_FORMAT ", rational=%u\n",
            c, val, nominator, denominator, gcd, scm, rational);
         break;
      }
   }

   /* remaining values */
   for( ++c; c < nvals && rational; ++c )
   {
      val = vals[c];
      if( val == 0.0 ) /* zeros are allowed in the vals array */
         continue;

      rational = SCIPrealToRational(val, mindelta, maxdelta, maxdnom, &nominator, &denominator);
      if( rational && nominator != 0 )
      {
         assert(denominator > 0);
         gcd = SCIPcalcGreComDiv(gcd, ABS(nominator));
         scm *= denominator / SCIPcalcGreComDiv(scm, denominator);
         rational = ((SCIP_Real)scm/(SCIP_Real)gcd <= maxscale);
         SCIPdebugMessage(" -> c=%d next rational : val: %g == %" SCIP_LONGINT_FORMAT "/%" SCIP_LONGINT_FORMAT ", gcd=%" SCIP_LONGINT_FORMAT ", scm=%" SCIP_LONGINT_FORMAT ", rational=%u\n",
            c, val, nominator, denominator, gcd, scm, rational);
      }
      else
      {
         SCIPdebugMessage(" -> failed to convert %g into a rational representation\n", val);
      }
   }

   if( rational )
   {
      /* make values integral by multiplying them with the smallest common multiple of the denominators */
      assert((SCIP_Real)scm/(SCIP_Real)gcd <= maxscale);

      /* check if we found a better scaling value */
      if( (SCIP_Real)scm/(SCIP_Real)gcd < bestscalar )
	 bestscalar = (SCIP_Real)scm/(SCIP_Real)gcd;

      SCIPdebugMessage(" -> integrality could be achieved by scaling with %g (rational:%" SCIP_LONGINT_FORMAT "/%" SCIP_LONGINT_FORMAT ")\n",
         (SCIP_Real)scm/(SCIP_Real)gcd, scm, gcd);
   }

   if( bestscalar < SCIP_INVALID )
   {
      if( intscalar != NULL )
         *intscalar = bestscalar;
      *success = TRUE;

      SCIPdebugMessage(" -> smallest value to achieve integrality is %g \n", bestscalar);
   }

   return SCIP_OKAY;
}

/** given a (usually very small) interval, tries to find a rational number with simple denominator (i.e. a small
 *  number, probably multiplied with powers of 10) out of this interval; returns TRUE iff a valid rational
 *  number inside the interval was found
 */
SCIP_Bool SCIPfindSimpleRational(
   SCIP_Real             lb,                 /**< lower bound of the interval */
   SCIP_Real             ub,                 /**< upper bound of the interval */
   SCIP_Longint          maxdnom,            /**< maximal denominator allowed for resulting rational number */
   SCIP_Longint*         nominator,          /**< pointer to store the nominator n of the rational number */
   SCIP_Longint*         denominator         /**< pointer to store the denominator d of the rational number */
   )
{
   SCIP_Real center;
   SCIP_Real delta;

   assert(lb <= ub);

   center = 0.5*(lb+ub);

   /* in order to compute a rational number that is exactly within the bounds (as the user expects),
    * we computed the allowed delta with downward rounding, if available
    */
   if( SCIPintervalHasRoundingControl() )
   {
      SCIP_ROUNDMODE roundmode;

      roundmode = SCIPintervalGetRoundingMode();
      SCIPintervalSetRoundingModeDownwards();

      delta = 0.5*(ub-lb);

      SCIPintervalSetRoundingMode(roundmode);
   }
   else
   {
      delta = 0.5*(ub-lb);
   }

   return SCIPrealToRational(center, -delta, +delta, maxdnom, nominator, denominator);
}

/** given a (usually very small) interval, selects a value inside this interval; it is tried to select a rational number
 *  with simple denominator (i.e. a small number, probably multiplied with powers of 10);
 *  if no valid rational number inside the interval was found, selects the central value of the interval
 */
SCIP_Real SCIPselectSimpleValue(
   SCIP_Real             lb,                 /**< lower bound of the interval */
   SCIP_Real             ub,                 /**< upper bound of the interval */
   SCIP_Longint          maxdnom             /**< maximal denominator allowed for resulting rational number */
   )
{
   SCIP_Real val;

   val = 0.5*(lb+ub);
   if( lb < ub )
   {
      SCIP_Longint nominator;
      SCIP_Longint denominator;
      SCIP_Bool success;

      /* try to find a "simple" rational number inside the interval */
      SCIPdebugMessage("simple rational in [%.9f,%.9f]:", lb, ub);
      success = SCIPfindSimpleRational(lb, ub, maxdnom, &nominator, &denominator);
      if( success )
      {
         val = (SCIP_Real)nominator/(SCIP_Real)denominator;
         SCIPdebugPrintf(" %" SCIP_LONGINT_FORMAT "/%" SCIP_LONGINT_FORMAT " == %.9f\n", nominator, denominator, val);

         if( val - lb < 0.0 || val - ub > 0.0 )
         {
            SCIPdebugPrintf(" value is out of interval bounds by %g -> failed\n", MAX(lb-val, val-ub));
            val = 0.5*(lb+ub);
         }
      }
      else
      {
         SCIPdebugPrintf(" failed\n");
      }
   }

   return val;
}




/*
 * Random Numbers
 */

#if defined(NO_RAND_R) || defined(_WIN32) || defined(_WIN64)

#define SCIP_RAND_MAX 32767
/** returns a random number between 0 and SCIP_RAND_MAX */
static
int getRand(
   unsigned int*         seedp               /**< pointer to seed value */
   )
{
   SCIP_Longint nextseed;

   assert(seedp != NULL);

   nextseed = (*seedp) * (SCIP_Longint)1103515245 + 12345;
   *seedp = (unsigned int)nextseed;

   return (int)((unsigned int)(nextseed/(2*(SCIP_RAND_MAX+1))) % (SCIP_RAND_MAX+1));
}

#else

#define SCIP_RAND_MAX RAND_MAX

/** returns a random number between 0 and SCIP_RAND_MAX */
static
int getRand(
   unsigned int*         seedp               /**< pointer to seed value */
   )
{
   return rand_r(seedp);
}

#endif

/** returns a random integer between minrandval and maxrandval */
static
int getRandomInt(
   int                   minrandval,         /**< minimal value to return */
   int                   maxrandval,         /**< maximal value to return */
   unsigned int*         seedp               /**< pointer to seed value */
   )
{
   SCIP_Real randnumber;

   randnumber = (SCIP_Real)getRand(seedp)/(SCIP_RAND_MAX+1.0);
   assert(randnumber >= 0.0);
   assert(randnumber < 1.0);

   /* we multiply minrandval and maxrandval separately by randnumber in order to avoid overflow if they are more than INT_MAX
    * apart
    */
   return (int) (minrandval*(1.0 - randnumber) + maxrandval*randnumber + randnumber);
}

/** returns a random real between minrandval and maxrandval */
static
SCIP_Real getRandomReal(
   SCIP_Real             minrandval,         /**< minimal value to return */
   SCIP_Real             maxrandval,         /**< maximal value to return */
   unsigned int*         seedp               /**< pointer to seed value */
   )
{
   SCIP_Real randnumber;

   randnumber = (SCIP_Real)getRand(seedp)/(SCIP_Real)SCIP_RAND_MAX;
   assert(randnumber >= 0.0);
   assert(randnumber <= 1.0);

   /* we multiply minrandval and maxrandval separately by randnumber in order to avoid overflow if they are more than
    * SCIP_REAL_MAX apart
    */
   return minrandval*(1.0 - randnumber) + maxrandval*randnumber;
}

/** returns a random integer between minrandval and maxrandval
 *
 *  @deprecated Please use SCIPrandomGetInt() to request a random integer.
 */
int SCIPgetRandomInt(
   int                   minrandval,         /**< minimal value to return */
   int                   maxrandval,         /**< maximal value to return */
   unsigned int*         seedp               /**< pointer to seed value */
   )
{
   return getRandomInt(minrandval, maxrandval, seedp);
}

/** returns a random real between minrandval and maxrandval
 *
 *  @deprecated Please use SCIPrandomGetReal() to request a random real.
 */
SCIP_Real SCIPgetRandomReal(
   SCIP_Real             minrandval,         /**< minimal value to return */
   SCIP_Real             maxrandval,         /**< maximal value to return */
   unsigned int*         seedp               /**< pointer to seed value */
   )
{
   return getRandomReal(minrandval, maxrandval, seedp);
}


/* initial seeds for KISS random number generator */
#define DEFAULT_SEED UINT32_C(123456789)
#define DEFAULT_XOR  UINT32_C(362436000)
#define DEFAULT_MWC  UINT32_C(521288629)
#define DEFAULT_CST  UINT32_C(7654321)


/** initializes a random number generator with a given start seed */
void SCIPrandomSetSeed(
   SCIP_RANDNUMGEN*      randnumgen,         /**< random number generator */
   unsigned int          initseed            /**< initial random seed */
   )
{
   assert(randnumgen != NULL);

   /* use MAX() to avoid zero after over flowing */
   randnumgen->seed = MAX(SCIPhashTwo(DEFAULT_SEED, initseed), 1u);
   randnumgen->xor_seed = MAX(SCIPhashTwo(DEFAULT_XOR, initseed), 1u);
   randnumgen->mwc_seed = MAX(SCIPhashTwo(DEFAULT_MWC, initseed), 1u);
   randnumgen->cst_seed = SCIPhashTwo(DEFAULT_CST, initseed);

   assert(randnumgen->seed > 0);
   assert(randnumgen->xor_seed > 0);
   assert(randnumgen->mwc_seed > 0);
}

/** returns a random number between 0 and UINT32_MAX
 *
 *  implementation of KISS random number generator developed by George Marsaglia.
 *  KISS is combination of three different random number generators:
 *   - Linear congruential generator
 *   - Xorshift
 *   - Lag-1 Multiply-with-carry
 *
 *  KISS has a period of 2^123 and passes all statistical test part of BigCrush-Test of TestU01 [1].
 *
 *  [1] http://dl.acm.org/citation.cfm?doid=1268776.1268777
 */
static
uint32_t randomGetRand(
   SCIP_RANDNUMGEN*      randnumgen          /**< random number generator */
   )
{
   uint64_t t;

   /* linear congruential */
   randnumgen->seed = (uint32_t) (randnumgen->seed * UINT64_C(1103515245) + UINT64_C(12345));

   /* Xorshift */
   randnumgen->xor_seed ^= (randnumgen->xor_seed << 13);
   randnumgen->xor_seed ^= (randnumgen->xor_seed >> 17);
   randnumgen->xor_seed ^= (randnumgen->xor_seed << 5);

   /* Multiply-with-carry */
   t = UINT64_C(698769069) * randnumgen->mwc_seed + randnumgen->cst_seed;
   randnumgen->cst_seed = (uint32_t) (t >> 32);
   randnumgen->mwc_seed = (uint32_t) t;

   return randnumgen->seed + randnumgen->xor_seed + randnumgen->mwc_seed;
}

/** creates and initializes a random number generator */
SCIP_RETCODE SCIPrandomCreate(
   SCIP_RANDNUMGEN**     randnumgen,         /**< random number generator */
   BMS_BLKMEM*           blkmem,             /**< block memory */
   unsigned int          initialseed         /**< initial random seed */
   )
{
   assert(randnumgen != NULL);

   SCIP_ALLOC( BMSallocBlockMemory(blkmem, randnumgen) );

   SCIPrandomSetSeed((*randnumgen), initialseed);

   return SCIP_OKAY;
}

/** frees a random number generator */
void SCIPrandomFree(
   SCIP_RANDNUMGEN**     randnumgen,         /**< random number generator */
   BMS_BLKMEM*           blkmem              /**< block memory */
   )
{
   assert(randnumgen != NULL);
   assert((*randnumgen) != NULL);

   BMSfreeBlockMemory(blkmem, randnumgen);

   return;
}



/** returns a random integer between minrandval and maxrandval */
int SCIPrandomGetInt(
   SCIP_RANDNUMGEN*      randnumgen,         /**< random number generator */
   int                   minrandval,         /**< minimal value to return */
   int                   maxrandval          /**< maximal value to return */
   )
{
   SCIP_Real randnumber;
   SCIP_Longint zeromax;

   randnumber = (SCIP_Real)randomGetRand(randnumgen)/(UINT32_MAX+1.0);
   assert(randnumber >= 0.0);
   assert(randnumber < 1.0);

   /* we need to shift the range to the non-negative integers to handle negative integer values correctly.
    * we use a long integer to avoid overflows.
    */
   zeromax = (SCIP_Longint)maxrandval - (SCIP_Longint)minrandval + 1;

   return (int) ((SCIP_Longint)(zeromax * randnumber) + (SCIP_Longint)minrandval);
}

/** returns a random real between minrandval and maxrandval */
SCIP_Real SCIPrandomGetReal(
   SCIP_RANDNUMGEN*      randnumgen,         /**< random number generator */
   SCIP_Real             minrandval,         /**< minimal value to return */
   SCIP_Real             maxrandval          /**< maximal value to return */
   )
{
   SCIP_Real randnumber;

   randnumber = (SCIP_Real)randomGetRand(randnumgen)/(SCIP_Real)UINT32_MAX;
   assert(randnumber >= 0.0);
   assert(randnumber <= 1.0);

   /* we multiply minrandval and maxrandval separately by randnumber in order to avoid overflow if they are more than
    * SCIP_REAL_MAX apart
    */
   return minrandval*(1.0 - randnumber) + maxrandval*randnumber;
}

/** randomly shuffles parts of an integer array using the Fisher-Yates algorithm */
void SCIPrandomPermuteIntArray(
   SCIP_RANDNUMGEN*      randnumgen,         /**< random number generator */
   int*                  array,              /**< array to be shuffled */
   int                   begin,              /**< first included index that should be subject to shuffling
                                              *   (0 for first array entry)
                                              */
   int                   end                 /**< first excluded index that should not be subject to shuffling
                                              *   (array size for last array entry)
                                              */
   )
{
   int tmp;
   int i;

   /* loop backwards through all elements and always swap the current last element to a random position */
   while( end > begin+1 )
   {
      --end;

      /* get a random position into which the last entry should be shuffled */
      i = SCIPrandomGetInt(randnumgen, begin, end);

      /* swap the last element and the random element */
      tmp = array[i];
      array[i] = array[end];
      array[end] = tmp;
   }
}

/** randomly shuffles parts of an array using the Fisher-Yates algorithm */
void SCIPrandomPermuteArray(
   SCIP_RANDNUMGEN*      randnumgen,         /**< random number generator */
   void**                array,              /**< array to be shuffled */
   int                   begin,              /**< first included index that should be subject to shuffling
                                              *   (0 for first array entry)
                                              */
   int                   end                 /**< first excluded index that should not be subject to shuffling
                                              *   (array size for last array entry)
                                              */
   )
{
   void* tmp;
   int i;

   /* loop backwards through all elements and always swap the current last element to a random position */
   while( end > begin+1 )
   {
      end--;

      /* get a random position into which the last entry should be shuffled */
      i = SCIPrandomGetInt(randnumgen, begin, end);

      /* swap the last element and the random element */
      tmp = array[i];
      array[i] = array[end];
      array[end] = tmp;
   }
}

/** draws a random subset of disjoint elements from a given set of disjoint elements;
 *  this implementation is suited for the case that nsubelems is considerably smaller then nelems
 */
SCIP_RETCODE SCIPrandomGetSubset(
   SCIP_RANDNUMGEN*      randnumgen,         /**< random number generator */
   void**                set,                /**< original set, from which elements should be drawn */
   int                   nelems,             /**< number of elements in original set */
   void**                subset,             /**< subset in which drawn elements should be stored */
   int                   nsubelems           /**< number of elements that should be drawn and stored */
   )
{
   int i;
   int j;

   /* if both sets are of equal size, we just copy the array */
   if( nelems == nsubelems)
   {
      BMScopyMemoryArray(subset,set,nelems);
      return SCIP_OKAY;
   }

   /* abort, if size of subset is too big */
   if( nsubelems > nelems )
   {
      SCIPerrorMessage("Cannot create %d-elementary subset of %d-elementary set.\n", nsubelems, nelems);
      return SCIP_INVALIDDATA;
   }
#ifndef NDEBUG
   for( i = 0; i < nsubelems; i++ )
      for( j = 0; j < i; j++ )
         assert(set[i] != set[j]);
#endif

   /* draw each element individually */
   i = 0;
   while( i < nsubelems )
   {
      int r;

      r = SCIPrandomGetInt(randnumgen, 0, nelems-1);
      subset[i] = set[r];

      /* if we get an element that we already had, we will draw again */
      for( j = 0; j < i; j++ )
      {
         if( subset[i] == subset[j] )
         {
            --i;
            break;
         }
      }
      ++i;
   }
   return SCIP_OKAY;
}

/*
 * Additional math functions
 */

/** calculates a binomial coefficient n over m, choose m elements out of n, maximal value will be 33 over 16 (because
 *  the n=33 is the last line in the Pascal's triangle where each entry fits in a 4 byte value), an error occurs due to
 *  big numbers or an negative value m (and m < n) and -1 will be returned
 */
SCIP_Longint SCIPcalcBinomCoef(
   int                   n,                  /**< number of different elements */
   int                   m                   /**< number to choose out of the above */
   )
{
   if( m == 0 || m >= n )
      return 1;

   if( m < 0 )
      return -1;

   /* symmetry of the binomial coefficient, choose smaller m */
   if( m > n/2 )
      m = n - m;

   /* trivial case m == 1 */
   if( m == 1 )
      return n;

   /* simple case m == 2 */
   if( m == 2 )
   {
      if( ((SCIP_Real)SCIP_LONGINT_MAX) / n >= (n-1) * 2 ) /*lint !e790*/
         return ((SCIP_Longint)n*(n-1)/2); /*lint !e647*/
      else
         return -1;
   }

   /* abort on to big numbers */
   if( m > 16 || n > 33 )
      return -1;

   /* simple case m == 3 */
   if( m == 3 )
      return (n*(n-1)*(n-2)/6); /*lint !e647*/
   else
   {
      /* first half of Pascal's triangle numbers(without the symmetric part) backwards from (33,16) over (32,16),
       * (33,15), (32,15),(31,15, (30,15), (33,14) to (8,4) (rest is calculated directly)
       *
       * due to this order we can extract the right binomial coefficient by (16-m)^2+(16-m)+(33-n)
       */
      static const SCIP_Longint binoms[182] = {
         1166803110, 601080390, 1037158320, 565722720, 300540195, 155117520, 818809200, 471435600, 265182525, 145422675,
         77558760, 40116600, 573166440, 347373600, 206253075, 119759850, 67863915, 37442160, 20058300, 10400600,
         354817320, 225792840, 141120525, 86493225, 51895935, 30421755, 17383860, 9657700, 5200300, 2704156, 193536720,
         129024480, 84672315, 54627300, 34597290, 21474180, 13037895, 7726160, 4457400, 2496144, 1352078, 705432,
         92561040, 64512240, 44352165, 30045015, 20030010, 13123110, 8436285, 5311735, 3268760, 1961256, 1144066,
         646646, 352716, 184756, 38567100, 28048800, 20160075, 14307150, 10015005, 6906900, 4686825, 3124550, 2042975,
         1307504, 817190, 497420, 293930, 167960, 92378, 48620, 13884156, 10518300, 7888725, 5852925, 4292145, 3108105,
         2220075, 1562275, 1081575, 735471, 490314, 319770, 203490, 125970, 75582, 43758, 24310, 12870, 4272048, 3365856,
         2629575, 2035800, 1560780, 1184040, 888030, 657800, 480700, 346104, 245157, 170544, 116280, 77520, 50388, 31824,
         19448, 11440, 6435, 3432, 1107568, 906192, 736281, 593775, 475020, 376740, 296010, 230230, 177100, 134596,
         100947, 74613, 54264, 38760, 27132, 18564, 12376, 8008, 5005, 3003, 1716, 924, 237336, 201376, 169911, 142506,
         118755, 98280, 80730, 65780, 53130, 42504, 33649, 26334, 20349, 15504, 11628, 8568, 6188, 4368, 3003, 2002,
         1287, 792, 462, 252, 40920, 35960, 31465, 27405, 23751, 20475, 17550, 14950, 12650, 10626, 8855, 7315, 5985,
         4845, 3876, 3060, 2380, 1820, 1365, 1001, 715, 495, 330, 210, 126, 70};

      /* m can at most be 16 */
      const int t = 16-m;
      assert(t >= 0);
      assert(n <= 33);

      /* binoms array hast exactly 182 elements */
      assert(t*(t+1)+(33-n) < 182);

      return binoms[t*(t+1)+(33-n)]; /*lint !e662 !e661*/
   }
}

/** negates a number */
SCIP_Real SCIPnegateReal(
   SCIP_Real             x                   /**< value to negate */
   )
{
   return -x;
}

/*
 * Permutations / Shuffling
 */

/** swaps two ints */
void SCIPswapInts(
   int*                  value1,             /**< pointer to first integer */
   int*                  value2              /**< pointer to second integer */
   )
{
   int tmp;

   tmp = *value1;
   *value1 = *value2;
   *value2 = tmp;
}

/** swaps two real values */
void SCIPswapReals(
   SCIP_Real*            value1,             /**< pointer to first real value */
   SCIP_Real*            value2              /**< pointer to second real value */
   )
{
   SCIP_Real tmp;

   tmp = *value1;
   *value1 = *value2;
   *value2 = tmp;
}

/** swaps the addresses of two pointers */
void SCIPswapPointers(
   void**                pointer1,           /**< first pointer */
   void**                pointer2            /**< second pointer */
   )
{
   void* tmp;

   tmp = *pointer1;
   *pointer1 = *pointer2;
   *pointer2 = tmp;
}

/** randomly shuffles parts of an integer array using the Fisher-Yates algorithm
 *
 *  @deprecated Please use SCIPrandomPermuteIntArray()
 */
void SCIPpermuteIntArray(
   int*                  array,              /**< array to be shuffled */
   int                   begin,              /**< first included index that should be subject to shuffling
                                              *   (0 for first array entry)
                                              */
   int                   end,                /**< first excluded index that should not be subject to shuffling
                                              *   (array size for last array entry)
                                              */
   unsigned int*         randseed            /**< seed value for the random generator */
   )
{
   int tmp;
   int i;

   /* loop backwards through all elements and always swap the current last element to a random position */
   while( end > begin+1 )
   {
      --end;

      /* get a random position into which the last entry should be shuffled */
      i = getRandomInt(begin, end, randseed);

      /* swap the last element and the random element */
      tmp = array[i];
      array[i] = array[end];
      array[end] = tmp;
   }
}


/** randomly shuffles parts of an array using the Fisher-Yates algorithm
 *
 *  @deprecated Please use SCIPrandomPermuteArray()
 */
void SCIPpermuteArray(
   void**                array,              /**< array to be shuffled */
   int                   begin,              /**< first included index that should be subject to shuffling
                                              *   (0 for first array entry)
                                              */
   int                   end,                /**< first excluded index that should not be subject to shuffling
                                              *   (array size for last array entry)
                                              */
   unsigned int*         randseed            /**< seed value for the random generator */
   )
{
   void* tmp;
   int i;

   /* loop backwards through all elements and always swap the current last element to a random position */
   while( end > begin+1 )
   {
      end--;

      /* get a random position into which the last entry should be shuffled */
      i = getRandomInt(begin, end, randseed);

      /* swap the last element and the random element */
      tmp = array[i];
      array[i] = array[end];
      array[end] = tmp;
   }
}

/** draws a random subset of disjoint elements from a given set of disjoint elements;
 *  this implementation is suited for the case that nsubelems is considerably smaller then nelems
 *
 *  @deprecated Please use SCIPrandomGetSubset()
 */
SCIP_RETCODE SCIPgetRandomSubset(
   void**                set,                /**< original set, from which elements should be drawn */
   int                   nelems,             /**< number of elements in original set */
   void**                subset,             /**< subset in which drawn elements should be stored */
   int                   nsubelems,          /**< number of elements that should be drawn and stored */
   unsigned int          randseed            /**< seed value for random generator */
   )
{
   int i;
   int j;

   /* if both sets are of equal size, we just copy the array */
   if( nelems == nsubelems)
   {
      BMScopyMemoryArray(subset,set,nelems);
      return SCIP_OKAY;
   }

   /* abort, if size of subset is too big */
   if( nsubelems > nelems )
   {
      SCIPerrorMessage("Cannot create %d-elementary subset of %d-elementary set.\n", nsubelems, nelems);
      return SCIP_INVALIDDATA;
   }
#ifndef NDEBUG
   for( i = 0; i < nsubelems; i++ )
      for( j = 0; j < i; j++ )
         assert(set[i] != set[j]);
#endif

   /* draw each element individually */
   i = 0;
   while( i < nsubelems )
   {
      int r;

      r = getRandomInt(0, nelems-1, &randseed);
      subset[i] = set[r];

      /* if we get an element that we already had, we will draw again */
      for( j = 0; j < i; j++ )
      {
         if( subset[i] == subset[j] )
         {
            --i;
            break;
         }
      }
      ++i;
   }
   return SCIP_OKAY;
}


/*
 * Arrays
 */

/** computes set intersection (duplicates removed) of two integer arrays that are ordered ascendingly */
SCIP_RETCODE SCIPcomputeArraysIntersection(
   int*                  array1,             /**< first array (in ascending order) */
   int                   narray1,            /**< number of entries of first array */
   int*                  array2,             /**< second array (in ascending order) */
   int                   narray2,            /**< number of entries of second array */
   int*                  intersectarray,     /**< intersection of array1 and array2
                                              *   (note: it is possible to use array1 for this input argument) */
   int*                  nintersectarray     /**< pointer to store number of entries of intersection array
                                              *   (note: it is possible to use narray1 for this input argument) */
   )
{
   int cnt = 0;
   int k = 0;
   int v1;
   int v2;

   assert( array1 != NULL );
   assert( array2 != NULL );
   assert( intersectarray != NULL );
   assert( nintersectarray != NULL );

   /* determine intersection of array1 and array2 */
   for (v1 = 0; v1 < narray1; ++v1)
   {
      assert( v1 == 0 || array1[v1] >= array1[v1-1] );

      /* skip duplicate entries */
      if ( v1+1 < narray1 && array1[v1] == array1[v1+1])
         continue;

      for (v2 = k; v2 < narray2; ++v2)
      {
         assert( v2 == 0 || array2[v2] >= array2[v2-1] );

         if ( array2[v2] > array1[v1] )
         {
            k = v2;
            break;
         }
         else if ( array2[v2] == array1[v1] )
         {
            intersectarray[cnt++] = array2[v2];
            k = v2 + 1;
            break;
         }
      }
   }

   /* store size of intersection array */
   *nintersectarray = cnt;

   return SCIP_OKAY;
}


/** computes set difference (duplicates removed) of two integer arrays that are ordered ascendingly */
SCIP_RETCODE SCIPcomputeArraysSetminus(
   int*                  array1,             /**< first array (in ascending order) */
   int                   narray1,            /**< number of entries of first array */
   int*                  array2,             /**< second array (in ascending order) */
   int                   narray2,            /**< number of entries of second array */
   int*                  setminusarray,      /**< array to store entries of array1 that are not an entry of array2
                                              *   (note: it is possible to use array1 for this input argument) */
   int*                  nsetminusarray      /**< pointer to store number of entries of setminus array
                                              *   (note: it is possible to use narray1 for this input argument) */
   )
{
   int cnt = 0;
   int v1 = 0;
   int v2 = 0;

   assert( array1 != NULL );
   assert( array2 != NULL );
   assert( setminusarray != NULL );
   assert( nsetminusarray != NULL );

   while ( v1 < narray1 )
   {
      int entry1;

      assert( v1 == 0 || array1[v1] >= array1[v1-1] );

      /* skip duplicate entries */
      while ( v1 + 1 < narray1 && array1[v1] == array1[v1 + 1] )
         ++v1;

      entry1 = array1[v1];

      while ( v2 < narray2 && array2[v2] < entry1 )
         ++v2;

      if ( v2 >= narray2 || entry1 < array2[v2] )
         setminusarray[cnt++] = entry1;
      ++v1;
   }

   /* store size of setminus array */
   *nsetminusarray = cnt;

   return SCIP_OKAY;
}


/*
 * Strings
 */


/** copies characters from 'src' to 'dest', copying is stopped when either the 'stop' character is reached or after
 *  'cnt' characters have been copied, whichever comes first.
 *
 *  @note undefined behaviuor on overlapping arrays
 */
int SCIPmemccpy(
   char*                 dest,               /**< destination pointer to copy to */
   const char*           src,                /**< source pointer to copy to */
   char                  stop,               /**< character when found stop copying */
   unsigned int          cnt                 /**< maximal number of characters to copy too */
   )
{
   if( dest == NULL || src == NULL || cnt == 0 )
      return -1;
   else
   {
      char* destination = dest;

      while( cnt-- && (*destination++ = *src++) != stop ); /*lint !e722*/

      return (int)(destination - dest);
   }
}

/** prints an error message containing of the given string followed by a string describing the current system error;
 *  prefers to use the strerror_r method, which is threadsafe; on systems where this method does not exist,
 *  NO_STRERROR_R should be defined (see INSTALL), in this case, strerror is used which is not guaranteed to be
 *  threadsafe (on SUN-systems, it actually is)
 */
void SCIPprintSysError(
   const char*           message             /**< first part of the error message, e.g. the filename */
   )
{
#ifdef NO_STRERROR_R
   SCIPmessagePrintError("%s: %s\n", message, strerror(errno));
#else
   char buf[SCIP_MAXSTRLEN];

#if defined(_WIN32) || defined(_WIN64)
   /* strerror_s returns 0 on success; the string is \0 terminated. */
   if ( strerror_s(buf, SCIP_MAXSTRLEN, errno) != 0 )
      SCIPmessagePrintError("Unkown error number %d or error message too long.\n", errno);
   SCIPmessagePrintError("%s: %s\n", message, buf);
#else
   #if (_POSIX_C_SOURCE >= 200112L || _XOPEN_SOURCE >= 600) && ! defined(_GNU_SOURCE)
      /* We are in the POSIX/XSI case, where strerror_r returns 0 on success; \0 termination is unclear. */
      if ( strerror_r(errno, buf, SCIP_MAXSTRLEN) != 0 )
         SCIPmessagePrintError("Unkown error number %d.\n", errno);
      buf[SCIP_MAXSTRLEN - 1] = '\0';
      SCIPmessagePrintError("%s: %s\n", message, buf);
#else
      /* We are in the GNU case, where strerror_r returns a string to the error string. This string is possibly stored
       * in buf and is always \0 terminated. */
      SCIPmessagePrintError("%s: %s\n", message, strerror_r(errno, buf, SCIP_MAXSTRLEN));
   #endif
#endif
#endif
}

/** extracts tokens from strings - wrapper method for strtok_r() */
char* SCIPstrtok(
   char*                 s,                  /**< string to parse */
   const char*           delim,              /**< delimiters for parsing */
   char**                ptrptr              /**< pointer to working char pointer - must stay the same while parsing */
   )
{
#ifdef NO_STRTOK_R
   return strtok(s, delim);
#else
   return strtok_r(s, delim, ptrptr);
#endif
}

/** translates the given string into a string where symbols ", ', and spaces are escaped with a \ prefix */
void SCIPescapeString(
   char*                 t,                  /**< target buffer to store escaped string */
   int                   bufsize,            /**< size of buffer t */
   const char*           s                   /**< string to transform into escaped string */
   )
{
   int len;
   int i;
   int p;

   assert(t != NULL);
   assert(bufsize > 0);

   len = (int)strlen(s);
   for( p = 0, i = 0; i <= len && p < bufsize; ++i, ++p )
   {
      if( s[i] == ' ' || s[i] == '"' || s[i] == '\'' )
      {
         t[p] = '\\';
         p++;
      }
      if( p < bufsize )
         t[p] = s[i];
   }
   t[bufsize-1] = '\0';
}

/* safe version of snprintf */
int SCIPsnprintf(
   char*                 t,                  /**< target string */
   int                   len,                /**< length of the string to copy */
   const char*           s,                  /**< source string */
   ...                                       /**< further parameters */
   )
{
   va_list ap;
   int n;

   assert(t != NULL);
   assert(len > 0);

   va_start(ap, s); /*lint !e826*/

#if defined(_WIN32) || defined(_WIN64)
   n = _vsnprintf(t, (size_t) len, s, ap);
#else
   n = vsnprintf(t, (size_t) len, s, ap); /*lint !e571*/
#endif
   va_end(ap);

   if( n < 0 || n >= len )
   {
#ifndef NDEBUG
      if( n < 0 )
      {
         SCIPerrorMessage("vsnprintf returned %d\n",n);
      }
#endif
      t[len-1] = '\0';
      n = len-1;
   }
   return n;
}

/** extract the next token as a integer value if it is one; in case no value is parsed the endptr is set to @p str
 *
 *  @return Returns TRUE if a value could be extracted, otherwise FALSE
 */
SCIP_Bool SCIPstrToIntValue(
   const char*           str,                /**< string to search */
   int*                  value,              /**< pointer to store the parsed value */
   char**                endptr              /**< pointer to store the final string position if successfully parsed, otherwise @p str */
   )
{
   assert(str != NULL);
   assert(value != NULL);
   assert(endptr != NULL);

   /* init errno to detect possible errors */
   errno = 0;

   *value = (int) strtol(str, endptr, 10);

   if( *endptr != str && *endptr != NULL )
   {
      SCIPdebugMessage("parsed integer value <%d>\n", *value);
      return TRUE;
   }
   *endptr = (char*)str;

   SCIPdebugMessage("failed parsing integer value <%s>\n", str);

   return FALSE;
}

/** extract the next token as a double value if it is one; in case no value is parsed the endptr is set to @p str
 *
 *  @return Returns TRUE if a value could be extracted, otherwise FALSE
 */
SCIP_Bool SCIPstrToRealValue(
   const char*           str,                /**< string to search */
   SCIP_Real*            value,              /**< pointer to store the parsed value */
   char**                endptr              /**< pointer to store the final string position if successfully parsed, otherwise @p str */
   )
{
   assert(str != NULL);
   assert(value != NULL);
   assert(endptr != NULL);

   /* init errno to detect possible errors */
   errno = 0;

   *value = strtod(str, endptr);

   if( *endptr != str && *endptr != NULL )
   {
      SCIPdebugMessage("parsed real value <%g>\n", *value);
      return TRUE;
   }
   *endptr = (char*)str;

   SCIPdebugMessage("failed parsing real value <%s>\n", str);

   return FALSE;
}

/** copies the first size characters between a start and end character of str into token, if no error occured endptr
 *  will point to the position after the read part, otherwise it will point to @p str
 */
void SCIPstrCopySection(
   const char*           str,                /**< string to search */
   char                  startchar,          /**< character which defines the beginning */
   char                  endchar,            /**< character which defines the ending */
   char*                 token,              /**< string to store the copy */
   int                   size,               /**< size of the token char array */
   char**                endptr              /**< pointer to store the final string position if successfully parsed, otherwise @p str */
   )
{
   const char* copystr;
   int nchars;

   assert(str != NULL);
   assert(token != NULL);
   assert(size > 0);
   assert(endptr != NULL);

   nchars = 0;

   copystr = str;

   /* find starting character */
   while( *str != '\0' && *str != startchar )
      ++str;

   /* did not find start character */
   if( *str == '\0' )
   {
      *endptr = (char*)copystr;
      return;
   }

   /* skip start character */
   ++str;

   /* copy string */
   while( *str != '\0' && *str != endchar && nchars < size-1 )
   {
      assert(nchars < SCIP_MAXSTRLEN);
      token[nchars] = *str;
      nchars++;
      ++str;
   }

   /* add end to token */
   token[nchars] = '\0';

   /* if section was longer than size, we want to reach the end of the parsing section anyway */
   if( nchars == (size-1) )
      while( *str != '\0' && *str != endchar )
         ++str;

   /* did not find end character */
   if( *str == '\0' )
   {
      *endptr = (char*)copystr;
      return;
   }

   /* skip end character */
   ++str;

   SCIPdebugMessage("parsed section <%s>\n", token);

   *endptr = (char*) str;
}

/*
 * File methods
 */

/** returns, whether the given file exists */
SCIP_Bool SCIPfileExists(
   const char*           filename            /**< file name */
   )
{
   FILE* f;

   f = fopen(filename, "r");
   if( f == NULL )
      return FALSE;

   fclose(f);

   return TRUE;
}

/** splits filename into path, name, and extension */
void SCIPsplitFilename(
   char*                 filename,           /**< filename to split; is destroyed (but not freed) during process */
   char**                path,               /**< pointer to store path, or NULL if not needed */
   char**                name,               /**< pointer to store name, or NULL if not needed */
   char**                extension,          /**< pointer to store extension, or NULL if not needed */
   char**                compression         /**< pointer to store compression extension, or NULL if not needed */
   )
{
   char* lastslash;
   char* lastbackslash;
   char* lastdot;

   assert(filename != NULL);

   if( path != NULL )
      *path = NULL;
   if( name != NULL )
      *name = NULL;
   if( extension != NULL )
      *extension = NULL;
   if( compression != NULL )
      *compression = NULL;

   /* treat both slashes '/' and '\' as directory delimiters */
   lastslash = strrchr(filename, '/');
   lastbackslash = strrchr(filename, '\\');
   lastslash = MAX(lastslash, lastbackslash); /*lint !e613*/
   lastdot = strrchr(filename, '.');
   if( lastslash != NULL && lastdot != NULL && lastdot < lastslash ) /* is the last dot belonging to the path? */
      lastdot = NULL;

   /* detect known compression extensions */
#ifdef WITH_ZLIB
   if( lastdot != NULL )
   {
      char* compext;

      compext = lastdot+1;
      if( strcmp(compext, "gz") == 0
        || strcmp(compext, "z") == 0
        || strcmp(compext, "Z") == 0 )
      {
         if( compression != NULL )
            *compression = compext;
         *lastdot = '\0';
      }

      /* find again the last dot in the filename without compression extension */
      lastdot = strrchr(filename, '.');
      if( lastslash != NULL && lastdot != NULL && lastdot < lastslash ) /* is the last dot belonging to the path? */
         lastdot = NULL;
   }
#endif

   if( lastslash == NULL )
   {
      if( name != NULL )
         *name = filename;
   }
   else
   {
      if( path != NULL )
         *path = filename;
      if( name != NULL )
         *name = lastslash+1;
      *lastslash = '\0';
   }

   if( lastdot != NULL )
   {
      if( extension != NULL )
         *extension = lastdot+1;
      *lastdot = '\0';
   }
}

/*
 * simple functions implemented as defines
 */

/* In debug mode, the following methods are implemented as function calls to ensure
 * type validity.
 * In optimized mode, the methods are implemented as defines to improve performance.
 * However, we want to have them in the library anyways, so we have to undef the defines.
 */

#undef SCIPrelDiff

/** returns the relative difference: (val1-val2)/max(|val1|,|val2|,1.0) */
SCIP_Real SCIPrelDiff(
   SCIP_Real             val1,               /**< first value to be compared */
   SCIP_Real             val2                /**< second value to be compared */
   )
{
   SCIP_Real absval1;
   SCIP_Real absval2;
   SCIP_Real quot;

   absval1 = REALABS(val1);
   absval2 = REALABS(val2);
   quot = MAX3(1.0, absval1, absval2);

   return (val1-val2)/quot;
}


/** computes the gap from the primal and the dual bound */
SCIP_Real SCIPcomputeGap(
   SCIP_Real             eps,                /**< the value treated as zero */
   SCIP_Real             inf,                /**< the value treated as infinity */
   SCIP_Real             primalbound,        /**< the primal bound */
   SCIP_Real             dualbound           /**< the dual bound */
   )
{
   if( EPSEQ(primalbound, dualbound, eps) )
      return 0.0;
   else if( EPSZ(dualbound, eps) ||
            EPSZ(primalbound, eps) ||
            REALABS(primalbound) >= inf ||
            REALABS(dualbound) >= inf ||
            primalbound * dualbound < 0.0 )
      return inf;
   else
   {
      SCIP_Real absdual = REALABS(dualbound);
      SCIP_Real absprimal = REALABS(primalbound);

      return REALABS((primalbound - dualbound)/MIN(absdual, absprimal));
   }
}

/*
 *Union-Find data structure
 */

/** creates a disjoint set (union find) structure \p uf for \p ncomponents many components (of size one) */
SCIP_RETCODE SCIPdisjointsetCreate(
   SCIP_DISJOINTSET**    djset,              /**< disjoint set (union find) data structure */
   BMS_BLKMEM*           blkmem,             /**< block memory */
   int                   ncomponents         /**< number of components */
   )
{
   assert(djset != NULL);
   assert(blkmem != NULL);

   /* allocate the necessary memory */
   assert(ncomponents > 0);
   SCIP_ALLOC( BMSallocBlockMemory(blkmem, djset) );
   SCIP_ALLOC( BMSallocBlockMemoryArray(blkmem, &((*djset)->parents), ncomponents) );
   SCIP_ALLOC( BMSallocBlockMemoryArray(blkmem, &((*djset)->sizes), ncomponents) );
   (*djset)->size = ncomponents;

   /* clear the data structure */
   SCIPdisjointsetClear(*djset);

   return SCIP_OKAY;
}

/** clears the disjoint set (union find) structure \p uf */
void SCIPdisjointsetClear(
   SCIP_DISJOINTSET*     djset               /**< disjoint set (union find) data structure */
   )
{
   int i;
   djset->componentcount = djset->size;

   /* reset all components to be unconnected */
   for( i = 0; i < djset->componentcount; i++ )
   {
      djset->parents[i] = i;
      djset->sizes[i] = 1;
   }
}


/** finds and returns the component identifier of this \p element */
int SCIPdisjointsetFind(
   SCIP_DISJOINTSET*     djset,              /**< disjoint set (union find) data structure */
   int                   element             /**< element to be found */
   )
{
   int newelement;
   int root = element;
   int* parents = djset->parents;

   /* find root of this element */
   while( root != parents[root] )
   {
      root = parents[root];
   }

   /* compress the path to make future queries faster */
   while( element != root )
   {
      newelement = parents[element];
      parents[element] = root;
      element = newelement;
   }

   return root;
}

/** merges the components containing the elements \p p and \p q */
void SCIPdisjointsetUnion(
   SCIP_DISJOINTSET*     djset,              /**< disjoint set (union find) data structure */
   int                   p,                  /**< first element */
   int                   q,                  /**< second element */
   SCIP_Bool             forcerepofp         /**< force representative of p to be new representative */
   )
{
   int idp;
   int idq;
   int* sizes;
   int* parents;

   assert(djset != NULL);
   assert(0 <= p);
   assert(0 <= q);
   assert(djset->size > p);
   assert(djset->size > q);


   idp = SCIPdisjointsetFind(djset, p);
   idq = SCIPdisjointsetFind(djset, q);

   /* if p and q lie in the same component, there is nothing to be done */
   if( idp == idq )
      return;

   sizes = djset->sizes;
   parents = djset->parents;

   if( forcerepofp )
   {
      parents[idq] = idp;
      sizes[idp] += sizes[idq];
   }
   else
   {
      if( sizes[idp] < sizes[idq] )
      {
         parents[idp] = idq;
         sizes[idq] += sizes[idp];
      }
      else
      {
         parents[idq] = idp;
         sizes[idp] += sizes[idq];
      }
   }
   /* one less component */
   djset->componentcount--;
}

/** frees the disjoint set (union find) data structure */
void SCIPdisjointsetFree(
   SCIP_DISJOINTSET**    djset,              /**< pointer to disjoint set (union find) data structure */
   BMS_BLKMEM*           blkmem              /**< block memory */
   )
{
   SCIP_DISJOINTSET* dsptr;

   assert(djset != NULL);
   assert(*djset != NULL);

   dsptr = *djset;

   BMSfreeBlockMemoryArray(blkmem, &dsptr->sizes, dsptr->size);
   BMSfreeBlockMemoryArray(blkmem, &dsptr->parents, dsptr->size);

   BMSfreeBlockMemory(blkmem, djset);
}

/** returns the number of independent components in this disjoint set (union find) data structure */
int SCIPdisjointsetGetComponentCount(
   SCIP_DISJOINTSET*     djset               /**< disjoint set (union find) data structure */
   )
{
   assert(djset != NULL);

   return djset->componentcount;
}

/** returns the size (number of nodes) of this disjoint set (union find) data structure */
int SCIPdisjointsetGetSize(
   SCIP_DISJOINTSET*     djset               /**< disjoint set (union find) data structure */
   )
{
   assert(djset != NULL);

   return djset->size;
}<|MERGE_RESOLUTION|>--- conflicted
+++ resolved
@@ -6953,15 +6953,9 @@
          assert(sourcedigraph->successors[i] != NULL);
          assert(sourcedigraph->arcdata[i] != NULL);
 
-<<<<<<< HEAD
-         SCIP_ALLOC( BMSduplicateBlockMemoryArray(targetblkmem, &((*targetdigraph)->successors[i]), \
-               sourcedigraph->successors[i], sourcedigraph->nsuccessors[i]) ); /*lint !e866*/
-         SCIP_ALLOC( BMSduplicateBlockMemoryArray(targetblkmem, &((*targetdigraph)->arcdata[i]), \
-=======
          SCIP_ALLOC( BMSduplicateMemoryArray(&((*targetdigraph)->successors[i]), /*lint !e866*/
                sourcedigraph->successors[i], sourcedigraph->nsuccessors[i]) ); /*lint !e866*/
          SCIP_ALLOC( BMSduplicateMemoryArray(&((*targetdigraph)->arcdata[i]), /*lint !e866*/
->>>>>>> efb8799c
                sourcedigraph->arcdata[i], sourcedigraph->nsuccessors[i]) ); /*lint !e866*/
       }
       /* copy node data - careful if these are pointers to some information -> need to be copied by hand */
@@ -6977,13 +6971,8 @@
    {
       SCIP_ALLOC( BMSduplicateBlockMemoryArray(targetblkmem, &(*targetdigraph)->components, sourcedigraph->components, \
             sourcedigraph->componentstarts[ncomponents]) );
-<<<<<<< HEAD
-      SCIP_ALLOC( BMSduplicateBlockMemoryArray(targetblkmem, &(*targetdigraph)->componentstarts, \
-            sourcedigraph->componentstarts,ncomponents + 1) ); /*lint !e776*/
-=======
       SCIP_ALLOC( BMSduplicateMemoryArray(&(*targetdigraph)->componentstarts,
             sourcedigraph->componentstarts, ncomponents + 1) ); /*lint !e776*/
->>>>>>> efb8799c
       (*targetdigraph)->componentstartsize = ncomponents + 1;
    }
    else
@@ -8473,7 +8462,7 @@
             return (val2 << t);  /*lint !e647 !e703*/
 
          /* if ((val1 xor val2) and 2) = 2, then gcd(val1, val2) = gcd((val1 + val2)/4, val2),
-          * and otherwise                        gcd(val1, val2) = gcd((val1 − val2)/4, val2)
+          * and otherwise                        gcd(val1, val2) = gcd((val1 ??? val2)/4, val2)
           */
          if( ((val1 ^ val2) & 2) == 2 )
             val1 += val2;
@@ -8494,7 +8483,7 @@
             return (val1 << t);  /*lint !e647 !e703*/
 
          /* if ((val2 xor val1) and 2) = 2, then gcd(val2, val1) = gcd((val2 + val1)/4, val1),
-          * and otherwise                        gcd(val2, val1) = gcd((val2 − val1)/4, val1)
+          * and otherwise                        gcd(val2, val1) = gcd((val2 ??? val1)/4, val1)
           */
          if( ((val2 ^ val1) & 2) == 2 )
             val2 += val1;
