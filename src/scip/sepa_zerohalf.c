--- conflicted
+++ resolved
@@ -484,9 +484,11 @@
       SCIP_Real mindelta;
       SCIP_Real maxdelta;
       SCIP_Real intscalar;
+      int nchgcoefs;
+
       SCIP_VAR** vars = SCIPgetVars(scip);
 
-      *success = !SCIPcutsTightenCoefficients(scip, local, transrowvals, &transrowrhs, transrowvars, &transrowlen);
+      *success = !SCIPcutsTightenCoefficients(scip, local, transrowvals, &transrowrhs, transrowvars, &transrowlen, &nchgcoefs);
 
       if( *success )
       {
@@ -1570,11 +1572,8 @@
    int cutnnz;
    int cutrank;
    int nvars;
-<<<<<<< HEAD
    int maxaggrlen;
-=======
    int nchgcoefs;
->>>>>>> 60acf5c6
    int* cutinds;
    SCIP_ROW** rows;
    SCIP_VAR** vars;
