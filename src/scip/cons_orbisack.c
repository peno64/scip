/* * * * * * * * * * * * * * * * * * * * * * * * * * * * * * * * * * * * * * */
/*                                                                           */
/*                  This file is part of the program and library             */
/*         SCIP --- Solving Constraint Integer Programs                      */
/*                                                                           */
/*    Copyright (C) 2002-2018 Konrad-Zuse-Zentrum                            */
/*                            fuer Informationstechnik Berlin                */
/*                                                                           */
/*  SCIP is distributed under the terms of the ZIB Academic License.         */
/*                                                                           */
/*  You should have received a copy of the ZIB Academic License              */
/*  along with SCIP; see the file COPYING. If not visit scip.zib.de.         */
/*                                                                           */
/* * * * * * * * * * * * * * * * * * * * * * * * * * * * * * * * * * * * * * */

/**@file   cons_orbisack.c
 * @brief  constraint handler for orbisack constraints
 * @author Christopher Hojny
 *
 *
 * The type of constraints of this constraint handler is described in cons_orbisack.h.
 *
 * The details of the method implemented here are described in the following papers:
 *
 * Describing Orbitopes by Linear Inequalities and Projection Based Tools@n
 * Andreas Loos,@n
 * PhD thesis, Otto-von-Guericke-Universitaet Magdeburg (2010).
 *
 * This thesis provides a complete linear description of orbisacks and a separation
 * routine for its inequalities.
 *
 * Polytopes Associated with Symmetry Handling@n
 * Christopher Hojny and Marc E. Pfetsch,@n
 * (2017), preprint available at http://www.optimization-online.org/DB_HTML/2017/01/5835.html
 *
 * This paper describes a linear time separation routine for so-called cover inequalities of
 * orbisacks.
 */

/*---+----1----+----2----+----3----+----4----+----5----+----6----+----7----+----8----+----9----+----0----+----1----+----2*/

#include "blockmemshell/memory.h"
#include "scip/cons_orbisack.h"
#include "scip/cons_orbitope.h"
#include "scip/cons_setppc.h"
#include "scip/pub_cons.h"
#include "scip/pub_message.h"
#include "scip/pub_var.h"
#include "scip/scip_branch.h"
#include "scip/scip_conflict.h"
#include "scip/scip_cons.h"
#include "scip/scip_cut.h"
#include "scip/scip_general.h"
#include "scip/scip_lp.h"
#include "scip/scip_mem.h"
#include "scip/scip_message.h"
#include "scip/scip_numerics.h"
#include "scip/scip_param.h"
#include "scip/scip_sol.h"
#include "scip/scip_var.h"
#include <string.h>

/* constraint handler properties */
#define CONSHDLR_NAME          "orbisack"
#define CONSHDLR_DESC          "symmetry breaking constraint handler for orbisacks"
#define CONSHDLR_SEPAPRIORITY    +40100 /**< priority of the constraint handler for separation */
#define CONSHDLR_ENFOPRIORITY  -1005200 /**< priority of the constraint handler for constraint enforcing */
#define CONSHDLR_CHECKPRIORITY -1005200 /**< priority of the constraint handler for checking feasibility */
#define CONSHDLR_SEPAFREQ             5 /**< frequency for separating cuts; zero means to separate only in the root node */
#define CONSHDLR_PROPFREQ             5 /**< frequency for propagating domains; zero means only preprocessing propagation */
#define CONSHDLR_EAGERFREQ           -1 /**< frequency for using all instead of only the useful constraints in separation,
                                         *   propagation and enforcement, -1 for no eager evaluations, 0 for first only */
#define CONSHDLR_MAXPREROUNDS        -1 /**< maximal number of presolving rounds the constraint handler participates in (-1: no limit) */
#define CONSHDLR_DELAYSEPA        FALSE /**< should separation method be delayed, if other separators found cuts? */
#define CONSHDLR_DELAYPROP        FALSE /**< should propagation method be delayed, if other propagators found reductions? */
#define CONSHDLR_NEEDSCONS         TRUE /**< should the constraint handler be skipped, if no constraints are available? */

#define CONSHDLR_PROP_TIMING       SCIP_PROPTIMING_BEFORELP
#define CONSHDLR_PRESOLTIMING      SCIP_PRESOLTIMING_EXHAUSTIVE

/* default parameters for separation routines: */
#define DEFAULT_ORBISEPARATION               FALSE     /**< whether orbisack inequalities should be separated */
#define DEFAULT_COVERSEPARATION               TRUE     /**< whether cover inequalities should be separated */

/* default parameters for constraints */
#define DEFAULT_COEFFBOUND               1000000.0     /**< maximum size of coefficients in orbisack inequalities */

#define DEFAULT_PPORBISACK         TRUE /**< whether we allow upgrading to packing/partitioning orbisacks */
#define DEFAULT_CHECKALWAYSFEAS    TRUE /**< whether check routine returns always SCIP_FEASIBLE */


/*
 * Data structures
 */

/** constraint handler data */
struct SCIP_ConshdlrData
{
   SCIP_Bool             coverseparation;    /**< whether only cover inequalities should be separated */
   SCIP_Bool             orbiseparation;     /**< whether orbisack as well as cover inequalities should be separated */
   SCIP_Real             coeffbound;         /**< maximum size of coefficients in orbisack inequalities */
   SCIP_Bool             checkpporbisack;    /**< whether we allow upgrading to packing/partitioning orbisacks */
   SCIP_Bool             checkalwaysfeas;    /**< whether check routine returns always SCIP_FEASIBLE */
   int                   maxnrows;           /**< maximal number of rows in an orbisack constraint */
};

/** constraint data for orbisack constraints */
struct SCIP_ConsData
{
   SCIP_VAR**            vars1;              /**< first column of variable matrix */
   SCIP_VAR**            vars2;              /**< second column of variable matrix */
   int                   nrows;              /**< number of rows of variable matrix */
};


/*
 * Local methods
 */

/** frees orbisack constraint data */
static
SCIP_RETCODE consdataFree(
   SCIP*                 scip,               /**< SCIP data structure */
   SCIP_CONSDATA**       consdata            /**< pointer to orbisack constraint data */
   )
{
   int nrows;

   assert( consdata != NULL );
   assert( *consdata != NULL );

   nrows = (*consdata)->nrows;
   SCIPfreeBlockMemoryArrayNull(scip, &((*consdata)->vars2), nrows);
   SCIPfreeBlockMemoryArrayNull(scip, &((*consdata)->vars1), nrows);

   SCIPfreeBlockMemory(scip, consdata);

   return SCIP_OKAY;
}


/** creates orbisack constraint data */
static
SCIP_RETCODE consdataCreate(
   SCIP*                 scip,               /**< SCIP data structure */
   SCIP_CONSDATA**       consdata,           /**< pointer to store constraint data */
   SCIP_VAR*const*       vars1,              /**< first column of variable matrix */
   SCIP_VAR*const*       vars2,              /**< second column of variable matrix */
   int                   nrows               /**< number of rows in variable matrix */
   )
{
   int i;

   assert( consdata != NULL );

   SCIP_CALL( SCIPallocBlockMemory(scip, consdata) );

   SCIP_CALL( SCIPduplicateBlockMemoryArray(scip, &(*consdata)->vars1, vars1, nrows) );
   SCIP_CALL( SCIPduplicateBlockMemoryArray(scip, &(*consdata)->vars2, vars2, nrows) );

#ifndef NDEBUG
   {
      for (i = 0; i < nrows; ++i)
      {
         assert( SCIPvarIsBinary(vars1[i]) );
         assert( SCIPvarIsBinary(vars2[i]) );
      }
   }
#endif

   (*consdata)->nrows = nrows;

   /* get transformed variables, if we are in the transformed problem */
   if ( SCIPisTransformed(scip) )
   {
      /* Make sure that all variables cannot be multiaggregated (cannot be handled by cons_orbisack, since one cannot
       * easily eliminate single variables from an orbisack constraint. */
      for (i = 0; i < nrows; ++i)
      {
         SCIP_CALL( SCIPgetTransformedVar(scip, (*consdata)->vars1[i], &(*consdata)->vars1[i]) );
         SCIP_CALL( SCIPmarkDoNotMultaggrVar(scip, (*consdata)->vars1[i]) );

         SCIP_CALL( SCIPgetTransformedVar(scip, (*consdata)->vars2[i], &(*consdata)->vars2[i]) );
         SCIP_CALL( SCIPmarkDoNotMultaggrVar(scip, (*consdata)->vars2[i]) );
      }
   }

   return SCIP_OKAY;
}


/** check wether an orbisack is even a packing/partitioning orbisack */
static
SCIP_RETCODE packingUpgrade(
   SCIP*                 scip,               /**< SCIP pointer */
   SCIP_VAR*const*       vars1,              /**< first column of matrix of variables on which the symmetry acts */
   SCIP_VAR*const*       vars2,              /**< variables of second column */
   int                   nrows,              /**< number of rows of orbisack */
   SCIP_Bool*            success,            /**< memory address to store whether constraint can be upgraded */
   SCIP_Bool*            isparttype          /**< memory address to store whether upgraded orbisack is partitioning orbisack */
   )
{
   SCIP_CONSHDLR* setppcconshdlr;
   SCIP_CONS** setppcconss;
   SCIP_Bool* rowcovered;
   int nsetppcconss;
   int i;
   int c;

   assert( scip != NULL );
   assert( vars1 != NULL );
   assert( vars2 != NULL );
   assert( success != NULL );
   assert( isparttype != NULL );

   *success = FALSE;

   /* get data of setppc conshdlr */
   setppcconshdlr = SCIPfindConshdlr(scip, "setppc");
   if ( setppcconshdlr == NULL )
   {
      SCIPwarningMessage(scip, "Check for upgrading orbisacks to packing/partitioning orbisacks not possible - setppc constraint handler not found.\n");
      return SCIP_OKAY;
   }
   setppcconss = SCIPconshdlrGetConss(setppcconshdlr);
   nsetppcconss = SCIPconshdlrGetNConss(setppcconshdlr);

   /* upgrade cannot be successful */
   if ( nsetppcconss == 0 )
      return SCIP_OKAY;
   assert( setppcconss != NULL );

   SCIP_CALL( SCIPallocClearBufferArray(scip, &rowcovered, nrows) );

   /* iterate over orbisack rows and check whether rows are contained in partitioning constraints */
   *success = TRUE;
   for (i = 0; i < nrows; ++i)
   {
      /* iterate over constraints */
      for (c = 0; c < nsetppcconss; ++c)
      {
         int nsetppcvars;
         SCIP_VAR** setppcvars;
         SCIP_VAR* var;
         int varidx1;
         int varidx2;

         /* check type */
         if ( SCIPgetTypeSetppc(scip, setppcconss[c]) == SCIP_SETPPCTYPE_COVERING ||
              SCIPgetTypeSetppc(scip, setppcconss[c]) == SCIP_SETPPCTYPE_PACKING )
            continue;
         assert( SCIPgetTypeSetppc(scip, setppcconss[c]) == SCIP_SETPPCTYPE_PARTITIONING );

         /* get set packing/partitioning variables */
         nsetppcvars = SCIPgetNVarsSetppc(scip, setppcconss[c]);
         assert( nsetppcvars > 0 );

         /* partitioning constraint contains too much variables */
         if ( nsetppcvars != 2 )
            continue;
         assert( nsetppcvars == 2 );

         setppcvars = SCIPgetVarsSetppc(scip, setppcconss[c]);
         assert( setppcvars != NULL );

         /* check whether i-th row is contained in partitioning constraint */
         var = setppcvars[0];
         if ( SCIPvarIsNegated(var) )
            continue;

         varidx1 = SCIPvarGetProbindex(var);

         var = setppcvars[1];
         if ( SCIPvarIsNegated(var) )
            continue;

         varidx2 = SCIPvarGetProbindex(var);

         if ( (varidx1 == SCIPvarGetProbindex(vars1[i]) && varidx2 == SCIPvarGetProbindex(vars2[i])) ||
              (varidx2 == SCIPvarGetProbindex(vars1[i]) && varidx1 == SCIPvarGetProbindex(vars2[i])))
         {
            rowcovered[i] = TRUE;
            break;
         }
      }

      /* no partitioning constraint corresponds to row i */
      if ( c >= nsetppcconss )
         *success = FALSE;
   }

   if ( *success )
   {
      *isparttype = TRUE;
      SCIPfreeBufferArray(scip, &rowcovered);

      return SCIP_OKAY;
   }

   /* Iterate over orbisack rows and check whether rows are contained in packing constraints.
    * In particular, it is possible that variables in row i form a subset of variables in the
    * a packing/partitioning constraint. */
   *success = TRUE;
   for (i = 0; i < nrows; ++i)
   {
      /* skip already covered rows */
      if ( rowcovered[i] )
         continue;

      /* iterate over constraints */
      for (c = 0; c < nsetppcconss; ++c)
      {
         SCIP_VAR** setppcvars;
         SCIP_VAR* var;
         int nsetppcvars;
         int varidx;
         int nfound = 0;
         int j;

         /* check type */
         if ( SCIPgetTypeSetppc(scip, setppcconss[c]) == SCIP_SETPPCTYPE_COVERING )
            continue;
         assert( SCIPgetTypeSetppc(scip, setppcconss[c]) == SCIP_SETPPCTYPE_PARTITIONING ||
            SCIPgetTypeSetppc(scip, setppcconss[c]) == SCIP_SETPPCTYPE_PACKING );

         /* get set packing/partitioning variables */
         nsetppcvars = SCIPgetNVarsSetppc(scip, setppcconss[c]);
         assert( nsetppcvars > 0 );

         setppcvars = SCIPgetVarsSetppc(scip, setppcconss[c]);
         assert( setppcvars != NULL );

         /* check whether all variables of the cycle are contained in setppc constraint */
         for (j = 0; j < nsetppcvars && nfound < 2; ++j)
         {
            var = setppcvars[j];

            if ( SCIPvarIsNegated(var) )
               continue;

            varidx = SCIPvarGetProbindex(var);

            if ( varidx == SCIPvarGetProbindex(vars1[i]) || varidx == SCIPvarGetProbindex(vars2[i]) )
               ++nfound;
         }

         if ( nfound == 2 )
            break;
      }

      /* row i is not contained in an setppc constraint */
      if ( c >= nsetppcconss )
         *success = FALSE;
   }

   /* we have found a packing orbisack */
   if ( *success )
      *isparttype = FALSE;

   SCIPfreeBufferArray(scip, &rowcovered);

   return SCIP_OKAY;
}


/** generate initial LP cut
 *
 *  We generate the inequality of the orbisack on the elements of the first row, i.e.,
 *  the inequality \f$-x_{1,1} + x_{1,2} \leq 0\f$.
 */
static
SCIP_RETCODE initLP(
   SCIP*                 scip,               /**< SCIP pointer */
   SCIP_CONS*            cons,               /**< constraint */
   SCIP_Bool*            infeasible          /**< pointer to store whether we detected infeasibility */
   )
{
   SCIP_CONSDATA* consdata;
   SCIP_VAR** vars1;
   SCIP_VAR** vars2;
   SCIP_VAR* tmpvars[2];
   SCIP_ROW* row;

   assert( scip != NULL );
   assert( cons != NULL );
   assert( infeasible != NULL );

   *infeasible = FALSE;

   consdata = SCIPconsGetData(cons);
   assert( consdata != 0 );
   assert( consdata->nrows > 0 );
   assert( consdata->vars1 != NULL );
   assert( consdata->vars2 != NULL );

   vars1 = consdata->vars1;
   vars2 = consdata->vars2;

   tmpvars[0] = vars1[0];
   tmpvars[1] = vars2[0];

   SCIP_CALL( SCIPcreateEmptyRowCons(scip, &row, cons, "orbisack0#0", -SCIPinfinity(scip), 0.0, FALSE, FALSE, TRUE) );
   SCIP_CALL( SCIPaddVarToRow(scip, row, tmpvars[0], -1.0) );
   SCIP_CALL( SCIPaddVarToRow(scip, row, tmpvars[1], 1.0) );

   SCIP_CALL( SCIPaddRow(scip, row, FALSE, infeasible) );
#ifdef SCIP_DEBUG
   SCIP_CALL( SCIPprintRow(scip, row, NULL) );
#endif
   SCIP_CALL( SCIPreleaseRow(scip, &row) );

   return SCIP_OKAY;
}


/** add orbisack cover inequality */
static
SCIP_RETCODE addOrbisackCover(
   SCIP*                 scip,               /**< SCIP pointer */
   SCIP_CONS*            cons,               /**< constraint */
   int                   nrows,              /**< number of rows of orbisack */
   SCIP_VAR*const*       vars1,              /**< first column of matrix of variables on which the symmetry acts */
   SCIP_VAR*const*       vars2,              /**< variables of second column */
   SCIP_Real*            coeffs1,            /**< coefficients of the variables of the first column of the inequality to be added */
   SCIP_Real*            coeffs2,            /**< coefficients of the variables of the second column of the inequality to be added */
   SCIP_Real             rhs,                /**< right-hand side of inequality to be added */
   SCIP_Bool*            infeasible          /**< pointer to store whether we detected infeasibility */
   )
{
   SCIP_ROW* row;
   int i;

   assert( scip != NULL );
   assert( cons != NULL );
   assert( vars1 != NULL );
   assert( vars2 != NULL );
   assert( coeffs1 != NULL );
   assert( coeffs2 != NULL );
   assert( infeasible != NULL );

   *infeasible = FALSE;

   SCIP_CALL( SCIPcreateEmptyRowCons(scip, &row, cons, "orbisackcover", -SCIPinfinity(scip), rhs, FALSE, FALSE, TRUE) );
   SCIP_CALL( SCIPcacheRowExtensions(scip, row) );
   for (i = 0; i < nrows; ++i)
   {
      SCIP_CALL( SCIPaddVarToRow(scip, row, vars1[i], coeffs1[i]) );
      SCIP_CALL( SCIPaddVarToRow(scip, row, vars2[i], coeffs2[i]) );
   }
   SCIP_CALL( SCIPflushRowExtensions(scip, row) );

   SCIP_CALL( SCIPaddRow(scip, row, FALSE, infeasible) );
#ifdef SCIP_DEBUG
   SCIP_CALL( SCIPprintRow(scip, row, NULL) );
#endif
   SCIP_CALL( SCIPreleaseRow(scip, &row) );

   return SCIP_OKAY;
}


/** Separate lifted orbisack cover inequalities
 *
 *  We currently do NOT enter cuts into the pool.
 *
 *  We iterate over the nrows-many cover inequalities which are potentially
 *  maximal w.r.t. their violation.
 */
static
SCIP_RETCODE separateOrbisackCovers(
   SCIP*                 scip,               /**< SCIP pointer */
   SCIP_CONS*            cons,               /**< constraint */
   int                   nrows,              /**< number of rows of orbisack */
   SCIP_VAR*const*       vars1,              /**< first column of matrix of variables on which the symmetry acts */
   SCIP_VAR*const*       vars2,              /**< variables of second column */
   SCIP_Real*            vals1,              /**< LP-solution for those variables in first column */
   SCIP_Real*            vals2,              /**< LP-solution for those variables in second column */
   int*                  ngen,               /**< number of separated covers */
   SCIP_Bool*            infeasible          /**< pointer to store whether we detected infeasibility */
   )
{
   SCIP_Real rhs = 0.0;
   SCIP_Real lhs = 0.0;
   SCIP_Real* coeff1;
   SCIP_Real* coeff2;
   int i;

   assert( scip != NULL );
   assert( cons != NULL );
   assert( nrows > 0 );
   assert( vars1 != NULL );
   assert( vars2 != NULL );
   assert( infeasible != NULL );
   assert( ngen != NULL );

   *infeasible = FALSE;
   *ngen = 0;

   /* allocate memory for inequality coefficients */
   SCIP_CALL( SCIPallocBufferArray(scip, &coeff1, nrows) );
   SCIP_CALL( SCIPallocBufferArray(scip, &coeff2, nrows) );

   /* initialize coefficient matrix */
   for (i = 0; i < nrows; ++i)
   {
      coeff1[i] = 0.0;
      coeff2[i] = 0.0;
   }

   /* detect violated covers */
   for (i = 0; i < nrows; ++i)
   {
      /* cover inequality is violated */
      if ( SCIPisEfficacious(scip, -vals1[i] + vals2[i] + lhs - rhs) )
      {
         /* set coefficients for inequality */
         coeff1[i] = -1.0;
         coeff2[i] = 1.0;

         SCIP_CALL( addOrbisackCover(scip, cons, nrows, vars1, vars2, coeff1, coeff2, rhs, infeasible) );
         ++(*ngen);
         if ( *infeasible )
            break;

         /* reset coefficients for next inequality */
         coeff1[i] = 0.0;
         coeff2[i] = 0.0;
      }

      /* add argmax( 1 - vals[i][0], vals[i][1] ) as coefficient and ensure that both vars1[0] and vars2[0] are
       * contained in the LIFTED cover inequality */
      if ( SCIPisEfficacious(scip, 1.0 - vals1[i] - vals2[i]) )
      {
         coeff1[i] = -1.0;
         lhs = lhs - vals1[i];

         /* lifting */
         if ( i == 0 )
         {
            coeff2[0] = 1.0;
            lhs += vals2[i];
         }
      }
      else
      {
         coeff2[i] = 1.0;
         rhs += 1.0;
         lhs = lhs + vals2[i];

         /* lifting */
         if ( i == 0 )
         {
            coeff1[0] = -1.0;
            lhs -= vals1[i];
            rhs -= 1.0;
         }
      }
   }

   /* free coefficient matrix */
   SCIPfreeBufferArray(scip, &coeff2);
   SCIPfreeBufferArray(scip, &coeff1);

   return SCIP_OKAY;
}


/** add orbisack inequality */
static
SCIP_RETCODE addOrbisackInequality(
   SCIP*                 scip,               /**< SCIP pointer */
   SCIP_CONS*            cons,               /**< constraint */
   int                   nrows,              /**< number of rows of orbisack */
   SCIP_VAR*const*       vars1,              /**< first column of matrix of variables on which the symmetry acts */
   SCIP_VAR*const*       vars2,              /**< variables of second column */
   SCIP_Real*            coeffs1,            /**< first column of coefficient matrix of inequality to be added */
   SCIP_Real*            coeffs2,            /**< second column of coefficient matrix of inequality to be added */
   SCIP_Real             rhs,                /**< right-hand side of inequality to be added */
   SCIP_Bool*            infeasible          /**< pointer to store whether we detected infeasibility */
   )
{
   SCIP_ROW* row;
   int i;

   assert( scip != NULL );
   assert( cons != NULL );
   assert( vars1 != NULL );
   assert( vars2 != NULL );
   assert( coeffs1 != NULL );
   assert( coeffs2 != NULL );
   assert( infeasible != NULL );

   *infeasible = FALSE;

   SCIP_CALL( SCIPcreateEmptyRowCons(scip, &row, cons, "orbisack", -SCIPinfinity(scip), rhs, FALSE, FALSE, TRUE) );
   SCIP_CALL( SCIPcacheRowExtensions(scip, row) );

   for (i = 0; i < nrows; ++i)
   {
      SCIP_CALL( SCIPaddVarToRow(scip, row, vars1[i], coeffs1[i]) );
      SCIP_CALL( SCIPaddVarToRow(scip, row, vars2[i], coeffs2[i]) );
   }
   SCIP_CALL( SCIPflushRowExtensions(scip, row) );

   SCIP_CALL( SCIPaddRow(scip, row, FALSE, infeasible) );
#ifdef SCIP_DEBUG
   SCIP_CALL( SCIPprintRow(scip, row, NULL) );
#endif
   SCIP_CALL( SCIPreleaseRow(scip, &row) );

   return SCIP_OKAY;
}


/** separate orbisack inequalities
 *
 *  We currently do NOT enter cuts into the pool.
 *
 *  We stop if we checked for each possible basement row, whether a cut could be added. If the coefficients grow too
 *  large, we start separating cover inequalities.
 *
 *  We implement the separation algorithm for orbisacks described in@n
 *  A. Loos. Describing Orbitopes by Linear Inequalities and Projection Based Tools.
 *  PhD thesis, Otto-von-Guericke-Universitaet Magdeburg, 2010.
 */
static
SCIP_RETCODE separateOrbisack(
   SCIP*                 scip,               /**< SCIP pointer */
   SCIP_CONS*            cons,               /**< constraint */
   int                   nrows,              /**< number of rows of orbisack */
   SCIP_VAR*const*       vars1,              /**< first column of matrix of variables on which the symmetry acts */
   SCIP_VAR*const*       vars2,              /**< variables of second column */
   SCIP_Real*            vals1,              /**< LP-solution for those variables in first column */
   SCIP_Real*            vals2,              /**< LP-solution for those variables in second column */
   SCIP_Bool             coverseparation,    /**< whether we separate cover inequalities */
   SCIP_Real             coeffbound,         /**< maximum size of coefficients in orbisack inequalities */
   int*                  ngen,               /**< pointer to store the number of generated cuts */
   SCIP_Bool*            infeasible          /**< pointer to store whether we detected infeasibility */
   )
{
   SCIP_Real* coeff1;
   SCIP_Real* coeff2;
   SCIP_Real rhs;
   SCIP_Real lhs;
   SCIP_Real valueA;
   SCIP_Real valueB;
   SCIP_Real valueC;
   int basement;
   int i;

   assert( scip != NULL );
   assert( cons != NULL );
   assert( nrows > 0 );
   assert( vars1 != NULL );
   assert( vars2 != NULL );
   assert( coeffbound >= 0.0 );
   assert( ngen != NULL );
   assert( infeasible != NULL );

   *infeasible = FALSE;
   *ngen = 0;

   /* if there is only one row, all cuts are added by initLP */
   if ( nrows < 2 )
      return SCIP_OKAY;

   /* allocate memory for inequality coefficients */
   SCIP_CALL( SCIPallocBufferArray(scip, &coeff1, nrows) );
   SCIP_CALL( SCIPallocBufferArray(scip, &coeff2, nrows) );

   /* initialize coefficient matrix row 0 */
   coeff1[0] = -1.0;
   coeff2[0] = 1.0;
   for (i = 2; i < nrows; ++i)
   {
      coeff1[i] = 0.0;
      coeff2[i] = 0.0;
   }

   /* initialize right-hand side and left-hand side (lhs for row 0) */
   rhs = 0.0;
   lhs = - vals1[0] + vals2[0];

   /* basement row of orbisack */
   basement = 1;

   /* update value of left-hand side and coefficients for basement row = 1 */
   lhs += - vals1[1] + vals2[1];
   coeff1[1] = -1.0;
   coeff2[1] = 1.0;

   /* check whether cut for basement row = 1 is violated */
   if ( SCIPisEfficacious(scip, lhs - rhs) )
   {
      SCIP_CALL( addOrbisackInequality(scip, cons, nrows, vars1, vars2, coeff1, coeff2, rhs, infeasible) );
      ++(*ngen);
   }

   /* check whether there exists a cut with basement rows > 1 that is violated */
   while ( basement < nrows - 1 && ! *infeasible )
   {
      valueA = lhs + vals1[basement] - vals1[basement + 1] + vals2[basement + 1] - rhs - 1.0; /*lint !e679, !e834*/
      valueB = lhs - vals2[basement] - vals1[basement + 1] + vals2[basement + 1] - rhs; /*lint !e679, !e834*/
      valueC = 2.0 * lhs + vals1[basement] - vals2[basement] - vals1[basement + 1] + vals2[basement + 1] - 2.0 * rhs; /*lint !e679, !e834*/

      /* update inequality */
      if ( valueA >= valueB && valueA >= valueC )
      {
         ++rhs;
         coeff1[basement] = 0.0;
         lhs += vals1[basement++];
         coeff1[basement] = -1.0;
         coeff2[basement] = 1.0;
         lhs += - vals1[basement] + vals2[basement];
      }
      else if ( valueB >= valueA && valueB >= valueC )
      {
         coeff2[basement] = 0.0;
         lhs -= vals2[basement++];
         coeff1[basement] = -1.0;
         coeff2[basement] = 1.0;
         lhs += - vals1[basement] + vals2[basement];
      }
      else
      {
         rhs *= 2.0;
         lhs = 0.0;
         for (i = 0; i < basement; ++i)
         {
            coeff1[i] = 2.0 * coeff1[i];
            coeff2[i] = 2.0 * coeff2[i];
            lhs += coeff1[i] * vals1[i] + coeff2[i] * vals2[i];
         }
         coeff1[basement] = -1.0;
         coeff2[basement] = 1.0;
         lhs -= vals1[basement];
         lhs += vals2[basement++];
         coeff1[basement] = -1.0;
         coeff2[basement] = 1.0;
         lhs -= vals1[basement];
         lhs += vals2[basement];
      }

      /* to avoid numerical troubles, we bound the size of coefficients and rhs */
      if ( rhs > coeffbound || -coeff1[0] > coeffbound || coeff2[0] > coeffbound )
      {
         /* avoid separating cover inequalities twice */
         if ( ! coverseparation )
         {
            int ncuts;
            SCIP_CALL( separateOrbisackCovers(scip, cons, nrows, vars1, vars2, vals1, vals2, &ncuts, infeasible) );
            *ngen += ncuts;
         }
         break;
      }

      /* if current inequality is violated */
      if ( SCIPisEfficacious(scip, lhs - rhs) )
      {
         SCIP_CALL( addOrbisackInequality(scip, cons, nrows, vars1, vars2, coeff1, coeff2, rhs, infeasible) );
         ++(*ngen);
      }
   }

   /* free allocated memory */
   SCIPfreeBufferArray(scip, &coeff2);
   SCIPfreeBufferArray(scip, &coeff1);

   return SCIP_OKAY;
}


/** propagation */
static
SCIP_RETCODE propVariables(
   SCIP*                 scip,               /**< SCIP pointer */
   SCIP_CONS*            cons,               /**< constraint to be propagated */
   SCIP_Bool*            infeasible,         /**< pointer to store whether it was detected that the node is infeasible */
   SCIP_Bool*            found,              /**< pointer to store whether a new propagation could be found */
   int*                  ngen                /**< pointer to store the number of generated bound strengthenings */
   )
{
   SCIP_CONSDATA* consdata;
   SCIP_VAR** vars1;
   SCIP_VAR** vars2;
   SCIP_Bool tightened = FALSE;
   SCIP_VAR* var;
   SCIP_Real ub;
   SCIP_Real lb;
   SCIP_VAR* var1;
   SCIP_VAR* var2;
   int* solu1;
   int* solu2;
   int nrows;
   int i;
   int r;

   assert( scip != NULL );
   assert( cons != NULL );
   assert( infeasible != NULL );
   assert( ngen != NULL );
   assert( found != NULL );

   SCIPdebugMsg(scip, "Propagating variables of constraint <%s>.\n", SCIPconsGetName(cons));

   *ngen = 0;
   *infeasible = FALSE;
   *found = FALSE;

   /* get data of constraint */
   consdata = SCIPconsGetData(cons);
   assert( consdata != NULL );
   assert( consdata->vars1 != NULL );
   assert( consdata->vars2 != NULL );
   assert( consdata->nrows > 0 );

   nrows = consdata->nrows;
   vars1 = consdata->vars1;
   vars2 = consdata->vars2;

   /* determine current solution */
   SCIP_CALL( SCIPallocBufferArray(scip, &solu1, nrows) );
   SCIP_CALL( SCIPallocBufferArray(scip, &solu2, nrows) );

   for (i = 0; i < nrows; ++i)
   {
      /* determine value in first column */
      var = vars1[i];
      assert( SCIPvarIsBinary(var) );

      /* get local upper and lower bound on variable */
      ub = SCIPvarGetUbLocal(var);
      lb = SCIPvarGetLbLocal(var);

      /* if variable is fixed to 1 -> solu[i][j] = 1,
       * if it is fixed to 0 -> solu[i][j] = 0,
       * else, -> solu[i][j] = 2 */
      if ( lb > 0.5 )
         solu1[i] = 1;
      else if (ub < 0.5)
         solu1[i] = 0;
      else
         solu1[i] = 2;

      /* determine value in second column */
      var = vars2[i];
      assert( SCIPvarIsBinary(var) );

      /* get local upper and lower bound on variable */
      ub = SCIPvarGetUbLocal(var);
      lb = SCIPvarGetLbLocal(var);

      /* if variable is fixed to 1 -> solu[i][j] = 1,
       * if it is fixed to 0 -> solu[i][j] = 0,
       * else, -> solu[i][j] = 2 */
      if ( lb > 0.5 )
         solu2[i] = 1;
      else if (ub < 0.5)
         solu2[i] = 0;
      else
         solu2[i] = 2;
   }

   /* loop through all variables */
   for (i = 0; i < nrows; ++i)
   {
      /* get variables of first and second column */
      var1 = vars1[i];
      var2 = vars2[i];
      assert( var1 != NULL );
      assert( var2 != NULL );

      /* if variable in first column is fixed to 0 and variable in second column is fixed to 1 */
      if ( SCIPvarGetUbLocal(var1) < 0.5 && SCIPvarGetLbLocal(var2) > 0.5 )
      {
         SCIP_Bool nocritical = TRUE;

         SCIPdebugMsg(scip, "Check variable pair (%d,0) and (%d,1).\n", i, i);

         /* check whether there is a critical row above row i, otherwise the solution is infeasible
          * if there is a row without fixing (2) above the current row, we cannot obtain a result */
         for (r = 0; r < i; ++r)
         {
            if ( (solu1[r] == 1 && solu2[r] == 0) || solu1[r] == 2 || solu2[r] == 2 )
            {
               nocritical = FALSE;
               break;
            }
         }

         if ( nocritical )
         {
            SCIPdebugMsg(scip, " -> node infeasible (row was fixed to 0,1 but there was no critical row above).\n");

            /* perform conflict analysis */
            if ( SCIPisConflictAnalysisApplicable(scip) )
            {
               SCIP_CALL( SCIPinitConflictAnalysis(scip, SCIP_CONFTYPE_PROPAGATION, FALSE) );

               for (r = 0; r <= i; ++r)
               {
                  SCIP_CALL( SCIPaddConflictBinvar(scip, vars1[r]) );
                  SCIP_CALL( SCIPaddConflictBinvar(scip, vars2[r]) );
               }

               SCIP_CALL( SCIPanalyzeConflictCons(scip, cons, NULL) );

               *infeasible = TRUE;

               /* free current solution */
               SCIPfreeBufferArray(scip, &solu2);
               SCIPfreeBufferArray(scip, &solu1);

               return SCIP_OKAY;
            }
         }
      }
      /* if variable in the first column is fixed to 0 and the variable in the second column is free */
      else if ( SCIPvarGetUbLocal(var1) < 0.5 && SCIPvarGetUbLocal(var2) > 0.5 )
      {
         SCIP_Bool allconstant = TRUE;

         SCIPdebugMsg(scip, "Check variable pair (%d,0) and (%d,1).\n", i, i);

         /* Check whether all rows above row i are constant. In this case, the variable in the second */
         /* column can be fixed to 0. If an entry above row i is unfixed or a row is not constant, we cannot */
         /* fix the second entry in row i. */
         for (r = 0; r < i; ++r)
         {
            if ( solu1[r] == 2 || solu2[r] == 2 || solu1[r] != solu2[r] )
            {
               allconstant = FALSE;
               break;
            }
         }

         /* fix variable in the second column to 0 */
         if ( allconstant )
         {
            assert( SCIPvarGetLbLocal(var2) < 0.5 );
            SCIP_CALL( SCIPinferVarUbCons(scip, var2, 0.0, cons, i, FALSE, infeasible, &tightened) ); /*lint !e713*/
            assert( ! *infeasible );

            *found = *found || tightened;
            if ( tightened )
               ++(*ngen);
         }
      }
   }

   /* free current solution */
   SCIPfreeBufferArray(scip, &solu2);
   SCIPfreeBufferArray(scip, &solu1);

   return SCIP_OKAY;
}


/** separate orbisack and cover inequalities */
static
SCIP_RETCODE separateInequalities(
   SCIP*                 scip,               /**< pointer to scip */
   SCIP_RESULT*          result,             /**< pointer to store the result of separation */
   SCIP_CONS*            cons,               /**< constraint */
   int                   nrows,              /**< number of rows of orbisack */
   SCIP_VAR*const*       vars1,              /**< first column of matrix of variables on which the symmetry acts */
   SCIP_VAR*const*       vars2,              /**< variables of second column */
   SCIP_Real*            vals1,              /**< LP-solution for those variables in first column */
   SCIP_Real*            vals2               /**< LP-solution for those variables in second column */
   )
{
   SCIP_CONSHDLRDATA* conshdlrdata;
   SCIP_Bool infeasible = FALSE;
   int ngen1 = 0;
   int ngen2 = 0;

   assert( scip != NULL );
   assert( result != NULL );
   assert( cons != NULL );
   assert( vars1 != NULL );
   assert( vars2 != NULL );
   assert( vals1 != NULL );
   assert( vals2 != NULL );

   conshdlrdata = SCIPconshdlrGetData(SCIPconsGetHdlr(cons));
   assert( conshdlrdata != NULL );

   if ( conshdlrdata->orbiseparation )
   {
      SCIP_CALL( separateOrbisack(scip, cons, nrows, vars1, vars2, vals1, vals2, FALSE, conshdlrdata->coeffbound, &ngen1, &infeasible) );
   }

   if ( ! infeasible && conshdlrdata->coverseparation )
   {
      SCIP_CALL( separateOrbisackCovers(scip, cons, nrows, vars1, vars2, vals1, vals2, &ngen2, &infeasible) );
   }

   if ( infeasible )
   {
      *result = SCIP_CUTOFF;
      return SCIP_OKAY;
   }

   if ( ngen1 + ngen2 > 0 )
      *result = SCIP_SEPARATED;

   return SCIP_OKAY;
}


/*--------------------------------------------------------------------------------------------
 *--------------------------------- SCIP functions -------------------------------------------
 *--------------------------------------------------------------------------------------------*/

/** frees specific constraint data */
static
SCIP_DECL_CONSDELETE(consDeleteOrbisack)
{  /*lint --e{715}*/
   assert( scip != 0 );
   assert( conshdlr != 0 );
   assert( consdata != 0 );
   assert( strcmp(SCIPconshdlrGetName(conshdlr), CONSHDLR_NAME) == 0 );

   SCIP_CALL( consdataFree(scip, consdata) );

   return SCIP_OKAY;
}


/** frees constraint handler */
static
SCIP_DECL_CONSFREE(consFreeOrbisack)
{   /*lint --e{715}*/
   SCIP_CONSHDLRDATA* conshdlrdata;

   assert( scip != 0 );
   assert( conshdlr != 0 );
   assert( strcmp(SCIPconshdlrGetName(conshdlr), CONSHDLR_NAME) == 0 );

   conshdlrdata = SCIPconshdlrGetData(conshdlr);
   assert( conshdlrdata != NULL );

   SCIPfreeBlockMemory(scip, &conshdlrdata);

   return SCIP_OKAY;
}


/** transforms constraint data into data belonging to the transformed problem */
static
SCIP_DECL_CONSTRANS(consTransOrbisack)
{
   SCIP_CONSDATA* sourcedata;
   SCIP_CONSDATA* consdata = NULL;
   int nrows;

   assert( scip != NULL );
   assert( conshdlr != NULL );
   assert( strcmp(SCIPconshdlrGetName(conshdlr), CONSHDLR_NAME) == 0 );
   assert( sourcecons != NULL );
   assert( targetcons != NULL );

   SCIPdebugMsg(scip, "Transforming constraint.\n");

   /* get data of original constraint */
   sourcedata = SCIPconsGetData(sourcecons);
   assert( sourcedata != NULL );
   assert( sourcedata->nrows > 0 );
   assert( sourcedata->vars1 != NULL );
   assert( sourcedata->vars2 != NULL );

   /* create transformed constraint data (copy data where necessary) */
   nrows = sourcedata->nrows;

   SCIP_CALL( SCIPallocBlockMemory(scip, &consdata) );

   consdata->nrows = nrows;

   SCIP_CALL( SCIPallocBlockMemoryArray(scip, &consdata->vars1, nrows) );
   SCIP_CALL( SCIPallocBlockMemoryArray(scip, &consdata->vars2, nrows) );

   SCIP_CALL( SCIPgetTransformedVars(scip, nrows, sourcedata->vars1, consdata->vars1) );
   SCIP_CALL( SCIPgetTransformedVars(scip, nrows, sourcedata->vars2, consdata->vars2) );

   /* create transformed constraint */
   SCIP_CALL( SCIPcreateCons(scip, targetcons, SCIPconsGetName(sourcecons), conshdlr, consdata,
         SCIPconsIsInitial(sourcecons), SCIPconsIsSeparated(sourcecons),
         SCIPconsIsEnforced(sourcecons), SCIPconsIsChecked(sourcecons),
         SCIPconsIsPropagated(sourcecons), SCIPconsIsLocal(sourcecons),
         SCIPconsIsModifiable(sourcecons), SCIPconsIsDynamic(sourcecons),
         SCIPconsIsRemovable(sourcecons), SCIPconsIsStickingAtNode(sourcecons)) );

   return SCIP_OKAY;
}


/** LP initialization method of constraint handler (called before the initial LP relaxation at a node is solved) */
static
SCIP_DECL_CONSINITLP(consInitlpOrbisack)
{
   int c;

   assert( infeasible != NULL );
   *infeasible = FALSE;

   assert( scip != 0 );
   assert( conshdlr != 0 );
   assert( strcmp(SCIPconshdlrGetName(conshdlr), CONSHDLR_NAME) == 0 );

   /* loop through constraints */
   for (c = 0; c < nconss; ++c)
   {
      assert( conss[c] != 0 );

      SCIPdebugMsg(scip, "Generating initial orbisack cut for constraint <%s> ...\n", SCIPconsGetName(conss[c]));

      SCIP_CALL( initLP(scip, conss[c], infeasible) );
      if ( *infeasible )
         break;

      SCIPdebugMsg(scip, "Generated initial orbisack cut.\n");
   }

   return SCIP_OKAY;
}


/** solving process initialization method of constraint handler (called when branch and bound process is about to begin) */
static
SCIP_DECL_CONSINITSOL(consInitsolOrbisack)
{
   SCIP_CONSHDLRDATA* conshdlrdata;
   int c;

   assert( scip != NULL );
   assert( conshdlr != NULL );
   assert( strcmp(SCIPconshdlrGetName(conshdlr), CONSHDLR_NAME) == 0 );

   /* determine maximum number of rows in an orbisack constraint */
   conshdlrdata = SCIPconshdlrGetData(conshdlr);
   assert( conshdlrdata != NULL );

   conshdlrdata->maxnrows = 0;

   /* loop through constraints */
   for (c = 0; c < nconss; ++c)
   {
      SCIP_CONSDATA* consdata;

      assert( conss[c] != NULL );

      consdata = SCIPconsGetData(conss[c]);
      assert( consdata != NULL );

      /* update conshdlrdata if necessary */
      if ( consdata->nrows > conshdlrdata->maxnrows )
         conshdlrdata->maxnrows = consdata->nrows;
   }

   return SCIP_OKAY;
}


/** separation method of constraint handler for LP solution */
static
SCIP_DECL_CONSSEPALP(consSepalpOrbisack)
{  /*lint --e{715}*/
   SCIP_CONSDATA* consdata;
   SCIP_Real* vals1;
   SCIP_Real* vals2;
   int c;

   assert( scip != NULL );
   assert( conshdlr != NULL );
   assert( strcmp(SCIPconshdlrGetName(conshdlr), CONSHDLR_NAME) == 0 );
   assert( result != NULL );

   SCIPdebugMsg(scip, "Separation method for orbisack constraints.\n");

   *result = SCIP_DIDNOTRUN;

   /* if solution is not integer */
   if ( SCIPgetNLPBranchCands(scip) > 0 )
   {
      SCIP_CONSHDLRDATA* conshdlrdata;
      int nvals;

      *result = SCIP_DIDNOTFIND;

      conshdlrdata = SCIPconshdlrGetData(conshdlr);
      assert( conshdlrdata != NULL );

      nvals = conshdlrdata->maxnrows;
      assert( nvals > 0 );

      SCIP_CALL( SCIPallocBufferArray(scip, &vals1, nvals) );
      SCIP_CALL( SCIPallocBufferArray(scip, &vals2, nvals) );

      /* loop through constraints */
      for (c = 0; c < nconss; ++c)
      {
         /* get data of constraint */
         assert( conss[c] != NULL );
         consdata = SCIPconsGetData(conss[c]);

         /* get solution */
         SCIP_CALL( SCIPgetSolVals(scip, NULL, consdata->nrows, consdata->vars1, vals1) );
         SCIP_CALL( SCIPgetSolVals(scip, NULL, consdata->nrows, consdata->vars2, vals2) );

         SCIPdebugMsg(scip, "Separating orbisack constraint <%s> ...\n", SCIPconsGetName(conss[c]));

         SCIP_CALL( separateInequalities(scip, result, conss[c], consdata->nrows, consdata->vars1, consdata->vars2, vals1, vals2) );

         if ( *result == SCIP_CUTOFF )
            break;
      }

      SCIPfreeBufferArray(scip, &vals2);
      SCIPfreeBufferArray(scip, &vals1);
   }

   return SCIP_OKAY;
}


/** separation method of constraint handler for arbitrary primal solution */
static
SCIP_DECL_CONSSEPASOL(consSepasolOrbisack)
{  /*lint --e{715}*/
   SCIP_CONSDATA* consdata;
   SCIP_Real* vals1;
   SCIP_Real* vals2;
   int c;

   assert( scip != NULL );
   assert( conshdlr != NULL );
   assert( strcmp(SCIPconshdlrGetName(conshdlr), CONSHDLR_NAME) == 0 );
   assert( result != NULL );

   SCIPdebugMsg(scip, "Separation method for orbisack constraints\n");

   *result = SCIP_DIDNOTFIND;

   if ( nconss > 0 )
   {
      SCIP_CONSHDLRDATA* conshdlrdata;
      int nvals;

      conshdlrdata = SCIPconshdlrGetData(conshdlr);
      assert( conshdlrdata != NULL );

      nvals = conshdlrdata->maxnrows;
      assert( nvals > 0 );

      SCIP_CALL( SCIPallocBufferArray(scip, &vals1, nvals) );
      SCIP_CALL( SCIPallocBufferArray(scip, &vals2, nvals) );

      /* loop through constraints */
      for (c = 0; c < nconss; ++c)
      {
         /* get data of constraint */
         assert( conss[c] != NULL );
         consdata = SCIPconsGetData(conss[c]);

         /* get solution */
         assert( consdata->nrows <= nvals );
         SCIP_CALL( SCIPgetSolVals(scip, sol, consdata->nrows, consdata->vars1, vals1) );
         SCIP_CALL( SCIPgetSolVals(scip, sol, consdata->nrows, consdata->vars2, vals2) );

         SCIPdebugMsg(scip, "Separating orbisack constraint <%s> ...\n", SCIPconsGetName(conss[c]));

         SCIP_CALL( separateInequalities(scip, result, conss[c], consdata->nrows, consdata->vars1, consdata->vars2, vals1, vals2) );
         if ( *result == SCIP_CUTOFF )
            break;
      }

      SCIPfreeBufferArray(scip, &vals2);
      SCIPfreeBufferArray(scip, &vals1);
   }

   return SCIP_OKAY;
}


/** constraint enforcing method of constraint handler for LP solutions
 *
 *  @pre It is assumed that the solution is integral (this can be ensured by appropriate priorities).
 */
static
SCIP_DECL_CONSENFOLP(consEnfolpOrbisack)
{  /*lint --e{715}*/
   SCIP_CONSDATA* consdata;
   SCIP_Bool infeasible = FALSE;
   SCIP_Real* vals1;
   SCIP_Real* vals2;
   int ngen = 0;
   int c;

   assert( scip != 0 );
   assert( conshdlr != 0 );
   assert( strcmp(SCIPconshdlrGetName(conshdlr), CONSHDLR_NAME) == 0 );
   assert( result != 0 );

   SCIPdebugMsg(scip, "Enfolp method for orbisack constraints\n");

   /* we have a negative priority, so we should come after the integrality conshdlr. */
   assert( SCIPgetNLPBranchCands(scip) == 0 );

   *result = SCIP_FEASIBLE;

   if ( nconss > 0 )
   {
      SCIP_CONSHDLRDATA* conshdlrdata;
      int nvals;

      conshdlrdata = SCIPconshdlrGetData(conshdlr);
      assert( conshdlrdata != NULL );

      nvals = conshdlrdata->maxnrows;
      assert( nvals > 0 );

      SCIP_CALL( SCIPallocBufferArray(scip, &vals1, nvals) );
      SCIP_CALL( SCIPallocBufferArray(scip, &vals2, nvals) );

      /* loop through constraints */
      for (c = 0; c < nconss; ++c)
      {
         /* get data of constraint */
         assert( conss[c] != 0 );
         consdata = SCIPconsGetData(conss[c]);

         /* get solution */
         assert( consdata->nrows <= nvals );
         SCIP_CALL( SCIPgetSolVals(scip, NULL, consdata->nrows, consdata->vars1, vals1) );
         SCIP_CALL( SCIPgetSolVals(scip, NULL, consdata->nrows, consdata->vars2, vals2) );

         SCIPdebugMsg(scip, "Enforcing orbisack constraint <%s> ...\n", SCIPconsGetName(conss[c]));

         /* Separate only cover inequalities to ensure that enforcing works correctly. */
         /* Otherwise, it may happen that infeasible solutions cannot be detected, since */
         /* we bound the size of the coefficients for the orbisack inequalities. */
         SCIP_CALL( separateOrbisackCovers(scip, conss[c], consdata->nrows, consdata->vars1, consdata->vars2, vals1, vals2, &ngen, &infeasible) );

         if ( infeasible )
         {
            *result = SCIP_CUTOFF;
            break;
         }

         SCIPdebugMsg(scip, "Generated orbisack inequalities for <%s>: %d\n", SCIPconsGetName(conss[c]), ngen);

         if ( ngen > 0 )
            *result = SCIP_SEPARATED;
      }

      SCIPfreeBufferArray(scip, &vals2);
      SCIPfreeBufferArray(scip, &vals1);
   }

   return SCIP_OKAY;
}


/** constraint enforcing method of constraint handler for pseudo solutions */
static
SCIP_DECL_CONSENFOPS(consEnfopsOrbisack)
{  /*lint --e{715}*/
   SCIP_Bool feasible = TRUE;
   SCIP_CONSDATA* consdata;
   int c;

   assert( scip != NULL );
   assert( conshdlr != NULL );
   assert( strcmp(SCIPconshdlrGetName(conshdlr), CONSHDLR_NAME) == 0 );
   assert( result != NULL );

   SCIPdebugMsg(scip, "Enforcing method for orbisack constraints (pseudo solutions) ...\n");

   *result = SCIP_FEASIBLE;

   if ( objinfeasible || solinfeasible )
      return SCIP_OKAY;

   /* loop through constraints */
   for (c = 0; c < nconss; ++c)
   {
      /* get data of constraint */
      assert( conss[c] != NULL );
      consdata = SCIPconsGetData(conss[c]);
      assert( consdata != NULL);
      assert( consdata->nrows > 0 );
      assert( consdata->vars1 != NULL );
      assert( consdata->vars2 != NULL );

      SCIP_CALL( SCIPcheckSolutionOrbisack(scip, NULL, consdata->vars1, consdata->vars2, consdata->nrows, FALSE, &feasible) );

      if ( ! feasible )
      {
         *result = SCIP_INFEASIBLE;
         break;
      }
   }

   return SCIP_OKAY;
}


/** constraint enforcing method of constraint handler for relaxation solutions */
static
SCIP_DECL_CONSENFORELAX(consEnforelaxOrbisack)
{  /*lint --e{715}*/
   SCIP_CONSDATA* consdata;
   SCIP_Bool infeasible = FALSE;
   SCIP_Real* vals1;
   SCIP_Real* vals2;
   int ngen = 0;
   int c;

   assert( scip != 0 );
   assert( conshdlr != 0 );
   assert( strcmp(SCIPconshdlrGetName(conshdlr), CONSHDLR_NAME) == 0 );
   assert( result != 0 );

   SCIPdebugMsg(scip, "Enforelax method for orbisack constraints.\n");

   /* we have a negative priority, so we should come after the integrality conshdlr. */
   assert( SCIPgetNLPBranchCands(scip) == 0 );

   *result = SCIP_FEASIBLE;

   if ( nconss > 0 )
   {
      SCIP_CONSHDLRDATA* conshdlrdata;
      int nvals;

      conshdlrdata = SCIPconshdlrGetData(conshdlr);
      assert( conshdlrdata != NULL );

      nvals = conshdlrdata->maxnrows;
      assert( nvals > 0 );

      SCIP_CALL( SCIPallocBufferArray(scip, &vals1, nvals) );
      SCIP_CALL( SCIPallocBufferArray(scip, &vals2, nvals) );

      /* loop through constraints */
      for (c = 0; c < nconss; ++c)
      {
         /* get data of constraint */
         assert( conss[c] != 0 );
         consdata = SCIPconsGetData(conss[c]);

         /* get solution */
         assert( consdata->nrows <= nvals );
         SCIP_CALL( SCIPgetSolVals(scip, sol, consdata->nrows, consdata->vars1, vals1) );
         SCIP_CALL( SCIPgetSolVals(scip, sol, consdata->nrows, consdata->vars2, vals2) );

         SCIPdebugMsg(scip, "Enforcing orbisack constraint <%s> ...\n", SCIPconsGetName(conss[c]));

         /* Separate only cover inequalities to ensure that enforcing works correctly. */
         /* Otherwise, it may happen that infeasible solutions cannot be detected, since */
         /* we bound the size of the coefficients for the orbisack inequalities. */
         SCIP_CALL( separateOrbisackCovers(scip, conss[c], consdata->nrows, consdata->vars1, consdata->vars2, vals1, vals2, &ngen, &infeasible) );

         if ( infeasible )
         {
            *result = SCIP_CUTOFF;
            break;
         }

         SCIPdebugMsg(scip, "Generated orbisack inequalities for <%s>: %d\n", SCIPconsGetName(conss[c]), ngen);

         if ( ngen > 0 )
            *result = SCIP_SEPARATED;
      }

      SCIPfreeBufferArray(scip, &vals2);
      SCIPfreeBufferArray(scip, &vals1);
   }

   return SCIP_OKAY;
}


/** feasibility check method of constraint handler for integral solutions */
static
SCIP_DECL_CONSCHECK(consCheckOrbisack)
{  /*lint --e{715}*/
   SCIP_Bool feasible = TRUE;
   SCIP_CONSHDLRDATA* conshdlrdata;
   SCIP_CONSDATA* consdata;
   int c;

   assert( scip != NULL );
   assert( conshdlr != NULL );
   assert( strcmp(SCIPconshdlrGetName(conshdlr), CONSHDLR_NAME) == 0 );
   assert( result != NULL );

   *result = SCIP_FEASIBLE;

   conshdlrdata = SCIPconshdlrGetData(conshdlr);
   assert( conshdlrdata != NULL );

   if ( conshdlrdata->checkalwaysfeas )
      return SCIP_OKAY;

   /* loop through constraints */
   for (c = 0; c < nconss; ++c)
   {
      /* get data of constraint */
      assert( conss[c] != NULL );
      consdata = SCIPconsGetData(conss[c]);
      assert( consdata != NULL);
      assert( consdata->nrows > 0 );
      assert( consdata->vars1 != NULL );
      assert( consdata->vars2 != NULL );

      SCIPdebugMsg(scip, "Check method for orbisack constraint <%s> (%d rows) ...\n", SCIPconsGetName(conss[c]), consdata->nrows);

      SCIP_CALL( SCIPcheckSolutionOrbisack(scip, sol, consdata->vars1, consdata->vars2, consdata->nrows, printreason, &feasible) );

      if ( ! feasible )
      {
         *result = SCIP_INFEASIBLE;
         SCIPdebugMsg(scip, "Solution is feasible.\n");
         break;
      }
   }

   if ( feasible )
      SCIPdebugMsg(scip, "Solution is feasible.\n");

   return SCIP_OKAY;
}


/** domain propagation method of constraint handler */
static
SCIP_DECL_CONSPROP(consPropOrbisack)
{  /*lint --e{715}*/
   int c;

   assert( scip != NULL );
   assert( conshdlr != NULL );
   assert( strcmp(SCIPconshdlrGetName(conshdlr), CONSHDLR_NAME) == 0 );
   assert( result != NULL );

   *result = SCIP_DIDNOTRUN;

   SCIPdebugMsg(scip, "Propagation method of orbisack constraint handler.\n");

   /* loop through constraints */
   for (c = 0; c < nconss; ++c)
   {
      SCIP_Bool infeasible = FALSE;
      SCIP_Bool found = FALSE;
      int ngen = 0;

      assert( conss[c] != NULL );

      SCIP_CALL( propVariables(scip, conss[c], &infeasible, &found, &ngen) );

      if ( infeasible )
      {
         *result = SCIP_CUTOFF;
         return SCIP_OKAY;
      }

      if ( found )
         *result = SCIP_REDUCEDDOM;
   }

   return SCIP_OKAY;
}


/** presolving method of constraint handler */
static
SCIP_DECL_CONSPRESOL(consPresolOrbisack)
{  /*lint --e{715}*/
   int c;
   int ngen = 0;

   assert( scip != NULL );
   assert( conshdlr != NULL );
   assert( strcmp(SCIPconshdlrGetName(conshdlr), CONSHDLR_NAME) == 0 );
   assert( result != NULL );

   SCIPdebugMsg(scip, "Presolving method of orbisack constraint handler. Propagating orbisack inequalities.\n");

   *result = SCIP_DIDNOTFIND;

   /* loop through constraints */
   for (c = 0; c < nconss; ++c)
   {
      SCIP_Bool infeasible = FALSE;
      SCIP_Bool found = FALSE;
      int curngen = 0;

      assert( conss[c] != NULL );
      SCIP_CALL( propVariables(scip, conss[c], &infeasible, &found, &curngen) );

      if ( infeasible )
      {
         *result = SCIP_CUTOFF;
         break;
      }

      ngen += curngen;
   }

   if ( ngen > 0 )
   {
      *nfixedvars += ngen;
      *result = SCIP_SUCCESS;
   }

   return SCIP_OKAY;
}


/** Propagation resolution for conflict analysis */
static
SCIP_DECL_CONSRESPROP(consRespropOrbisack)
{  /*lint --e{715}*/
   SCIP_CONSDATA* consdata;
   SCIP_VAR** vars1;
   SCIP_VAR** vars2;
   int i;

   assert( scip != NULL );
   assert( conshdlr != NULL );
   assert( strcmp(SCIPconshdlrGetName(conshdlr), CONSHDLR_NAME) == 0 );
   assert( cons != NULL );
   assert( infervar != NULL );
   assert( bdchgidx != NULL );
   assert( result != NULL );

   SCIPdebugMsg(scip, "Propagation resolution method of orbisack constraint handler.\n");

   *result = SCIP_DIDNOTFIND;

   consdata = SCIPconsGetData(cons);
   assert( consdata != NULL);
   assert( consdata->nrows > 0 );
   assert( consdata->vars1 != NULL );
   assert( consdata->vars2 != NULL );

   vars1 = consdata->vars1;
   vars2 = consdata->vars2;

   assert( 0 <= inferinfo && inferinfo < consdata->nrows );

   assert( vars2[inferinfo] == infervar );
   assert( SCIPvarGetUbAtIndex(vars2[inferinfo], bdchgidx, FALSE) > 0.5 && SCIPvarGetUbAtIndex(vars2[inferinfo], bdchgidx, TRUE) < 0.5 );

   if ( SCIPvarGetUbAtIndex(vars2[inferinfo], bdchgidx, FALSE) > 0.5 && SCIPvarGetUbAtIndex(vars2[inferinfo], bdchgidx, TRUE) < 0.5 )
   {
      SCIPdebugMsg(scip, " -> reason for setting x[%d][1] = 0 was fixing x[%d][0] to 0 and each row above is fixed to the same value.\n",
         inferinfo, inferinfo);

      for (i = 0; i < inferinfo; ++i)
      {
         SCIP_CALL( SCIPaddConflictUb(scip, vars1[i], bdchgidx) );
         SCIP_CALL( SCIPaddConflictLb(scip, vars1[i], bdchgidx) );
         SCIP_CALL( SCIPaddConflictUb(scip, vars2[i], bdchgidx) );
         SCIP_CALL( SCIPaddConflictLb(scip, vars2[i], bdchgidx) );
      }
      SCIP_CALL( SCIPaddConflictUb(scip, vars1[inferinfo], bdchgidx) );

      *result = SCIP_SUCCESS;
   }

   return SCIP_OKAY;
}


/** Lock variables
 *
 *  We assume we have only one global (void) constraint and lock all variables.
 *
 * - Orbisack constraints may get violated if the variables of the first column
 *   are rounded down, we therefor call SCIPaddVarLocksType(..., nlockspos, nlocksneg).
 * - Orbisack constraints may get violated if the variables of the second column
 *   are rounded up , we therefor call SCIPaddVarLocksType(..., nlocksneg, nlockspo ).
 */
static
SCIP_DECL_CONSLOCK(consLockOrbisack)
{  /*lint --e{715}*/
   SCIP_CONSDATA* consdata;
   SCIP_VAR** vars1;
   SCIP_VAR** vars2;
   int nrows;
   int i;

   assert( scip != NULL );
   assert( conshdlr != NULL );
   assert( strcmp(SCIPconshdlrGetName(conshdlr), CONSHDLR_NAME) == 0 );
   assert( cons != NULL );

   SCIPdebugMsg(scip, "Locking method for orbisack constraint handler.\n");

   /* get data of original constraint */
   consdata = SCIPconsGetData(cons);
   assert( consdata != NULL);
   assert( consdata->nrows > 0 );
   assert( consdata->vars1 != NULL );
   assert( consdata->vars2 != NULL );

   nrows = consdata->nrows;
   vars1 = consdata->vars1;
   vars2 = consdata->vars2;

   for (i = 0; i < nrows; ++i)
   {
      SCIP_CALL( SCIPaddVarLocksType(scip, vars1[i], locktype, nlockspos, nlocksneg) );
      SCIP_CALL( SCIPaddVarLocksType(scip, vars2[i], locktype, nlocksneg, nlockspos) );
   }

   return SCIP_OKAY;
}


/** constraint display method of constraint handler
 *
 *  The constraint handler should output a representation of the constraint into the given text file.
 */
static
SCIP_DECL_CONSPRINT(consPrintOrbisack)
{   /*lint --e{715}*/
   SCIP_CONSDATA* consdata;
   SCIP_VAR** vars1;
   SCIP_VAR** vars2;
   int nrows;
   int i;

   assert( scip != NULL );
   assert( conshdlr != NULL );
   assert( strcmp(SCIPconshdlrGetName(conshdlr), CONSHDLR_NAME) == 0 );
   assert( cons != NULL );

   consdata = SCIPconsGetData(cons);
   assert( consdata != NULL );
   assert( consdata->vars1 != NULL );
   assert( consdata->vars2 != NULL );
   assert( consdata->nrows > 0 );

   vars1 = consdata->vars1;
   vars2 = consdata->vars2;
   nrows = consdata->nrows;

   SCIPdebugMsg(scip, "Printing method for orbisack constraint handler\n");

   SCIPinfoMessage(scip, file, "orbisack(");

   for (i = 0; i < nrows; ++i)
   {
      SCIPinfoMessage(scip, file, "%s,%s", SCIPvarGetName(vars1[i]), SCIPvarGetName(vars2[i]));
      if ( i < nrows-1 )
         SCIPinfoMessage(scip, file, ".");
   }

   return SCIP_OKAY;
}


/** checks given solution for feasibility */
SCIP_RETCODE SCIPcheckSolutionOrbisack(
   SCIP*                 scip,               /**< SCIP data structure */
   SCIP_SOL*             sol,                /**< solution to check for feasibility */
   SCIP_VAR**            vars1,              /**< variables of first column */
   SCIP_VAR**            vars2,              /**< variables of second column */
   int                   nrows,              /**< number of rows */
   SCIP_Bool             printreason,        /**< whether reason for infeasibility should be printed */
   SCIP_Bool*            feasible            /**< memory address to store whether sol is feasible */
   )
{
   int i;
   int val1;
   int val2;

   assert( scip != NULL );
   assert( vars1 != NULL );
   assert( vars2 != NULL );
   assert( nrows > 0 );
   assert( feasible != NULL );

   *feasible = TRUE;

   /* find first non-constant row and check for feasibility */
   for (i = 0; i < nrows; ++i)
   {
      assert( SCIPisFeasIntegral(scip, SCIPgetSolVal(scip, sol, vars1[i])) );
      assert( SCIPisFeasIntegral(scip, SCIPgetSolVal(scip, sol, vars2[i])) );

      /* get values of i-th row */
      val1 = SCIPgetSolVal(scip, sol, vars1[i]) > 0.5 ? 1 : 0;
      val2 = SCIPgetSolVal(scip, sol, vars2[i]) > 0.5 ? 1 : 0;

      /* if row i is constrant */
      if ( val1 == val2 )
         continue;
      /* row i has type (1,0) -> feasible */
      else if ( val1 == 1 )
      {
         assert( val2 == 0 );
         break;
      }
      else /* infeasible */
      {
         if ( printreason )
            SCIPinfoMessage(scip, NULL, "First non-constant row %d is fixed to (0,1).\n", i);
         *feasible = FALSE;
         break;
      }
   }

   return SCIP_OKAY;
}


<<<<<<< HEAD
/** separate orbisack cover inequalities for a given solution */
SCIP_RETCODE SCIPseparateCoversOrbisack(
   SCIP*                 scip,               /**< pointer to scip */
   SCIP_CONS*            cons,               /**< pointer to constraint for which cover inequality should be added */
   SCIP_SOL*             sol,                /**< solution to be separated */
   SCIP_VAR**            vars1,              /**< variables of first columns */
   SCIP_VAR**            vars2,              /**< variables of second columns */
   int                   nrows,              /**< number of rows */
   SCIP_Bool*            infeasible,         /**< memory address to store whether we detected infeasibility */
   int*                  ngen                /**< memory address to store number of generated cuts */
   )
{
   SCIP_ROW* row;
   SCIP_Real rhs = 0.0;
   SCIP_Real lhs = 0.0;
   SCIP_Real* solvals1;
   SCIP_Real* solvals2;
   SCIP_Real* coeff1;
   SCIP_Real* coeff2;
   int i;
   int j;

   assert( scip != NULL );
   assert( vars1 != NULL );
   assert( vars2 != NULL );
   assert( nrows > 0 );
   assert( infeasible != NULL );
   assert( ngen != NULL );

   *infeasible = FALSE;
   *ngen = 0;

   /* allocate memory for inequality coefficients */
   SCIP_CALL( SCIPallocBufferArray(scip, &coeff1, nrows) );
   SCIP_CALL( SCIPallocBufferArray(scip, &coeff2, nrows) );
   SCIP_CALL( SCIPallocBufferArray(scip, &solvals1, nrows) );
   SCIP_CALL( SCIPallocBufferArray(scip, &solvals2, nrows) );

   /* initialize coefficient matrix and solution values */
   for (i = 0; i < nrows; ++i)
   {
      coeff1[i] = 0.0;
      coeff2[i] = 0.0;
   }
   SCIP_CALL( SCIPgetSolVals(scip, sol, nrows, vars1, solvals1) );
   SCIP_CALL( SCIPgetSolVals(scip, sol, nrows, vars2, solvals2) );

   /* detect violated covers */
   for (i = 0; i < nrows; ++i)
   {
      /* cover inequality is violated */
      if ( SCIPisEfficacious(scip, -solvals1[i] + solvals2[i] + lhs - rhs) )
      {
         /* set coefficients for inequality */
         coeff1[i] = -1.0;
         coeff2[i] = 1.0;

         /* add inequality */
         SCIP_CALL( SCIPcreateEmptyRowCons(scip, &row, cons, "orbisackcover", -SCIPinfinity(scip), rhs, FALSE, FALSE, TRUE) );
         SCIP_CALL( SCIPcacheRowExtensions(scip, row) );
         for (j = 0; j < nrows; ++j)
         {
            SCIP_CALL( SCIPaddVarToRow(scip, row, vars1[j], coeff1[j]) );
            SCIP_CALL( SCIPaddVarToRow(scip, row, vars2[j], coeff2[j]) );
         }
         SCIP_CALL( SCIPflushRowExtensions(scip, row) );

         SCIP_CALL( SCIPaddRow(scip, row, FALSE, infeasible) );
#ifdef SCIP_DEBUG
         SCIP_CALL( SCIPprintRow(scip, row, NULL) );
#endif
         SCIP_CALL( SCIPreleaseRow(scip, &row) );

         ++(*ngen);
         if ( *infeasible )
            break;

         /* reset coefficients for next inequality */
         coeff1[i] = 0.0;
         coeff2[i] = 0.0;
      }

      /* add argmax( 1 - solvals[i][0], solvals[i][1] ) as coefficient */
      if ( SCIPisEfficacious(scip, 1.0 - solvals1[i] - solvals2[i]) )
      {
         coeff1[i] = -1.0;
         lhs = lhs - solvals1[i];
      }
      else
      {
         coeff2[i] = 1.0;
         rhs += 1.0;
         lhs = lhs + solvals2[i];
      }
   }

   /* free coefficient matrix */
   SCIPfreeBufferArray(scip, &solvals2);
   SCIPfreeBufferArray(scip, &solvals1);
   SCIPfreeBufferArray(scip, &coeff2);
   SCIPfreeBufferArray(scip, &coeff1);

   return SCIP_OKAY;
}


=======
>>>>>>> fd1dd69d
/** constraint method of constraint handler which returns the variables (if possible) */
static
SCIP_DECL_CONSGETVARS(consGetVarsOrbisack)
{  /*lint --e{715}*/
   SCIP_CONSDATA* consdata;

   assert( cons != NULL );
   assert( success != NULL );
   assert( vars != NULL );

   consdata = SCIPconsGetData(cons);
   assert( consdata != NULL );

   if ( varssize < 2 * consdata->nrows )
      (*success) = FALSE;
   else
   {
      int cnt = 0;
      int i;

      for (i = 0; i < consdata->nrows; ++i)
      {
         vars[cnt++] = consdata->vars1[i];
         vars[cnt++] = consdata->vars2[i];
      }
      (*success) = TRUE;
   }

   return SCIP_OKAY;
}


/** constraint method of constraint handler which returns the number of variables (if possible) */
static
SCIP_DECL_CONSGETNVARS(consGetNVarsOrbisack)
{  /*lint --e{715}*/
   SCIP_CONSDATA* consdata;

   assert( cons != NULL );

   consdata = SCIPconsGetData(cons);
   assert( consdata != NULL );

   (*nvars) = 2 * consdata->nrows;
   (*success) = TRUE;

   return SCIP_OKAY;
}


/** creates the handler for orbisack constraints and includes it in SCIP */
SCIP_RETCODE SCIPincludeConshdlrOrbisack(
   SCIP*                 scip                /**< SCIP data structure */
   )
{
   SCIP_CONSHDLRDATA* conshdlrdata = NULL;
   SCIP_CONSHDLR* conshdlr;

   SCIP_CALL( SCIPallocBlockMemory(scip, &conshdlrdata) );

   /* include constraint handler */
   SCIP_CALL( SCIPincludeConshdlrBasic(scip, &conshdlr, CONSHDLR_NAME, CONSHDLR_DESC,
         CONSHDLR_ENFOPRIORITY, CONSHDLR_CHECKPRIORITY,
         CONSHDLR_EAGERFREQ, CONSHDLR_NEEDSCONS,
         consEnfolpOrbisack, consEnfopsOrbisack, consCheckOrbisack, consLockOrbisack,
         conshdlrdata) );
   assert( conshdlr != NULL );

   /* set non-fundamental callbacks via specific setter functions */
   SCIP_CALL( SCIPsetConshdlrEnforelax(scip, conshdlr, consEnforelaxOrbisack) );
   SCIP_CALL( SCIPsetConshdlrFree(scip, conshdlr, consFreeOrbisack) );
   SCIP_CALL( SCIPsetConshdlrDelete(scip, conshdlr, consDeleteOrbisack) );
   SCIP_CALL( SCIPsetConshdlrGetVars(scip, conshdlr, consGetVarsOrbisack) );
   SCIP_CALL( SCIPsetConshdlrGetNVars(scip, conshdlr, consGetNVarsOrbisack) );
   SCIP_CALL( SCIPsetConshdlrPresol(scip, conshdlr, consPresolOrbisack, CONSHDLR_MAXPREROUNDS, CONSHDLR_PRESOLTIMING) );
   SCIP_CALL( SCIPsetConshdlrPrint(scip, conshdlr, consPrintOrbisack) );
   SCIP_CALL( SCIPsetConshdlrProp(scip, conshdlr, consPropOrbisack, CONSHDLR_PROPFREQ, CONSHDLR_DELAYPROP, CONSHDLR_PROP_TIMING) );
   SCIP_CALL( SCIPsetConshdlrResprop(scip, conshdlr, consRespropOrbisack) );
   SCIP_CALL( SCIPsetConshdlrSepa(scip, conshdlr, consSepalpOrbisack, consSepasolOrbisack, CONSHDLR_SEPAFREQ, CONSHDLR_SEPAPRIORITY, CONSHDLR_DELAYSEPA) );
   SCIP_CALL( SCIPsetConshdlrTrans(scip, conshdlr, consTransOrbisack) );
   SCIP_CALL( SCIPsetConshdlrInitlp(scip, conshdlr, consInitlpOrbisack) );
   SCIP_CALL( SCIPsetConshdlrInitsol(scip, conshdlr, consInitsolOrbisack) );

   /* separation methods */
   SCIP_CALL( SCIPaddBoolParam(scip, "constraints/" CONSHDLR_NAME "/coverseparation",
         "Separate cover inequalities for orbisacks?",
         &conshdlrdata->coverseparation, TRUE, DEFAULT_COVERSEPARATION, NULL, NULL) );

   SCIP_CALL( SCIPaddBoolParam(scip, "constraints/" CONSHDLR_NAME "/orbiSeparation",
         "Separate orbisack inequalities?",
         &conshdlrdata->orbiseparation, TRUE, DEFAULT_ORBISEPARATION, NULL, NULL) );

   SCIP_CALL( SCIPaddRealParam(scip, "constraints/" CONSHDLR_NAME "/coeffbound",
         "Maximum size of coefficients for orbisack inequalities",
         &conshdlrdata->coeffbound, TRUE, DEFAULT_COEFFBOUND, 0.0, DBL_MAX, NULL, NULL) );

   /* whether we allow upgrading to packing/partioning orbisack constraints*/
   SCIP_CALL( SCIPaddBoolParam(scip, "constraints/" CONSHDLR_NAME "/checkpporbisack",
         "Upgrade orbisack constraints to packing/partioning orbisacks?",
         &conshdlrdata->checkpporbisack, TRUE, DEFAULT_PPORBISACK, NULL, NULL) );

   SCIP_CALL( SCIPaddBoolParam(scip, "constraints/" CONSHDLR_NAME "/checkalwaysfeas",
         "Whether check routine returns always SCIP_FEASIBLE.",
         &conshdlrdata->checkalwaysfeas, TRUE, DEFAULT_CHECKALWAYSFEAS, NULL, NULL) );

   return SCIP_OKAY;
}


/*
 * constraint specific interface methods
 */

/** creates and captures a orbisack constraint
 *
 *  @note the constraint gets captured, hence at one point you have to release it using the method SCIPreleaseCons()
 */
SCIP_RETCODE SCIPcreateConsOrbisack(
   SCIP*                 scip,               /**< SCIP data structure */
   SCIP_CONS**           cons,               /**< pointer to hold the created constraint */
   const char*           name,               /**< name of constraint */
   SCIP_VAR*const*       vars1,              /**< first column of matrix of variables on which the symmetry acts */
   SCIP_VAR*const*       vars2,              /**< second column of matrix of variables on which the symmetry acts */
   int                   nrows,              /**< number of rows in variable matrix */
   SCIP_Bool             ispporbisack,       /**< whether the orbisack is a packing/partitioning orbisack */
   SCIP_Bool             isparttype,         /**< whether the orbisack is a partitioning orbisack */
   SCIP_Bool             initial,            /**< should the LP relaxation of constraint be in the initial LP?
                                              *   Usually set to TRUE. Set to FALSE for 'lazy constraints'. */
   SCIP_Bool             separate,           /**< should the constraint be separated during LP processing?
                                              *   Usually set to TRUE. */
   SCIP_Bool             enforce,            /**< should the constraint be enforced during node processing?
                                              *   TRUE for model constraints, FALSE for additional, redundant constraints. */
   SCIP_Bool             check,              /**< should the constraint be checked for feasibility?
                                              *   TRUE for model constraints, FALSE for additional, redundant constraints. */
   SCIP_Bool             propagate,          /**< should the constraint be propagated during node processing?
                                              *   Usually set to TRUE. */
   SCIP_Bool             local,              /**< is constraint only valid locally?
                                              *   Usually set to FALSE. Has to be set to TRUE, e.g., for branching constraints. */
   SCIP_Bool             modifiable,         /**< is constraint modifiable (subject to column generation)?
                                              *   Usually set to FALSE. In column generation applications, set to TRUE if pricing
                                              *   adds coefficients to this constraint. */
   SCIP_Bool             dynamic,            /**< is constraint subject to aging?
                                              *   Usually set to FALSE. Set to TRUE for own cuts which
                                              *   are separated as constraints. */
   SCIP_Bool             removable,          /**< should the relaxation be removed from the LP due to aging or cleanup?
                                              *   Usually set to FALSE. Set to TRUE for 'lazy constraints' and 'user cuts'. */
   SCIP_Bool             stickingatnode      /**< should the constraint always be kept at the node where it was added, even
                                              *   if it may be moved to a more global node?
                                              *   Usually set to FALSE. Set to TRUE to for constraints that represent node data. */
   )
{
   SCIP_CONSHDLR* conshdlr;
   SCIP_CONSHDLRDATA* conshdlrdata;
   SCIP_CONSDATA* consdata;
   SCIP_VAR*** vars;
   SCIP_Bool success;
   SCIP_ORBITOPETYPE orbitopetype;
   int i;

   /* find the orbisack constraint handler */
   conshdlr = SCIPfindConshdlr(scip, CONSHDLR_NAME);
   if ( conshdlr == NULL )
   {
      SCIPerrorMessage("orbisack constraint handler not found\n");
      return SCIP_PLUGINNOTFOUND;
   }

   assert( nrows > 0 );

   /* check for upgrade to packing/partitioning orbisacks*/
   conshdlrdata = SCIPconshdlrGetData(conshdlr);
   if ( ! ispporbisack && conshdlrdata->checkpporbisack )
   {
      SCIP_CALL( packingUpgrade(scip, vars1, vars2, nrows, &success, &isparttype) );

      if ( success )
         ispporbisack = TRUE;
   }

   /* create constraint, if it is a packing/partitioning orbisack, add orbitope constraint
    * instead of orbitsack constraint */
   if (  ispporbisack )
   {
      SCIP_CALL( SCIPallocBufferArray(scip, &vars, nrows) );
      for (i = 0; i < nrows; ++i)
      {
         SCIP_CALL( SCIPallocBufferArray(scip, &vars[i], 2) ); /*lint !e866*/
         vars[i][0] = vars1[i];
         vars[i][1] = vars2[i];
      }

      if ( isparttype )
         orbitopetype = SCIP_ORBITOPETYPE_PARTITIONING;
      else
         orbitopetype = SCIP_ORBITOPETYPE_PACKING;

      SCIP_CALL( SCIPcreateConsOrbitope(scip, cons, "pporbisack", vars, orbitopetype, nrows, 2, TRUE, initial, separate, enforce, check, propagate,
            local, modifiable, dynamic, removable, stickingatnode) );

      for (i = 0; i < nrows; ++i)
         SCIPfreeBufferArray(scip, &vars[i]);
      SCIPfreeBufferArray(scip, &vars);
   }
   else
   {
      /* create constraint data */
      SCIP_CALL( consdataCreate(scip, &consdata, vars1, vars2, nrows) );

      SCIP_CALL( SCIPcreateCons(scip, cons, name, conshdlr, consdata, initial, separate, enforce, check, propagate,
            local, modifiable, dynamic, removable, stickingatnode) );
   }

   return SCIP_OKAY;
}


/** creates and captures an orbisack constraint in its most basic variant
 *
 *  All constraint flags set to their default values, which can be set afterwards using SCIPsetConsFLAGNAME() in scip.h.
 *
 *  @note the constraint gets captured, hence at one point you have to release it using the method SCIPreleaseCons()
 */
SCIP_RETCODE SCIPcreateConsBasicOrbisack(
   SCIP*                 scip,               /**< SCIP data structure */
   SCIP_CONS**           cons,               /**< pointer to hold the created constraint */
   const char*           name,               /**< name of constraint */
   SCIP_VAR**            vars1,              /**< first column of matrix of variables on which the symmetry acts */
   SCIP_VAR**            vars2,              /**< second column of matrix of variables on which the symmetry acts */
   int                   nrows,              /**< number of rows in constraint matrix */
   SCIP_Bool             ispporbisack,       /**< whether the orbisack is a packing/partitioning orbisack */
   SCIP_Bool             isparttype          /**< whether the orbisack is a partitioning orbisack */
   )
{
   SCIP_CALL( SCIPcreateConsOrbisack(scip, cons, name, vars1, vars2, nrows, ispporbisack, isparttype,
         TRUE, TRUE, FALSE, FALSE, TRUE, FALSE, FALSE, FALSE, FALSE, FALSE) );

   return SCIP_OKAY;
}<|MERGE_RESOLUTION|>--- conflicted
+++ resolved
@@ -1818,115 +1818,6 @@
 }
 
 
-<<<<<<< HEAD
-/** separate orbisack cover inequalities for a given solution */
-SCIP_RETCODE SCIPseparateCoversOrbisack(
-   SCIP*                 scip,               /**< pointer to scip */
-   SCIP_CONS*            cons,               /**< pointer to constraint for which cover inequality should be added */
-   SCIP_SOL*             sol,                /**< solution to be separated */
-   SCIP_VAR**            vars1,              /**< variables of first columns */
-   SCIP_VAR**            vars2,              /**< variables of second columns */
-   int                   nrows,              /**< number of rows */
-   SCIP_Bool*            infeasible,         /**< memory address to store whether we detected infeasibility */
-   int*                  ngen                /**< memory address to store number of generated cuts */
-   )
-{
-   SCIP_ROW* row;
-   SCIP_Real rhs = 0.0;
-   SCIP_Real lhs = 0.0;
-   SCIP_Real* solvals1;
-   SCIP_Real* solvals2;
-   SCIP_Real* coeff1;
-   SCIP_Real* coeff2;
-   int i;
-   int j;
-
-   assert( scip != NULL );
-   assert( vars1 != NULL );
-   assert( vars2 != NULL );
-   assert( nrows > 0 );
-   assert( infeasible != NULL );
-   assert( ngen != NULL );
-
-   *infeasible = FALSE;
-   *ngen = 0;
-
-   /* allocate memory for inequality coefficients */
-   SCIP_CALL( SCIPallocBufferArray(scip, &coeff1, nrows) );
-   SCIP_CALL( SCIPallocBufferArray(scip, &coeff2, nrows) );
-   SCIP_CALL( SCIPallocBufferArray(scip, &solvals1, nrows) );
-   SCIP_CALL( SCIPallocBufferArray(scip, &solvals2, nrows) );
-
-   /* initialize coefficient matrix and solution values */
-   for (i = 0; i < nrows; ++i)
-   {
-      coeff1[i] = 0.0;
-      coeff2[i] = 0.0;
-   }
-   SCIP_CALL( SCIPgetSolVals(scip, sol, nrows, vars1, solvals1) );
-   SCIP_CALL( SCIPgetSolVals(scip, sol, nrows, vars2, solvals2) );
-
-   /* detect violated covers */
-   for (i = 0; i < nrows; ++i)
-   {
-      /* cover inequality is violated */
-      if ( SCIPisEfficacious(scip, -solvals1[i] + solvals2[i] + lhs - rhs) )
-      {
-         /* set coefficients for inequality */
-         coeff1[i] = -1.0;
-         coeff2[i] = 1.0;
-
-         /* add inequality */
-         SCIP_CALL( SCIPcreateEmptyRowCons(scip, &row, cons, "orbisackcover", -SCIPinfinity(scip), rhs, FALSE, FALSE, TRUE) );
-         SCIP_CALL( SCIPcacheRowExtensions(scip, row) );
-         for (j = 0; j < nrows; ++j)
-         {
-            SCIP_CALL( SCIPaddVarToRow(scip, row, vars1[j], coeff1[j]) );
-            SCIP_CALL( SCIPaddVarToRow(scip, row, vars2[j], coeff2[j]) );
-         }
-         SCIP_CALL( SCIPflushRowExtensions(scip, row) );
-
-         SCIP_CALL( SCIPaddRow(scip, row, FALSE, infeasible) );
-#ifdef SCIP_DEBUG
-         SCIP_CALL( SCIPprintRow(scip, row, NULL) );
-#endif
-         SCIP_CALL( SCIPreleaseRow(scip, &row) );
-
-         ++(*ngen);
-         if ( *infeasible )
-            break;
-
-         /* reset coefficients for next inequality */
-         coeff1[i] = 0.0;
-         coeff2[i] = 0.0;
-      }
-
-      /* add argmax( 1 - solvals[i][0], solvals[i][1] ) as coefficient */
-      if ( SCIPisEfficacious(scip, 1.0 - solvals1[i] - solvals2[i]) )
-      {
-         coeff1[i] = -1.0;
-         lhs = lhs - solvals1[i];
-      }
-      else
-      {
-         coeff2[i] = 1.0;
-         rhs += 1.0;
-         lhs = lhs + solvals2[i];
-      }
-   }
-
-   /* free coefficient matrix */
-   SCIPfreeBufferArray(scip, &solvals2);
-   SCIPfreeBufferArray(scip, &solvals1);
-   SCIPfreeBufferArray(scip, &coeff2);
-   SCIPfreeBufferArray(scip, &coeff1);
-
-   return SCIP_OKAY;
-}
-
-
-=======
->>>>>>> fd1dd69d
 /** constraint method of constraint handler which returns the variables (if possible) */
 static
 SCIP_DECL_CONSGETVARS(consGetVarsOrbisack)
