--- conflicted
+++ resolved
@@ -179,10 +179,7 @@
    assert(RatIsApproxEqualReal(set, colexact->flushedobj, fpcol->flushedobj));
    assert(RatIsApproxEqualReal(set, colexact->lb, fpcol->lb) || (RatIsNegInfinity(colexact->lb) && SCIPsetIsInfinity(set, -fpcol->lb)));
    assert(RatIsApproxEqualReal(set, colexact->ub, fpcol->ub) || (RatIsInfinity(colexact->ub) && SCIPsetIsInfinity(set, fpcol->ub)));
-<<<<<<< HEAD
-=======
-
->>>>>>> 1734b717
+
    return TRUE;
 }
 
