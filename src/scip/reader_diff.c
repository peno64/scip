--- conflicted
+++ resolved
@@ -886,22 +886,7 @@
    assert(lpinput != NULL);
 
    /* read the objective coefficients */
-<<<<<<< HEAD
-   SCIP_CALL( readCoefficients(scip, lpinput, TRUE, name, &coefssize, &vars, &coefs, &ncoefs, &newsection) );
-   if( !hasError(lpinput) )
-   {
-      int i;
-      SCIP_VAR** oldvars;
-
-      /* set all linear coefficients to 0 */
-      oldvars = SCIPgetVars(scip);
-      for( i = 0; i < SCIPgetNVars(scip); i++ )
-      {
-         SCIP_CALL( SCIPchgVarObj(scip, oldvars[i], 0.0) );
-      }
-=======
    SCIP_CALL( readCoefficients(scip, lpinput, TRUE, name, &vars, &coefs, &ncoefs, &newsection) );
->>>>>>> a374df58
 
    /* change the objective function */
    SCIP_CALL( SCIPchgReoptObjective(scip, lpinput->objsense, vars, coefs, ncoefs) );
