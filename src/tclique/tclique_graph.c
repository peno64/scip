--- conflicted
+++ resolved
@@ -642,12 +642,8 @@
       return FALSE;
    }
 
-<<<<<<< HEAD
    /* coverity[tainted_data] */
    if( BMSallocMemoryArray(&(*tcliquegraph)->degrees, (*tcliquegraph)->nnodes) == NULL )   
-=======
-   if( BMSallocMemoryArray(&(*tcliquegraph)->degrees, (*tcliquegraph)->nnodes) == NULL )
->>>>>>> d5e31d7b
    {
       infoMessage("Run out of memory while reading file %s.\n", filename);
       (void) fclose(file);
