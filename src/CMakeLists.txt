--- conflicted
+++ resolved
@@ -200,15 +200,12 @@
     scip/sepa_rapidlearning.c
     scip/sepa_strongcg.c
     scip/sepa_zerohalf.c
-<<<<<<< HEAD
+    scip/benders_default.c
     scip/benderscut_feas.c
     scip/benderscut_int.c
     scip/benderscut_nogood.c
     scip/benderscut_opt.c
     scip/misc_benders.c
-=======
-    scip/benders_default.c
->>>>>>> 6cd2146c
     scip/table_default.c
     scip/benders.c
     scip/benderscut.c
