/* * * * * * * * * * * * * * * * * * * * * * * * * * * * * * * * * * * * * * */
/*                                                                           */
/*                  This file is part of the program and library             */
/*         SCIP --- Solving Constraint Integer Programs                      */
/*                                                                           */
/*    Copyright (C) 2002-2018 Konrad-Zuse-Zentrum                            */
/*                            fuer Informationstechnik Berlin                */
/*                                                                           */
/*  SCIP is distributed under the terms of the ZIB Academic License.         */
/*                                                                           */
/*  You should have received a copy of the ZIB Academic License              */
/*  along with SCIP; see the file COPYING. If not email to scip@zib.de.      */
/*                                                                           */
/* * * * * * * * * * * * * * * * * * * * * * * * * * * * * * * * * * * * * * */

/**@file   type_nlpi.h
 * @ingroup TYPEDEFINITIONS
 * @brief  type definitions for specific NLP solver interfaces
 * @author Stefan Vigerske
 * @author Thorsten Gellermann
 */

/*---+----1----+----2----+----3----+----4----+----5----+----6----+----7----+----8----+----9----+----0----+----1----+----2*/

#ifndef __SCIP_TYPE_NLPI_H__
#define __SCIP_TYPE_NLPI_H__

#include "scip/def.h"
#include "scip/type_message.h"
#include "blockmemshell/memory.h"
#include "nlpi/type_expr.h"

#ifdef __cplusplus
extern "C" {
#endif

typedef struct SCIP_Nlpi          SCIP_NLPI;          /**< NLP solver interface */
typedef struct SCIP_NlpiData      SCIP_NLPIDATA;      /**< locally defined NLP solver interface data */
typedef struct SCIP_NlpiProblem   SCIP_NLPIPROBLEM;   /**< locally defined NLP solver interface data for a specific problem instance */
typedef struct SCIP_NlpStatistics SCIP_NLPSTATISTICS; /**< NLP solve statistics */

/** NLP solver parameter */
enum SCIP_NlpParam
{
   SCIP_NLPPAR_FROMSCRATCH    =  0,      /**< solver should start from scratch at next call?: 0 no, 1 yes (int) */
   SCIP_NLPPAR_VERBLEVEL      =  1,      /**< verbosity level of output of NLP solver to the screen: 0 off, 1 normal, 2 debug, > 2 more debug (int) */
   SCIP_NLPPAR_FEASTOL        =  2,      /**< feasibility tolerance for primal variables and slacks (real) */
   SCIP_NLPPAR_RELOBJTOL      =  3,      /**< relative objective tolerance (real) */
   SCIP_NLPPAR_LOBJLIM        =  4,      /**< lower objective limit (cutoff) (real) */
   SCIP_NLPPAR_INFINITY       =  5,      /**< value for infinity used to decide unbounded sides, unbounded variable and constraint bounds, and upper objective limit (real) */
   SCIP_NLPPAR_ITLIM          =  6,      /**< NLP iteration limit (int) */
   SCIP_NLPPAR_TILIM          =  7,      /**< NLP time limit (real) */
   SCIP_NLPPAR_OPTFILE        =  8,      /**< name of a solver specific option file (string) */
   SCIP_NLPPAR_FASTFAIL       =  9       /**< should the NLP solver stop early if convergence is slow?: 0 no, 1 yes (int) */
};
typedef enum SCIP_NlpParam SCIP_NLPPARAM;  /**< NLP solver parameter */

/** NLP solution status */
enum SCIP_NlpSolStat
{
   SCIP_NLPSOLSTAT_GLOBOPT        = 0,    /**< solved to global optimality */
   SCIP_NLPSOLSTAT_LOCOPT         = 1,    /**< solved to local optimality */
   SCIP_NLPSOLSTAT_FEASIBLE       = 2,    /**< feasible solution found */
   SCIP_NLPSOLSTAT_LOCINFEASIBLE  = 3,    /**< solution found is local infeasible */
   SCIP_NLPSOLSTAT_GLOBINFEASIBLE = 4,    /**< problem is proven infeasible */
   SCIP_NLPSOLSTAT_UNBOUNDED      = 5,    /**< problem is unbounded */
   SCIP_NLPSOLSTAT_UNKNOWN        = 6     /**< unknown solution status (e.g., problem not solved yet) */
};
typedef enum SCIP_NlpSolStat SCIP_NLPSOLSTAT;      /** NLP solution status */

/** NLP solver termination status */
enum SCIP_NlpTermStat
{
   SCIP_NLPTERMSTAT_OKAY          = 0,    /**< terminated successfully */
   SCIP_NLPTERMSTAT_TILIM         = 1,    /**< time limit exceeded */
   SCIP_NLPTERMSTAT_ITLIM         = 2,    /**< iteration limit exceeded */
   SCIP_NLPTERMSTAT_LOBJLIM       = 3,    /**< lower objective limit reached */
   SCIP_NLPTERMSTAT_NUMERR        = 5,    /**< stopped on numerical error */
   SCIP_NLPTERMSTAT_EVALERR       = 6,    /**< stopped on function evaluation error */
   SCIP_NLPTERMSTAT_MEMERR        = 7,    /**< memory exceeded */
   SCIP_NLPTERMSTAT_LICERR        = 8,    /**< licence error */
   SCIP_NLPTERMSTAT_OTHER         = 9     /**< other error (= this should never happen) */
};
typedef enum SCIP_NlpTermStat SCIP_NLPTERMSTAT;  /** NLP solver termination status */
   
/** copy method of NLP interface (called when SCIP copies plugins)
 *
 * input:
 *  - blkmem block memory of target SCIP
 *  - sourcenlpi the NLP interface to copy
 *  - targetnlpi buffer to store pointer to copy of NLP interface
 */
#define SCIP_DECL_NLPICOPY(x) SCIP_RETCODE x (BMS_BLKMEM* blkmem, SCIP_NLPI* sourcenlpi, SCIP_NLPI** targetnlpi)

/** destructor of NLP interface to free nlpi data
 * 
 * input:
 *  - nlpi datastructure for solver interface
 */
#define SCIP_DECL_NLPIFREE(x) SCIP_RETCODE x (SCIP_NLPI* nlpi)

/** gets pointer to solver-internal NLP solver
 * 
 *  to do dirty stuff
 * 
 * input:
 *  - nlpi datastructure for solver interface
 *  
 * return: void pointer to solver
 */
#define SCIP_DECL_NLPIGETSOLVERPOINTER(x) void* x (SCIP_NLPI* nlpi)

/** creates a problem instance
 * 
 * input:
 *  - nlpi datastructure for solver interface
 *  - problem pointer to store the problem data
 *  - name name of problem, can be NULL
 */
#define SCIP_DECL_NLPICREATEPROBLEM(x) SCIP_RETCODE x (SCIP_NLPI* nlpi, SCIP_NLPIPROBLEM** problem, const char* name)

/** free a problem instance
 * 
 * input:
 *  - nlpi datastructure for solver interface
 *  - problem pointer where problem data is stored 
 */
#define SCIP_DECL_NLPIFREEPROBLEM(x) SCIP_RETCODE x (SCIP_NLPI* nlpi, SCIP_NLPIPROBLEM** problem)

/** gets pointer to solver-internal problem instance
 * 
 *  to do dirty stuff
 * 
 * input:
 *  - nlpi datastructure for solver interface
 *  - problem datastructure for problem instance
 *  
 * return: void pointer to problem instance
 */
#define SCIP_DECL_NLPIGETPROBLEMPOINTER(x) void* x (SCIP_NLPI* nlpi, SCIP_NLPIPROBLEM* problem)

/** add variables
 * 
 * input:
 *  - nlpi datastructure for solver interface
 *  - problem datastructure for problem instance
 *  - nvars number of variables 
 *  - lbs lower bounds of variables, can be NULL if -infinity
 *  - ubs upper bounds of variables, can be NULL if +infinity
 *  - varnames names of variables, can be NULL
 */
#define SCIP_DECL_NLPIADDVARS(x) SCIP_RETCODE x (SCIP_NLPI* nlpi, SCIP_NLPIPROBLEM* problem, int nvars, const SCIP_Real* lbs, \
      const SCIP_Real* ubs, const char** varnames)

/** add constraints
 * quadratic coefficiens: row oriented matrix for each constraint
 * 
 * input:
 *  - nlpi datastructure for solver interface
 *  - problem datastructure for problem instance
 *  - ncons number of added constraints
 *  - lhss left hand sides of constraints, can be NULL if -infinity
 *  - rhss right hand sides of constraints, can be NULL if +infinity
 *  - nlininds number of linear coefficients for each constraint
 *    may be NULL in case of no linear part
 *  - lininds indices of variables for linear coefficients for each constraint
 *    may be NULL in case of no linear part
 *  - linvals values of linear coefficient for each constraint
 *    may be NULL in case of no linear part
 *  - nquadelems number of quadratic elements for each constraint
 *    may be NULL in case of no quadratic part
 *  - quadelems quadratic elements for each constraint
 *    may be NULL in case of no quadratic part
 *  - exprvaridxs indices of variables in expression tree, maps variable indices in expression tree to indices in nlp
 *    entry of array may be NULL in case of no expression tree
 *    may be NULL in case of no expression tree in any constraint
 *  - exprtrees expression tree for nonquadratic part of constraints
 *    entry of array may be NULL in case of no nonquadratic part
 *    may be NULL in case of no nonquadratic part in any constraint
 *  - names of constraints, may be NULL or entries may be NULL
 */
#define SCIP_DECL_NLPIADDCONSTRAINTS(x) SCIP_RETCODE x (SCIP_NLPI* nlpi, SCIP_NLPIPROBLEM* problem, int ncons, const SCIP_Real* lhss, \
      const SCIP_Real* rhss, const int* nlininds, int* const* lininds, SCIP_Real* const* linvals, const int* nquadelems, \
      SCIP_QUADELEM* const* quadelems, int* const* exprvaridxs, SCIP_EXPRTREE* const* exprtrees, const char** names)

/** sets or overwrites objective, a minimization problem is expected
 *  May change sparsity pattern.
 * 
 * input:
 *  - nlpi datastructure for solver interface
 *  - problem datastructure for problem instance
 *  - nlins number of linear variables
 *  - lininds variable indices
 *    may be NULL in case of no linear part
 *  - linvals coefficient values
 *    may be NULL in case of no linear part
 *  - nquadelems number of elements in matrix of quadratic part
 *  - quadelems elements of quadratic part
 *    may be NULL in case of no quadratic part
 *  - exprvaridxs indices of variables in expression tree, maps variable indices in expression tree to indices in nlp
 *    may be NULL in case of no expression tree
 *  - exprtree expression tree for nonquadratic part of objective function
 *    may be NULL in case of no nonquadratic part
 *  - constant objective value offset
 */
#define SCIP_DECL_NLPISETOBJECTIVE(x) SCIP_RETCODE x (SCIP_NLPI* nlpi, SCIP_NLPIPROBLEM* problem, int nlins, const int* lininds, \
      const SCIP_Real* linvals, int nquadelems, const SCIP_QUADELEM* quadelems, const int* exprvaridxs, const SCIP_EXPRTREE* exprtree, \
      const SCIP_Real constant)

/** change variable bounds
 * 
 * input:
 *  - nlpi datastructure for solver interface
 *  - problem datastructure for problem instance
 *  - nvars number of variables to change bounds
 *  - indices indices of variables to change bounds
 *  - lbs new lower bounds
 *  - ubs new upper bounds
 */
#define SCIP_DECL_NLPICHGVARBOUNDS(x) SCIP_RETCODE x (SCIP_NLPI* nlpi, SCIP_NLPIPROBLEM* problem, const int nvars, const int* indices, \
      const SCIP_Real* lbs, const SCIP_Real* ubs)

/** change constraint sides
 *
 * input:
 *  - nlpi datastructure for solver interface
 *  - problem datastructure for problem instance
 *  - nconss number of constraints to change sides
 *  - indices indices of constraints to change sides
 *  - lhss new left hand sides
 *  - rhss new right hand sides
 */
#define SCIP_DECL_NLPICHGCONSSIDES(x) SCIP_RETCODE x (SCIP_NLPI* nlpi, SCIP_NLPIPROBLEM* problem, int nconss, const int* indices, \
      const SCIP_Real* lhss, const SCIP_Real* rhss)

/** delete a set of variables
 * 
 * input:
 *  - nlpi datastructure for solver interface
 *  - problem datastructure for problem instance
 *  - dstats deletion status of vars; 1 if var should be deleted, 0 if not
 *  - size of the dstats array
 * 
 * output:
 *  - dstats new position of var, -1 if var was deleted
 */
#define SCIP_DECL_NLPIDELVARSET(x) SCIP_RETCODE x (SCIP_NLPI* nlpi, SCIP_NLPIPROBLEM* problem, int* dstats, int dstatssize)

/** delete a set of constraints
 * 
 * input:
 *  - nlpi datastructure for solver interface
 *  - problem datastructure for problem instance
 *  - dstats deletion status of rows; 1 if row should be deleted, 0 if not
 *  - size of the dstats array
 * 
 * output:
 *  - dstats new position of row, -1 if row was deleted
 */
#define SCIP_DECL_NLPIDELCONSSET(x) SCIP_RETCODE x (SCIP_NLPI* nlpi, SCIP_NLPIPROBLEM* problem, int* dstats, int dstatssize)

/** changes (or adds) linear coefficients in a constraint or objective
 * 
 * input:
 *  - nlpi datastructure for solver interface
 *  - problem datastructure for problem instance
 *  - idx index of constraint or -1 for objective
 *  - nvals number of values in linear constraint to change
 *  - varidxs indices of variables which coefficient to change
 *  - vals new values for coefficients
 */
#define SCIP_DECL_NLPICHGLINEARCOEFS(x) SCIP_RETCODE x (SCIP_NLPI* nlpi, SCIP_NLPIPROBLEM* problem, int idx, int nvals, \
      const int* varidxs, const SCIP_Real* vals)

/** changes (or adds) coefficients in the quadratic part of a constraint or objective
 * 
 * input:
 *  - nlpi datastructure for solver interface
 *  - problem datastructure for problem instance
 *  - idx index of constraint or -1 for objective
 *  - nquadelems number of entries in quadratic matrix to change
 *  - quadelems new elements in quadratic matrix (replacing already existing ones or adding new ones)
 */
#define SCIP_DECL_NLPICHGQUADCOEFS(x) SCIP_RETCODE x (SCIP_NLPI* nlpi, SCIP_NLPIPROBLEM* problem, int idx, int nquadelems, \
      const SCIP_QUADELEM* quadelems)

/** replaces the expression tree of a constraint or objective
 *
 * input:
 *  - nlpi datastructure for solver interface
 *  - problem datastructure for problem instance
 *  - idxcons index of constraint or -1 for objective
 *  - exprvaridxs indices of variables in expression tree, maps variable indices in expression tree to indices in nlp, or NULL
 *  - exprtree new expression tree for constraint or objective, or NULL to only remove previous tree
 */
#define SCIP_DECL_NLPICHGEXPRTREE(x) SCIP_RETCODE x (SCIP_NLPI* nlpi, SCIP_NLPIPROBLEM* problem, int idxcons, \
      const int* exprvaridxs, const SCIP_EXPRTREE* exprtree)

/** change the value of one parameter in the nonlinear part
 * 
 * input:
 *  - nlpi datastructure for solver interface
 *  - problem datastructure for problem instance
 *  - idxcons index of constraint or -1 for objective
 *  - idxparam index of parameter
 *  - value new value for nonlinear parameter
 *
 * return: Error if parameter does not exist
 */
#define SCIP_DECL_NLPICHGNONLINCOEF(x) SCIP_RETCODE x (SCIP_NLPI* nlpi, SCIP_NLPIPROBLEM* problem, int idxcons, int idxparam, \
      SCIP_Real value)

/** change the constant offset in the objective
 *
 * input:
 *  - nlpi datastructure for solver interface
 *  - problem datastructure for problem instance
 *  - objconstant new value for objective constant
 */
#define SCIP_DECL_NLPICHGOBJCONSTANT(x) SCIP_RETCODE x (SCIP_NLPI* nlpi, SCIP_NLPIPROBLEM* problem, SCIP_Real objconstant)

/** sets initial guess for primal variables
 *
 * input:
 *  - nlpi datastructure for solver interface
 *  - problem datastructure for problem instance
 *  - primalvalues initial primal values for variables, or NULL to clear previous values
 *  - consdualvalues initial dual values for constraints, or NULL to clear previous values
 *  - varlbdualvalues  initial dual values for variable lower bounds, or NULL to clear previous values
 *  - varubdualvalues  initial dual values for variable upper bounds, or NULL to clear previous values
 */
#define SCIP_DECL_NLPISETINITIALGUESS(x) SCIP_RETCODE x (SCIP_NLPI* nlpi, SCIP_NLPIPROBLEM* problem, SCIP_Real* primalvalues, \
      SCIP_Real* consdualvalues, SCIP_Real* varlbdualvalues, SCIP_Real* varubdualvalues)

/** tries to solve NLP
 * 
 * input:
 *  - nlpi datastructure for solver interface
 *  - problem datastructure for problem instance
 */
#define SCIP_DECL_NLPISOLVE(x) SCIP_RETCODE x (SCIP_NLPI* nlpi, SCIP_NLPIPROBLEM* problem)

/** gives solution status
 * 
 * input:
 *  - nlpi datastructure for solver interface
 *  - problem datastructure for problem instance
 * 
 * return: Solution Status
 */
#define SCIP_DECL_NLPIGETSOLSTAT(x) SCIP_NLPSOLSTAT x (SCIP_NLPI* nlpi, SCIP_NLPIPROBLEM* problem)

/** gives termination reason
 * 
 * input:
 *  - nlpi datastructure for solver interface
 *  - problem datastructure for problem instance
 * 
 * return: Termination Status
 */
#define SCIP_DECL_NLPIGETTERMSTAT(x) SCIP_NLPTERMSTAT x (SCIP_NLPI* nlpi, SCIP_NLPIPROBLEM* problem)

/** gives primal and dual solution values
 * 
 * solver can return NULL in dual values if not available
 * but if solver provides dual values for one side of variable bounds, then it must also provide those for the other side
 *
 * for a ranged constraint, the dual variable is positive if the right hand side is active and negative if the left hand side is active
 *
 * input:
 *  - nlpi datastructure for solver interface
 *  - problem datastructure for problem instance
 *  - primalvalues buffer to store pointer to array to primal values, or NULL if not needed
 *  - consdualvalues buffer to store pointer to array to dual values of constraints, or NULL if not needed
 *  - varlbdualvalues buffer to store pointer to array to dual values of variable lower bounds, or NULL if not needed
 *  - varubdualvalues buffer to store pointer to array to dual values of variable lower bounds, or NULL if not needed
<<<<<<< HEAD
 *  - objval pointer store the objective value, or NULL if not needed
=======
 *  - objval pointer to store the objective value, or NULL if not needed
>>>>>>> 74ca42f9
 */
#define SCIP_DECL_NLPIGETSOLUTION(x) SCIP_RETCODE x (SCIP_NLPI* nlpi, SCIP_NLPIPROBLEM* problem, SCIP_Real** primalvalues, \
      SCIP_Real** consdualvalues, SCIP_Real** varlbdualvalues, SCIP_Real** varubdualvalues, SCIP_Real* objval)

/** gives solve statistics
 * 
 * input:
 *  - nlpi datastructure for solver interface
 *  - problem datastructure for problem instance
 *  - statistics pointer to store statistics
 * 
 * output:
 *  - statistics solve statistics
 */
#define SCIP_DECL_NLPIGETSTATISTICS(x) SCIP_RETCODE x (SCIP_NLPI* nlpi, SCIP_NLPIPROBLEM* problem, SCIP_NLPSTATISTICS* statistics)

/** gives required size of a buffer to store a warmstart object
 * 
 *  input:
 *  - nlpi datastructure for solver interface
 *  - problem datastructure for problem instance
 *  - size pointer to store required size for warmstart buffer
 * 
 * output:
 *  - size required size for warmstart buffer
 */
#define SCIP_DECL_NLPIGETWARMSTARTSIZE(x) SCIP_RETCODE x (SCIP_NLPI* nlpi, SCIP_NLPIPROBLEM* problem, size_t* size)

/** stores warmstart information in buffer
 * 
 * required size of buffer should have been obtained by SCIPnlpiGetWarmstartSize before
 * 
 * input:
 *  - nlpi datastructure for solver interface
 *  - problem datastructure for problem instance
 *  - buffer memory to store warmstart information
 * 
 * output:
 *  - buffer warmstart information in solver specific data structure
 */
#define SCIP_DECL_NLPIGETWARMSTARTMEMO(x) SCIP_RETCODE x (SCIP_NLPI* nlpi, SCIP_NLPIPROBLEM* problem, void* buffer)

/** sets warmstart information in solver
 * 
 * write warmstart to buffer
 * 
 * input:
 *  - nlpi datastructure for solver interface
 *  - problem datastructure for problem instance
 *  - buffer warmstart information
 */
#define SCIP_DECL_NLPISETWARMSTARTMEMO(x) SCIP_RETCODE x (SCIP_NLPI* nlpi, SCIP_NLPIPROBLEM* problem, void* buffer)

/**@name Parameter Methods */
/**@{ */

/** gets integer parameter of NLP
 * 
 * input:
 *  - nlpi NLP interface structure
 *  - problem datastructure for problem instance
 *  - type parameter number
 *  - ival pointer to store the parameter value
 * 
 * output:
 *  - ival parameter value
 */
#define SCIP_DECL_NLPIGETINTPAR(x) SCIP_RETCODE x (SCIP_NLPI* nlpi, SCIP_NLPIPROBLEM* problem, SCIP_NLPPARAM type, int* ival)

/** sets integer parameter of NLP
 * 
 * input:
 *  - nlpi NLP interface structure
 *  - problem datastructure for problem instance
 *  - type parameter number
 *  - ival parameter value
 */
#define SCIP_DECL_NLPISETINTPAR(x) SCIP_RETCODE x (SCIP_NLPI* nlpi, SCIP_NLPIPROBLEM* problem, SCIP_NLPPARAM type, int ival)

/** gets floating point parameter of NLP
 * 
 * input:
 *  - nlpi NLP interface structure
 *  - problem datastructure for problem instance, can be NULL only if type == SCIP_NLPPAR_INFINITY
 *  - type parameter number
 *  - dval pointer to store the parameter value
 * 
 * output:
 *  - dval parameter value
 */
#define SCIP_DECL_NLPIGETREALPAR(x) SCIP_RETCODE x (SCIP_NLPI* nlpi, SCIP_NLPIPROBLEM* problem, SCIP_NLPPARAM type, SCIP_Real* dval)

/** sets floating point parameter of NLP
 * 
 * input:
 *  - nlpi NLP interface structure
 *  - problem datastructure for problem instance, can be NULL only if type == SCIP_NLPPAR_INFINITY
 *  - type parameter number
 *  - dval parameter value
 */
#define SCIP_DECL_NLPISETREALPAR(x) SCIP_RETCODE x (SCIP_NLPI* nlpi, SCIP_NLPIPROBLEM* problem, SCIP_NLPPARAM type, SCIP_Real dval)

/** gets string parameter of NLP
 * 
 * input:
 *  - nlpi NLP interface structure
 *  - problem datastructure for problem instance
 *  - type parameter number
 *  - sval pointer to store the string value, the user must not modify the string
 * 
 * output:
 *  - sval parameter value
 */
#define SCIP_DECL_NLPIGETSTRINGPAR(x) SCIP_RETCODE x (SCIP_NLPI* nlpi, SCIP_NLPIPROBLEM* problem, SCIP_NLPPARAM type, const char** sval)

/** sets string parameter of NLP
 * 
 * input:
 *  - nlpi NLP interface structure
 *  - problem datastructure for problem instance
 *  - type parameter number
 *  - sval parameter value
 */
#define SCIP_DECL_NLPISETSTRINGPAR(x) SCIP_RETCODE x (SCIP_NLPI* nlpi, SCIP_NLPIPROBLEM* problem, SCIP_NLPPARAM type, const char* sval)

/** sets message handler for message output
 *
 * input:
 *  - nlpi NLP interface structure
 *  - messagehdlr SCIP message handler, or NULL to suppress all output
 */
#define SCIP_DECL_NLPISETMESSAGEHDLR(x) SCIP_RETCODE x (SCIP_NLPI* nlpi, SCIP_MESSAGEHDLR* messagehdlr)

/**@} */
#ifdef __cplusplus
}
#endif

#endif /*__SCIP_TYPE_NLPI_H__ */<|MERGE_RESOLUTION|>--- conflicted
+++ resolved
@@ -374,11 +374,7 @@
  *  - consdualvalues buffer to store pointer to array to dual values of constraints, or NULL if not needed
  *  - varlbdualvalues buffer to store pointer to array to dual values of variable lower bounds, or NULL if not needed
  *  - varubdualvalues buffer to store pointer to array to dual values of variable lower bounds, or NULL if not needed
-<<<<<<< HEAD
- *  - objval pointer store the objective value, or NULL if not needed
-=======
  *  - objval pointer to store the objective value, or NULL if not needed
->>>>>>> 74ca42f9
  */
 #define SCIP_DECL_NLPIGETSOLUTION(x) SCIP_RETCODE x (SCIP_NLPI* nlpi, SCIP_NLPIPROBLEM* problem, SCIP_Real** primalvalues, \
       SCIP_Real** consdualvalues, SCIP_Real** varlbdualvalues, SCIP_Real** varubdualvalues, SCIP_Real* objval)
