/* * * * * * * * * * * * * * * * * * * * * * * * * * * * * * * * * * * * * * */
/*                                                                           */
/*                  This file is part of the program and library             */
/*         SCIP --- Solving Constraint Integer Programs                      */
/*                                                                           */
/*    Copyright (C) 2002-2018 Konrad-Zuse-Zentrum                            */
/*                            fuer Informationstechnik Berlin                */
/*                                                                           */
/*  SCIP is distributed under the terms of the ZIB Academic License.         */
/*                                                                           */
/*  You should have received a copy of the ZIB Academic License              */
/*  along with SCIP; see the file COPYING. If not email to scip@zib.de.      */
/*                                                                           */
/* * * * * * * * * * * * * * * * * * * * * * * * * * * * * * * * * * * * * * */

/**@file   lpi_spx2.cpp
 * @ingroup LPIS
 * @brief  LP interface for SoPlex version 2.0 and higher
 * @author Matthias Miltenberger
 * @author Ambros Gleixner
 *
 * This is an implementation of SCIP's LP interface for SoPlex using the extended and improved interface of SoPlex 2.0
 *
 * For debugging purposes, the SoPlex results can be double checked with CPLEX if WITH_LPSCHECK is defined. This may
 * yield false positives, since the LP is dumped to a file for transfering it to CPLEX, hence, precision may be lost.
 */

/*--+----1----+----2----+----3----+----4----+----5----+----6----+----7----+----8----+----9----+----0----+----1----+----2*/

#define STRONGBRANCH_RESTOREBASIS            /**< if defined then in SCIPlpiStrongbranch() we restore the basis after the
                                              *   down branch and after the up branch; if false only after the end of a
                                              *   strong branching phase, which however seems to mostly increase strong
                                              *   branching time and iterations */

/* in this case the SoPlex results are double checked using CPLEX */
#ifdef WITH_LPSCHECK
#include <cplex.h>

#define CHECK_SPXSOLVE                  true /**< shall the SoPlex results in spxSolve() be double checked using CPLEX? */
#define CHECK_SPXSTRONGBRANCH           true /**< shall the SoPlex results in SCIPlpStrongbranch() be double checked using CPLEX? */
#define CHECK_START                     0    /**< skip first CHECK_START number of checks */
#define EXIT_AT_WRONG_RESULT            false/**< shall program be exited if CPLEX returns different result than SoPlex? */
#define EXIT_AT_CPXERROR                false/**< shall program be exited if CPLEX returns an error? */

#define CPX_CALL(x)                     do                                                                                  \
                                        {                                                                                   \
                                           int _cpxstat_;               \
                                           if( (_cpxstat_ = (x)) != 0 )                                                     \
                                           {                                                                                \
                                              SCIPmessagePrintWarning(_messagehdlr, "CPLEX error <%d>; SoPlex result unchecked\n", _cpxstat_); \
                                              if( EXIT_AT_CPXERROR )                                                        \
                                              {                                                                             \
                                                 exit(1);                                                                   \
                                              }                                                                             \
                                              else                                                                          \
                                              {                                                                             \
                                                 goto ENDCHECK;                                                             \
                                              }                                                                             \
                                           }                                                                                \
                                        }                                                                                   \
                                        while( false )
#endif

/* check the return value of setParam methods */
#define CHECK_SOPLEX_PARAM(x)                                                           \
   if( !x )                                                                             \
   {                                                                                    \
      SCIPmessagePrintWarning(_messagehdlr, "SoPlex: unsupported parameter value\n");   \
   }

/* remember the original value of the SCIP_DEBUG define and undefine it */
#ifdef SCIP_DEBUG
#define ___DEBUG
#undef SCIP_DEBUG
#endif

/* include SoPlex solver */
#include "soplex.h"

/* define subversion for versions <= 1.5.0.1 */
#ifndef SOPLEX_SUBVERSION
#define SOPLEX_SUBVERSION 0
#endif
/* define API version for versions <= 3.0.0 */
#ifndef SOPLEX_APIVERSION
#define SOPLEX_APIVERSION 0
#endif

/* check version */
#if (SOPLEX_VERSION < 200 || (SOPLEX_VERSION == 200 && SOPLEX_SUBVERSION < 2) || (SOPLEX_VERSION > 200 && SOPLEX_VERSION < 201))
#error "This interface is not compatible with SoPlex versions prior to 2.0.0.2"
#endif

#include "spxgithash.h"

/* reset the SCIP_DEBUG define to its original SCIP value */
#undef SCIP_DEBUG
#ifdef ___DEBUG
#define SCIP_DEBUG
#undef ___DEBUG
#endif

/* define snprintf when using a too old MSVC version */
#if defined(_MSC_VER) && _MSC_VER < 1900
#ifndef snprintf
#define snprintf _snprintf
#endif
#endif

#define SOPLEX_VERBLEVEL                5    /**< verbosity level for LPINFO */

#include "scip/pub_message.h"

/********************************************************************/
/*----------------------------- C++ --------------------------------*/
/********************************************************************/

/* in C++ we have to use "0" instead of "(void*)0" */
#undef NULL
#define NULL 0

#include <cassert>
using namespace soplex;


/** Macro for a single SoPlex call for which exceptions have to be catched - return an LP error. We
 *  make no distinction between different exception types, e.g., between memory allocation and other
 *  exceptions.
 */
#ifndef NDEBUG
#define SOPLEX_TRY(messagehdlr, x)  do                                  \
   {                                                                    \
      try                                                               \
      {                                                                 \
         (x);                                                           \
      }                                                                 \
      catch( const SPxMemoryException& E )                              \
      {                                                                 \
         std::string s = E.what();                                      \
         SCIPerrorMessage("SoPlex threw a memory exception: %s\n", s.c_str()); \
         return SCIP_ERROR;                                             \
      }                                                                 \
      catch( const SPxException& E )                                    \
      {                                                                 \
         std::string s = E.what();                                      \
         SCIPmessagePrintWarning((messagehdlr), "SoPlex threw an exception: %s\n", s.c_str()); \
         return SCIP_LPERROR;                                           \
      }                                                                 \
   }                                                                    \
   while( FALSE )

#else
#define SOPLEX_TRY(messagehdlr, x)  do                                  \
   {                                                                    \
      try                                                               \
      {                                                                 \
         (x);                                                           \
      }                                                                 \
      catch( const SPxMemoryException& E )                              \
      {                                                                 \
         std::string s = E.what();                                      \
         SCIPerrorMessage("SoPlex threw a memory exception: %s\n", s.c_str()); \
         return SCIP_ERROR;                                             \
      }                                                                 \
      catch( const SPxException& )                                      \
      {                                                                 \
         return SCIP_LPERROR;                                           \
      }                                                                 \
   }                                                                    \
   while( FALSE )
#endif

/* Macro for a single SoPlex call for which exceptions have to be catched - abort if they
 * arise. SCIP_ABORT() is not accessible here.
 */
#define SOPLEX_TRY_ABORT(x)  do                                         \
   {                                                                    \
      try                                                               \
      {                                                                 \
         (x);                                                           \
      }                                                                 \
      catch( const SPxException& E )                                    \
      {                                                                 \
         std::string s = E.what();                                      \
         SCIPerrorMessage("SoPlex threw an exception: %s\n", s.c_str()); \
         abort();                                                       \
      }                                                                 \
   }                                                                    \
   while( FALSE )



/** SCIP's SoPlex class */
class SPxSCIP : public SoPlex
{/*lint !e1790*/
   bool                  _lpinfo;
   bool                  _fromscratch;
   char*                 _probname;
   DataArray<SPxSolver::VarStatus> _colStat;  /**< column basis status used for strong branching */
   DataArray<SPxSolver::VarStatus> _rowStat;  /**< row basis status used for strong branching */
#ifdef WITH_LPSCHECK
   int                   _checknum;
   bool                  _doublecheck;
   CPXENVptr             _cpxenv;           /**< CPLEX memory environment */
   CPXLPptr              _cpxlp;            /**< CPLEX lp structure */
#endif
   SCIP_MESSAGEHDLR*     _messagehdlr;      /**< messagehdlr handler for printing messages, or NULL */

public:
   SPxSCIP(
      SCIP_MESSAGEHDLR*  messagehdlr = NULL, /**< message handler */
      const char*        probname = NULL     /**< name of problem */
      )
      : _lpinfo(false),
        _fromscratch(false),
        _probname(NULL),
        _colStat(0),
        _rowStat(0),
        _messagehdlr(messagehdlr)
   {
      if ( probname != NULL )
         SOPLEX_TRY_ABORT( setProbname(probname) );

#if SOPLEX_APIVERSION >= 2
      setBoolParam(SoPlex::ENSURERAY, true);
#endif

#ifdef WITH_LPSCHECK
      int cpxstat;
      _checknum = 0;
      _doublecheck = false;
      _cpxenv = CPXopenCPLEX(&cpxstat);
      assert(_cpxenv != NULL);
      _cpxlp = CPXcreateprob(_cpxenv, &cpxstat, probname != NULL ? probname : "spxcheck");
      (void) CPXsetintparam(_cpxenv, CPX_PARAM_SCRIND, 0);
#endif
   }

   virtual ~SPxSCIP()
   {
      if( _probname != NULL )
         spx_free(_probname); /*lint !e1551*/

      freePreStrongbranchingBasis(); /*lint !e1551*/

#ifdef WITH_LPSCHECK
      (void) CPXfreeprob(_cpxenv, &_cpxlp);
      (void) CPXcloseCPLEX(&_cpxenv);
#endif
   }/*lint -e1579*/

   // we might need these methods to return the original values SCIP provided, even if they could not be set
   /** return feastol set by SCIPlpiSetRealpar(), which might be tighter than what SoPlex accepted */
   Real feastol() const
   {
      return realParam(FEASTOL);
   }

   /** set feastol and store value in case SoPlex only accepts a larger tolerance */
   void setFeastol(
      const Real d
      )
   {
      CHECK_SOPLEX_PARAM(setRealParam(FEASTOL, d));
   }

   /** return opttol set by SCIPlpiSetRealpar(), which might be tighter than what SoPlex accepted */
   Real opttol() const
   {
      return realParam(OPTTOL);
   }

   /** set opttol and store value in case SoPlex only accepts a larger tolerance */
   void setOpttol(
      const Real d
      )
   {
      CHECK_SOPLEX_PARAM(setRealParam(OPTTOL, d));
   }

   /** get objective limit according to objective sense */
   Real getObjLimit() const
   {
      return (intParam(SoPlex::OBJSENSE) == SoPlex::OBJSENSE_MINIMIZE)
         ? realParam(SoPlex::OBJLIMIT_UPPER)
         : realParam(SoPlex::OBJLIMIT_LOWER);
   }

   // @todo realize this with a member variable as before
   bool getFromScratch() const
   {
      return _fromscratch;
   }

   void setFromScratch(bool fs)
   {
      _fromscratch = fs;
   }

   // @todo member variable?
   bool getLpInfo() const
   {
      return _lpinfo;
   }

   void setLpInfo(bool lpinfo)
   {
      _lpinfo = lpinfo;
   }

   // @todo member variable?
   void setProbname(const char* probname)
   {
      int len;

      assert(probname != NULL);
      if( _probname != NULL )
         spx_free(_probname);
      len = (int)strlen(probname);
      spx_alloc(_probname, len + 1);
      strncpy(_probname, probname, len); /*lint !e732*/
      _probname[len] = '\0';
   }

   void setRep(SPxSolver::Representation p_rep)
   {
      if( p_rep == SPxSolver::COLUMN && intParam(REPRESENTATION) == REPRESENTATION_ROW )
      {
         SCIPdebugMessage("switching to column representation of the basis\n");
         CHECK_SOPLEX_PARAM(setIntParam(REPRESENTATION, REPRESENTATION_COLUMN));
      }
      else if( (p_rep == SPxSolver::ROW && intParam(REPRESENTATION) == REPRESENTATION_COLUMN) )
      {
         SCIPdebugMessage("switching to row representation of the basis\n");
         CHECK_SOPLEX_PARAM(setIntParam(REPRESENTATION, REPRESENTATION_ROW));
      }
   }

#ifdef WITH_LPSCHECK
   bool getDoubleCheck()
   {
      _checknum++;
      return _doublecheck && _checknum + 1 >= CHECK_START;
   }

   void setDoubleCheck(bool dc)
   {
      _doublecheck = dc;
   }

   const char* spxStatusString(const SPxSolver::Status stat) const
   {
      switch( stat )
      {
      case SPxSolver::ABORT_TIME:
         return "ABORT_TIME";
      case SPxSolver::ABORT_ITER:
         return "ABORT_ITER";
      case SPxSolver::ABORT_VALUE:
         return "ABORT_VALUE";
      case SPxSolver::SINGULAR:
         return "SINGULAR";
      case SPxSolver::REGULAR:
         return "REGULAR";
      case SPxSolver::UNKNOWN:
         return "UNKNOWN";
      case SPxSolver::OPTIMAL:
         return "OPTIMAL";
      case SPxSolver::UNBOUNDED:
         return "UNBOUNDED";
      case SPxSolver::INFEASIBLE:
         return "INFEASIBLE";
      default:
         /* since API version 3 SoPlex might return the OPTIMAL_UNSCALED_VIOLATIONS */
         return "UNKNOWN";
      }  /*lint !e788*/
   }

   const char* cpxStatusString(const int stat) const
   {
      switch( stat )
      {
      case CPX_STAT_ABORT_TIME_LIM:
         return "ABORT_TIME";
      case CPX_STAT_ABORT_IT_LIM:
         return "ABORT_ITER";
      case CPX_STAT_ABORT_OBJ_LIM:
         return "ABORT_VALUE";
      case CPX_STAT_OPTIMAL:
         return "OPTIMAL";
      case CPX_STAT_OPTIMAL_INFEAS:
         return "CPX_STAT_OPTIMAL_INFEAS: OPT SOL INFEASIBLE AFTER UNSCALING";
      case CPX_STAT_UNBOUNDED:
         return "UNBOUNDED";
      case CPX_STAT_INFEASIBLE:
         return "INFEASIBLE";
      case CPX_STAT_INForUNBD:
         return "INFEASIBLE or UNBOUNDED";
      case CPX_STAT_NUM_BEST:
         return "CPX_STAT_NUM_BEST: SOL AVAILABLE BUT NOT PROVEN OPTIMAL DUE TO NUM TROUBLE";
      default:
         return "UNKNOWN";
      }  /*lint !e788*/
   }
#endif

#ifndef NDEBUG
   bool checkConsistentBounds() const
   {
      for( int i = 0; i < numColsReal(); ++i )
      {
         if( lowerReal(i) > upperReal(i) + realParam(SoPlex::EPSILON_ZERO) )
         {
            SCIPerrorMessage("inconsistent bounds on column %d: lower=%.17g, upper=%.17g\n",
               i, lowerReal(i), upperReal(i));
            return false;
         }
      }

      return true;
   }

   bool checkConsistentSides() const
   {
      for( int i = 0; i < numRowsReal(); ++i )
      {
         if( lhsReal(i) > rhsReal(i) + realParam(SoPlex::EPSILON_ZERO) )
         {
            SCIPerrorMessage("inconsistent sides on row %d: lhs=%.17g, rhs=%.17g\n",
               i, lhsReal(i), rhsReal(i));
            return false;
         }
      }

      return true;
   }
#endif

   void trySolve(bool printwarning = true)
   {
      Real timespent;
      Real timelimit;

      try
      {
#if SOPLEX_VERSION > 221 || (SOPLEX_VERSION == 221 && SOPLEX_SUBVERSION >= 4)
         (void) optimize();
#else
         (void) solve();
#endif
      }
      catch(const SPxException& x)
      {
         std::string s = x.what();
         if( printwarning )
         {
            SCIPmessagePrintWarning(_messagehdlr, "SoPlex threw an exception: %s\n", s.c_str());
         }

         /* since it is not clear if the status in SoPlex are set correctly
          * we want to make sure that if an error is thrown the status is
          * not OPTIMAL anymore.
          */
         assert(status() != SPxSolver::OPTIMAL);
      }

      assert(intParam(ITERLIMIT) < 0 || numIterations() <= intParam(ITERLIMIT));

      /* update time limit */
      timespent = solveTime();
      if( timespent > 0 )
      {
         /* get current time limit */
         timelimit = realParam(TIMELIMIT);
         if( timelimit > timespent )
            timelimit -= timespent;
         else
            timelimit = 0;
         /* set new time limit */
         assert(timelimit >= 0);
         CHECK_SOPLEX_PARAM(setRealParam(TIMELIMIT, timelimit));
      }
   }

   SPxSolver::Status doSolve(bool printwarning = true)
   {
      SPxOut::Verbosity verbosity;

      SPxSolver::Status spxStatus;

      /* store and set verbosity */
      verbosity = spxout.getVerbosity();
      spxout.setVerbosity((SPxOut::Verbosity)(getLpInfo() ? SOPLEX_VERBLEVEL : 0));

      assert(checkConsistentBounds());
      assert(checkConsistentSides());

#ifdef WITH_LPSCHECK
      /* dump LP with current basis and settings saved in SoPlex */
      if( getDoubleCheck() )
         writeStateReal("spxcheck", NULL, NULL);
#endif

      trySolve(printwarning);
      spxStatus = status();

      /* for safety reset iteration limit */
//       setTerminationIter(_itlim);

#ifdef WITH_LPSCHECK
      bool minimize = intParam(OBJSENSE) == OBJSENSE_MINIMIZE;
      Real objLimitUpper = realParam(OBJLIMIT_UPPER);
      Real objLimitLower = realParam(OBJLIMIT_LOWER);

      /* if SoPlex gave a definite answer, we double check if it is consistent with CPLEX's answer */
      if( getDoubleCheck() && (spxStatus == SPxSolver::OPTIMAL || spxStatus == SPxSolver::UNBOUNDED || spxStatus == SPxSolver::INFEASIBLE || spxStatus == SPxSolver::ABORT_VALUE) )
      {
         SCIP_Real cpxobj;
         int cpxstat;

         /* read LP with basis */
         CPX_CALL( CPXreadcopyprob(_cpxenv, _cpxlp, "spxcheck.mps", NULL) );
         CPX_CALL( CPXreadcopybase(_cpxenv, _cpxlp, "spxcheck.bas") );

         /* set tolerances */
         CPX_CALL( CPXsetdblparam(_cpxenv, CPX_PARAM_EPOPT, MAX(opttol(), 1e-9)) );
         CPX_CALL( CPXsetdblparam(_cpxenv, CPX_PARAM_EPRHS, MAX(feastol(), 1e-9)) );

         /* solve LP */
         CPX_CALL( CPXlpopt(_cpxenv, _cpxlp) );

         /* get solution status and objective value */
         CPX_CALL( CPXsolution(_cpxenv, _cpxlp, &cpxstat, &cpxobj, NULL, NULL, NULL, NULL) );
         if( !minimize )
            cpxobj *= -1.0;

         /* check for inconsistent statuses */
         if( cpxstat == CPX_STAT_OPTIMAL_INFEAS )
         {
            SCIPerrorMessage("In %s: SoPlex status=%d (%s) while CPLEX status=%d (%s)\n",
               _probname, spxStatus, spxStatusString(spxStatus), cpxstat, cpxStatusString(cpxstat));
            if( EXIT_AT_CPXERROR )
               exit(1);
         }
         else if( (spxStatus == SPxSolver::OPTIMAL && cpxstat != CPX_STAT_OPTIMAL)
            || (spxStatus == SPxSolver::UNBOUNDED && cpxstat != CPX_STAT_UNBOUNDED)
            || (spxStatus == SPxSolver::INFEASIBLE && cpxstat != CPX_STAT_INFEASIBLE) )
         {
            SCIPerrorMessage("In %s: SoPlex status=%d (%s) while CPLEX status=%d (%s) (checknum=%d)\n",
               _probname, spxStatus, spxStatusString(spxStatus), cpxstat, cpxStatusString(cpxstat), _checknum);
            if( EXIT_AT_WRONG_RESULT )
               exit(1);
         }
         else if( spxStatus == SPxSolver::ABORT_VALUE )
         {
            switch( cpxstat )
            {
            case CPX_STAT_OPTIMAL:
               if( (minimize && LTrel(cpxobj, objLimitUpper, 2*opttol()))
                  || (!minimize && GTrel(cpxobj, objLimitLower, 2*opttol())) )
               {
                  SCIPerrorMessage("In %s: SoPlex returned status=%d (%s) while CPLEX claims obj=%.10f %s %.10f=obj.limit (%s) (checknum=%d)\n",
                     _probname, spxStatus, spxStatusString(spxStatus), cpxobj, minimize ? "<" : ">",
                     minimize ? objLimitUpper : objLimitLower, cpxStatusString(cpxstat), _checknum);
                  if( EXIT_AT_WRONG_RESULT )
                     exit(1);
               }
               else if( (minimize && cpxobj < objLimitUpper) || (!minimize && cpxobj > objLimitLower) )
               {
                  SCIPerrorMessage("In %s: SoPlex returned status=%d (%s) while CPLEX claims obj=%.10f %s %.10f=obj.limit (%s) (checknum=%d)\n",
                     _probname, spxStatus, spxStatusString(spxStatus), cpxobj, minimize? "<" : ">",
                     minimize ? objLimitUpper : objLimitLower, cpxStatusString(cpxstat), _checknum);
               }
               break;
            case CPX_STAT_OPTIMAL_INFEAS:
            case CPX_STAT_NUM_BEST:
               if( (minimize && cpxobj < objLimitUpper) || (!minimize && cpxobj > objLimitLower) )
               {
                  SCIPerrorMessage("In %s: SoPlex returned status=%d (%s) while CPLEX claims obj=%.10f %s %.10f=obj.limit (%s) (checknum=%d)\n",
                     _probname, spxStatus, spxStatusString(spxStatus), cpxobj, minimize ? "<" : ">",
                     minimize ? objLimitUpper : objLimitLower, cpxStatusString(cpxstat), _checknum);
               }
               break;
            case CPX_STAT_INFEASIBLE:
               break;
            case CPX_STAT_UNBOUNDED:
               SCIPerrorMessage("In %s: SoPlex status=%d (%s) while CPLEX status=%d (%s) (checknum=%d)\n",
                  _probname, spxStatus, spxStatusString(spxStatus), cpxstat, cpxStatusString(cpxstat), _checknum);
               if( EXIT_AT_WRONG_RESULT )
                  exit(1);
               break;
            case CPX_STAT_INForUNBD:
            default:
               SCIPerrorMessage("In %s: SoPlex status=%d (%s) while CPLEX status=%d (%s) (checknum=%d)\n",
                  _probname, spxStatus, spxStatusString(spxStatus), cpxstat, cpxStatusString(cpxstat), _checknum);
               break;
            }  /*lint !e788*/
         }
         /* check for same objective values */
         else if( spxStatus == SPxSolver::OPTIMAL )
         {
            if( (minimize && LTrel(objValueReal(), cpxobj, 2*opttol()))
               || (!minimize && GTrel(objValueReal(), cpxobj, 2*opttol())) )
            {
               /* SCIPerrorMessage("In %s: LP optimal; SoPlex value=%.10f %s CPLEX value=%.10f too good (checknum=%d)\n", value(),
                  _probname, getSense() == SPxSolver::MINIMIZE ? "<" : ">", cpxobj, _checknum); */
            }
            else if( (minimize && GTrel(objValueReal(), cpxobj, 2*opttol()))
               || (!minimize && LTrel(objValueReal(), cpxobj, 2*opttol())) )
            {
               SCIPerrorMessage("In %s: LP optimal; SoPlex value=%.10f %s CPLEX value=%.10f suboptimal (checknum=%d)\n", objValueReal(),
                  _probname, minimize ? ">" : "<", cpxobj, _checknum);
               if( EXIT_AT_WRONG_RESULT )
                  exit(1);
            }
         }
      }

   ENDCHECK:
#endif

      /* restore verbosity */
      spxout.setVerbosity(verbosity);

      return spxStatus;
   }

   /** save the current basis */
   void savePreStrongbranchingBasis()
   {
      _rowStat.reSize(numRowsReal());
      _colStat.reSize(numColsReal());

      try
      {
         getBasis(_rowStat.get_ptr(), _colStat.get_ptr());
      }
#ifndef NDEBUG
      catch(const SPxException& x)
      {
         std::string s = x.what();
         SCIPmessagePrintWarning(_messagehdlr, "SoPlex threw an exception: %s\n", s.c_str());

         /* since it is not clear if the status in SoPlex are set correctly
          * we want to make sure that if an error is thrown the status is
          * not OPTIMAL anymore.
          */
         assert(status() != SPxSolver::OPTIMAL);
      }
#else
      catch(const SPxException&)
      { }
#endif
   }

   /** restore basis */
   void restorePreStrongbranchingBasis()
   {
      assert(_rowStat.size() == numRowsReal());
      assert(_colStat.size() == numColsReal());

      try
      {
         setBasis(_rowStat.get_ptr(), _colStat.get_ptr());
      }
#ifndef NDEBUG
      catch(const SPxException& x)
      {
         std::string s = x.what();
         SCIPmessagePrintWarning(_messagehdlr, "SoPlex threw an exception: %s\n", s.c_str());
#else
      catch(const SPxException&)
      {
#endif
         /* since it is not clear if the status in SoPlex are set correctly
          * we want to make sure that if an error is thrown the status is
          * not OPTIMAL anymore.
          */
         assert(status() != SPxSolver::OPTIMAL);
      }
   }

   /** if basis is in store, delete it without restoring it */
   void freePreStrongbranchingBasis()
   {
      _rowStat.clear();
      _colStat.clear();
   }

   /** is pre-strong-branching basis freed? */
   bool preStrongbranchingBasisFreed() const
   {
      return ((_rowStat.size() == 0 ) && (_colStat.size() == 0));
   }

   /** provides access for temporary storage of basis status of rows */
   DataArray<SPxSolver::VarStatus>& rowStat()
   {
      return _rowStat; /*lint !e1536*/
   }

   /** provides access for temporary storage of basis status or columns */
   DataArray<SPxSolver::VarStatus>& colStat()
   {
      return _colStat; /*lint !e1536*/
   }

}; /*lint !e1748*/




/********************************************************************/
/*-----------------------------  C  --------------------------------*/
/********************************************************************/

#include "lpi/lpi.h"
#include "scip/bitencode.h"

typedef SCIP_DUALPACKET COLPACKET;           /* each column needs two bits of information (basic/on_lower/on_upper) */
#define COLS_PER_PACKET SCIP_DUALPACKETSIZE
typedef SCIP_DUALPACKET ROWPACKET;           /* each row needs two bit of information (basic/on_lower/on_upper) */
#define ROWS_PER_PACKET SCIP_DUALPACKETSIZE



/** LP interface */
struct SCIP_LPi
{
   SPxSCIP*              spx;                /**< our SoPlex implementation */
   int*                  cstat;              /**< array for storing column basis status */
   int*                  rstat;              /**< array for storing row basis status */
   int                   cstatsize;          /**< size of cstat array */
   int                   rstatsize;          /**< size of rstat array */
   SCIP_PRICING          pricing;            /**< current pricing strategy */
   SCIP_Bool             solved;             /**< was the current LP solved? */
   SCIP_Real             conditionlimit;     /**< maximum condition number of LP basis counted as stable (-1.0: no limit) */
   SCIP_Bool             checkcondition;     /**< should condition number of LP basis be checked for stability? */
   SCIP_MESSAGEHDLR*     messagehdlr;        /**< messagehdlr handler to printing messages, or NULL */
};

/** LPi state stores basis information */
struct SCIP_LPiState
{
   int                   ncols;              /**< number of LP columns */
   int                   nrows;              /**< number of LP rows */
   COLPACKET*            packcstat;          /**< column basis status in compressed form */
   ROWPACKET*            packrstat;          /**< row basis status in compressed form */
};

/** LPi norms to store dual steepest edge */
struct SCIP_LPiNorms
{
   int                   nrows;              /**< number of stored norms corresponding to rows */
   int                   ncols;              /**< number of stored norms corresponding to cols */
   SCIP_Real*            norms;              /**< norms to be (re)stored */
};



/*
 * dynamic memory arrays
 */

/** resizes cstat array to have at least num entries */
static
SCIP_RETCODE ensureCstatMem(
   SCIP_LPI*             lpi,                /**< LP interface structure */
   int                   num                 /**< minimal number of entries in array */
   )
{
   assert(lpi != NULL);

   if( num > lpi->cstatsize )
   {
      int newsize;

      newsize = MAX(2*lpi->cstatsize, num);
      SCIP_ALLOC( BMSreallocMemoryArray(&lpi->cstat, newsize) );
      lpi->cstatsize = newsize;
   }
   assert(num <= lpi->cstatsize);

   return SCIP_OKAY;
}

/** resizes rstat array to have at least num entries */
static
SCIP_RETCODE ensureRstatMem(
   SCIP_LPI*             lpi,                /**< LP interface structure */
   int                   num                 /**< minimal number of entries in array */
   )
{
   assert(lpi != NULL);

   if( num > lpi->rstatsize )
   {
      int newsize;

      newsize = MAX(2*lpi->rstatsize, num);
      SCIP_ALLOC( BMSreallocMemoryArray(&lpi->rstat, newsize) );
      lpi->rstatsize = newsize;
   }
   assert(num <= lpi->rstatsize);

   return SCIP_OKAY;
}




/*
 * LPi state methods
 */

/** returns the number of packets needed to store column packet information */
static
int colpacketNum(
   int                   ncols               /**< number of columns to store */
   )
{
   return (ncols+(int)COLS_PER_PACKET-1)/(int)COLS_PER_PACKET;
}

/** returns the number of packets needed to store row packet information */
static
int rowpacketNum(
   int                   nrows               /**< number of rows to store */
   )
{
   return (nrows+(int)ROWS_PER_PACKET-1)/(int)ROWS_PER_PACKET;
}

/** store row and column basis status in a packed LPi state object */
static
void lpistatePack(
   SCIP_LPISTATE*       lpistate,            /**< pointer to LPi state data */
   const int*           cstat,               /**< basis status of columns in unpacked format */
   const int*           rstat                /**< basis status of rows in unpacked format */
   )
{
   assert(lpistate != NULL);
   assert(lpistate->packcstat != NULL);
   assert(lpistate->packrstat != NULL);

   SCIPencodeDualBit(cstat, lpistate->packcstat, lpistate->ncols);
   SCIPencodeDualBit(rstat, lpistate->packrstat, lpistate->nrows);
}

/** unpacks row and column basis status from a packed LPi state object */
static
void lpistateUnpack(
   const SCIP_LPISTATE* lpistate,            /**< pointer to LPi state data */
   int*                 cstat,               /**< buffer for storing basis status of columns in unpacked format */
   int*                 rstat                /**< buffer for storing basis status of rows in unpacked format */
   )
{
   assert(lpistate != NULL);
   assert(lpistate->packcstat != NULL);
   assert(lpistate->packrstat != NULL);

   SCIPdecodeDualBit(lpistate->packcstat, cstat, lpistate->ncols);
   SCIPdecodeDualBit(lpistate->packrstat, rstat, lpistate->nrows);
}

/** creates LPi state information object */
static
SCIP_RETCODE lpistateCreate(
   SCIP_LPISTATE**       lpistate,           /**< pointer to LPi state */
   BMS_BLKMEM*           blkmem,             /**< block memory */
   int                   ncols,              /**< number of columns to store */
   int                   nrows               /**< number of rows to store */
   )
{
   assert(lpistate != NULL);
   assert(blkmem != NULL);
   assert(ncols >= 0);
   assert(nrows >= 0);

   int nColPackets = colpacketNum(ncols);
   int nRowPackets = rowpacketNum(nrows);

   SCIP_ALLOC( BMSallocBlockMemory(blkmem, lpistate) );
   SCIP_ALLOC( BMSallocBlockMemoryArray(blkmem, &(*lpistate)->packcstat, nColPackets) );
   SCIP_ALLOC( BMSallocBlockMemoryArray(blkmem, &(*lpistate)->packrstat, nRowPackets) );

   return SCIP_OKAY;
}

/** frees LPi state information */
static
void lpistateFree(
   SCIP_LPISTATE**       lpistate,           /**< pointer to LPi state information (like basis information) */
   BMS_BLKMEM*           blkmem              /**< block memory */
   )
{
   assert(blkmem != NULL);
   assert(lpistate != NULL);
   assert(*lpistate != NULL);

   int nColPackets = colpacketNum((*lpistate)->ncols);
   int nRowPackets = rowpacketNum((*lpistate)->nrows);

   BMSfreeBlockMemoryArray(blkmem, &(*lpistate)->packcstat, nColPackets);
   BMSfreeBlockMemoryArray(blkmem, &(*lpistate)->packrstat, nRowPackets);
   BMSfreeBlockMemory(blkmem, lpistate);
}




/*
 * local methods
 */


/** marks the current LP to be unsolved */
static
void invalidateSolution(SCIP_LPI* lpi)
{
   assert(lpi != NULL);
   lpi->solved = FALSE;
}



/*
 * LP Interface Methods
 */


/*
 * Miscellaneous Methods
 */

static char spxname[100];
static char spxdesc[200];

/**@name Miscellaneous Methods */
/**@{ */

/** gets name and version of LP solver */
const char* SCIPlpiGetSolverName(
   void
   )
{
   SCIPdebugMessage("calling SCIPlpiGetSolverName()\n");

#if (SOPLEX_SUBVERSION > 0)
   snprintf(spxname, 100, "SoPlex %d.%d.%d.%d", SOPLEX_VERSION/100, (SOPLEX_VERSION % 100)/10, SOPLEX_VERSION % 10, SOPLEX_SUBVERSION); /*lint !e778 !e845*/
#else
   snprintf(spxname, 100, "SoPlex %d.%d.%d", SOPLEX_VERSION/100, (SOPLEX_VERSION % 100)/10, SOPLEX_VERSION % 10); /*lint !e778 !e845*/
#endif
   return spxname;
}

/** gets description of LP solver (developer, webpage, ...) */
const char* SCIPlpiGetSolverDesc(
   void
   )
{
   snprintf(spxdesc, 200, "%s [GitHash: %s]", "Linear Programming Solver developed at Zuse Institute Berlin (soplex.zib.de)"
#ifdef WITH_LPSCHECK
     " - including CPLEX double check"
#endif
   , getGitHash());

   return spxdesc;
}

/** gets pointer for LP solver - use only with great care */
void* SCIPlpiGetSolverPointer(
   SCIP_LPI*             lpi                 /**< pointer to an LP interface structure */
   )
{
   return (void*) lpi->spx;
}

/** pass integrality information about variables to the solver */
SCIP_RETCODE SCIPlpiSetIntegralityInformation(
   SCIP_LPI*             lpi,                /**< pointer to an LP interface structure */
   int                   ncols,              /**< length of integrality array */
   int*                  intInfo             /**< integrality array (0: continuous, 1: integer). May be NULL iff ncols is 0.  */
   )
{
#if (SOPLEX_VERSION > 221 || (SOPLEX_VERSION == 221 && SOPLEX_SUBVERSION >= 3))
   assert(ncols == lpi->spx->numColsReal() || (ncols == 0 && intInfo == NULL));
   lpi->spx->setIntegralityInformation(ncols, intInfo);
   return SCIP_OKAY;
#else
   SCIPerrorMessage("SCIPlpiSetIntegralityInformation() has not been implemented yet.\n");
   return SCIP_LPERROR;
#endif
}

/** informs about availability of a primal simplex solving method */
SCIP_Bool SCIPlpiHasPrimalSolve(
   void
   )
{
   return TRUE;
}

/** informs about availability of a dual simplex solving method */
SCIP_Bool SCIPlpiHasDualSolve(
   void
   )
{
   return TRUE;
}

/** informs about availability of a barrier solving method */
SCIP_Bool SCIPlpiHasBarrierSolve(
   void
   )
{
   return FALSE;
}

/**@} */




/*
 * LPI Creation and Destruction Methods
 */

/**@name LPI Creation and Destruction Methods */
/**@{ */

/** creates an LP problem object */
SCIP_RETCODE SCIPlpiCreate(
   SCIP_LPI**            lpi,                /**< pointer to an LP interface structure */
   SCIP_MESSAGEHDLR*     messagehdlr,        /**< message handler to use for printing messages, or NULL */
   const char*           name,               /**< problem name */
   SCIP_OBJSEN           objsen              /**< objective sense */
   )
{
   assert(lpi != NULL);
   assert(name != NULL);

   /* create SoPlex object */
   SCIP_ALLOC( BMSallocMemory(lpi) );

   /* we use this construction to allocate the memory for the SoPlex class also via the blockmemshell */
   (*lpi)->spx = static_cast<SPxSCIP*>(BMSallocMemoryCPP(sizeof(SPxSCIP)));
   SOPLEX_TRY( messagehdlr, (*lpi)->spx = new ((*lpi)->spx) SPxSCIP(messagehdlr, name) );
   (void) (*lpi)->spx->setIntParam(SoPlex::SYNCMODE, SoPlex::SYNCMODE_ONLYREAL);
   (void) (*lpi)->spx->setIntParam(SoPlex::SOLVEMODE, SoPlex::SOLVEMODE_REAL);
   (void) (*lpi)->spx->setIntParam(SoPlex::REPRESENTATION, SoPlex::REPRESENTATION_AUTO);

   (*lpi)->cstat = NULL;
   (*lpi)->rstat = NULL;
   (*lpi)->cstatsize = 0;
   (*lpi)->rstatsize = 0;
   (*lpi)->pricing = SCIP_PRICING_LPIDEFAULT;
   (*lpi)->conditionlimit = -1.0;
   (*lpi)->checkcondition = FALSE;
   (*lpi)->messagehdlr = messagehdlr;

   invalidateSolution(*lpi);

   /* set objective sense */
   SCIP_CALL( SCIPlpiChgObjsen(*lpi, objsen) );

   /* set default pricing */
   SCIP_CALL( SCIPlpiSetIntpar(*lpi, SCIP_LPPAR_PRICING, (int)(*lpi)->pricing) );

   {
      SPxOut::Verbosity verbosity = (*lpi)->spx->spxout.getVerbosity();
      (*lpi)->spx->spxout.setVerbosity((SPxOut::Verbosity)((*lpi)->spx->getLpInfo() ? SOPLEX_VERBLEVEL : 0));
      (*lpi)->spx->printVersion();
      (*lpi)->spx->spxout.setVerbosity(verbosity);
   }

   return SCIP_OKAY;
}

/** deletes an LP problem object */
SCIP_RETCODE SCIPlpiFree(
   SCIP_LPI**            lpi                 /**< pointer to an LP interface structure */
   )
{
   assert(lpi != NULL);
   assert(*lpi != NULL);
   assert((*lpi)->spx != NULL);

   /* free LP using destructor and free memory via blockmemshell */
   (*lpi)->spx->~SPxSCIP();
   BMSfreeMemory(&((*lpi)->spx));

   /* free memory */
   BMSfreeMemoryArrayNull(&(*lpi)->cstat);
   BMSfreeMemoryArrayNull(&(*lpi)->rstat);
   BMSfreeMemory(lpi);

   return SCIP_OKAY;
}

/**@} */




/*
 * Modification Methods
 */

/**@name Modification Methods */
/**@{ */

/** copies LP data with column matrix into LP solver */
SCIP_RETCODE SCIPlpiLoadColLP(
   SCIP_LPI*             lpi,                /**< LP interface structure */
   SCIP_OBJSEN           objsen,             /**< objective sense */
   int                   ncols,              /**< number of columns */
   const SCIP_Real*      obj,                /**< objective function values of columns */
   const SCIP_Real*      lb,                 /**< lower bounds of columns */
   const SCIP_Real*      ub,                 /**< upper bounds of columns */
   char**                colnames,           /**< column names, or NULL */
   int                   nrows,              /**< number of rows */
   const SCIP_Real*      lhs,                /**< left hand sides of rows */
   const SCIP_Real*      rhs,                /**< right hand sides of rows */
   char**                /*rownames*/,       /**< row names, or NULL */
   int                   nnonz,              /**< number of nonzero elements in the constraint matrix */
   const int*            beg,                /**< start index of each column in ind- and val-array */
   const int*            ind,                /**< row indices of constraint matrix entries */
   const SCIP_Real*      val                 /**< values of constraint matrix entries */
   )
{
#ifndef NDEBUG
   {
      int j;
      for( j = 0; j < nnonz; j++ )
         assert( val[j] != 0 );
   }
#endif

   SCIPdebugMessage("calling SCIPlpiLoadColLP()\n");

   assert(lpi != NULL);
   assert(lpi->spx != NULL);
   assert(lhs != NULL);
   assert(rhs != NULL);
   assert(obj != NULL);
   assert(lb != NULL);
   assert(ub != NULL);
   assert(beg != NULL);
   assert(ind != NULL);
   assert(val != NULL);

   invalidateSolution(lpi);
   assert(lpi->spx->preStrongbranchingBasisFreed());

   try
   {
      SPxSCIP* spx = lpi->spx;
      LPRowSet rows(nrows);
      DSVector emptyVector(0);
      int i;

      spx->clearLPReal();

      /* set objective sense */
      (void) spx->setIntParam(SoPlex::OBJSENSE, (objsen == SCIP_OBJSEN_MINIMIZE ? SoPlex::OBJSENSE_MINIMIZE : SoPlex::OBJSENSE_MAXIMIZE));

      /* create empty rows with given sides */
      for( i = 0; i < nrows; ++i )
         rows.add(lhs[i], emptyVector, rhs[i]);
      spx->addRowsReal(rows);

      /* create column vectors with coefficients and bounds */
      SCIP_CALL( SCIPlpiAddCols(lpi, ncols, obj, lb, ub, colnames, nnonz, beg, ind, val) );
   }
#ifndef NDEBUG
   catch( const SPxException& x )
   {
      std::string s = x.what();
      SCIPmessagePrintWarning(lpi->messagehdlr, "SoPlex threw an exception: %s\n", s.c_str());
#else
   catch( const SPxException& )
   {
#endif
      return SCIP_LPERROR;
   }

   return SCIP_OKAY;
}

/** adds columns to the LP */
SCIP_RETCODE SCIPlpiAddCols(
   SCIP_LPI*             lpi,                /**< LP interface structure */
   int                   ncols,              /**< number of columns to be added */
   const SCIP_Real*      obj,                /**< objective function values of new columns */
   const SCIP_Real*      lb,                 /**< lower bounds of new columns */
   const SCIP_Real*      ub,                 /**< upper bounds of new columns */
   char**                /*colnames*/,       /**< column names, or NULL */
   int                   nnonz,              /**< number of nonzero elements to be added to the constraint matrix */
   const int*            beg,                /**< start index of each column in ind- and val-array, or NULL if nnonz == 0 */
   const int*            ind,                /**< row indices of constraint matrix entries, or NULL if nnonz == 0 */
   const SCIP_Real*      val                 /**< values of constraint matrix entries, or NULL if nnonz == 0 */
   )
{
   SCIPdebugMessage("calling SCIPlpiAddCols()\n");

   assert(lpi != NULL);
   assert(lpi->spx != NULL);
   assert(obj != NULL);
   assert(lb != NULL);
   assert(ub != NULL);
   assert(nnonz == 0 || beg != NULL);
   assert(nnonz == 0 || ind != NULL);
   assert(nnonz == 0 || val != NULL);
   assert(nnonz >= 0);
   assert(ncols >= 0);

   invalidateSolution(lpi);

   assert( lpi->spx->preStrongbranchingBasisFreed() );

#ifndef NDEBUG
   if ( nnonz > 0 )
   {
      /* perform check that no new rows are added - this is likely to be a mistake */
      int nrows = lpi->spx->numRowsReal();
      for (int j = 0; j < nnonz; ++j)
      {
         assert( 0 <= ind[j] && ind[j] < nrows );
         assert( val[j] != 0.0 );
      }
   }
#endif

   SPxSCIP* spx = lpi->spx;
   try
   {
      LPColSet cols(ncols);
      DSVector colVector(ncols);
      int start;
      int last;
      int i;

      /* create column vectors with coefficients and bounds */
      for( i = 0; i < ncols; ++i )
      {
         colVector.clear();
         if( nnonz > 0 )
         {
            start = beg[i];
            last = (i == ncols-1 ? nnonz : beg[i+1]);
            colVector.add( last-start, &ind[start], &val[start] );
         }
         cols.add(obj[i], lb[i], colVector, ub[i]);
      }
      spx->addColsReal(cols);
   }
#ifndef NDEBUG
   catch( const SPxException& x )
   {
      std::string s = x.what();
      SCIPmessagePrintWarning(lpi->messagehdlr, "SoPlex threw an exception: %s\n", s.c_str());
#else
   catch( const SPxException& )
   {
#endif
      return SCIP_LPERROR;
   }

   return SCIP_OKAY;
}

/** deletes all columns in the given range from LP */
SCIP_RETCODE SCIPlpiDelCols(
   SCIP_LPI*             lpi,                /**< LP interface structure */
   int                   firstcol,           /**< first column to be deleted */
   int                   lastcol             /**< last column to be deleted */
   )
{
   SCIPdebugMessage("calling SCIPlpiDelCols()\n");

   assert(lpi != NULL);
   assert(lpi->spx != NULL);
   assert(0 <= firstcol && firstcol <= lastcol && lastcol < lpi->spx->numColsReal());

   invalidateSolution(lpi);

   assert( lpi->spx->preStrongbranchingBasisFreed() );

   SOPLEX_TRY( lpi->messagehdlr, lpi->spx->removeColRangeReal(firstcol, lastcol) );

   return SCIP_OKAY;
}

/** deletes columns from SCIP_LP; the new position of a column must not be greater that its old position */
SCIP_RETCODE SCIPlpiDelColset(
   SCIP_LPI*             lpi,                /**< LP interface structure */
   int*                  dstat               /**< deletion status of columns
                                              *   input:  1 if column should be deleted, 0 if not
                                              *   output: new position of column, -1 if column was deleted */
   )
{
   int ncols;
   int i;

   SCIPdebugMessage("calling SCIPlpiDelColset()\n");

   assert(lpi != NULL);
   assert(lpi->spx != NULL);
   assert(dstat != NULL);

   invalidateSolution(lpi);

   assert( lpi->spx->preStrongbranchingBasisFreed() );

   ncols = lpi->spx->numColsReal();

   /* SoPlex removeCols() method deletes the columns with dstat[i] < 0, so we have to negate the values */
   for( i = 0; i < ncols; ++i )
      dstat[i] *= -1;

   SOPLEX_TRY( lpi->messagehdlr, lpi->spx->removeColsReal(dstat) );

   return SCIP_OKAY;
}

/** adds rows to the LP */
SCIP_RETCODE SCIPlpiAddRows(
   SCIP_LPI*             lpi,                /**< LP interface structure */
   int                   nrows,              /**< number of rows to be added */
   const SCIP_Real*      lhs,                /**< left hand sides of new rows */
   const SCIP_Real*      rhs,                /**< right hand sides of new rows */
   char**                /*rownames*/,       /**< row names, or NULL */
   int                   nnonz,              /**< number of nonzero elements to be added to the constraint matrix */
   const int*            beg,                /**< start index of each row in ind- and val-array, or NULL if nnonz == 0 */
   const int*            ind,                /**< column indices of constraint matrix entries, or NULL if nnonz == 0 */
   const SCIP_Real*      val                 /**< values of constraint matrix entries, or NULL if nnonz == 0 */
   )
{
   SCIPdebugMessage("calling SCIPlpiAddRows()\n");

   assert(lpi != NULL);
   assert(lpi->spx != NULL);
   assert(lhs != NULL);
   assert(rhs != NULL);
   assert(nnonz == 0 || beg != NULL);
   assert(nnonz == 0 || ind != NULL);
   assert(nnonz == 0 || val != NULL);

   invalidateSolution(lpi);

   assert( lpi->spx->preStrongbranchingBasisFreed() );

#ifndef NDEBUG
   if ( nnonz > 0 )
   {
      /* perform check that no new columns are added - this is likely to be a mistake */
      int ncols = lpi->spx->numColsReal();
      for (int j = 0; j < nnonz; ++j)
      {
         assert( val[j] != 0.0 );
         assert( 0 <= ind[j] && ind[j] < ncols );
      }
   }
#endif

   try
   {
      SPxSCIP* spx = lpi->spx;
      LPRowSet rows(nrows);
      DSVector rowVector;
      int start;
      int last;
      int i;

      /* create row vectors with given sides */
      for( i = 0; i < nrows; ++i )
      {
         rowVector.clear();
         if( nnonz > 0 )
         {
            start = beg[i];
            last = (i == nrows-1 ? nnonz : beg[i+1]);
            rowVector.add( last-start, &ind[start], &val[start] );
         }
         rows.add(lhs[i], rowVector, rhs[i]);
      }
      spx->addRowsReal(rows);
   }
#ifndef NDEBUG
   catch( const SPxException& x )
   {
      std::string s = x.what();
      SCIPmessagePrintWarning(lpi->messagehdlr, "SoPlex threw an exception: %s\n", s.c_str());
#else
   catch( const SPxException& )
   {
#endif
      return SCIP_LPERROR;
   }

   return SCIP_OKAY;
}

/** deletes all rows in the given range from LP */
SCIP_RETCODE SCIPlpiDelRows(
   SCIP_LPI*             lpi,                /**< LP interface structure */
   int                   firstrow,           /**< first row to be deleted */
   int                   lastrow             /**< last row to be deleted */
   )
{
   SCIPdebugMessage("calling SCIPlpiDelRows()\n");

   assert(lpi != NULL);
   assert(lpi->spx != NULL);
   assert(0 <= firstrow && firstrow <= lastrow && lastrow < lpi->spx->numRowsReal());

   invalidateSolution(lpi);

   assert( lpi->spx->preStrongbranchingBasisFreed() );

   SOPLEX_TRY( lpi->messagehdlr, lpi->spx->removeRowRangeReal(firstrow, lastrow) );

   return SCIP_OKAY;
}

/** deletes rows from SCIP_LP; the new position of a row must not be greater that its old position */
SCIP_RETCODE SCIPlpiDelRowset(
   SCIP_LPI*             lpi,                /**< LP interface structure */
   int*                  dstat               /**< deletion status of rows
                                              *   input:  1 if row should be deleted, 0 if not
                                              *   output: new position of row, -1 if row was deleted */
   )
{
   int nrows;
   int i;

   SCIPdebugMessage("calling SCIPlpiDelRowset()\n");

   assert(lpi != NULL);
   assert(lpi->spx != NULL);

   invalidateSolution(lpi);

   assert( lpi->spx->preStrongbranchingBasisFreed() );

   nrows = lpi->spx->numRowsReal();

   /* SoPlex removeRows() method deletes the rows with dstat[i] < 0, so we have to negate the values */
   for( i = 0; i < nrows; ++i )
      dstat[i] *= -1;

   SOPLEX_TRY( lpi->messagehdlr, lpi->spx->removeRowsReal(dstat) );

   return SCIP_OKAY;
}

/** clears the whole LP */
SCIP_RETCODE SCIPlpiClear(
   SCIP_LPI*             lpi                 /**< LP interface structure */
   )
{
   SCIPdebugMessage("calling SCIPlpiClear()\n");

   assert(lpi != NULL);
   assert(lpi->spx != NULL);

   invalidateSolution(lpi);

   assert( lpi->spx->preStrongbranchingBasisFreed() );
   SOPLEX_TRY( lpi->messagehdlr, lpi->spx->clearLPReal() );

   return SCIP_OKAY;
}

/** changes lower and upper bounds of columns */
SCIP_RETCODE SCIPlpiChgBounds(
   SCIP_LPI*             lpi,                /**< LP interface structure */
   int                   ncols,              /**< number of columns to change bounds for */
   const int*            ind,                /**< column indices or NULL if ncols is zero */
   const SCIP_Real*      lb,                 /**< values for the new lower bounds or NULL if ncols is zero */
   const SCIP_Real*      ub                  /**< values for the new upper bounds or NULL if ncols is zero */
   )
{
   int i;

   SCIPdebugMessage("calling SCIPlpiChgBounds()\n");

   assert(lpi != NULL);
   assert(lpi->spx != NULL);
   assert(ncols == 0 || (ind != NULL && lb != NULL && ub != NULL));
   if( ncols <= 0 )
      return SCIP_OKAY;

   invalidateSolution(lpi);

   assert( lpi->spx->preStrongbranchingBasisFreed() );

   try
   {
      for( i = 0; i < ncols; ++i )
      {
         assert(0 <= ind[i] && ind[i] < lpi->spx->numColsReal());

         if ( SCIPlpiIsInfinity(lpi, lb[i]) )
         {
            SCIPerrorMessage("LP Error: fixing lower bound for variable %d to infinity.\n", ind[i]);
            return SCIP_LPERROR;
         }
         if ( SCIPlpiIsInfinity(lpi, -ub[i]) )
         {
            SCIPerrorMessage("LP Error: fixing upper bound for variable %d to -infinity.\n", ind[i]);
            return SCIP_LPERROR;
         }

         lpi->spx->changeBoundsReal(ind[i], lb[i], ub[i]);
         assert(lpi->spx->lowerReal(ind[i]) <= lpi->spx->upperReal(ind[i]) + lpi->spx->realParam(SoPlex::EPSILON_ZERO));
      }
   }
#ifndef NDEBUG
   catch( const SPxException& x )
   {
      std::string s = x.what();
      SCIPmessagePrintWarning(lpi->messagehdlr, "SoPlex threw an exception: %s\n", s.c_str());
#else
   catch( const SPxException& )
   {
#endif
      return SCIP_LPERROR;
   }

   return SCIP_OKAY;
}

/** changes left and right hand sides of rows */
SCIP_RETCODE SCIPlpiChgSides(
   SCIP_LPI*             lpi,                /**< LP interface structure */
   int                   nrows,              /**< number of rows to change sides for */
   const int*            ind,                /**< row indices */
   const SCIP_Real*      lhs,                /**< new values for left hand sides */
   const SCIP_Real*      rhs                 /**< new values for right hand sides */
   )
{
   int i;

   SCIPdebugMessage("calling SCIPlpiChgSides()\n");

   assert(lpi != NULL);
   assert(lpi->spx != NULL);
   assert(ind != NULL);
   assert(lhs != NULL);
   assert(rhs != NULL);
   if( nrows <= 0 )
      return SCIP_OKAY;

   invalidateSolution(lpi);

   assert( lpi->spx->preStrongbranchingBasisFreed() );

   try
   {
      for( i = 0; i < nrows; ++i )
      {
         assert(0 <= ind[i] && ind[i] < lpi->spx->numRowsReal());
         lpi->spx->changeRangeReal(ind[i], lhs[i], rhs[i]);
         assert(lpi->spx->lhsReal(ind[i]) <= lpi->spx->rhsReal(ind[i]) + lpi->spx->realParam(SoPlex::EPSILON_ZERO));
      }
   }
#ifndef NDEBUG
   catch( const SPxException& x )
   {
      std::string s = x.what();
      SCIPmessagePrintWarning(lpi->messagehdlr, "SoPlex threw an exception: %s\n", s.c_str());
#else
   catch( const SPxException& )
   {
#endif
      return SCIP_LPERROR;
   }

   return SCIP_OKAY;
}

/** changes a single coefficient */
SCIP_RETCODE SCIPlpiChgCoef(
   SCIP_LPI*             lpi,                /**< LP interface structure */
   int                   row,                /**< row number of coefficient to change */
   int                   col,                /**< column number of coefficient to change */
   SCIP_Real             newval              /**< new value of coefficient */
   )
{
   SCIPdebugMessage("calling SCIPlpiChgCoef()\n");

   assert(lpi != NULL);
   assert(lpi->spx != NULL);
   assert(0 <= row && row < lpi->spx->numRowsReal());
   assert(0 <= col && col < lpi->spx->numColsReal());

   invalidateSolution(lpi);

   assert( lpi->spx->preStrongbranchingBasisFreed() );

   SOPLEX_TRY( lpi->messagehdlr, lpi->spx->changeElementReal(row, col, newval) );

   return SCIP_OKAY;
}

/** changes the objective sense */
SCIP_RETCODE SCIPlpiChgObjsen(
   SCIP_LPI*             lpi,                /**< LP interface structure */
   SCIP_OBJSEN           objsen              /**< new objective sense */
   )
{
   SCIPdebugMessage("calling SCIPlpiChgObjsen()\n");

   assert(lpi != NULL);
   assert(lpi->spx != NULL);

   invalidateSolution(lpi);

   assert( lpi->spx->preStrongbranchingBasisFreed() );

   SOPLEX_TRY( lpi->messagehdlr, (void) lpi->spx->setIntParam(SoPlex::OBJSENSE, objsen == SCIP_OBJSEN_MINIMIZE ? SoPlex::OBJSENSE_MINIMIZE : SoPlex::OBJSENSE_MAXIMIZE ) );

   return SCIP_OKAY;
}

/** changes objective values of columns in the LP */
SCIP_RETCODE SCIPlpiChgObj(
   SCIP_LPI*             lpi,                /**< LP interface structure */
   int                   ncols,              /**< number of columns to change objective value for */
   const int*            ind,                /**< column indices to change objective value for */
   const SCIP_Real*      obj                 /**< new objective values for columns */
   )
{
   int i;

   SCIPdebugMessage("calling SCIPlpiChgObj()\n");

   assert(lpi != NULL);
   assert(lpi->spx != NULL);
   assert(ind != NULL);
   assert(obj != NULL);

   invalidateSolution(lpi);

   assert( lpi->spx->preStrongbranchingBasisFreed() );

   try
   {
      for( i = 0; i < ncols; ++i )
      {
         assert(0 <= ind[i] && ind[i] < lpi->spx->numColsReal());
         lpi->spx->changeObjReal(ind[i], obj[i]);
      }
   }
#ifndef NDEBUG
   catch( const SPxException& x )
   {
      std::string s = x.what();
      SCIPmessagePrintWarning(lpi->messagehdlr, "SoPlex threw an exception: %s\n", s.c_str());
#else
   catch( const SPxException& )
   {
#endif
      return SCIP_LPERROR;
   }

   return SCIP_OKAY;
}

/** multiplies a row with a non-zero scalar; for negative scalars, the row's sense is switched accordingly */
SCIP_RETCODE SCIPlpiScaleRow(
   SCIP_LPI*             lpi,                /**< LP interface structure */
   int                   row,                /**< row number to scale */
   SCIP_Real             scaleval            /**< scaling multiplier */
   )
{
   SCIP_Real lhs;
   SCIP_Real rhs;

   SCIPdebugMessage("calling SCIPlpiScaleRow()\n");

   assert(lpi != NULL);
   assert(lpi->spx != NULL);
   assert(scaleval != 0.0);

   try
   {
      invalidateSolution(lpi);

      assert( lpi->spx->preStrongbranchingBasisFreed() );

      /* get the row vector and the row's sides */
#if SOPLEX_VERSION > 221 || (SOPLEX_VERSION == 221 && SOPLEX_SUBVERSION >= 4)
      SVector rowvec = lpi->spx->rowVectorRealInternal(row);
#else
      SVector rowvec = lpi->spx->rowVectorReal(row);
#endif
      lhs = lpi->spx->lhsReal(row);
      rhs = lpi->spx->rhsReal(row);

      /* scale the row vector */
      rowvec *= scaleval;

      /* adjust the sides */
      if( lhs > -lpi->spx->realParam(SoPlex::INFTY) )
         lhs *= scaleval;
      else if( scaleval < 0.0 )
         lhs = lpi->spx->realParam(SoPlex::INFTY);
      if( rhs < lpi->spx->realParam(SoPlex::INFTY) )
         rhs *= scaleval;
      else if( scaleval < 0.0 )
         rhs = -lpi->spx->realParam(SoPlex::INFTY);
      if( scaleval < 0.0 )
      {
         SCIP_Real oldlhs = lhs;
         lhs = rhs;
         rhs = oldlhs;
      }

      /* create the new row */
      LPRow lprow(lhs, rowvec, rhs);

      /* change the row in the LP */
      lpi->spx->changeRowReal(row, lprow);
      assert(lpi->spx->lhsReal(row) <= lpi->spx->rhsReal(row));
   }
#ifndef NDEBUG
   catch( const SPxException& x )
   {
      std::string s = x.what();
      SCIPmessagePrintWarning(lpi->messagehdlr, "SoPlex threw an exception: %s\n", s.c_str());
#else
   catch( const SPxException& )
   {
#endif
      return SCIP_LPERROR;
   }

   return SCIP_OKAY;
}

/** multiplies a column with a non-zero scalar; the objective value is multiplied with the scalar, and the bounds
 *  are divided by the scalar; for negative scalars, the column's bounds are switched
 */
SCIP_RETCODE SCIPlpiScaleCol(
   SCIP_LPI*             lpi,                /**< LP interface structure */
   int                   col,                /**< column number to scale */
   SCIP_Real             scaleval            /**< scaling multiplier */
   )
{
   SCIP_Real obj;
   SCIP_Real lb;
   SCIP_Real ub;

   SCIPdebugMessage("calling SCIPlpiScaleCol()\n");

   assert(lpi != NULL);
   assert(lpi->spx != NULL);
   assert(scaleval != 0.0);

   try
   {
      invalidateSolution(lpi);

      assert( lpi->spx->preStrongbranchingBasisFreed() );

      /* get the col vector and the col's bounds and objective value */
#if SOPLEX_VERSION > 221 || (SOPLEX_VERSION == 221 && SOPLEX_SUBVERSION >= 4)
      SVector colvec = lpi->spx->colVectorRealInternal(col);
#else
      SVector colvec = lpi->spx->colVectorReal(col);
#endif
      obj = lpi->spx->objReal(col);
      lb = lpi->spx->lowerReal(col);
      ub = lpi->spx->upperReal(col);

      /* scale the col vector */
      colvec *= scaleval;

      /* scale the objective value */
      obj *= scaleval;

      /* adjust the bounds */
      if( lb > -lpi->spx->realParam(SoPlex::INFTY) )
         lb /= scaleval;
      else if( scaleval < 0.0 )
         lb = lpi->spx->realParam(SoPlex::INFTY);
      if( ub < lpi->spx->realParam(SoPlex::INFTY) )
         ub /= scaleval;
      else if( scaleval < 0.0 )
         ub = -lpi->spx->realParam(SoPlex::INFTY);
      if( scaleval < 0.0 )
      {
         SCIP_Real oldlb = lb;
         lb = ub;
         ub = oldlb;
      }

      /* create the new col (in LPCol's constructor, the upper bound is given first!) */
      LPCol lpcol(obj, colvec, ub, lb);

      /* change the col in the LP */
      lpi->spx->changeColReal(col, lpcol);
      assert(lpi->spx->lowerReal(col) <= lpi->spx->upperReal(col));
   }
#ifndef NDEBUG
   catch( const SPxException& x )
   {
      std::string s = x.what();
      SCIPmessagePrintWarning(lpi->messagehdlr, "SoPlex threw an exception: %s\n", s.c_str());
#else
   catch( const SPxException& )
   {
#endif
      return SCIP_LPERROR;
   }

   return SCIP_OKAY;
}

/**@} */




/*
 * Data Accessing Methods
 */

/**@name Data Accessing Methods */
/**@{ */

/** gets the number of rows in the LP */
SCIP_RETCODE SCIPlpiGetNRows(
   SCIP_LPI*             lpi,                /**< LP interface structure */
   int*                  nrows               /**< pointer to store the number of rows */
   )
{
   SCIPdebugMessage("calling SCIPlpiGetNRows()\n");

   assert(lpi != NULL);
   assert(lpi->spx != NULL);
   assert(nrows != NULL);

   *nrows = lpi->spx->numRowsReal();

   return SCIP_OKAY;
}

/** gets the number of columns in the LP */
SCIP_RETCODE SCIPlpiGetNCols(
   SCIP_LPI*             lpi,                /**< LP interface structure */
   int*                  ncols               /**< pointer to store the number of cols */
   )
{
   SCIPdebugMessage("calling SCIPlpiGetNCols()\n");

   assert(lpi != NULL);
   assert(lpi->spx != NULL);
   assert(ncols != NULL);

   *ncols = lpi->spx->numColsReal();

   return SCIP_OKAY;
}

/** gets the number of nonzero elements in the LP constraint matrix */
SCIP_RETCODE SCIPlpiGetNNonz(
   SCIP_LPI*             lpi,                /**< LP interface structure */
   int*                  nnonz               /**< pointer to store the number of nonzeros */
   )
{
   int i;

   SCIPdebugMessage("calling SCIPlpiGetNNonz()\n");

   assert(lpi != NULL);
   assert(lpi->spx != NULL);
   assert(nnonz != NULL);

   /* SoPlex has no direct method to return the number of nonzeros, so we have to count them manually */
   *nnonz = 0;
   if( lpi->spx->numRowsReal() < lpi->spx->numColsReal() )
   {
      for( i = 0; i < lpi->spx->numRowsReal(); ++i )
#if SOPLEX_VERSION > 221 || (SOPLEX_VERSION == 221 && SOPLEX_SUBVERSION >= 4)
         (*nnonz) += lpi->spx->rowVectorRealInternal(i).size();
#else
         (*nnonz) += lpi->spx->rowVectorReal(i).size();
#endif
   }
   else
   {
      for( i = 0; i < lpi->spx->numColsReal(); ++i )
#if SOPLEX_VERSION > 221 || (SOPLEX_VERSION == 221 && SOPLEX_SUBVERSION >= 4)
         (*nnonz) += lpi->spx->colVectorRealInternal(i).size();
#else
         (*nnonz) += lpi->spx->colVectorReal(i).size();
#endif
   }

   return SCIP_OKAY;
}

/** gets columns from LP problem object; the arrays have to be large enough to store all values
 *  Either both, lb and ub, have to be NULL, or both have to be non-NULL,
 *  either nnonz, beg, ind, and val have to be NULL, or all of them have to be non-NULL.
 */
SCIP_RETCODE SCIPlpiGetCols(
   SCIP_LPI*             lpi,                /**< LP interface structure */
   int                   firstcol,           /**< first column to get from LP */
   int                   lastcol,            /**< last column to get from LP */
   SCIP_Real*            lb,                 /**< buffer to store the lower bound vector, or NULL */
   SCIP_Real*            ub,                 /**< buffer to store the upper bound vector, or NULL */
   int*                  nnonz,              /**< pointer to store the number of nonzero elements returned, or NULL */
   int*                  beg,                /**< buffer to store start index of each column in ind- and val-array, or NULL */
   int*                  ind,                /**< buffer to store row indices of constraint matrix entries, or NULL */
   SCIP_Real*            val                 /**< buffer to store values of constraint matrix entries, or NULL */
   )
{
   int i;
   int j;

   SCIPdebugMessage("calling SCIPlpiGetCols()\n");

   assert(lpi != NULL);
   assert(lpi->spx != NULL);
   assert(0 <= firstcol && firstcol <= lastcol && lastcol < lpi->spx->numColsReal());
   assert((lb != NULL && ub != NULL) || (lb == NULL && ub == NULL));
   assert((nnonz != NULL && beg != NULL && ind != NULL && val != NULL) || (nnonz == NULL && beg == NULL && ind == NULL && val == NULL));

   if( lb != NULL )
   {
#if SOPLEX_VERSION > 221 || (SOPLEX_VERSION == 221 && SOPLEX_SUBVERSION >= 4)
      if( lpi->spx->boolParam(SoPlex::PERSISTENTSCALING) )
      {
         DVector lbvec(lpi->spx->numColsReal());
         DVector ubvec(lpi->spx->numColsReal());
         lpi->spx->getLowerReal(lbvec);
         lpi->spx->getUpperReal(ubvec);
         for( i = firstcol; i <= lastcol; ++i )
         {
            lb[i-firstcol] = lbvec[i];
            ub[i-firstcol] = ubvec[i];
         }
      }
      else
      {
         const Vector& lbvec = lpi->spx->lowerRealInternal();
         const Vector& ubvec = lpi->spx->upperRealInternal();
         for( i = firstcol; i <= lastcol; ++i )
         {
            lb[i-firstcol] = lbvec[i];
            ub[i-firstcol] = ubvec[i];
         }
      }
#else
      const Vector& lbvec = lpi->spx->lowerReal();
      const Vector& ubvec = lpi->spx->upperReal();

      for( i = firstcol; i <= lastcol; ++i )
      {
         lb[i-firstcol] = lbvec[i];
         ub[i-firstcol] = ubvec[i];
      }
#endif
   }

   if( nnonz != NULL )
   {
      *nnonz = 0;
      for( i = firstcol; i <= lastcol; ++i )
      {
         beg[i-firstcol] = *nnonz;

#if SOPLEX_VERSION > 221 || (SOPLEX_VERSION == 221 && SOPLEX_SUBVERSION >= 4)
         if( lpi->spx->boolParam(SoPlex::PERSISTENTSCALING) )
         {
            DSVector cvec;
            lpi->spx->getColVectorReal(i, cvec);
            for( j = 0; j < cvec.size(); ++j )
            {
               ind[*nnonz] = cvec.index(j);
               val[*nnonz] = cvec.value(j);
               (*nnonz)++;
            }
         }
         else
         {
            const SVector& cvec = lpi->spx->colVectorRealInternal(i);
            for( j = 0; j < cvec.size(); ++j )
            {
               ind[*nnonz] = cvec.index(j);
               val[*nnonz] = cvec.value(j);
               (*nnonz)++;
            }
         }
#else
         const SVector& cvec = lpi->spx->colVectorReal(i);
         for( j = 0; j < cvec.size(); ++j )
         {
            ind[*nnonz] = cvec.index(j);
            val[*nnonz] = cvec.value(j);
            (*nnonz)++;
         }
#endif
      }
   }

   return SCIP_OKAY;
}

/** gets rows from LP problem object; the arrays have to be large enough to store all values.
 *  Either both, lhs and rhs, have to be NULL, or both have to be non-NULL,
 *  either nnonz, beg, ind, and val have to be NULL, or all of them have to be non-NULL.
 */
SCIP_RETCODE SCIPlpiGetRows(
   SCIP_LPI*             lpi,                /**< LP interface structure */
   int                   firstrow,           /**< first row to get from LP */
   int                   lastrow,            /**< last row to get from LP */
   SCIP_Real*            lhs,                /**< buffer to store left hand side vector, or NULL */
   SCIP_Real*            rhs,                /**< buffer to store right hand side vector, or NULL */
   int*                  nnonz,              /**< pointer to store the number of nonzero elements returned, or NULL */
   int*                  beg,                /**< buffer to store start index of each row in ind- and val-array, or NULL */
   int*                  ind,                /**< buffer to store column indices of constraint matrix entries, or NULL */
   SCIP_Real*            val                 /**< buffer to store values of constraint matrix entries, or NULL */
   )
{
   int i;
   int j;

   SCIPdebugMessage("calling SCIPlpiGetRows()\n");

   assert(lpi != NULL);
   assert(lpi->spx != NULL);
   assert(0 <= firstrow && firstrow <= lastrow && lastrow < lpi->spx->numRowsReal());
   assert((lhs != NULL && rhs != NULL) || (lhs == NULL && rhs == NULL));
   assert((nnonz != NULL && beg != NULL && ind != NULL && val != NULL) || (nnonz == NULL && beg == NULL && ind == NULL && val == NULL));

   if( lhs != NULL )
   {
#if SOPLEX_VERSION > 221 || (SOPLEX_VERSION == 221 && SOPLEX_SUBVERSION >= 4)
      if( lpi->spx->boolParam(SoPlex::PERSISTENTSCALING) )
      {
         DVector lhsvec(lpi->spx->numRowsReal());
         DVector rhsvec(lpi->spx->numRowsReal());
         lpi->spx->getLhsReal(lhsvec);
         lpi->spx->getRhsReal(rhsvec);
         for( i = firstrow; i <= lastrow; ++i )
         {
            lhs[i-firstrow] = lhsvec[i];
            rhs[i-firstrow] = rhsvec[i];
         }
      }
      else
      {
         const Vector& lhsvec = lpi->spx->lhsRealInternal();
         const Vector& rhsvec = lpi->spx->rhsRealInternal();
         for( i = firstrow; i <= lastrow; ++i )
         {
            lhs[i-firstrow] = lhsvec[i];
            rhs[i-firstrow] = rhsvec[i];
         }
      }
#else
      const Vector& lhsvec = lpi->spx->lhsReal();
      const Vector& rhsvec = lpi->spx->rhsReal();
      for( i = firstrow; i <= lastrow; ++i )
      {
         lhs[i-firstrow] = lhsvec[i];
         rhs[i-firstrow] = rhsvec[i];
      }
#endif
   }

   if( nnonz != NULL )
   {
      *nnonz = 0;
      for( i = firstrow; i <= lastrow; ++i )
      {
         beg[i-firstrow] = *nnonz;

#if SOPLEX_VERSION > 221 || (SOPLEX_VERSION == 221 && SOPLEX_SUBVERSION >= 4)
         if( lpi->spx->boolParam(SoPlex::PERSISTENTSCALING) )
         {
            DSVector rvec;
            lpi->spx->getRowVectorReal(i, rvec);
            for( j = 0; j < rvec.size(); ++j )
            {
               ind[*nnonz] = rvec.index(j);
               val[*nnonz] = rvec.value(j);
               (*nnonz)++;
            }
         }
         else
         {
            const SVector& rvec = lpi->spx->rowVectorRealInternal(i);
            for( j = 0; j < rvec.size(); ++j )
            {
               ind[*nnonz] = rvec.index(j);
               val[*nnonz] = rvec.value(j);
               (*nnonz)++;
            }
         }
#else
         const SVector& rvec = lpi->spx->rowVectorReal(i);
         for( j = 0; j < rvec.size(); ++j )
         {
            ind[*nnonz] = rvec.index(j);
            val[*nnonz] = rvec.value(j);
            (*nnonz)++;
         }
#endif
      }
   }

   return SCIP_OKAY;
}

/** gets column names */
SCIP_RETCODE SCIPlpiGetColNames(
   SCIP_LPI*             lpi,                /**< LP interface structure */
   int                   firstcol,           /**< first column to get name from LP */
   int                   lastcol,            /**< last column to get name from LP */
   char**                colnames,           /**< pointers to column names (of size at least lastcol-firstcol+1) or NULL if namestoragesize is zero */
   char*                 namestorage,        /**< storage for col names or NULL if namestoragesize is zero */
   int                   namestoragesize,    /**< size of namestorage (if 0, storageleft returns the storage needed) */
   int*                  storageleft         /**< amount of storage left (if < 0 the namestorage was not big enough) or NULL if namestoragesize is zero */
   )
{
   assert( lpi != NULL );
   assert( lpi->spx != NULL );
   assert( colnames != NULL || namestoragesize == 0 );
   assert( namestorage != NULL || namestoragesize == 0 );
   assert( namestoragesize >= 0 );
   assert( storageleft != NULL );
   assert( 0 <= firstcol && firstcol <= lastcol && lastcol < lpi->spx->numColsReal() );

   SCIPdebugMessage("getting column names %d to %d\n", firstcol, lastcol);

//    lpi->spx->getColNames(firstcol, lastcol, colnames, namestorage, namestoragesize, storageleft);

   return SCIP_OKAY;
}

/** gets row names */
SCIP_RETCODE SCIPlpiGetRowNames(
   SCIP_LPI*             lpi,                /**< LP interface structure */
   int                   firstrow,           /**< first row to get name from LP */
   int                   lastrow,            /**< last row to get name from LP */
   char**                rownames,           /**< pointers to row names (of size at least lastrow-firstrow+1) or NULL if namestoragesize is zero */
   char*                 namestorage,        /**< storage for row names or NULL if namestoragesize is zero */
   int                   namestoragesize,    /**< size of namestorage (if 0, -storageleft returns the storage needed) */
   int*                  storageleft         /**< amount of storage left (if < 0 the namestorage was not big enough) or NULL if namestoragesize is zero */
   )
{
   assert( lpi != NULL );
   assert( lpi->spx != NULL );
   assert( rownames != NULL || namestoragesize == 0 );
   assert( namestorage != NULL || namestoragesize == 0 );
   assert( namestoragesize >= 0 );
   assert( storageleft != NULL );
   assert( 0 <= firstrow && firstrow <= lastrow && lastrow < lpi->spx->numRowsReal() );

   SCIPdebugMessage("getting row names %d to %d\n", firstrow, lastrow);

//    lpi->spx->getRowNames(firstrow, lastrow, rownames, namestorage, namestoragesize, storageleft);

   return SCIP_OKAY;
}

/** gets objective sense of the LP */
SCIP_RETCODE SCIPlpiGetObjsen(
   SCIP_LPI*             lpi,                /**< LP interface structure */
   SCIP_OBJSEN*          objsen              /**< pointer to store objective sense */
   )
{
   SCIPdebugMessage("calling SCIPlpiGetObjsen()\n");

   assert(lpi != NULL);
   assert(lpi->spx != NULL);
   assert(objsen != NULL);

   *objsen = (lpi->spx->intParam(SoPlex::OBJSENSE) == SoPlex::OBJSENSE_MINIMIZE) ? SCIP_OBJSEN_MINIMIZE : SCIP_OBJSEN_MAXIMIZE;

   return SCIP_OKAY;
}

/** gets objective coefficients from LP problem object */
SCIP_RETCODE SCIPlpiGetObj(
   SCIP_LPI*             lpi,                /**< LP interface structure */
   int                   firstcol,           /**< first column to get objective coefficient for */
   int                   lastcol,            /**< last column to get objective coefficient for */
   SCIP_Real*            vals                /**< array to store objective coefficients */
   )
{
   int i;

   SCIPdebugMessage("calling SCIPlpiGetObj()\n");

   assert(lpi != NULL);
   assert(lpi->spx != NULL);
   assert(0 <= firstcol && firstcol <= lastcol && lastcol < lpi->spx->numColsReal());
   assert(vals != NULL);

   for( i = firstcol; i <= lastcol; ++i )
      vals[i-firstcol] = lpi->spx->objReal(i);

   return SCIP_OKAY;
}

/** gets current bounds from LP problem object */
SCIP_RETCODE SCIPlpiGetBounds(
   SCIP_LPI*             lpi,                /**< LP interface structure */
   int                   firstcol,           /**< first column to get objective value for */
   int                   lastcol,            /**< last column to get objective value for */
   SCIP_Real*            lbs,                /**< array to store lower bound values, or NULL */
   SCIP_Real*            ubs                 /**< array to store upper bound values, or NULL */
   )
{
   int i;

   SCIPdebugMessage("calling SCIPlpiGetBounds()\n");

   assert(lpi != NULL);
   assert(lpi->spx != NULL);
   assert(0 <= firstcol && firstcol <= lastcol && lastcol < lpi->spx->numColsReal());

   for( i = firstcol; i <= lastcol; ++i )
   {
      if( lbs != NULL )
         lbs[i-firstcol] = lpi->spx->lowerReal(i);
      if( ubs != NULL )
         ubs[i-firstcol] = lpi->spx->upperReal(i);
   }

   return SCIP_OKAY;
}

/** gets current row sides from LP problem object */
SCIP_RETCODE SCIPlpiGetSides(
   SCIP_LPI*             lpi,                /**< LP interface structure */
   int                   firstrow,           /**< first row to get sides for */
   int                   lastrow,            /**< last row to get sides for */
   SCIP_Real*            lhss,               /**< array to store left hand side values, or NULL */
   SCIP_Real*            rhss                /**< array to store right hand side values, or NULL */
   )
{
   int i;

   SCIPdebugMessage("calling SCIPlpiGetSides()\n");

   assert(lpi != NULL);
   assert(lpi->spx != NULL);
   assert(0 <= firstrow && firstrow <= lastrow && lastrow < lpi->spx->numRowsReal());

   for( i = firstrow; i <= lastrow; ++i )
   {
      if( lhss != NULL )
         lhss[i-firstrow] = lpi->spx->lhsReal(i);
      if( rhss != NULL )
         rhss[i-firstrow] = lpi->spx->rhsReal(i);
   }

   return SCIP_OKAY;
}

/** gets a single coefficient */
SCIP_RETCODE SCIPlpiGetCoef(
   SCIP_LPI*             lpi,                /**< LP interface structure */
   int                   row,                /**< row number of coefficient */
   int                   col,                /**< column number of coefficient */
   SCIP_Real*            val                 /**< pointer to store the value of the coefficient */
   )
{
   SCIPdebugMessage("calling SCIPlpiGetCoef()\n");

   assert(lpi != NULL);
   assert(lpi->spx != NULL);
   assert(0 <= col && col < lpi->spx->numColsReal());
   assert(0 <= row && row < lpi->spx->numRowsReal());
   assert(val != NULL);

#if SOPLEX_VERSION > 221 || (SOPLEX_VERSION == 221 && SOPLEX_SUBVERSION >= 4)
   *val = lpi->spx->coefReal(row, col);
#else
   *val = lpi->spx->colVectorReal(col)[row];
#endif

   return SCIP_OKAY;
}

/**@} */




/*
 * Solving Methods
 */

/**@name Solving Methods */
/**@{ */

/** solves LP -- used for both, primal and dual simplex, because SoPlex doesn't distinct the two cases */
static
SCIP_RETCODE spxSolve(
   SCIP_LPI*             lpi                 /**< LP interface structure */
   )
{
   assert( lpi != NULL );
   assert( lpi->spx != NULL );

   SPxOut::Verbosity verbosity;
   /* store and set verbosity */
   verbosity = lpi->spx->spxout.getVerbosity();
   lpi->spx->spxout.setVerbosity((SPxOut::Verbosity)(lpi->spx->getLpInfo() ? SOPLEX_VERBLEVEL : 0));

   SCIPdebugMessage("calling SoPlex solve(): %d cols, %d rows\n", lpi->spx->numColsReal(), lpi->spx->numRowsReal());

   invalidateSolution(lpi);

   assert( lpi->spx->preStrongbranchingBasisFreed() );

#ifdef WITH_LPSCHECK
   lpi->spx->setDoubleCheck(CHECK_SPXSOLVE);
#endif

   /* delete starting basis if solving from scratch */
   if( lpi->spx->getFromScratch() )
   {
      try
      {
         lpi->spx->clearBasis();
      }
#ifndef NDEBUG
      catch(const SPxException& x)
      {
         std::string s = x.what();
         SCIPmessagePrintWarning(lpi->messagehdlr, "SoPlex threw an exception: %s\n", s.c_str());
#else
      catch(const SPxException&)
      {
#endif
         assert( lpi->spx->status() != SPxSolver::OPTIMAL );
         return SCIP_LPERROR;
      }
   }
   assert(!lpi->spx->getFromScratch() || lpi->spx->status() == SPxSolver::NO_PROBLEM);

   SPxSolver::Status status = lpi->spx->doSolve();
   SCIPdebugMessage(" -> SoPlex status: %d, basis status: %d\n", lpi->spx->status(), lpi->spx->basisStatus());
   lpi->solved = TRUE;

   /* restore verbosity */
   lpi->spx->spxout.setVerbosity(verbosity);

   switch( status )
   {
   case SPxSolver::ABORT_TIME:
   case SPxSolver::ABORT_ITER:
   case SPxSolver::ABORT_VALUE:
   case SPxSolver::SINGULAR:
   case SPxSolver::REGULAR:
   case SPxSolver::UNKNOWN:
   case SPxSolver::OPTIMAL:
   case SPxSolver::UNBOUNDED:
   case SPxSolver::INFEASIBLE:
      return SCIP_OKAY;
   default:
      /* since API version 3 SoPlex might return the OPTIMAL_UNSCALED_VIOLATIONS */
      return SCIP_LPERROR;
   }  /*lint !e788*/
}

/** calls primal simplex to solve the LP */
SCIP_RETCODE SCIPlpiSolvePrimal(
   SCIP_LPI*             lpi                 /**< LP interface structure */
   )
{
   SCIPdebugMessage("calling SCIPlpiSolvePrimal()\n");

   assert(lpi != NULL);
   assert(lpi->spx != NULL);

   (void) lpi->spx->setIntParam(SoPlex::ALGORITHM, SoPlex::ALGORITHM_PRIMAL);
   return spxSolve(lpi);
}

/** calls dual simplex to solve the LP */
SCIP_RETCODE SCIPlpiSolveDual(
   SCIP_LPI*             lpi                 /**< LP interface structure */
   )
{
   SCIPdebugMessage("calling SCIPlpiSolveDual()\n");

   assert(lpi != NULL);
   assert(lpi->spx != NULL);

   (void) lpi->spx->setIntParam(SoPlex::ALGORITHM, SoPlex::ALGORITHM_DUAL);
   return spxSolve(lpi);
}

/** calls barrier or interior point algorithm to solve the LP with crossover to simplex basis */
SCIP_RETCODE SCIPlpiSolveBarrier(
   SCIP_LPI*             lpi,                /**< LP interface structure */
   SCIP_Bool             crossover           /**< perform crossover */
   )
{  /*lint --e{715}*/
   assert(lpi != NULL);
   assert(lpi->spx != NULL);

   SCIPdebugMessage("calling SCIPlpiSolveBarrier()\n");

   /* Since SoPlex does not support barrier we switch to DUAL */
   return SCIPlpiSolveDual(lpi);
}

/** start strong branching - call before any strongbranching */
SCIP_RETCODE SCIPlpiStartStrongbranch(
   SCIP_LPI*             lpi                 /**< LP interface structure */
   )
{
   assert(lpi != NULL);
   assert(lpi->spx != NULL);

   assert( lpi->spx->preStrongbranchingBasisFreed() );
   lpi->spx->savePreStrongbranchingBasis();

   return SCIP_OKAY;
}

/** end strong branching - call after any strongbranching */
SCIP_RETCODE SCIPlpiEndStrongbranch(
   SCIP_LPI*             lpi                 /**< LP interface structure */
   )
{
   assert(lpi != NULL);
   assert(lpi->spx != NULL);

   assert( ! lpi->spx->preStrongbranchingBasisFreed() );
   lpi->spx->restorePreStrongbranchingBasis();
   lpi->spx->freePreStrongbranchingBasis();

   return SCIP_OKAY;
}

/** performs strong branching iterations on one arbitrary candidate */
static
SCIP_RETCODE lpiStrongbranch(
   SCIP_LPI*             lpi,                /**< LP interface structure */
   int                   col,                /**< column to apply strong branching on */
   SCIP_Real             psol,               /**< current primal solution value of column */
   int                   itlim,              /**< iteration limit for strong branchings */
   SCIP_Real*            down,               /**< stores dual bound after branching column down */
   SCIP_Real*            up,                 /**< stores dual bound after branching column up */
   SCIP_Bool*            downvalid,          /**< stores whether the returned down value is a valid dual bound;
                                              *   otherwise, it can only be used as an estimate value */
   SCIP_Bool*            upvalid,            /**< stores whether the returned up value is a valid dual bound;
                                              *   otherwise, it can only be used as an estimate value */
   int*                  iter                /**< stores total number of strong branching iterations, or -1; may be NULL */
   )
{
   assert(lpi != NULL);
   assert(lpi->spx != NULL);

   SPxSCIP* spx;
   SPxSolver::Status status;
   SCIP_Real oldlb;
   SCIP_Real oldub;
   SCIP_Real newlb;
   SCIP_Real newub;
   bool fromparentbasis;
   bool error;
   int oldItlim;
   SPxOut::Verbosity verbosity;

   /* store and set verbosity */
   verbosity = lpi->spx->spxout.getVerbosity();
   lpi->spx->spxout.setVerbosity((SPxOut::Verbosity)(lpi->spx->getLpInfo() ? SOPLEX_VERBLEVEL : 0));

   SCIPdebugMessage("calling SCIPlpiStrongbranch() on variable %d (%d iterations)\n", col, itlim);

   assert(lpi != NULL);
   assert(lpi->spx != NULL);
   /*  assert(down != NULL);
    * assert(up != NULL); temporary hack for cloud branching */
   assert(downvalid != NULL);
   assert(upvalid != NULL);

   spx = lpi->spx;
#ifndef STRONGBRANCH_RESTOREBASIS
   fromparentbasis = false;
#endif
   error = false;
   oldItlim = spx->intParam(SoPlex::ITERLIMIT);

   /* get current bounds of column */
   oldlb = spx->lowerReal(col);
   oldub = spx->upperReal(col);

   *downvalid = FALSE;
   *upvalid = FALSE;

   if( iter != NULL )
      *iter = 0;

   /* set the algorithm type to use dual simplex */
   (void) spx->setIntParam(SoPlex::ALGORITHM, SoPlex::ALGORITHM_DUAL);

   /* down branch */
   newub = EPSCEIL(psol-1.0, lpi->spx->feastol());
   if( newub >= oldlb - 0.5 && down != NULL )
   {
      SCIPdebugMessage("strong branching down on x%d (%g) with %d iterations\n", col, psol, itlim);

      spx->changeUpperReal(col, newub);
      assert(spx->lowerReal(col) <= spx->upperReal(col));

      (void) spx->setIntParam(SoPlex::ITERLIMIT, itlim);
      do
      {
#ifndef STRONGBRANCH_RESTOREBASIS
         SCIP_Bool repeatstrongbranching;
#endif
#ifdef WITH_LPSCHECK
         spx->setDoubleCheck(CHECK_SPXSTRONGBRANCH);
#endif
#if SOPLEX_VERSION > 221 || (SOPLEX_VERSION == 221 && SOPLEX_SUBVERSION >= 4)
         status =  spx->optimize();
#else
         status = spx->solve();
#endif
         SCIPdebugMessage(" --> Terminate with status %d\n", status);
         switch( status )
         {
         case SPxSolver::OPTIMAL:
            *down = spx->objValueReal();
            *downvalid = TRUE;
            SCIPdebugMessage(" --> Terminate with value %f\n", *down);
            break;
         case SPxSolver::ABORT_TIME: /* SoPlex does not return a proven dual bound, if it is aborted */
         case SPxSolver::ABORT_ITER:
         case SPxSolver::ABORT_CYCLING:
#if SOPLEX_APIVERSION >= 3
         case SPxSolver::OPTIMAL_UNSCALED_VIOLATIONS:
#endif
            *down = spx->objValueReal();
            break;
         case SPxSolver::ABORT_VALUE:
         case SPxSolver::INFEASIBLE:
            *down = spx->getObjLimit();
            *downvalid = TRUE;
            break;
         default:
            error = true;
            break;
         }  /*lint !e788*/
         if( iter != NULL )
            (*iter) += spx->numIterations();

#ifdef STRONGBRANCH_RESTOREBASIS
         /* we restore the pre-strong-branching basis by default (and don't solve again) */
         assert( ! spx->preStrongbranchingBasisFreed() );
         spx->restorePreStrongbranchingBasis();
         fromparentbasis = false;
#else
         /* if cycling or singular basis occured and we started not from the pre-strong-branching basis, then we restore the
          * pre-strong-branching basis and try again with reduced iteration limit */
#if SOPLEX_APIVERSION >= 3
         repeatstrongbranching = ((status == SPxSolver::ABORT_CYCLING || status == SPxSolver::OPTIMAL_UNSCALED_VIOLATIONS
            || status == SPxSolver::SINGULAR) && !fromparentbasis && spx->numIterations() < itlim);
#else
         repeatstrongbranching = ((status == SPxSolver::ABORT_CYCLING || status == SPxSolver::SINGULAR)
            && !fromparentbasis && spx->numIterations() < itlim);
#endif
         if( repeatstrongbranching )
         {
            SCIPdebugMessage(" --> Repeat strong branching down with %d iterations after restoring basis\n",
                             itlim - spx->numIterations());
            spx->setIntParam(SoPlex::ITERLIMIT, itlim - spx->numIterations());
            spx->restorePreStrongbranchingBasis();
            fromparentbasis = true;
            error = false;
         }
         /* otherwise don't solve again */
         else
            fromparentbasis = false;
#endif
      }
      while( fromparentbasis );

      spx->changeUpperReal(col, oldub);
      assert(spx->lowerReal(col) <= spx->upperReal(col));
   }
   else if( down != NULL )
   {
      *down = spx->getObjLimit();
      *downvalid = TRUE;
   }
   else
      *downvalid = TRUE;

   /* up branch */
   if( !error )
   {
      newlb = EPSFLOOR(psol+1.0, lpi->spx->feastol());
      if( newlb <= oldub + 0.5 && up != NULL )
      {
         SCIPdebugMessage("strong branching  up  on x%d (%g) with %d iterations\n", col, psol, itlim);

         spx->changeLowerReal(col, newlb);
         assert(spx->lowerReal(col) <= spx->upperReal(col));

         (void) spx->setIntParam(SoPlex::ITERLIMIT, itlim);
         do
         {
#ifndef STRONGBRANCH_RESTOREBASIS
            SCIP_Bool repeatstrongbranching;
#endif
#ifdef WITH_LPSCHECK
            spx->setDoubleCheck(CHECK_SPXSTRONGBRANCH);
#endif
#if SOPLEX_VERSION > 221 || (SOPLEX_VERSION == 221 && SOPLEX_SUBVERSION >= 4)
            status = spx->optimize();
#else
            status = spx->solve();
#endif
            SCIPdebugMessage(" --> Terminate with status %d\n", status);
            switch( status )
            {
            case SPxSolver::OPTIMAL:
               *up = spx->objValueReal();
               *upvalid = TRUE;
               SCIPdebugMessage(" --> Terminate with value %f\n", spx->objValueReal());
               break;
            case SPxSolver::ABORT_TIME: /* SoPlex does not return a proven dual bound, if it is aborted */
            case SPxSolver::ABORT_ITER:
            case SPxSolver::ABORT_CYCLING:
#if SOPLEX_APIVERSION >= 3
            case SPxSolver::OPTIMAL_UNSCALED_VIOLATIONS:
#endif
               *up = spx->objValueReal();
               break;
            case SPxSolver::ABORT_VALUE:
            case SPxSolver::INFEASIBLE:
               *up = spx->getObjLimit();
               *upvalid = TRUE;
               break;
            default:
               error = true;
               break;
            }  /*lint !e788*/
            if( iter != NULL )
               (*iter) += spx->numIterations();

#ifdef STRONGBRANCH_RESTOREBASIS
            /* we restore the pre-strong-branching basis by default (and don't solve again) */
            assert( ! spx->preStrongbranchingBasisFreed() );
            spx->restorePreStrongbranchingBasis();
            fromparentbasis = false;
#else
            /* if cycling or singular basis occured and we started not from the pre-strong-branching basis, then we restore the
             * pre-strong-branching basis and try again with reduced iteration limit */
<<<<<<< HEAD
#if SOPLEX_APIVERSION >= 3
            repeatstrongbranching = ((status == SPxSolver::ABORT_CYCLING || status == SPxSolver::OPTIMAL_UNSCALED_VIOLATIONS
               || status == SPxSolver::SINGULAR) && !fromparentbasis && spx->numIterations() < itlim);
#else
            repeatstrongbranching = ((status == SPxSolver::ABORT_CYCLING || status == SPxSolver::SINGULAR)
               && !fromparentbasis && spx->numIterations() < itlim);
#endif
            if( repeatstrongbranching )
=======
            if( (status == SPxSolver::ABORT_CYCLING || status == SPxSolver::SINGULAR) && !fromparentbasis && spx->numIterations() < itlim )
>>>>>>> 669f19d0
            {
               SCIPdebugMessage(" --> Repeat strong branching  up  with %d iterations after restoring basis\n", itlim - spx->numIterations());
               spx->restorePreStrongbranchingBasis();
               spx->setIntParam(SoPlex::ITERLIMIT, itlim - spx->numIterations());
               error = false;
               fromparentbasis = true;
            }
            /* otherwise don't solve again */
            else
               fromparentbasis = false;
#endif
         }
         while( fromparentbasis );

         spx->changeLowerReal(col, oldlb);
         assert(spx->lowerReal(col) <= spx->upperReal(col));
      }
      else if( up != NULL )
      {
         *up = spx->getObjLimit();
         *upvalid = TRUE;
      }
      else
         *upvalid = TRUE;
   }

   /* reset old iteration limit */
   (void) spx->setIntParam(SoPlex::ITERLIMIT, oldItlim);

   /* restore verbosity */
   lpi->spx->spxout.setVerbosity(verbosity);

   if( error )
   {
      SCIPdebugMessage("SCIPlpiStrongbranch() returned SoPlex status %d\n", int(status));  /*lint !e644*/
      return SCIP_LPERROR;
   }

   return SCIP_OKAY;
}

/** performs strong branching iterations on one @b fractional candidate */
SCIP_RETCODE SCIPlpiStrongbranchFrac(
   SCIP_LPI*             lpi,                /**< LP interface structure */
   int                   col,                /**< column to apply strong branching on */
   SCIP_Real             psol,               /**< fractional current primal solution value of column */
   int                   itlim,              /**< iteration limit for strong branchings */
   SCIP_Real*            down,               /**< stores dual bound after branching column down */
   SCIP_Real*            up,                 /**< stores dual bound after branching column up */
   SCIP_Bool*            downvalid,          /**< stores whether the returned down value is a valid dual bound;
                                              *   otherwise, it can only be used as an estimate value */
   SCIP_Bool*            upvalid,            /**< stores whether the returned up value is a valid dual bound;
                                              *   otherwise, it can only be used as an estimate value */
   int*                  iter                /**< stores total number of strong branching iterations, or -1; may be NULL */
   )
{
   SCIP_RETCODE retcode;

   /* pass call on to lpiStrongbranch() */
   retcode = lpiStrongbranch(lpi, col, psol, itlim, down, up, downvalid, upvalid, iter);

   /* pass SCIP_LPERROR to SCIP without a back trace */
   if( retcode == SCIP_LPERROR )
      return SCIP_LPERROR;

   /* evaluate retcode */
   SCIP_CALL( retcode );

   return SCIP_OKAY;
}

/** performs strong branching iterations on given @b fractional candidates */
SCIP_RETCODE SCIPlpiStrongbranchesFrac(
   SCIP_LPI*             lpi,                /**< LP interface structure */
   int*                  cols,               /**< columns to apply strong branching on */
   int                   ncols,              /**< number of columns */
   SCIP_Real*            psols,              /**< fractional current primal solution values of columns */
   int                   itlim,              /**< iteration limit for strong branchings */
   SCIP_Real*            down,               /**< stores dual bounds after branching columns down */
   SCIP_Real*            up,                 /**< stores dual bounds after branching columns up */
   SCIP_Bool*            downvalid,          /**< stores whether the returned down values are valid dual bounds;
                                              *   otherwise, they can only be used as an estimate values */
   SCIP_Bool*            upvalid,            /**< stores whether the returned up values are a valid dual bounds;
                                              *   otherwise, they can only be used as an estimate values */
   int*                  iter                /**< stores total number of strong branching iterations, or -1; may be NULL */
   )
{
   SCIP_RETCODE retcode;

   assert( cols != NULL );
   assert( psols != NULL );
   assert( down != NULL );
   assert( up != NULL );
   assert( downvalid != NULL );
   assert( upvalid != NULL );
   assert( down != NULL );

   if ( iter != NULL )
      *iter = 0;

   for (int j = 0; j < ncols; ++j)
   {
      /* pass call on to lpiStrongbranch() */
      retcode = lpiStrongbranch(lpi, cols[j], psols[j], itlim, &(down[j]), &(up[j]), &(downvalid[j]), &(upvalid[j]), iter);

      /* pass SCIP_LPERROR to SCIP without a back trace */
      if( retcode == SCIP_LPERROR )
         return SCIP_LPERROR;

      /* evaluate retcode */
      SCIP_CALL( retcode );
   }
   return SCIP_OKAY;
}

/** performs strong branching iterations on one candidate with @b integral value */
SCIP_RETCODE SCIPlpiStrongbranchInt(
   SCIP_LPI*             lpi,                /**< LP interface structure */
   int                   col,                /**< column to apply strong branching on */
   SCIP_Real             psol,               /**< current integral primal solution value of column */
   int                   itlim,              /**< iteration limit for strong branchings */
   SCIP_Real*            down,               /**< stores dual bound after branching column down */
   SCIP_Real*            up,                 /**< stores dual bound after branching column up */
   SCIP_Bool*            downvalid,          /**< stores whether the returned down value is a valid dual bound;
                                              *   otherwise, it can only be used as an estimate value */
   SCIP_Bool*            upvalid,            /**< stores whether the returned up value is a valid dual bound;
                                              *   otherwise, it can only be used as an estimate value */
   int*                  iter                /**< stores total number of strong branching iterations, or -1; may be NULL */
   )
{
   SCIP_RETCODE retcode;

   /* pass call on to lpiStrongbranch() */
   retcode = lpiStrongbranch(lpi, col, psol, itlim, down, up, downvalid, upvalid, iter);

   /* pass SCIP_LPERROR to SCIP without a back trace */
   if( retcode == SCIP_LPERROR )
      return SCIP_LPERROR;

   /* evaluate retcode */
   SCIP_CALL( retcode );

   return SCIP_OKAY;
}

/** performs strong branching iterations on given candidates with @b integral values */
SCIP_RETCODE SCIPlpiStrongbranchesInt(
   SCIP_LPI*             lpi,                /**< LP interface structure */
   int*                  cols,               /**< columns to apply strong branching on */
   int                   ncols,              /**< number of columns */
   SCIP_Real*            psols,              /**< current integral primal solution values of columns */
   int                   itlim,              /**< iteration limit for strong branchings */
   SCIP_Real*            down,               /**< stores dual bounds after branching columns down */
   SCIP_Real*            up,                 /**< stores dual bounds after branching columns up */
   SCIP_Bool*            downvalid,          /**< stores whether the returned down values are valid dual bounds;
                                              *   otherwise, they can only be used as an estimate values */
   SCIP_Bool*            upvalid,            /**< stores whether the returned up values are a valid dual bounds;
                                              *   otherwise, they can only be used as an estimate values */
   int*                  iter                /**< stores total number of strong branching iterations, or -1; may be NULL */
   )
{
   SCIP_RETCODE retcode;

   assert( cols != NULL );
   assert( psols != NULL );
   assert( down != NULL );
   assert( up != NULL );
   assert( downvalid != NULL );
   assert( upvalid != NULL );
   assert( down != NULL );

   if ( iter != NULL )
      *iter = 0;

   for (int j = 0; j < ncols; ++j)
   {
      /* pass call on to lpiStrongbranch() */
      retcode = lpiStrongbranch(lpi, cols[j], psols[j], itlim, &(down[j]), &(up[j]), &(downvalid[j]), &(upvalid[j]), iter);

      /* pass SCIP_LPERROR to SCIP without a back trace */
      if( retcode == SCIP_LPERROR )
         return SCIP_LPERROR;

      /* evaluate retcode */
      SCIP_CALL( retcode );
   }

   return SCIP_OKAY;
}
/**@} */




/*
 * Solution Information Methods
 */

/**@name Solution Information Methods */
/**@{ */

/** returns whether a solve method was called after the last modification of the LP */
SCIP_Bool SCIPlpiWasSolved(
   SCIP_LPI*             lpi                 /**< LP interface structure */
   )
{
   assert(lpi != NULL);

   return lpi->solved;
}

/** gets information about primal and dual feasibility of the current LP solution */
SCIP_RETCODE SCIPlpiGetSolFeasibility(
   SCIP_LPI*             lpi,                /**< LP interface structure */
   SCIP_Bool*            primalfeasible,     /**< stores primal feasibility status */
   SCIP_Bool*            dualfeasible        /**< stores dual feasibility status */
   )
{
   SCIPdebugMessage("calling SCIPlpiGetSolFeasibility()\n");

   assert(lpi != NULL);
   assert(primalfeasible != NULL);
   assert(dualfeasible != NULL);

   *primalfeasible = SCIPlpiIsPrimalFeasible(lpi);
   *dualfeasible = SCIPlpiIsDualFeasible(lpi);

   return SCIP_OKAY;
}

/** returns TRUE iff LP is proven to have a primal unbounded ray (but not necessary a primal feasible point);
 *  this does not necessarily mean, that the solver knows and can return the primal ray
 */
SCIP_Bool SCIPlpiExistsPrimalRay(
   SCIP_LPI*             lpi                 /**< LP interface structure */
   )
{
   SCIPdebugMessage("calling SCIPlpiExistsPrimalRay()\n");

   assert(lpi != NULL);
   assert(lpi->spx != NULL);

   return (lpi->spx->status() == SPxSolver::UNBOUNDED);
}

/** returns TRUE iff LP is proven to have a primal unbounded ray (but not necessary a primal feasible point),
 *  and the solver knows and can return the primal ray
 */
SCIP_Bool SCIPlpiHasPrimalRay(
   SCIP_LPI*             lpi                 /**< LP interface structure */
   )
{
   SCIPdebugMessage("calling SCIPlpiHasPrimalRay()\n");

   assert(lpi != NULL);
   assert(lpi->spx != NULL);

   return lpi->spx->hasPrimalRay();
}

/** returns TRUE iff LP is proven to be primal unbounded */
SCIP_Bool SCIPlpiIsPrimalUnbounded(
   SCIP_LPI*             lpi                 /**< LP interface structure */
   )
{
   SCIPdebugMessage("calling SCIPlpiIsPrimalUnbounded()\n");

   assert(lpi != NULL);
   assert(lpi->spx != NULL);

   assert(lpi->spx->status() != SPxSolver::UNBOUNDED || lpi->spx->basisStatus() == SPxBasis::UNBOUNDED);

   /* if SoPlex returns unbounded, this may only mean that an unbounded ray is available, not necessarily a primal
    * feasible point; hence we have to check the perturbation
    */
   return lpi->spx->status() == SPxSolver::UNBOUNDED;
}

/** returns TRUE iff LP is proven to be primal infeasible */
SCIP_Bool SCIPlpiIsPrimalInfeasible(
   SCIP_LPI*             lpi                 /**< LP interface structure */
   )
{
   SCIPdebugMessage("calling SCIPlpiIsPrimalInfeasible()\n");

   assert(lpi != NULL);
   assert(lpi->spx != NULL);

   return (lpi->spx->status() == SPxSolver::INFEASIBLE);
}

/** returns TRUE iff LP is proven to be primal feasible */
SCIP_Bool SCIPlpiIsPrimalFeasible(
   SCIP_LPI*             lpi                 /**< LP interface structure */
   )
{
   SPxBasis::SPxStatus basestatus;

   SCIPdebugMessage("calling SCIPlpiIsPrimalFeasible()\n");

   assert(lpi != NULL);
   assert(lpi->spx != NULL);

   basestatus = lpi->spx->basisStatus();

   /* note that the solver status may be ABORT_VALUE and the basis status optimal; if we are optimal, isPerturbed() may
    * still return true as long as perturbation plus violation is within tolerances
    */
   assert(basestatus == SPxBasis::OPTIMAL || lpi->spx->status() != SPxSolver::OPTIMAL);

   return basestatus == SPxBasis::OPTIMAL || basestatus == SPxBasis::PRIMAL;
}

/** returns TRUE iff LP is proven to have a dual unbounded ray (but not necessary a dual feasible point);
 *  this does not necessarily mean, that the solver knows and can return the dual ray
 */
SCIP_Bool SCIPlpiExistsDualRay(
   SCIP_LPI*             lpi                 /**< LP interface structure */
   )
{
   SCIPdebugMessage("calling SCIPlpiExistsDualRay()\n");

   assert(lpi != NULL);
   assert(lpi->spx != NULL);

   return (lpi->spx->status() == SPxSolver::INFEASIBLE);
}

/** returns TRUE iff LP is proven to have a dual unbounded ray (but not necessary a dual feasible point),
 *  and the solver knows and can return the dual ray
 */
SCIP_Bool SCIPlpiHasDualRay(
   SCIP_LPI*             lpi                 /**< LP interface structure */
   )
{
   SCIPdebugMessage("calling SCIPlpiHasDualRay()\n");

   assert(lpi != NULL);
   assert(lpi->spx != NULL);

   return lpi->spx->hasDualFarkas();
}

/** returns TRUE iff LP is dual unbounded */
SCIP_Bool SCIPlpiIsDualUnbounded(
   SCIP_LPI*             lpi                 /**< LP interface structure */
   )
{
   SCIPdebugMessage("calling SCIPlpiIsDualUnbounded()\n");

   assert(lpi != NULL);
   assert(lpi->spx != NULL);

   return lpi->spx->status() == SPxSolver::INFEASIBLE && lpi->spx->basisStatus() == SPxBasis::DUAL;
}

/** returns TRUE iff LP is dual infeasible */
SCIP_Bool SCIPlpiIsDualInfeasible(
   SCIP_LPI*             lpi                 /**< LP interface structure */
   )
{
   SCIPdebugMessage("calling SCIPlpiIsDualInfeasible()\n");

   assert(lpi != NULL);
   assert(lpi->spx != NULL);

   return (lpi->spx->status() == SPxSolver::UNBOUNDED);
}

/** returns TRUE iff LP is proven to be dual feasible */
SCIP_Bool SCIPlpiIsDualFeasible(
   SCIP_LPI*             lpi                 /**< LP interface structure */
   )
{
   SCIPdebugMessage("calling SCIPlpiIsDualFeasible()\n");

   assert(lpi != NULL);
   assert(lpi->spx != NULL);

   /* note that the solver status may be ABORT_VALUE and the basis status optimal; if we are optimal, isPerturbed() may
    * still return true as long as perturbation plus violation is within tolerances
    */
   assert(lpi->spx->basisStatus() == SPxBasis::OPTIMAL || lpi->spx->status() != SPxSolver::OPTIMAL);

   return (lpi->spx->basisStatus() == SPxBasis::OPTIMAL) || lpi->spx->basisStatus() == SPxBasis::DUAL;
}

/** returns TRUE iff LP was solved to optimality */
SCIP_Bool SCIPlpiIsOptimal(
   SCIP_LPI*             lpi                 /**< LP interface structure */
   )
{
   SCIPdebugMessage("calling SCIPlpiIsOptimal()\n");

   assert(lpi != NULL);
   assert(lpi->spx != NULL);
   assert((lpi->spx->basisStatus() == SPxBasis::OPTIMAL)
      == (SCIPlpiIsPrimalFeasible(lpi) && SCIPlpiIsDualFeasible(lpi)));

   /* note that the solver status may be ABORT_VALUE and the basis status optimal; if we are optimal, isPerturbed() may
    * still return true as long as perturbation plus violation is within tolerances
    */
   return (lpi->spx->basisStatus() == SPxBasis::OPTIMAL);
}

/** returns TRUE iff current LP basis is stable */
SCIP_Bool SCIPlpiIsStable(
   SCIP_LPI*             lpi                 /**< LP interface structure */
   )
{
   SCIPdebugMessage("calling SCIPlpiIsStable()\n");

   assert(lpi != NULL);
   assert(lpi->spx != NULL);

   if( lpi->spx->status() == SPxSolver::ERROR || lpi->spx->status() == SPxSolver::SINGULAR )
      return FALSE;

   /* only if we have a regular basis and the condition limit is set, we compute the condition number of the basis;
    * everything above the specified threshold is then counted as instable
    */
   if( lpi->checkcondition && (SCIPlpiIsOptimal(lpi) || SCIPlpiIsObjlimExc(lpi)) )
   {
      SCIP_RETCODE retcode;
      SCIP_Real kappa;

      retcode = SCIPlpiGetRealSolQuality(lpi, SCIP_LPSOLQUALITY_ESTIMCONDITION, &kappa);
      if( retcode != SCIP_OKAY )
      {
         SCIPABORT();
      }
      assert(kappa != SCIP_INVALID); /*lint !e777*/

      if( kappa > lpi->conditionlimit )
         return FALSE;
   }

   return TRUE;
}

/** returns TRUE iff the objective limit was reached */
SCIP_Bool SCIPlpiIsObjlimExc(
   SCIP_LPI*             lpi                 /**< LP interface structure */
   )
{
   SCIPdebugMessage("calling SCIPlpiIsObjlimExc()\n");

   assert(lpi != NULL);
   assert(lpi->spx != NULL);

   return (lpi->spx->status() == SPxSolver::ABORT_VALUE);
}

/** returns TRUE iff the iteration limit was reached */
SCIP_Bool SCIPlpiIsIterlimExc(
   SCIP_LPI*             lpi                 /**< LP interface structure */
   )
{
   SCIPdebugMessage("calling SCIPlpiIsIterlimExc()\n");

   assert(lpi != NULL);
   assert(lpi->spx != NULL);

   return (lpi->spx->status() == SPxSolver::ABORT_ITER);
}

/** returns TRUE iff the time limit was reached */
SCIP_Bool SCIPlpiIsTimelimExc(
   SCIP_LPI*             lpi                 /**< LP interface structure */
   )
{
   SCIPdebugMessage("calling SCIPlpiIsTimelimExc()\n");

   assert(lpi != NULL);
   assert(lpi->spx != NULL);

   return (lpi->spx->status() == SPxSolver::ABORT_TIME);
}

/** returns the internal solution status of the solver */
int SCIPlpiGetInternalStatus(
   SCIP_LPI*             lpi                 /**< LP interface structure */
   )
{
   SCIPdebugMessage("calling SCIPlpiIsTimelimExc()\n");

   assert(lpi != NULL);
   assert(lpi->spx != NULL);

   return static_cast<int>(lpi->spx->status());
}

/** tries to reset the internal status of the LP solver in order to ignore an instability of the last solving call */
SCIP_RETCODE SCIPlpiIgnoreInstability(
   SCIP_LPI*             lpi,                /**< LP interface structure */
   SCIP_Bool*            success             /**< pointer to store, whether the instability could be ignored */
   )
{  /*lint --e{715}*/
   SCIPdebugMessage("calling SCIPlpiIgnoreInstability()\n");

   assert(lpi != NULL);
   assert(lpi->spx != NULL);
   assert(success != NULL);

   /* instable situations cannot be ignored */
   *success = FALSE;

   return SCIP_OKAY;
}

/** gets objective value of solution */
SCIP_RETCODE SCIPlpiGetObjval(
   SCIP_LPI*             lpi,                /**< LP interface structure */
   SCIP_Real*            objval              /**< stores the objective value */
   )
{
   SCIPdebugMessage("calling SCIPlpiGetObjval()\n");

   assert(lpi != NULL);
   assert(lpi->spx != NULL);
   assert(objval != NULL);

   *objval = lpi->spx->objValueReal();

   return SCIP_OKAY;
}

/** gets primal and dual solution vectors */
SCIP_RETCODE SCIPlpiGetSol(
   SCIP_LPI*             lpi,                /**< LP interface structure */
   SCIP_Real*            objval,             /**< stores the objective value, may be NULL if not needed */
   SCIP_Real*            primsol,            /**< primal solution vector, may be NULL if not needed */
   SCIP_Real*            dualsol,            /**< dual solution vector, may be NULL if not needed */
   SCIP_Real*            activity,           /**< row activity vector, may be NULL if not needed */
   SCIP_Real*            redcost             /**< reduced cost vector, may be NULL if not needed */
   )
{
   SCIPdebugMessage("calling SCIPlpiGetSol()\n");

   assert(lpi != NULL);
   assert(lpi->spx != NULL);

   if( objval != NULL )
      *objval = lpi->spx->objValueReal();

   try
   {
      if( primsol != NULL )
      {
         Vector tmp(lpi->spx->numColsReal(), primsol);
         (void)lpi->spx->getPrimalReal(tmp);
      }
      if( dualsol != NULL )
      {
         Vector tmp(lpi->spx->numRowsReal(), dualsol);
         (void)lpi->spx->getDualReal(tmp);
      }
      if( activity != NULL )
      {
         Vector tmp(lpi->spx->numRowsReal(), activity);
         (void)lpi->spx->getSlacksReal(tmp);  /* in SoPlex, the activities are called "slacks" */
      }
      if( redcost != NULL )
      {
         Vector tmp(lpi->spx->numColsReal(), redcost);
         (void)lpi->spx->getRedCostReal(tmp);
      }
   }
#ifndef NDEBUG
   catch( const SPxException& x )
   {
      std::string s = x.what();
      SCIPmessagePrintWarning(lpi->messagehdlr, "SoPlex threw an exception: %s\n", s.c_str());
#else
   catch( const SPxException& )
   {
#endif
      return SCIP_LPERROR;
   }

   return SCIP_OKAY;
}

/** gets primal ray for unbounded LPs */
SCIP_RETCODE SCIPlpiGetPrimalRay(
   SCIP_LPI*             lpi,                /**< LP interface structure */
   SCIP_Real*            ray                 /**< primal ray */
   )
{  /*lint --e{715}*/
   SCIPdebugMessage("calling SCIPlpiGetPrimalRay()\n");

   assert(lpi != NULL);
   assert(lpi->spx != NULL);
   assert(lpi->spx->hasPrimalRay());
   assert(ray != NULL);

   try
   {
      Vector tmp(lpi->spx->numColsReal(), ray);
      (void)lpi->spx->getPrimalRayReal(tmp);
   }
#ifndef NDEBUG
   catch( const SPxException& x )
   {
      std::string s = x.what();
      SCIPmessagePrintWarning(lpi->messagehdlr, "SoPlex threw an exception: %s\n", s.c_str());
#else
   catch( const SPxException& )
   {
#endif
      return SCIP_LPERROR;
   }

   return SCIP_OKAY;
}

/** gets dual farkas proof for infeasibility */
SCIP_RETCODE SCIPlpiGetDualfarkas(
   SCIP_LPI*             lpi,                /**< LP interface structure */
   SCIP_Real*            dualfarkas          /**< dual farkas row multipliers */
   )
{
   SCIPdebugMessage("calling SCIPlpiGetDualfarkas()\n");

   assert(lpi != NULL);
   assert(lpi->spx != NULL);
   assert(lpi->spx->hasDualFarkas());
   assert(dualfarkas != NULL);

   try
   {
      Vector tmp(lpi->spx->numRowsReal(), dualfarkas);
      (void)lpi->spx->getDualFarkasReal(tmp);
   }
#ifndef NDEBUG
   catch( const SPxException& x )
   {
      std::string s = x.what();
      SCIPmessagePrintWarning(lpi->messagehdlr, "SoPlex threw an exception: %s\n", s.c_str());
#else
   catch( const SPxException& )
   {
#endif
      return SCIP_LPERROR;
   }

   return SCIP_OKAY;
}

/** gets the number of LP iterations of the last solve call */
SCIP_RETCODE SCIPlpiGetIterations(
   SCIP_LPI*             lpi,                /**< LP interface structure */
   int*                  iterations          /**< pointer to store the number of iterations of the last solve call */
   )
{
   SCIPdebugMessage("calling SCIPlpiGetIterations()\n");

   assert(lpi != NULL);
   assert(lpi->spx != NULL);
   assert(iterations != NULL);

   *iterations = lpi->spx->numIterations();

   return SCIP_OKAY;
}

/** gets information about the quality of an LP solution
 *
 *  Such information is usually only available, if also a (maybe not optimal) solution is available.
 *  The LPI should return SCIP_INVALID for @p quality, if the requested quantity is not available.
 */
SCIP_RETCODE SCIPlpiGetRealSolQuality(
   SCIP_LPI*             lpi,                /**< LP interface structure */
   SCIP_LPSOLQUALITY     qualityindicator,   /**< indicates which quality should be returned */
   SCIP_Real*            quality             /**< pointer to store quality number */
   )
{
   SCIPdebugMessage("calling SCIPlpiGetRealSolQuality()\n");

   assert(lpi != NULL);
   assert(quality != NULL);

   bool success;

   SCIPdebugMessage("requesting solution quality from SoPlex: quality %d\n", qualityindicator);

   switch( qualityindicator )
   {
      case SCIP_LPSOLQUALITY_ESTIMCONDITION:
         success = lpi->spx->getEstimatedCondition(*quality);
         break;

      case SCIP_LPSOLQUALITY_EXACTCONDITION:
         success = lpi->spx->getExactCondition(*quality);
         break;

      default:
         SCIPerrorMessage("Solution quality %d unknown.\n", qualityindicator);
         return SCIP_INVALIDDATA;
   }

   if( !success )
   {
      SCIPdebugMessage("problem computing condition number\n");
      *quality = SCIP_INVALID;
   }

   return SCIP_OKAY;
}

/**@} */




/*
 * LP Basis Methods
 */

/**@name LP Basis Methods */
/**@{ */


/** gets current basis status for columns and rows; arrays must be large enough to store the basis status */
SCIP_RETCODE SCIPlpiGetBase(
   SCIP_LPI*             lpi,                /**< LP interface structure */
   int*                  cstat,              /**< array to store column basis status, or NULL */
   int*                  rstat               /**< array to store row basis status, or NULL */
   )
{
   int i;

   SCIPdebugMessage("calling SCIPlpiGetBase()\n");

   assert(lpi != NULL);
   assert(lpi->spx != NULL);

   assert( lpi->spx->preStrongbranchingBasisFreed() );

   if( rstat != NULL )
   {
      for( i = 0; i < lpi->spx->numRowsReal(); ++i )
      {
         switch( lpi->spx->basisRowStatus(i) )
         {
         case SPxSolver::BASIC:
            rstat[i] = SCIP_BASESTAT_BASIC; /*lint !e641*/
            break;
         case SPxSolver::FIXED:
         case SPxSolver::ON_LOWER:
            rstat[i] = SCIP_BASESTAT_LOWER; /*lint !e641*/
            break;
         case SPxSolver::ON_UPPER:
            rstat[i] = SCIP_BASESTAT_UPPER; /*lint !e641*/
            break;
         case SPxSolver::ZERO:
            SCIPerrorMessage("slack variable has basis status ZERO (should not occur)\n");
            return SCIP_LPERROR;
         case SPxSolver::UNDEFINED:
         default:
            SCIPerrorMessage("invalid basis status\n");
            SCIPABORT();
            return SCIP_INVALIDDATA; /*lint !e527*/
         }
      }
   }

   if( cstat != NULL )
   {
      for( i = 0; i < lpi->spx->numColsReal(); ++i )
      {
//         SCIP_Real val = 0.0;
         switch( lpi->spx->basisColStatus(i) )
         {
         case SPxSolver::BASIC:
            cstat[i] = SCIP_BASESTAT_BASIC; /*lint !e641*/
            break;
         case SPxSolver::FIXED:
         /* Get reduced cost estimation. If the estimation is not correct this should not hurt:
         * If the basis is loaded into SoPlex again, the status is converted to FIXED again; in
         * this case there is no problem at all. If the basis is saved and/or used in some other
         * solver, it usually is very cheap to perform the pivots necessary to get an optimal
         * basis.
         * @todo implement getRedCostEst()
         * */
//          SCIP_CALL( getRedCostEst(lpi->spx, i, &val) );
//            if( val < 0.0 )  /* reduced costs < 0 => UPPER  else => LOWER */
//               cstat[i] = SCIP_BASESTAT_UPPER; /*lint !e641*/
//            else
            cstat[i] = SCIP_BASESTAT_LOWER; /*lint !e641*/
            break;
         case SPxSolver::ON_LOWER:
            cstat[i] = SCIP_BASESTAT_LOWER; /*lint !e641*/
            break;
         case SPxSolver::ON_UPPER:
            cstat[i] = SCIP_BASESTAT_UPPER; /*lint !e641*/
            break;
         case SPxSolver::ZERO:
            cstat[i] = SCIP_BASESTAT_ZERO; /*lint !e641*/
            break;
         case SPxSolver::UNDEFINED:
         default:
            SCIPerrorMessage("invalid basis status\n");
            SCIPABORT();
            return SCIP_INVALIDDATA; /*lint !e527*/
         }
      }
   }

   return SCIP_OKAY;
}

/** sets current basis status for columns and rows */
SCIP_RETCODE SCIPlpiSetBase(
   SCIP_LPI*             lpi,                /**< LP interface structure */
   const int*            cstat,              /**< array with column basis status */
   const int*            rstat               /**< array with row basis status */
   )
{
   int i;
   int ncols;
   int nrows;

   SCIPdebugMessage("calling SCIPlpiSetBase()\n");

   assert(lpi != NULL);
   assert(lpi->spx != NULL);

   SCIP_CALL( SCIPlpiGetNRows(lpi, &nrows) );
   SCIP_CALL( SCIPlpiGetNCols(lpi, &ncols) );

   assert(cstat != NULL || ncols == 0);
   assert(rstat != NULL || nrows == 0);

   assert( lpi->spx->preStrongbranchingBasisFreed() );
   invalidateSolution(lpi);

   DataArray<SPxSolver::VarStatus>& _colstat = lpi->spx->colStat();
   DataArray<SPxSolver::VarStatus>& _rowstat = lpi->spx->rowStat();

   _colstat.reSize(ncols);
   _rowstat.reSize(nrows);

   for( i = 0; i < nrows; ++i )
   {
      switch( rstat[i] ) /*lint !e613*/
      {
      case SCIP_BASESTAT_LOWER:
         _rowstat[i] = SPxSolver::ON_LOWER;
         break;
      case SCIP_BASESTAT_BASIC:
         _rowstat[i] = SPxSolver::BASIC;
         break;
      case SCIP_BASESTAT_UPPER:
         _rowstat[i] = SPxSolver::ON_UPPER;
         break;
      case SCIP_BASESTAT_ZERO:
         SCIPerrorMessage("slack variable has basis status ZERO (should not occur)\n");
         return SCIP_LPERROR; /*lint !e429*/
      default:
         SCIPerrorMessage("invalid basis status\n");
         SCIPABORT();
         return SCIP_INVALIDDATA; /*lint !e527*/
      }
   }

   for( i = 0; i < ncols; ++i )
   {
      switch( cstat[i] ) /*lint !e613*/
      {
      case SCIP_BASESTAT_LOWER:
         _colstat[i] = SPxSolver::ON_LOWER;
         break;
      case SCIP_BASESTAT_BASIC:
         _colstat[i] = SPxSolver::BASIC;
         break;
      case SCIP_BASESTAT_UPPER:
         _colstat[i] = SPxSolver::ON_UPPER;
         break;
      case SCIP_BASESTAT_ZERO:
         _colstat[i] = SPxSolver::ZERO;
         break;
      default:
         SCIPerrorMessage("invalid basis status\n");
         SCIPABORT();
         return SCIP_INVALIDDATA; /*lint !e527*/
      }
   }

   SOPLEX_TRY( lpi->messagehdlr, lpi->spx->setBasis(_rowstat.get_ptr(), _colstat.get_ptr()) );
   lpi->spx->freePreStrongbranchingBasis();

   return SCIP_OKAY;
}

/** returns the indices of the basic columns and rows; basic column n gives value n, basic row m gives value -1-m */
SCIP_RETCODE SCIPlpiGetBasisInd(
   SCIP_LPI*             lpi,                /**< LP interface structure */
   int*                  bind                /**< pointer to store basis indices ready to keep number of rows entries */
   )
{
   SCIPdebugMessage("calling SCIPlpiGetBasisInd()\n");

   assert(lpi != NULL);
   assert(lpi->spx != NULL);
   assert(bind != NULL);

   assert(lpi->spx->preStrongbranchingBasisFreed());

   lpi->spx->getBasisInd(bind);

   return SCIP_OKAY;
}


/** get row of inverse basis matrix B^-1
 *
 *  @note The LP interface defines slack variables to have coefficient +1. This means that if, internally, the LP solver
 *        uses a -1 coefficient, then rows associated with slacks variables whose coefficient is -1, should be negated;
 *        see also the explanation in lpi.h.
 */
SCIP_RETCODE SCIPlpiGetBInvRow(
   SCIP_LPI*             lpi,                /**< LP interface structure */
   int                   r,                  /**< row number */
   SCIP_Real*            coef,               /**< pointer to store the coefficients of the row */
   int*                  inds,               /**< array to store the non-zero indices, or NULL */
   int*                  ninds               /**< pointer to store the number of non-zero indices, or NULL
                                              *   (-1: if we do not store sparsity information) */
   )
{
   SCIPdebugMessage("calling SCIPlpiGetBInvRow()\n");

   assert(lpi != NULL);
   assert(lpi->spx != NULL);
   assert(lpi->spx->preStrongbranchingBasisFreed());
   assert(coef != NULL);

   assert(r >= 0);
   assert(r < lpi->spx->numRowsReal());

   if( ! lpi->spx->getBasisInverseRowReal(r, coef, inds, ninds) )
      return SCIP_LPERROR;

   return SCIP_OKAY;
}

/** get column of inverse basis matrix B^-1
 *
 *  @note The LP interface defines slack variables to have coefficient +1. This means that if, internally, the LP solver
 *        uses a -1 coefficient, then rows associated with slacks variables whose coefficient is -1, should be negated;
 *        see also the explanation in lpi.h.
 */
SCIP_RETCODE SCIPlpiGetBInvCol(
   SCIP_LPI*             lpi,                /**< LP interface structure */
   int                   c,                  /**< column number of B^-1; this is NOT the number of the column in the LP;
                                              *   you have to call SCIPlpiGetBasisInd() to get the array which links the
                                              *   B^-1 column numbers to the row and column numbers of the LP!
                                              *   c must be between 0 and nrows-1, since the basis has the size
                                              *   nrows * nrows */
   SCIP_Real*            coef,               /**< pointer to store the coefficients of the column */
   int*                  inds,               /**< array to store the non-zero indices, or NULL */
   int*                  ninds               /**< pointer to store the number of non-zero indices, or NULL
                                              *   (-1: if we do not store sparsity information) */
   )
{
   SCIPdebugMessage("calling SCIPlpiGetBInvCol()\n");

   assert( lpi != NULL );
   assert( lpi->spx != NULL );
   assert( lpi->spx->preStrongbranchingBasisFreed() );
   assert(coef != NULL);

   if( ! lpi->spx->getBasisInverseColReal(c, coef, inds, ninds) )
      return SCIP_LPERROR;

   return SCIP_OKAY;
}

/** get row of inverse basis matrix times constraint matrix B^-1 * A
 *
 *  @note The LP interface defines slack variables to have coefficient +1. This means that if, internally, the LP solver
 *        uses a -1 coefficient, then rows associated with slacks variables whose coefficient is -1, should be negated;
 *        see also the explanation in lpi.h.
 */
SCIP_RETCODE SCIPlpiGetBInvARow(
   SCIP_LPI*             lpi,                /**< LP interface structure */
   int                   r,                  /**< row number */
   const SCIP_Real*      binvrow,            /**< row in (A_B)^-1 from prior call to SCIPlpiGetBInvRow(), or NULL */
   SCIP_Real*            coef,               /**< vector to return coefficients */
   int*                  inds,               /**< array to store the non-zero indices, or NULL */
   int*                  ninds               /**< pointer to store the number of non-zero indices, or NULL
                                              *   (-1: if we do not store sparsity information) */
   )
{
   SCIP_Real* buf;
   SCIP_Real* binv;
   int nrows;
   int ncols;
   int c;

   SCIPdebugMessage("calling SCIPlpiGetBInvARow()\n");

   assert(lpi != NULL);
   assert(lpi->spx != NULL);
   assert( lpi->spx->preStrongbranchingBasisFreed() );
   assert(coef != NULL);

   nrows = lpi->spx->numRowsReal();
   ncols = lpi->spx->numColsReal();
   buf = NULL;

   /* get (or calculate) the row in B^-1 */
   if( binvrow == NULL )
   {
      SCIP_ALLOC( BMSallocMemoryArray(&buf, nrows) );
      SCIP_CALL( SCIPlpiGetBInvRow(lpi, r, buf, inds, ninds) );
      binv = buf;
   }
   else
      binv = const_cast<SCIP_Real*>(binvrow);

   assert(binv != NULL);

   /* mark sparsity pattern as invalid */
   if( ninds != NULL )
      *ninds = -1;

   // @todo exploit sparsity in binv by looping over nrows
   /* calculate the scalar product of the row in B^-1 and A */
   Vector binvvec(nrows, binv);

#if SOPLEX_VERSION > 221 || (SOPLEX_VERSION == 221 && SOPLEX_SUBVERSION >= 4)
   /* temporary unscaled column of A */
   DSVector acol;
#endif

   for( c = 0; c < ncols; ++c )
   {
#if SOPLEX_VERSION > 221 || (SOPLEX_VERSION == 221 && SOPLEX_SUBVERSION >= 4)
      lpi->spx->getColVectorReal(c, acol);
      coef[c] = binvvec * acol;  /* scalar product */ /*lint !e1702*/
#else
      coef[c] = binvvec * lpi->spx->colVectorReal(c);  /* scalar product */ /*lint !e1702*/
#endif
   }

   /* free memory if it was temporarily allocated */
   BMSfreeMemoryArrayNull(&buf);

   return SCIP_OKAY;
}

/** get column of inverse basis matrix times constraint matrix B^-1 * A
 *
 *  @note The LP interface defines slack variables to have coefficient +1. This means that if, internally, the LP solver
 *        uses a -1 coefficient, then rows associated with slacks variables whose coefficient is -1, should be negated;
 *        see also the explanation in lpi.h.
 */
SCIP_RETCODE SCIPlpiGetBInvACol(
   SCIP_LPI*             lpi,                /**< LP interface structure */
   int                   c,                  /**< column number */
   SCIP_Real*            coef,               /**< vector to return coefficients */
   int*                  inds,               /**< array to store the non-zero indices, or NULL */
   int*                  ninds               /**< pointer to store the number of non-zero indices, or NULL
                                              *   (-1: if we do not store sparsity information) */
   )
{  /*lint --e{715}*/
   /* create a new uninitialized full vector */
   DVector col(lpi->spx->numRowsReal());

#if SOPLEX_VERSION > 221 || (SOPLEX_VERSION == 221 && SOPLEX_SUBVERSION >= 4)
   /* temporary sparse vector used for unscaling (memory is automatically enlarged) */
   DSVector colsparse;
#endif

   SCIPdebugMessage("calling SCIPlpiGetBInvACol()\n");

   assert( lpi != NULL );
   assert( lpi->spx != NULL );
   assert( lpi->spx->preStrongbranchingBasisFreed() );
   assert(coef != NULL);

   /* extract column c of A */
   assert(c >= 0);
   assert(c < lpi->spx->numColsReal());

   /* @todo implement this with sparse vectors */
   /* mark sparsity pattern as invalid */
   if( ninds != NULL )
      *ninds = -1;

   /* col needs to be cleared because copying colVectorReal only regards nonzeros */
   col.clear();

#if SOPLEX_VERSION > 221 || (SOPLEX_VERSION == 221 && SOPLEX_SUBVERSION >= 4)
   lpi->spx->getColVectorReal(c, colsparse);
   /* the copy is necessary to transform the sparse column into a dense vector */
   col = colsparse;
#else
   col = lpi->spx->colVectorReal(c);
#endif

   /* solve */
   if( ! lpi->spx->getBasisInverseTimesVecReal(col.get_ptr(), coef) )
      return SCIP_LPERROR;

   return SCIP_OKAY;
}

/**@} */




/*
 * LP State Methods
 */

/**@name LP State Methods */
/**@{ */

/** stores LPi state (like basis information) into lpistate object */
SCIP_RETCODE SCIPlpiGetState(
   SCIP_LPI*             lpi,                /**< LP interface structure */
   BMS_BLKMEM*           blkmem,             /**< block memory */
   SCIP_LPISTATE**       lpistate            /**< pointer to LPi state information (like basis information) */
   )
{
   int ncols;
   int nrows;

   SCIPdebugMessage("calling SCIPlpiGetState()\n");

   assert(blkmem != NULL);
   assert(lpi != NULL);
   assert(lpi->spx != NULL);
   assert(lpistate != NULL);

   assert( lpi->spx->preStrongbranchingBasisFreed() );

   ncols = lpi->spx->numColsReal();
   nrows = lpi->spx->numRowsReal();
   assert(ncols >= 0);
   assert(nrows >= 0);

   /* allocate lpistate data */
   SCIP_CALL( lpistateCreate(lpistate, blkmem, ncols, nrows) );

   /* allocate enough memory for storing uncompressed basis information */
   SCIP_CALL( ensureCstatMem(lpi, ncols) );
   SCIP_CALL( ensureRstatMem(lpi, nrows) );

   /* get unpacked basis information */
   SCIP_CALL( SCIPlpiGetBase(lpi, lpi->cstat, lpi->rstat) );

   /* pack LPi state data */
   (*lpistate)->ncols = ncols;
   (*lpistate)->nrows = nrows;
   lpistatePack(*lpistate, lpi->cstat, lpi->rstat);

   return SCIP_OKAY;
}

/** loads LPi state (like basis information) into solver; note that the LP might have been extended with additional
 *  columns and rows since the state was stored with SCIPlpiGetState()
 */
SCIP_RETCODE SCIPlpiSetState(
   SCIP_LPI*             lpi,                /**< LP interface structure */
   BMS_BLKMEM*           /*blkmem*/,         /**< block memory */
   const SCIP_LPISTATE*  lpistate            /**< LPi state information (like basis information), or NULL */
   )
{
   int lpncols;
   int lpnrows;
   int i;

   SCIPdebugMessage("calling SCIPlpiSetState()\n");

   assert(lpi != NULL);
   assert(lpi->spx != NULL);
   assert(lpistate != NULL);
   /* assert(blkmem != NULL); */

   assert( lpi->spx->preStrongbranchingBasisFreed() );

   lpncols = lpi->spx->numColsReal();
   lpnrows = lpi->spx->numRowsReal();
   assert(lpistate->ncols <= lpncols);
   assert(lpistate->nrows <= lpnrows);

   /* allocate enough memory for storing uncompressed basis information */
   SCIP_CALL( ensureCstatMem(lpi, lpncols) );
   SCIP_CALL( ensureRstatMem(lpi, lpnrows) );

   /* unpack LPi state data */
   lpistateUnpack(lpistate, lpi->cstat, lpi->rstat);

   /* extend the basis to the current LP beyond the previously existing columns */
   for( i = lpistate->ncols; i < lpncols; ++i )
   {
      SCIP_Real bnd = lpi->spx->lowerReal(i);
      if ( SCIPlpiIsInfinity(lpi, REALABS(bnd)) )
      {
         /* if lower bound is +/- infinity -> try upper bound */
         bnd = lpi->spx->lowerReal(i);
         if ( SCIPlpiIsInfinity(lpi, REALABS(bnd)) )
            /* variable is free */
            lpi->cstat[i] = SCIP_BASESTAT_ZERO;  /*lint !e641*/
         else
            /* use finite upper bound */
            lpi->cstat[i] = SCIP_BASESTAT_UPPER; /*lint !e641*/
      }
      else
         /* use finite lower bound */
         lpi->cstat[i] = SCIP_BASESTAT_LOWER; /*lint !e641*/
   }
   for( i = lpistate->nrows; i < lpnrows; ++i )
      lpi->rstat[i] = SCIP_BASESTAT_BASIC; /*lint !e641*/

   /* load basis information */
   SCIP_CALL( SCIPlpiSetBase(lpi, lpi->cstat, lpi->rstat) );

   return SCIP_OKAY;
}

/** clears current LPi state (like basis information) of the solver */
SCIP_RETCODE SCIPlpiClearState(
   SCIP_LPI*             lpi                 /**< LP interface structure */
   )
{  /*lint --e{715}*/
   SCIPdebugMessage("calling SCIPlpiClearState()\n");

   assert(lpi != NULL);
   assert(lpi->spx != NULL);

   try
   {
      lpi->spx->clearBasis();
   }
#ifndef NDEBUG
   catch( const SPxException& x )
   {
      std::string s = x.what();
      SCIPmessagePrintWarning(lpi->messagehdlr, "SoPlex threw an exception: %s\n", s.c_str());
#else
   catch( const SPxException& )
   {
#endif
      assert( lpi->spx->status() != SPxSolver::OPTIMAL );
      return SCIP_LPERROR;
   }

   return SCIP_OKAY;
}

/** frees LPi state information */
SCIP_RETCODE SCIPlpiFreeState(
   SCIP_LPI*             lpi,                /**< LP interface structure */
   BMS_BLKMEM*           blkmem,             /**< block memory */
   SCIP_LPISTATE**       lpistate            /**< pointer to LPi state information (like basis information) */
   )
{  /*lint --e{715}*/
   SCIPdebugMessage("calling SCIPlpiFreeState()\n");

   assert(lpi != NULL);
   assert(lpistate != NULL);
   assert(blkmem != NULL);

   if ( *lpistate != NULL )
      lpistateFree(lpistate, blkmem);

   return SCIP_OKAY;
}

/** checks, whether the given LP state contains simplex basis information */
SCIP_Bool SCIPlpiHasStateBasis(
   SCIP_LPI*             lpi,                /**< LP interface structure */
   SCIP_LPISTATE*        lpistate            /**< LP state information (like basis information), or NULL */
   )
{  /*lint --e{715}*/
   assert(lpi != NULL);
   return TRUE;
}

/** reads LP state (like basis information from a file */
SCIP_RETCODE SCIPlpiReadState(
   SCIP_LPI*             lpi,               /**< LP interface structure */
   const char*           fname              /**< file name */
   )
{
   SCIPdebugMessage("calling SCIPlpiReadState()\n");
   assert(lpi != NULL);
   assert(lpi->spx != NULL);
   assert(fname != NULL);

   assert( lpi->spx->preStrongbranchingBasisFreed() );

   bool success;
   SOPLEX_TRY( lpi->messagehdlr, success = lpi->spx->readBasisFile(fname, 0, 0) );

   return success ? SCIP_OKAY : SCIP_LPERROR;
}

/** writes LPi state (i.e. basis information) to a file */
SCIP_RETCODE SCIPlpiWriteState(
   SCIP_LPI*             lpi,            /**< LP interface structure */
   const char*           fname           /**< file name */
   )
{
   assert(lpi != NULL);
   assert(lpi->spx != NULL);
   assert(fname != NULL);
   SCIPdebugMessage("calling SCIPlpiWriteState()\n");

   assert( lpi->spx->preStrongbranchingBasisFreed() );

   bool res;
   SOPLEX_TRY( lpi->messagehdlr, res = lpi->spx->writeBasisFile(fname, 0, 0) );

   if ( ! res )
      return SCIP_LPERROR;

   return SCIP_OKAY;
}

/**@} */




/*
 * LP Pricing Norms Methods
 */

/**@name LP Pricing Norms Methods */
/**@{ */

/** stores LPi pricing norms information
 *  @todo should we store norm information?
 */
SCIP_RETCODE SCIPlpiGetNorms(
   SCIP_LPI*             lpi,                /**< LP interface structure */
   BMS_BLKMEM*           blkmem,             /**< block memory */
   SCIP_LPINORMS**       lpinorms            /**< pointer to LPi pricing norms information */
   )
{  /*lint --e{715}*/
#if ((SOPLEX_VERSION == 201 && SOPLEX_SUBVERSION >= 3) || SOPLEX_VERSION > 201)
   int nrows;
   int ncols;

   assert(blkmem != NULL);
   assert(lpi != NULL);
   assert(lpi->spx != NULL);
   assert(lpinorms != NULL);

   lpi->spx->getNdualNorms(nrows, ncols);

   if( nrows == 0 && ncols == 0)
   {
      (*lpinorms = NULL);
      return SCIP_OKAY;
   }

   /* allocate lpinorms data */
   SCIP_ALLOC( BMSallocBlockMemory(blkmem, lpinorms) );
   SCIP_ALLOC( BMSallocBlockMemoryArray(blkmem, &(*lpinorms)->norms, nrows + ncols) );
   (*lpinorms)->nrows = 0;
   (*lpinorms)->ncols = 0;

   SCIPdebugMessage("storing SoPlex LPi pricing norms in %p (%d rows, %d cols)\n", (void *) *lpinorms, nrows, ncols);

   if( !lpi->spx->getDualNorms((*lpinorms)->nrows, (*lpinorms)->ncols, (*lpinorms)->norms) )
   {
      SCIPdebugMessage("freeing norms at %p\n", (void *) *lpinorms);
      BMSfreeBlockMemoryArray(blkmem, &(*lpinorms)->norms, nrows + ncols);
      BMSfreeBlockMemory(blkmem, lpinorms);
      assert(*lpinorms == NULL);
   }
#ifndef NDEBUG
   else
   {
      assert(nrows == (*lpinorms)->nrows);
      assert(ncols == (*lpinorms)->ncols);
   }
#endif
#else
   (*lpinorms) = NULL;
#endif

   return SCIP_OKAY;
}

/** loads LPi pricing norms into solver; note that the LP might have been extended with additional
 *  columns and rows since the state was stored with SCIPlpiGetNorms()
 */
SCIP_RETCODE SCIPlpiSetNorms(
   SCIP_LPI*             lpi,                /**< LP interface structure */
   BMS_BLKMEM*           blkmem,             /**< block memory */
   const SCIP_LPINORMS*  lpinorms            /**< LPi pricing norms information, or NULL */
   )
{  /*lint --e{715}*/
#if ((SOPLEX_VERSION == 201 && SOPLEX_SUBVERSION >= 3) || SOPLEX_VERSION > 201)
   assert(blkmem != NULL);
   assert(lpi != NULL);
   assert(lpi->spx != NULL);

   /* if there was no pricing norms information available, the LPi norms were not stored */
   if( lpinorms == NULL )
      return SCIP_OKAY;

   assert(lpinorms->nrows <= lpi->spx->numRowsReal());
   assert(lpinorms->ncols <= lpi->spx->numColsReal());

   if( lpinorms->nrows == 0 )
      return SCIP_OKAY;

   SCIPdebugMessage("loading LPi simplex norms %p (%d rows, %d cols) into SoPlex LP with %d rows and %d cols\n",
      (const void *) lpinorms, lpinorms->nrows, lpinorms->ncols, lpi->spx->numRowsReal(), lpi->spx->numColsReal());

   (void) lpi->spx->setDualNorms(lpinorms->nrows, lpinorms->ncols, lpinorms->norms);
#endif

   return SCIP_OKAY;
}

/** frees pricing norms information */
SCIP_RETCODE SCIPlpiFreeNorms(
   SCIP_LPI*             lpi,                /**< LP interface structure */
   BMS_BLKMEM*           blkmem,             /**< block memory */
   SCIP_LPINORMS**       lpinorms            /**< pointer to LPi pricing norms information, or NULL */
   )
{  /*lint --e{715}*/
#if ((SOPLEX_VERSION == 201 && SOPLEX_SUBVERSION >= 3) || SOPLEX_VERSION > 201)
   assert(lpi != NULL);
   assert(lpinorms != NULL);

   SCIPdebugMessage("freeing norms at %p\n", (void *) *lpinorms);

   BMSfreeBlockMemoryArray(blkmem, &(*lpinorms)->norms, (*lpinorms)->nrows + (*lpinorms)->ncols);
   BMSfreeBlockMemory(blkmem, lpinorms);
   assert(*lpinorms == NULL);
#endif

   return SCIP_OKAY;
}

/**@} */




/*
 * Parameter Methods
 */

/**@name Parameter Methods */
/**@{ */

/** gets integer parameter of LP */
SCIP_RETCODE SCIPlpiGetIntpar(
   SCIP_LPI*             lpi,                /**< LP interface structure */
   SCIP_LPPARAM          type,               /**< parameter number */
   int*                  ival                /**< buffer to store the parameter value */
   )
{
   int scaleparam;

   SCIPdebugMessage("calling SCIPlpiGetIntpar()\n");

   assert(lpi != NULL);
   assert(lpi->spx != NULL);
   assert(ival != NULL);

   switch( type )
   {
   case SCIP_LPPAR_FROMSCRATCH:
      *ival = lpi->spx->getFromScratch();
      break;
   case SCIP_LPPAR_LPINFO:
      *ival = lpi->spx->getLpInfo();
      break;
   case SCIP_LPPAR_LPITLIM:
      *ival = lpi->spx->intParam(SoPlex::ITERLIMIT);
      break;
   case SCIP_LPPAR_PRESOLVING:
      *ival = lpi->spx->intParam(SoPlex::SIMPLIFIER) == SoPlex::SIMPLIFIER_AUTO;
      break;
   case SCIP_LPPAR_PRICING:
      *ival = (int) lpi->pricing;
      break;
   case SCIP_LPPAR_SCALING:
      scaleparam = lpi->spx->intParam(SoPlex::SCALER);

      if( scaleparam == SoPlex::SCALER_OFF )
         *ival = 0;
      else if( scaleparam == SoPlex::SCALER_BIEQUI )
         *ival = 1;
#if SOPLEX_VERSION > 221 || (SOPLEX_VERSION == 221 && SOPLEX_SUBVERSION >= 2)
      else
      {
         assert(scaleparam == SoPlex::SCALER_LEASTSQ);
         *ival = 2;
      }
#else
      else
      {
         assert(scaleparam == SoPlex::SCALER_GEO8);
         *ival = 2;
      }
#endif
      break;
#if SOPLEX_VERSION >= 201
   case SCIP_LPPAR_TIMING:
      *ival = (int) (lpi->spx->intParam(SoPlex::TIMER));
      break;
#endif
#if SOPLEX_VERSION >= 230 || (SOPLEX_VERSION == 220 && SOPLEX_SUBVERSION >= 3)
   case SCIP_LPPAR_RANDOMSEED:
      *ival = (int) lpi->spx->randomSeed();
      break;
#endif
#if SOPLEX_APIVERSION >= 1
   case SCIP_LPPAR_REFACTOR:
      *ival = (int) lpi->spx->intParam(SoPlex::FACTOR_UPDATE_MAX);
      break;
#endif
   default:
      return SCIP_PARAMETERUNKNOWN;
   }  /*lint !e788*/

   return SCIP_OKAY;
}

/** sets integer parameter of LP */
SCIP_RETCODE SCIPlpiSetIntpar(
   SCIP_LPI*             lpi,                /**< LP interface structure */
   SCIP_LPPARAM          type,               /**< parameter number */
   int                   ival                /**< parameter value */
   )
{
   SCIPdebugMessage("calling SCIPlpiSetIntpar()\n");

   assert(lpi != NULL);
   assert(lpi->spx != NULL);

   switch( type )
   {
   case SCIP_LPPAR_FROMSCRATCH:
      assert(ival == TRUE || ival == FALSE);
      lpi->spx->setFromScratch(bool(ival));
      break;
   case SCIP_LPPAR_LPINFO:
      assert(ival == TRUE || ival == FALSE);
      lpi->spx->setLpInfo(bool(ival));
      break;
   case SCIP_LPPAR_LPITLIM:
      assert(ival >= -1);
      (void) lpi->spx->setIntParam(SoPlex::ITERLIMIT, ival);
      break;
   case SCIP_LPPAR_PRESOLVING:
      assert(ival == TRUE || ival == FALSE);
      (void) lpi->spx->setIntParam(SoPlex::SIMPLIFIER, (ival ? SoPlex::SIMPLIFIER_AUTO : SoPlex::SIMPLIFIER_OFF));
      break;
   case SCIP_LPPAR_PRICING:
      lpi->pricing = (SCIP_PRICING)ival;
      switch( lpi->pricing )
      {
      case SCIP_PRICING_LPIDEFAULT:
      case SCIP_PRICING_AUTO:
         (void) lpi->spx->setIntParam(SoPlex::PRICER, SoPlex::PRICER_AUTO);
         break;
      case SCIP_PRICING_FULL:
         (void) lpi->spx->setIntParam(SoPlex::PRICER, SoPlex::PRICER_STEEP);
         break;
      case SCIP_PRICING_PARTIAL:
         (void) lpi->spx->setIntParam(SoPlex::PRICER, SoPlex::PRICER_PARMULT);
         break;
      case SCIP_PRICING_STEEP:
         (void) lpi->spx->setIntParam(SoPlex::PRICER, SoPlex::PRICER_STEEP);
         break;
      case SCIP_PRICING_STEEPQSTART:
         (void) lpi->spx->setIntParam(SoPlex::PRICER, SoPlex::PRICER_QUICKSTEEP);
         break;
      case SCIP_PRICING_DEVEX:
         (void) lpi->spx->setIntParam(SoPlex::PRICER, SoPlex::PRICER_DEVEX);
         break;
      default:
         return SCIP_LPERROR;
      }
      break;
   case SCIP_LPPAR_SCALING:
      assert(ival >= 0 && ival <= 2);
      if( ival == 0 )
         (void) lpi->spx->setIntParam(SoPlex::SCALER, SoPlex::SCALER_OFF);
      else if( ival == 1 )
         (void) lpi->spx->setIntParam(SoPlex::SCALER, SoPlex::SCALER_BIEQUI);
      else
#if SOPLEX_VERSION > 221 || (SOPLEX_VERSION == 221 && SOPLEX_SUBVERSION >= 2)
         (void) lpi->spx->setIntParam(SoPlex::SCALER, SoPlex::SCALER_LEASTSQ);
#else
         (void) lpi->spx->setIntParam(SoPlex::SCALER, SoPlex::SCALER_GEO8);
#endif

      break;
#if SOPLEX_VERSION >= 201
   case SCIP_LPPAR_TIMING:
      assert(ival >= 0 && ival < 3);
      (void) lpi->spx->setIntParam(SoPlex::TIMER, ival);
      break;
#endif
#if SOPLEX_VERSION > 221 || (SOPLEX_VERSION == 221 && SOPLEX_SUBVERSION >= 3)
   case SCIP_LPPAR_RANDOMSEED:
      lpi->spx->setRandomSeed((unsigned long)(long)ival);
      break;
#endif
#if SOPLEX_VERSION > 221 || (SOPLEX_VERSION >= 221 && SOPLEX_SUBVERSION >= 3)
   case SCIP_LPPAR_POLISHING:
      assert(ival >= 0 && ival < 3);
      (void) lpi->spx->setIntParam(SoPlex::SOLUTION_POLISHING, ival);
      break;
#endif
#if SOPLEX_APIVERSION >= 1
   case SCIP_LPPAR_REFACTOR:
      assert(ival >= 0);
      (void) lpi->spx->setIntParam(SoPlex::FACTOR_UPDATE_MAX, ival);
      break;
#endif

   default:
      return SCIP_PARAMETERUNKNOWN;
   }  /*lint !e788*/

   return SCIP_OKAY;
}

/** gets floating point parameter of LP */
SCIP_RETCODE SCIPlpiGetRealpar(
   SCIP_LPI*             lpi,                /**< LP interface structure */
   SCIP_LPPARAM          type,               /**< parameter number */
   SCIP_Real*            dval                /**< buffer to store the parameter value */
   )
{
   SCIPdebugMessage("calling SCIPlpiGetRealpar()\n");

   assert(lpi != NULL);
   assert(lpi->spx != NULL);
   assert(dval != NULL);

   switch( type )
   {
   case SCIP_LPPAR_FEASTOL:
      *dval = lpi->spx->feastol();
      break;
   case SCIP_LPPAR_DUALFEASTOL:
      *dval = lpi->spx->opttol();
      break;
   case SCIP_LPPAR_OBJLIM:
      if ( lpi->spx->intParam(SoPlex::OBJSENSE) == SoPlex::OBJSENSE_MINIMIZE )
         *dval = lpi->spx->realParam(SoPlex::OBJLIMIT_UPPER);
      else
         *dval = lpi->spx->realParam(SoPlex::OBJLIMIT_LOWER);
      break;
   case SCIP_LPPAR_LPTILIM:
      *dval = lpi->spx->realParam(SoPlex::TIMELIMIT);
      break;
   case SCIP_LPPAR_ROWREPSWITCH:
      *dval = lpi->spx->realParam(SoPlex::REPRESENTATION_SWITCH);
      if( *dval >= SCIPlpiInfinity(lpi) )
         *dval = -1.0;
      break;
   case SCIP_LPPAR_CONDITIONLIMIT:
      *dval = lpi->conditionlimit;
      break;
   default:
      return SCIP_PARAMETERUNKNOWN;
   }  /*lint !e788*/

   return SCIP_OKAY;
}

/** sets floating point parameter of LP */
SCIP_RETCODE SCIPlpiSetRealpar(
   SCIP_LPI*             lpi,                /**< LP interface structure */
   SCIP_LPPARAM          type,               /**< parameter number */
   SCIP_Real             dval                /**< parameter value */
   )
{
   SCIPdebugMessage("calling SCIPlpiSetRealpar()\n");

   assert(lpi != NULL);
   assert(lpi->spx != NULL);

   switch( type )
   {
   case SCIP_LPPAR_FEASTOL:
      lpi->spx->setFeastol(dval);
      break;
   case SCIP_LPPAR_DUALFEASTOL:
      lpi->spx->setOpttol(dval);
      break;
   case SCIP_LPPAR_OBJLIM:
      if ( lpi->spx->intParam(SoPlex::OBJSENSE) == SoPlex::OBJSENSE_MINIMIZE )
         (void) lpi->spx->setRealParam(SoPlex::OBJLIMIT_UPPER, dval);
      else
         (void) lpi->spx->setRealParam(SoPlex::OBJLIMIT_LOWER, dval);
      break;
   case SCIP_LPPAR_LPTILIM:
      (void) lpi->spx->setRealParam(SoPlex::TIMELIMIT, dval);
      break;
   case SCIP_LPPAR_ROWREPSWITCH:
      assert(dval >= -1.5);
      if( dval < 0.0 )
         (void) lpi->spx->setRealParam(SoPlex::REPRESENTATION_SWITCH, SCIPlpiInfinity(lpi));
      else
         (void) lpi->spx->setRealParam(SoPlex::REPRESENTATION_SWITCH, dval);
      break;
   case SCIP_LPPAR_CONDITIONLIMIT:
      lpi->conditionlimit = dval;
      lpi->checkcondition = (dval >= 0);
      break;
   default:
      return SCIP_PARAMETERUNKNOWN;
   }  /*lint !e788*/

   return SCIP_OKAY;
}

/**@} */




/*
 * Numerical Methods
 */

/**@name Numerical Methods */
/**@{ */

/** returns value treated as infinity in the LP solver */
SCIP_Real SCIPlpiInfinity(
   SCIP_LPI*             lpi                 /**< LP interface structure */
   )
{
   assert(lpi != NULL);
   SCIPdebugMessage("calling SCIPlpiInfinity()\n");

   return lpi->spx->realParam(SoPlex::INFTY);
}

/** checks if given value is treated as infinity in the LP solver */
SCIP_Bool SCIPlpiIsInfinity(
   SCIP_LPI*             lpi,                /**< LP interface structure */
   SCIP_Real             val
   )
{
   assert(lpi != NULL);
   SCIPdebugMessage("calling SCIPlpiIsInfinity()\n");

   return (val >= lpi->spx->realParam(SoPlex::INFTY));
}

/**@} */




/*
 * File Interface Methods
 */

/**@name File Interface Methods */
/**@{ */

/** returns, whether the given file exists */
static
SCIP_Bool fileExists(
   const char*           filename            /**< file name */
   )
{
   FILE* f;

   f = fopen(filename, "r");
   if( f == NULL )
      return FALSE;

   fclose(f);

   return TRUE;
}

/** reads LP from a file */
SCIP_RETCODE SCIPlpiReadLP(
   SCIP_LPI*             lpi,                /**< LP interface structure */
   const char*           fname               /**< file name */
   )
{
   SCIPdebugMessage("calling SCIPlpiReadLP()\n");

   assert(lpi != NULL);
   assert(lpi->spx != NULL);
   assert(fname != NULL);

   assert( lpi->spx->preStrongbranchingBasisFreed() );

   if( !fileExists(fname) )
      return SCIP_NOFILE;

   try
   {
      assert(lpi->spx->intParam(SoPlex::READMODE) == SoPlex::READMODE_REAL);
      if( !lpi->spx->readFile(fname) )
         return SCIP_READERROR;
   }
#ifndef NDEBUG
   catch( const SPxException& x )
   {
      std::string s = x.what();
      SCIPmessagePrintWarning(lpi->messagehdlr, "SoPlex threw an exception: %s\n", s.c_str());
#else
   catch( const SPxException& )
   {
#endif
      return SCIP_READERROR;
   }

   return SCIP_OKAY;
}

/** writes LP to a file */
SCIP_RETCODE SCIPlpiWriteLP(
   SCIP_LPI*             lpi,                /**< LP interface structure */
   const char*           fname               /**< file name */
   )
{
   SCIPdebugMessage("calling SCIPlpiWriteLP()\n");

   assert(lpi != NULL);
   assert(lpi->spx != NULL);
   assert(fname != NULL);

   try
   {
      (void) lpi->spx->writeFileReal(fname);
   }
#ifndef NDEBUG
   catch( const SPxException& x )
   {
      std::string s = x.what();
      SCIPmessagePrintWarning(lpi->messagehdlr, "SoPlex threw an exception: %s\n", s.c_str());
#else
   catch( const SPxException& )
   {
#endif
      return SCIP_WRITEERROR;
   }

   return SCIP_OKAY;
}

/**@} */<|MERGE_RESOLUTION|>--- conflicted
+++ resolved
@@ -2664,7 +2664,6 @@
 #else
             /* if cycling or singular basis occured and we started not from the pre-strong-branching basis, then we restore the
              * pre-strong-branching basis and try again with reduced iteration limit */
-<<<<<<< HEAD
 #if SOPLEX_APIVERSION >= 3
             repeatstrongbranching = ((status == SPxSolver::ABORT_CYCLING || status == SPxSolver::OPTIMAL_UNSCALED_VIOLATIONS
                || status == SPxSolver::SINGULAR) && !fromparentbasis && spx->numIterations() < itlim);
@@ -2673,9 +2672,6 @@
                && !fromparentbasis && spx->numIterations() < itlim);
 #endif
             if( repeatstrongbranching )
-=======
-            if( (status == SPxSolver::ABORT_CYCLING || status == SPxSolver::SINGULAR) && !fromparentbasis && spx->numIterations() < itlim )
->>>>>>> 669f19d0
             {
                SCIPdebugMessage(" --> Repeat strong branching  up  with %d iterations after restoring basis\n", itlim - spx->numIterations());
                spx->restorePreStrongbranchingBasis();
